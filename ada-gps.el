--- conflicted
+++ resolved
@@ -295,11 +295,7 @@
     (wisi-validate-cache (point) nil 'navigate)
     (wisi-backward-token)
     (setq cache (wisi-get-cache (point)))
-<<<<<<< HEAD
-    (when (and cache
-=======
     (when (and cache ;; parse might have failed
->>>>>>> c0a4e5de
 	       (eq 'statement-end (wisi-cache-class cache)))
       (wisi-goto-start cache))))
 
