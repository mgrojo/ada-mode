--- conflicted
+++ resolved
@@ -14,15 +14,11 @@
 --EMACSCMD:(ada-select-prj-file "ada_mode.gpr")
 --EMACSCMD:(gnatprep-setup)
 
-<<<<<<< HEAD
---EMACSCMD:(progn (wisi-parse-buffer 'face)(jit-lock-fontify-now))
-=======
 -- In Emacs < 25, we need to force syntax propertize to give gnatprep
 -- statements comment syntax.
 --EMACSCMD:(when (< emacs-major-version 25) (syntax-propertize (point-max)))
 
---EMACSCMD:(jit-lock-fontify-now)
->>>>>>> 3d17356a
+--EMACSCMD:(progn (wisi-parse-buffer 'face)(jit-lock-fontify-now))
 
 procedure Gnatprep is
 
