--- conflicted
+++ resolved
@@ -5,11 +5,7 @@
    --EMACSCMD:(setq skip-recase-test t)
 
    --EMACSCMD:(progn (goto-char (point-min))(wisi-replay-kbd-macro "-- Comment\r"))
-<<<<<<< HEAD
-   --EMACSCMD:(progn (wisi-replay-undo 11)(wisi-parser-local-parse-errors wisi-parser-local))
-=======
    --EMACSCMD:(progn (wisi-replay-undo 11)(length (wisi-parser-local-parse-errors wisi-parser-local)))
->>>>>>> b5780609
    --EMACSRESULT:0
 
    procedure Non_Ascii (T : in out AUnit.Test_Cases.Test_Case'Class)
