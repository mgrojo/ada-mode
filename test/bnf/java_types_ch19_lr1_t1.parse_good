--- conflicted
+++ resolved
@@ -35,21 +35,12 @@
  0: 9: (0, -6:(Identifier)) : reduce 2 tokens to Annotation
 (Annotation_0, (42 . 48) <= (0;1:(AT, (42 . 42)), (ClassType_3, (43 . 48))))
  ... goto state 5
-<<<<<<< HEAD
- 0: 5: (0, -7:(Identifier)) : reduce 1 tokens to AnnotationList
-(AnnotationList_1, (42 . 48) <= ((Annotation_0, (42 . 48))))
-=======
  0: 5: (0, -6:(Identifier)) : reduce 1 tokens to AnnotationList
 (AnnotationList_0, (42 . 48) <= ((Annotation_0, (42 . 48))))
->>>>>>> c82e3d69
  ... goto state 4
  0: 4: (0, -6:(Identifier)) : shift and goto state 12
  0: 12: (0, 2;5:(Wisi_EOI, (67 . 66), parser ERROR)) : reduce 2 tokens to ClassType
-<<<<<<< HEAD
-(ClassType_1, (42 . 48) <= ((AnnotationList_1, (42 . 48)), -7:(Identifier)))
-=======
 (ClassType_1, (42 . 48) <= ((AnnotationList_0, (42 . 48)), -6:(Identifier)))
->>>>>>> c82e3d69
  ... goto state 6
  0: 6: (0, 2;5:(Wisi_EOI, (67 . 66), parser ERROR)) : reduce 1 tokens to CompilationUnit
 (CompilationUnit_0, (42 . 48) <= ((ClassType_1, (42 . 48))))
