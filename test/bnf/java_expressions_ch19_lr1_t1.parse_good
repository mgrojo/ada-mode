--- conflicted
+++ resolved
@@ -154,21 +154,12 @@
  1: 25: (1, -27:(RIGHT_PAREN)) : reduce 1 tokens to Expression
 (Expression_1, (123 . 123) <= ((AssignmentExpression_0, (123 . 123))))
  ... goto state 23
-<<<<<<< HEAD
  1: 23: (1, -28:(RIGHT_PAREN)) : reduce 1 tokens to ArgumentList
 (ArgumentList_2, (123 . 123) <= ((Expression_1, (123 . 123))))
-=======
- 1: 23: (1, -27:(RIGHT_PAREN)) : reduce 1 tokens to ArgumentList
-(ArgumentList_0, (123 . 123) <= ((Expression_1, (123 . 123))))
->>>>>>> c82e3d69
  ... goto state 85
  1: 85: (1, -27:(RIGHT_PAREN)) : shift and goto state 95
  1: 95: (1, 2;25:(RIGHT_CURLY_BRACKET, (125 . 125), parser ERROR)) : reduce 4 tokens to MethodInvocation
-<<<<<<< HEAD
 (MethodInvocation_0, (111 . 123) <= (-1;4:(Identifier, (111 . 120)), 0;5:(LEFT_PAREN, (122 . 122)), (ArgumentList_2, (123 . 123)), -28:(RIGHT_PAREN)))
-=======
-(MethodInvocation_0, (111 . 123) <= (-1;4:(Identifier, (111 . 120)), 0;5:(LEFT_PAREN, (122 . 122)), (ArgumentList_0, (123 . 123)), -27:(RIGHT_PAREN)))
->>>>>>> c82e3d69
  ... goto state 47
  0: 51: (0, -38:(Identifier)) : shift and goto state 74
  1: 47: (1, 2;25:(RIGHT_CURLY_BRACKET, (125 . 125), parser ERROR)) : reduce 1 tokens to PostfixExpression
@@ -203,23 +194,13 @@
 (Expression_0, (123 . 123) <= ((LambdaExpression_0, (123 . 123))))
  ... goto state 23
  1: 2: (-1, 3;8:(LEFT_CURLY_BRACKET, (264 . 264))) : shift and goto state 1
-<<<<<<< HEAD
  0: 23: (0, -46:(RIGHT_PAREN)) : reduce 1 tokens to ArgumentList
 (ArgumentList_2, (123 . 123) <= ((Expression_0, (123 . 123))))
-=======
- 0: 23: (0, -47:(RIGHT_PAREN)) : reduce 1 tokens to ArgumentList
-(ArgumentList_0, (123 . 123) <= ((Expression_0, (123 . 123))))
->>>>>>> c82e3d69
  ... goto state 85
  0: 85: (0, -47:(RIGHT_PAREN)) : shift and goto state 95
  1: 1: (-1, 4;9:(Identifier, (266 . 275))) : shift and goto state 4
-<<<<<<< HEAD
  0: 95: (0, 2;26:(RIGHT_CURLY_BRACKET, (125 . 125), parser ERROR)) : reduce 4 tokens to MethodInvocation
 (MethodInvocation_0, (111 . 123) <= (-1;4:(Identifier, (111 . 120)), 0;5:(LEFT_PAREN, (122 . 122)), (ArgumentList_2, (123 . 123)), -46:(RIGHT_PAREN)))
-=======
- 0: 95: (0, 2;28:(RIGHT_CURLY_BRACKET, (125 . 125), parser ERROR)) : reduce 4 tokens to MethodInvocation
-(MethodInvocation_0, (111 . 123) <= (-1;4:(Identifier, (111 . 120)), 0;5:(LEFT_PAREN, (122 . 122)), (ArgumentList_0, (123 . 123)), -47:(RIGHT_PAREN)))
->>>>>>> c82e3d69
  ... goto state 47
  0: 47: (0, 2;28:(RIGHT_CURLY_BRACKET, (125 . 125), parser ERROR)) : reduce 1 tokens to PostfixExpression
 (PostfixExpression_1, (111 . 123) <= ((MethodInvocation_0, (111 . 123))))
@@ -297,13 +278,8 @@
 (2, (0, 
 0:(Wisi_SOI, (1 . 1))),
 (2, 
-<<<<<<< HEAD
 -49:(CompilationUnit_2, (105 . 125) recover_conflict)
 | -47:(Statement_0, (105 . 125) recover_conflict)
-=======
--51:(CompilationUnit_0, (105 . 125) recover_conflict)
-| -49:(Statement_0, (105 . 125) recover_conflict)
->>>>>>> c82e3d69
 | | 1:(LEFT_CURLY_BRACKET, (105 . 105))
 | | -46:(Assignment_0, (107 . 123) recover_conflict)
 | | | -25:(LeftHandSide_0, (107 . 107))
@@ -334,7 +310,6 @@
 (15, 
 -1;10:(LEFT_PAREN, (277 . 277))),
 (35, 
-<<<<<<< HEAD
 -67:(ArgumentList_2, (278 . 278))
 | -66:(Expression_1, (278 . 278))
 | | -65:(AssignmentExpression_0, (278 . 278))
@@ -342,15 +317,6 @@
 | | | | -63:(MultiplicativeExpression_0, (278 . 278))
 | | | | | -62:(PostfixExpression_0, (278 . 278))
 | | | | | | -61:(ClassType_0, (278 . 278))
-=======
--69:(ArgumentList_0, (278 . 278))
-| -68:(Expression_1, (278 . 278))
-| | -67:(AssignmentExpression_0, (278 . 278))
-| | | -66:(AdditiveExpression_0, (278 . 278))
-| | | | -65:(MultiplicativeExpression_0, (278 . 278))
-| | | | | -64:(PostfixExpression_0, (278 . 278))
-| | | | | | -63:(ClassType_0, (278 . 278))
->>>>>>> c82e3d69
 | | | | | | | 0;11:(Identifier, (278 . 278))),
 ^(62, 
 1;12:(RIGHT_PAREN, (279 . 279))),
@@ -386,13 +352,8 @@
 (1, (0, 
 0:(Wisi_SOI, (1 . 1))),
 (2, 
-<<<<<<< HEAD
 -49:(CompilationUnit_2, (105 . 125) recover_conflict)
 | -47:(Statement_0, (105 . 125) recover_conflict)
-=======
--51:(CompilationUnit_0, (105 . 125) recover_conflict)
-| -49:(Statement_0, (105 . 125) recover_conflict)
->>>>>>> c82e3d69
 | | 1:(LEFT_CURLY_BRACKET, (105 . 105))
 | | -46:(Assignment_0, (107 . 123) recover_conflict)
 | | | -25:(LeftHandSide_0, (107 . 107))
@@ -423,7 +384,6 @@
 (15, 
 -1;10:(LEFT_PAREN, (277 . 277))),
 (35, 
-<<<<<<< HEAD
 -67:(ArgumentList_2, (278 . 278))
 | -66:(Expression_1, (278 . 278))
 | | -65:(AssignmentExpression_0, (278 . 278))
@@ -431,15 +391,6 @@
 | | | | -63:(MultiplicativeExpression_0, (278 . 278))
 | | | | | -62:(PostfixExpression_0, (278 . 278))
 | | | | | | -61:(ClassType_0, (278 . 278))
-=======
--69:(ArgumentList_0, (278 . 278))
-| -68:(Expression_1, (278 . 278))
-| | -67:(AssignmentExpression_0, (278 . 278))
-| | | -66:(AdditiveExpression_0, (278 . 278))
-| | | | -65:(MultiplicativeExpression_0, (278 . 278))
-| | | | | -64:(PostfixExpression_0, (278 . 278))
-| | | | | | -63:(ClassType_0, (278 . 278))
->>>>>>> c82e3d69
 | | | | | | | 0;11:(Identifier, (278 . 278))),
 ^(62, 
 1;12:(RIGHT_PAREN, (279 . 279))),
@@ -472,19 +423,11 @@
     recover_insert_delete:((INSERT, SEMICOLON, 2))
     resume_active: True, token goal 6
 
-<<<<<<< HEAD
  2: 62: (2, -70:(MINUS_MINUS)) : reduce 4 tokens to MethodInvocation
 (MethodInvocation_0, (266 . 279) <= (-2;9:(Identifier, (266 . 275)), -1;10:(LEFT_PAREN, (277 . 277)), (ArgumentList_2, (278 . 278)), 1;12:(RIGHT_PAREN, (279 . 279))))
  ... goto state 11
  1: 62: (1, -72:(PLUS_PLUS)) : reduce 4 tokens to MethodInvocation
 (MethodInvocation_0, (266 . 279) <= (-2;9:(Identifier, (266 . 275)), -1;10:(LEFT_PAREN, (277 . 277)), (ArgumentList_2, (278 . 278)), 1;12:(RIGHT_PAREN, (279 . 279))))
-=======
- 2: 62: (2, -71:(MINUS_MINUS)) : reduce 4 tokens to MethodInvocation
-(MethodInvocation_0, (266 . 279) <= (-2;9:(Identifier, (266 . 275)), -1;10:(LEFT_PAREN, (277 . 277)), (ArgumentList_0, (278 . 278)), 1;12:(RIGHT_PAREN, (279 . 279))))
- ... goto state 11
- 1: 62: (1, -73:(PLUS_PLUS)) : reduce 4 tokens to MethodInvocation
-(MethodInvocation_0, (266 . 279) <= (-2;9:(Identifier, (266 . 275)), -1;10:(LEFT_PAREN, (277 . 277)), (ArgumentList_0, (278 . 278)), 1;12:(RIGHT_PAREN, (279 . 279))))
->>>>>>> c82e3d69
  ... goto state 11
  2: 11: (2, -71:(MINUS_MINUS)) : reduce 1 tokens to PostfixExpression
 (PostfixExpression_1, (266 . 279) <= ((MethodInvocation_0, (266 . 279))))
@@ -586,17 +529,10 @@
 (2, (0, 
 0:(Wisi_SOI, (1 . 1))),
 (2, 
-<<<<<<< HEAD
 -96:(CompilationUnit_1, (105 . 349))
 | -85:(CompilationUnit_1, (105 . 281) recover_conflict)
 | | -49:(CompilationUnit_2, (105 . 125) recover_conflict)
 | | | -47:(Statement_0, (105 . 125) recover_conflict)
-=======
--100:(CompilationUnit_1, (105 . 349))
-| -89:(CompilationUnit_1, (105 . 281) recover_conflict)
-| | -51:(CompilationUnit_0, (105 . 125) recover_conflict)
-| | | -49:(Statement_0, (105 . 125) recover_conflict)
->>>>>>> c82e3d69
 | | | | 1:(LEFT_CURLY_BRACKET, (105 . 105))
 | | | | -46:(Assignment_0, (107 . 123) recover_conflict)
 | | | | | -25:(LeftHandSide_0, (107 . 107))
@@ -628,7 +564,6 @@
 | | | | | | -75:(MethodInvocation_0, (266 . 279) recover_conflict)
 | | | | | | | 9:(Identifier, (266 . 275))
 | | | | | | | 10:(LEFT_PAREN, (277 . 277))
-<<<<<<< HEAD
 | | | | | | | -67:(ArgumentList_2, (278 . 278))
 | | | | | | | | -66:(Expression_1, (278 . 278))
 | | | | | | | | | -65:(AssignmentExpression_0, (278 . 278))
@@ -636,15 +571,6 @@
 | | | | | | | | | | | -63:(MultiplicativeExpression_0, (278 . 278))
 | | | | | | | | | | | | -62:(PostfixExpression_0, (278 . 278))
 | | | | | | | | | | | | | -61:(ClassType_0, (278 . 278))
-=======
-| | | | | | | -69:(ArgumentList_0, (278 . 278))
-| | | | | | | | -68:(Expression_1, (278 . 278))
-| | | | | | | | | -67:(AssignmentExpression_0, (278 . 278))
-| | | | | | | | | | -66:(AdditiveExpression_0, (278 . 278))
-| | | | | | | | | | | -65:(MultiplicativeExpression_0, (278 . 278))
-| | | | | | | | | | | | -64:(PostfixExpression_0, (278 . 278))
-| | | | | | | | | | | | | -63:(ClassType_0, (278 . 278))
->>>>>>> c82e3d69
 | | | | | | | | | | | | | | 11:(Identifier, (278 . 278))
 | | | | | | | -10;12:(RIGHT_PAREN, (279 . 279))
 | | | | | -9;-71:(MINUS_MINUS)
