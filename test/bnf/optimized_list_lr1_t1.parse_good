--- conflicted
+++ resolved
@@ -36,13 +36,8 @@
 (0, (0, 
 -8;0:(Wisi_SOI, (1 . 1))),
 ^(3, 
-<<<<<<< HEAD
--20:(declarations_1, (17 . 29))
-| -13:(declarations_2, (17 . 22))
-=======
 -19:(declarations_1, (17 . 29))
 | -13:(declarations_0, (17 . 22))
->>>>>>> c82e3d69
 | | -12:(declaration_0, (17 . 22))
 | | | -7;1:(IDENTIFIER, (17 . 17))
 | | | -6;2:(COLON, (19 . 19))
