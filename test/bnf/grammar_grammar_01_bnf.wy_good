;;; generated from grammar_grammar_01.wy -*- buffer-read-only:t -*-
;;;
;; Subset of wisitoken grammar for unit tests

%meta_syntax BNF
%keyword CODE "code"
%generate LR1 Ada re2c
%start compilation_unit_list

%token <delimited-text> ACTION "%(" ")%"
%token <delimited-text> RAW_CODE "%{" "}%"

%token <punctuation> BAR "|"
%token <punctuation> COLON ":"
%token <punctuation> PERCENT "%"
%token <punctuation> SEMICOLON ";"

%token <symbol> IDENTIFIER %[ [a-zA-Z\x80-\U0010FFFF][0-9a-zA-Z_\x80-\U0010FFFF]* ]% "bogus"
%token <string-single-one-line> STRING_LITERAL_2 %[ (['][\x20-\x26\x28-\U0010FFFF]*['])+ ]% "''"
%token <number> NUMERIC_LITERAL %[ [-]?[0-9][0-9_]* ]% "1234567890"

%non_grammar <non-reporting> WHITESPACE %[ [ \t] ]%
%non_grammar <new-line> NEW_LINE %[ [\x0a]|[\x0d][\x0a] ]%
%non_grammar <comment-new-line> COMMENT ";;"
%non_grammar <comment-new-line> COMMENT2 "--"

%mckenzie_cost_default 2 2 2 2

%conflict SHIFT declaration_item | REDUCE declaration on token IDENTIFIER

declaration_item
  : IDENTIFIER
  | NUMERIC_LITERAL
  ;

declaration
  : PERCENT IDENTIFIER declaration_item_list
  | PERCENT IDENTIFIER
  | PERCENT CODE IDENTIFIER_list RAW_CODE
  ;

nonterminal
  : IDENTIFIER COLON rhs_BAR_list SEMICOLON
  ;

;; We don't use "rhs_item*", because that puts the empty rhs last. If
;; it's first (as it used to be in wisitoken-grammar-mode), it
;; encountered a bug in error recover Left_Breakdown.
rhs
  : ;; empty
  | rhs_item_list
  | rhs_item_list ACTION
  ;

rhs_item
  : IDENTIFIER
  | STRING_LITERAL_2
  ;

compilation_unit
  : declaration
  | nonterminal
  ;

compilation_unit_list
<<<<<<< HEAD
  : compilation_unit_list compilation_unit_list
  | compilation_unit_list nonterminal
  | nonterminal
=======
  : compilation_unit
  | compilation_unit_list compilation_unit
  | compilation_unit_list compilation_unit_list
>>>>>>> 7ad1e859
  ;

;; end of file
declaration_item_list
  : declaration_item
  | declaration_item_list declaration_item
  | declaration_item_list declaration_item_list
  ;
IDENTIFIER_list
  : IDENTIFIER
  | IDENTIFIER_list IDENTIFIER
  | IDENTIFIER_list IDENTIFIER_list
  ;
rhs_BAR_list
  : rhs_BAR_list BAR rhs_BAR_list
  | rhs_BAR_list BAR rhs
  | rhs
  ;
rhs_item_list
  : rhs_item_list rhs_item_list
  | rhs_item_list rhs_item
  | rhs_item
  ;<|MERGE_RESOLUTION|>--- conflicted
+++ resolved
@@ -63,15 +63,9 @@
   ;
 
 compilation_unit_list
-<<<<<<< HEAD
   : compilation_unit_list compilation_unit_list
-  | compilation_unit_list nonterminal
-  | nonterminal
-=======
-  : compilation_unit
   | compilation_unit_list compilation_unit
-  | compilation_unit_list compilation_unit_list
->>>>>>> 7ad1e859
+  | compilation_unit
   ;
 
 ;; end of file
