-------------------------------------------------------------------------------
--
<<<<<<< HEAD
-- Copyright (C) 2009 Stephen Leake
-- Copyright (C) 2000 Ted Dennison
=======
-- Copyright (C) 2000, 2009 Ted Dennison
>>>>>>> 210f6290
--
-- This file is part of the OpenToken package.
--
-- The OpenToken package is free software; you can redistribute it and/or
-- modify it under the terms of the  GNU General Public License as published
-- by the Free Software Foundation; either version 3, or (at your option)
-- any later version. The OpenToken package is distributed in the hope that
-- it will be useful, but WITHOUT ANY WARRANTY; without even the implied
-- warranty of MERCHANTABILITY or FITNESS FOR A PARTICULAR PURPOSE.  See the
-- GNU General Public License for  more details.  You should have received
-- a copy of the GNU General Public License  distributed with the OpenToken
-- package;  see file GPL.txt.  If not, write to  the Free Software Foundation,
-- 59 Temple Place - Suite 330,  Boston, MA 02111-1307, USA.
--
--  As a special exception, if other files instantiate generics from
--  this unit, or you link this unit with other files to produce an
--  executable, this unit does not by itself cause the resulting
--  executable to be covered by the GNU General Public License. This
--  exception does not however invalidate any other reasons why the
--  executable file might be covered by the GNU Public License.
--
-------------------------------------------------------------------------------


--  Test driver for the token sequence handling code.
-------------------------------------------------------------------------------
-------------------------------------------------------------------------------
with Ada.Command_Line;
with Ada.Exceptions;
with Ada.Text_IO;
with OpenToken.Text_Feeder.String;
with OpenToken.Token.Sequence;
with OpenToken.Token;
procedure Token_Sequence_Test.Run is
begin

   ----------------------------------------------------------------------------
   --  Test Case 1
   --
   --  Inputs           : A valid sequence of tokens.
   --
   --  Expected Results : A Token.Sequence
   --  Purpose          : Verify that a valid sequence of tokens is properly parsed.
   Test_Case_1 :
   declare

      use OpenToken.Token.Sequence;

      Parse_String : constant String := "Do several things 200 times in a row";

      Analyzer : Tokenizer.Instance := Tokenizer.Initialize (Syntax, String_Feeder'Access);

      Sequence : aliased OpenToken.Token.Sequence.Class :=
        Do_Keyword & Several_Keyword & Things_Keyword &
        Int_Literal & Times_Keyword &
        In_Keyword & A_Keyword & Row_Keyword;

   begin

      Ada.Text_IO.Put ("Testing parsing of valid token sequence...");
      Ada.Text_IO.Flush;

      --  Put the parse string into the analyzer's text feeder.
      OpenToken.Text_Feeder.String.Set (String_Feeder, Parse_String);

      --  Load up the first token
      Tokenizer.Find_Next (Analyzer);

      --  Perform the parse
<<<<<<< HEAD
      OpenToken.Token.Sequence.Parse (Sequence'Access, Analyzer);
=======
      OpenToken.Token.Sequence.Parse (Sequence, Analyzer);
>>>>>>> 210f6290

      if Tokenizer.ID (Analyzer) = EOF then
         Ada.Text_IO.Put_Line ("passed");
      else
         Ada.Command_Line.Set_Exit_Status (Ada.Command_Line.Failure);
         Ada.Text_IO.Put_Line ("failed.");
         Ada.Text_IO.Put_Line
           ("There was an unexpected " &
              Token_IDs'Image (Tokenizer.ID (Analyzer)) &
              " left on the input stream.");
      end if;

   exception
   when Error : others =>
<<<<<<< HEAD
=======
      Ada.Command_Line.Set_Exit_Status (Ada.Command_Line.Failure);
>>>>>>> 210f6290
      Ada.Text_IO.Put_Line ("failed due to parse exception:");
      Ada.Text_IO.Put_Line (Ada.Exceptions.Exception_Information (Error));
   end Test_Case_1;

   ----------------------------------------------------------------------------
   --  Test Case 2
   --
   --  Inputs           : An invalid token sequence.
   --
   --  Expected Results : A parse exception.
   --  Purpose          : Verify that an invalid token sequence is correctly
   --                     diagnosed.
   --
   Test_Case_2 :
   declare
      use OpenToken.Token.Sequence;

      Parse_String : constant String := "Do several things in a row";

      Analyzer : Tokenizer.Instance := Tokenizer.Initialize (Syntax, String_Feeder'Access);

      Sequence : aliased OpenToken.Token.Sequence.Class :=
        Do_Keyword & Several_Keyword & Things_Keyword &
        Int_Literal & Times_Keyword & In_Keyword &
        A_Keyword & Row_Keyword;

   begin

      Ada.Text_IO.Put ("Testing parsing of invalid token sequence...");
      Ada.Text_IO.Flush;

      --  Put the parse string into the analyzer's text feeder.
      OpenToken.Text_Feeder.String.Set (String_Feeder, Parse_String);

      --  Load up the first token
      Tokenizer.Find_Next (Analyzer);

      --  Parse token sequence
<<<<<<< HEAD
      OpenToken.Token.Sequence.Parse (Sequence'Access, Analyzer);
=======
      OpenToken.Token.Sequence.Parse (Sequence, Analyzer);
>>>>>>> 210f6290

      Ada.Text_IO.Put_Line ("failed.");
      Ada.Command_Line.Set_Exit_Status (Ada.Command_Line.Failure);

   exception
   when OpenToken.Parse_Error =>
      Ada.Text_IO.Put_Line ("passed.");

   when Error : others =>
<<<<<<< HEAD
=======
      Ada.Command_Line.Set_Exit_Status (Ada.Command_Line.Failure);
>>>>>>> 210f6290
      Ada.Text_IO.Put_Line ("failed due to parse exception:");
      Ada.Text_IO.Put_Line (Ada.Exceptions.Exception_Information (Error));
   end Test_Case_2;
end Token_Sequence_Test.Run;<|MERGE_RESOLUTION|>--- conflicted
+++ resolved
@@ -1,11 +1,7 @@
 -------------------------------------------------------------------------------
 --
-<<<<<<< HEAD
 -- Copyright (C) 2009 Stephen Leake
 -- Copyright (C) 2000 Ted Dennison
-=======
--- Copyright (C) 2000, 2009 Ted Dennison
->>>>>>> 210f6290
 --
 -- This file is part of the OpenToken package.
 --
@@ -29,10 +25,10 @@
 --
 -------------------------------------------------------------------------------
 
-
+-------------------------------------------------------------------------------
 --  Test driver for the token sequence handling code.
 -------------------------------------------------------------------------------
--------------------------------------------------------------------------------
+
 with Ada.Command_Line;
 with Ada.Exceptions;
 with Ada.Text_IO;
@@ -75,11 +71,7 @@
       Tokenizer.Find_Next (Analyzer);
 
       --  Perform the parse
-<<<<<<< HEAD
       OpenToken.Token.Sequence.Parse (Sequence'Access, Analyzer);
-=======
-      OpenToken.Token.Sequence.Parse (Sequence, Analyzer);
->>>>>>> 210f6290
 
       if Tokenizer.ID (Analyzer) = EOF then
          Ada.Text_IO.Put_Line ("passed");
@@ -94,10 +86,7 @@
 
    exception
    when Error : others =>
-<<<<<<< HEAD
-=======
       Ada.Command_Line.Set_Exit_Status (Ada.Command_Line.Failure);
->>>>>>> 210f6290
       Ada.Text_IO.Put_Line ("failed due to parse exception:");
       Ada.Text_IO.Put_Line (Ada.Exceptions.Exception_Information (Error));
    end Test_Case_1;
@@ -136,11 +125,7 @@
       Tokenizer.Find_Next (Analyzer);
 
       --  Parse token sequence
-<<<<<<< HEAD
       OpenToken.Token.Sequence.Parse (Sequence'Access, Analyzer);
-=======
-      OpenToken.Token.Sequence.Parse (Sequence, Analyzer);
->>>>>>> 210f6290
 
       Ada.Text_IO.Put_Line ("failed.");
       Ada.Command_Line.Set_Exit_Status (Ada.Command_Line.Failure);
@@ -150,10 +135,7 @@
       Ada.Text_IO.Put_Line ("passed.");
 
    when Error : others =>
-<<<<<<< HEAD
-=======
       Ada.Command_Line.Set_Exit_Status (Ada.Command_Line.Failure);
->>>>>>> 210f6290
       Ada.Text_IO.Put_Line ("failed due to parse exception:");
       Ada.Text_IO.Put_Line (Ada.Exceptions.Exception_Information (Error));
    end Test_Case_2;
