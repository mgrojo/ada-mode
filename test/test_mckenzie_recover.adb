--- conflicted
+++ resolved
@@ -66,8 +66,6 @@
       use Ada_Lite;
 
       File_Name : constant String := "../wisi/test/ada_lite.input";
-
-      Parser : WisiToken.Parser.LR.Parser.Instance;
    begin
       --  The test is that there is no exception.
 
@@ -683,24 +681,4 @@
       Parser.Table.McKenzie.Cost_Limit := (if T.Cost_Limit = Natural'Last then Orig_Cost_Limit else T.Cost_Limit);
    end Set_Up;
 
-<<<<<<< HEAD
-=======
-   overriding procedure Tear_Down_Case (T : in out Test_Case)
-   is
-      pragma Unreferenced (T);
-   begin
-      --  Run after all tests registered in Register_Tests
-      Orig_Cost_Limit  := Parser.Table.McKenzie.Cost_Limit;
-      Orig_Check_Limit := Parser.Table.McKenzie.Check_Limit;
-   end Tear_Down_Case;
-
-begin
-   Ada_Lite.Create_Parser (Parser, WisiToken.LALR);
-
-   --  Doing this here instead of in Set_Up_Case makes this
-   --  independent of all other tests in test_all_harness.
-   Orig_Cost_Limit  := Parser.Table.McKenzie.Cost_Limit;
-   Orig_Check_Limit := Parser.Table.McKenzie.Check_Limit;
-
->>>>>>> 95e8ef42
 end Test_McKenzie_Recover;