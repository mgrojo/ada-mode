--- conflicted
+++ resolved
@@ -1,709 +1,705 @@
---  Abstract :
---
---  See spec.
---
---  Copyright (C) 2017 Stephen Leake.  All Rights Reserved.
---
---  This program is free software; you can redistribute it and/or
---  modify it under terms of the GNU General Public License as
---  published by the Free Software Foundation; either version 3, or (at
---  your option) any later version. This program is distributed in the
---  hope that it will be useful, but WITHOUT ANY WARRANTY; without even
---  the implied warranty of MERCHANTABILITY or FITNESS FOR A PARTICULAR
---  PURPOSE. See the GNU General Public License for more details. You
---  should have received a copy of the GNU General Public License
---  distributed with this program; see file COPYING. If not, write to
---  the Free Software Foundation, 59 Temple Place - Suite 330, Boston,
---  MA 02111-1307, USA.
-
-pragma License (GPL);
-
-with AUnit.Assertions;
-with AUnit.Checks;
-with Ada.Containers;
-with Ada.Exceptions;
-with Ada.Strings.Fixed;
-with Ada.Text_IO;
-with Ada_Lite;
-with WisiToken.AUnit;
-with WisiToken.Parser.LR.Parser;
-with WisiToken.Token_Line_Comment;
-with WisiToken.Token_Region.AUnit;
-package body Test_McKenzie_Recover is
-
-   Parser : WisiToken.Parser.LR.Parser.Instance;
-
-   Orig_Cost_Limit  : Integer;
-
-   procedure Parse_Text (Text : in String; Debug : in Integer)
-   is begin
-      Parser.Enable_McKenzie_Recover := True;
-
-      WisiToken.Trace_Parse := Debug;
-
-      Ada_Lite.Action_Count := (others => 0);
-
-      if Debug > 0 then
-         Ada.Text_IO.New_Line;
-         Ada.Text_IO.Put_Line ("input: '" & Text & "'");
-      end if;
-
-      Ada_Lite.State.Initialize (WisiToken.Token_Line_Comment.Init_Data'(Line_Count => 1));
-      Parser.Lexer.Reset_With_String (Text & "   ");
-      --  Trailing spaces so final token has proper region;
-      --  otherwise it is wrapped to 1.
-
-      Parser.Parse;
-   end Parse_Text;
-
-   procedure Check is new AUnit.Checks.Gen_Check_Discrete (Ada.Containers.Count_Type);
-
-   ----------
-   --  Test procedures
-
-   procedure No_Error (T : in out AUnit.Test_Cases.Test_Case'Class)
-   is
-      Test : Test_Case renames Test_Case (T);
-      use Ada.Exceptions;
-      use Ada_Lite;
-
-      File_Name : constant String := "../wisi/test/ada_lite.input";
-   begin
-      --  The test is that there is no exception.
-
-      WisiToken.Trace_Parse := Test.Debug;
-
-      Ada_Lite.State.Initialize (WisiToken.Token_Line_Comment.Init_Data'(Line_Count => 49));
-      Parser.Lexer.Reset_With_File (File_Name);
-      Parser.Parse;
-   exception
-   when E : WisiToken.Syntax_Error =>
-      Ada.Text_IO.Put_Line (File_Name & ":" & Exception_Message (E));
-      AUnit.Assertions.Assert (False, "syntax error");
-   end No_Error;
-
-   procedure Error_1 (T : in out AUnit.Test_Cases.Test_Case'Class)
-   is
-      Test : Test_Case renames Test_Case (T);
-      use Ada_Lite;
-      use AUnit.Assertions;
-      use AUnit.Checks;
-   begin
-      Parse_Text ("procedure Proc_1 is begin if A = 2 then end; end;", Test.Debug);
-      --                1        |10       |20       |30       |40
-      --  Missing "if" in "end if;"
-      --
-      --  This not a likely error, so the pattern rule for the likely error
-      --  (missing 'end if;') matches, but then immediately fails.
-      --
-      --  error 1 at ';' 39, expecting 'if'. Inserts 'if', succeeds.
-
-      Check ("action_count", Action_Count (+subprogram_body_ID), 1);
-   exception
-   when WisiToken.Syntax_Error =>
-      Assert (False, "exception: got syntax error exception.");
-   end Error_1;
-
-   procedure Error_2 (T : in out AUnit.Test_Cases.Test_Case'Class)
-   is
-      Test : Test_Case renames Test_Case (T);
-      use Ada_Lite;
-      use AUnit.Assertions;
-      use AUnit.Checks;
-
-      use all type WisiToken.Region_Lists.Cursor;
-   begin
-      Parse_Text
-        ("procedure Proc is begin Block_1: begin end; if A = 2 then end Block_2; end if; end Proc_1; ", Test.Debug);
-      --  |1       |10       |20       |30       |40       |50       |60       |70       |80       |90
-      --  Missing "begin" for Block_2, but McKenzie won't find that.
-      --
-      --  error 1 at 'Block_2' 63, expecting 'if'. Pops 'end' 59, inserts
-      --  'else', leaving "Block_2;" as a procedure call in the else branch;
-      --  succeeds.
-
-      Check ("action_count", Action_Count (+subprogram_body_ID), 1);
-
-      declare
-         use WisiToken.Token_Region;
-         Error_List : Error_Data_Lists.List renames Ada_Lite.State.Active_Error_List.Element.all;
-      begin
-         Check ("errors.length", Error_List.Length, 1);
-      end;
-   exception
-   when WisiToken.Syntax_Error =>
-      Assert (False, "exception: got Syntax_Error");
-   end Error_2;
-
-   procedure Error_3 (T : in out AUnit.Test_Cases.Test_Case'Class)
-   is
-      Test : Test_Case renames Test_Case (T);
-      use Ada_Lite;
-      use AUnit.Assertions;
-      use AUnit.Checks;
-   begin
-      Parse_Text
-        ("procedure Water is begin loop begin D; if A then if B then end if; exit when C; end; end loop; end Water; ",
-         --        |10       |20       |30       |40       |50       |60       |70       |80       |90       |100
-         Test.Debug);
-      --  Missing "end if" at 67.
-      --
-      --  This used to insert lots of stuff finishing all the blocks;
-      --  now it uses recover_pattern_1 for 'if'.
-
-      declare
-         use WisiToken.AUnit;
-         use WisiToken.Token_Region;
-         use WisiToken.Token_Region.AUnit;
-         use WisiToken.Token_Region.Error_Data_Lists;
-         Error_List : Error_Data_Lists.List renames Ada_Lite.State.Active_Error_List.Element.all;
-         Cursor : constant Error_Data_Lists.Cursor := Error_List.First;
-      begin
-         Check ("errors.length", Error_List.Length, 1);
-         Check
-           ("1", Element (Cursor),
-            (First_Terminal    => Descriptor.First_Terminal,
-             Last_Terminal     => Descriptor.Last_Terminal,
-             Error_Token       =>
-               (ID             => +SEMICOLON_ID,
-                Virtual        => False,
-                Line           => 1,
-                Col            => 83,
-                Byte_Region    => (84, 84),
-                Char_Region    => (84, 84)),
-             Expecting         => To_Token_ID_Set
-               (Descriptor.First_Terminal,
-                Descriptor.Last_Terminal,
-                (1             => +IF_ID)),
-             Recover           => null),
-            Check_Recover_Data => null);
-
-         Check ("action_count", Action_Count (+subprogram_body_ID), 1);
-      end;
-   exception
-   when WisiToken.Syntax_Error =>
-      Assert (False, "1.exception: got Syntax_Error");
-   end Error_3;
-
-   procedure Error_4 (T : in out AUnit.Test_Cases.Test_Case'Class)
-   is
-      Test : Test_Case renames Test_Case (T);
-      use Ada_Lite;
-      use AUnit.Assertions;
-      use AUnit.Checks;
-   begin
-      Parse_Text ("else then ", Test.Debug);
-      --  Bogus syntax; test no exceptions due to empty stack etc.
-
-      Assert (False, "1.exception: did not get Syntax_Error");
-   exception
-   when WisiToken.Syntax_Error =>
-      Check ("error.length", State.Active_Error_List.Length, 1);
-   end Error_4;
-
-   procedure Check_Accept (T : in out AUnit.Test_Cases.Test_Case'Class)
-   is
-      Test : Test_Case renames Test_Case (T);
-      use Ada_Lite;
-      use AUnit.Assertions;
-      use AUnit.Checks;
-   begin
-      Parse_Text ("procedure Debug is begin A; ", Test.Debug);
-      --  Missing "end;"
-      --
-      --  Inserts 'loop', continues to EOF, inserts 'end;', succeeds
-      --  Test hitting EOF and Accept_It in error recovery
-      Check ("errors.length", State.Active_Error_List.Length, 1);
-
-   exception
-   when WisiToken.Syntax_Error =>
-      Assert (True, "1.exception: got Syntax_Error");
-   end Check_Accept;
-
-   procedure Extra_Begin (T : in out AUnit.Test_Cases.Test_Case'Class)
-   is
-      Test : Test_Case renames Test_Case (T);
-      use Ada_Lite;
-      use AUnit.Assertions;
-      use AUnit.Checks;
-   begin
-      Parse_Text
-        ("procedure Debug is begin procedure Put_Top_10 is begin end Put_Top_10; begin end Debug; ",
-         --        |10       |20       |30       |40       |50       |60       |70       |80
-         Test.Debug);
-      --  Added 'begin' 72, intending to delete 'begin' 20
-      --
-      --  There are no special rules to help with this.
-      --
-      --  Error recovery is entered and exited with parallel parsers active.
-      --
-      --  While checking the prefered solution, there are conflicts that
-      --  must be handled.
-      --
-      --  The desired solution is pop 'begin 20' and reduced
-      --  declarative_part_opt, leaving 'is' 17 on the parse stack. That has
-      --  cost 2 due to grammar cost settings. That allows parsing to
-      --  continue to EOF.
-
-<<<<<<< HEAD
-      Check ("errors.length", State.Active_Error_List.Length, 2);
-=======
-      if Test.Debug > 0 then
-         for Error of State.Active_Error_List loop
-            Ada.Text_IO.Put_Line
-              ("error_token: " & Error.Error_Token.Image (Ada_Lite.Descriptor, ID_Only => False));
-         end loop;
-      end if;
-
-      --  There are (at least) two viable parses with error recovery with
-      --  the same cost, and there is a race condition that chooses which
-      --  one is chosen. So this test randomly fails.
-      --
-      --  Check ("errors.length", State.Active_Error_List.Length, 2);
->>>>>>> 3190e03e
-
-   exception
-   when WisiToken.Syntax_Error =>
-      Assert (False, "1.exception: got Syntax_Error");
-   end Extra_Begin;
-
-   procedure Conflict_1 (T : in out AUnit.Test_Cases.Test_Case'Class)
-   is
-      Test : Test_Case renames Test_Case (T);
-      use Ada_Lite;
-      use AUnit.Assertions;
-      use AUnit.Checks;
-   begin
-      begin
-         Parse_Text
-           ("procedure Check_1 is end begin end Check_1;",
-            --        |10       |20       |30       |40       |50       |60       |70       |80
-            Test.Debug);
-         --  Syntax error (extra 'end' 22) while two parsers are sorting out a conflict
-         --
-         --  parser 1 for subprogram_body (should succeed): delete 'end' 22, cost 1.
-         --  Continue to EOF, succeed.
-         --
-         --  parser 0 for generic_instantiation (should fail):
-         --  finds: insert 'new', delete 'end begin end' cost 6, succeed => ambiguous parse
-         --
-         --  This is an example of error recovery defeating conflict
-         --  resolution. In real programs it should not happen often; the
-         --  incorrect parser will not find a viable error resolution. However,
-         --  that means it will be slow, since error resolution only fails by
-         --  hitting the cost limit after trying hundreds of possible
-         --  solutions.
-
-         Assert (False, "1 did not get exception");
-
-      exception
-      when WisiToken.Syntax_Error =>
-         Assert (False, "1 exception: got Syntax_Error");
-
-      when E : WisiToken.Parse_Error =>
-         declare
-            use Ada.Exceptions;
-            use Ada.Strings.Fixed;
-            Msg : constant String := Exception_Message (E);
-         begin
-            Assert (0 < Index (Source => Msg, Pattern => "Ambiguous parse"), "1 unexpected exception");
-         end;
-      end;
-
-      --  Symmetric case where generic_instantiation is desired
-      begin
-
-         Parser.Table.McKenzie.Cost_Limit := 6;
-
-         Parse_Text
-           ("procedure Check_2 is end new Check_2;",
-            --        |10       |20       |30       |40       |50       |60       |70       |80
-            Test.Debug);
-         --  Syntax error (extra 'end' 22) while two parsers are sorting out a
-         --  conflict.
-         --
-         --  parser 1 for subprogram_body (should fail): hits cost limit, fails.
-         --
-         --  parser 0 for generic_instantiation (should succeed):
-         --  finds: delete 'end', cost 1. Continue to eof, accept
-         --
-         --  This is an example of adjusting the cost limit to allow conflict
-         --  resolution.
-
-         Check ("2 errors.length", State.Active_Error_List.Length, 1); -- error from surviving parser
-
-      exception
-      when WisiToken.Syntax_Error =>
-         Assert (False, "2 exception: got Syntax_Error");
-      when WisiToken.Parse_Error =>
-         Assert (False, "2 exception: got Parse_Error");
-      end;
-   end Conflict_1;
-
-   procedure Conflict_2 (T : in out AUnit.Test_Cases.Test_Case'Class)
-   is
-      Test : Test_Case renames Test_Case (T);
-      use Ada_Lite;
-      use AUnit.Assertions;
-      use AUnit.Checks;
-   begin
-      Parse_Text
-        ("function Find_Path return Path is begin return Result : Path (1 .. Result_Length) end Find_Path; ",
-         --        |10       |20       |30       |40       |50       |60       |70       |80
-         Test.Debug);
-      --  Syntax error (missing ';' (and rest of extended return) at
-      --  82) while two parsers are sorting out a conflict.
-      --
-      --  Both have pending push_token, which used to mess up the
-      --  lookahead queue.
-      --
-      --  both insert semicolon, which leads to identical stacks.
-      Check ("1 errors.length", State.Active_Error_List.Length, 1);
-   exception
-   when WisiToken.Syntax_Error =>
-      Assert (False, "1 exception: got Syntax_Error");
-   end Conflict_2;
-
-   procedure Missing_Return (T : in out AUnit.Test_Cases.Test_Case'Class)
-   is
-      Test : Test_Case renames Test_Case (T);
-      use Ada_Lite;
-      use AUnit.Assertions;
-      use AUnit.Checks;
-   begin
-      begin
-         Parse_Text
-           ("procedure McKenzie_Recover is function Check (Data : McKenzie_Data) is begin end Check; begin end; ",
-            --        |10       |20       |30       |40       |50       |60       |70       |80       |90
-            Test.Debug);
-         --  Missing 'return foo' in function spec.
-         --
-         --  error 1 at 'is' 72; expecting 'return'. Inserts 'return IDENTIFIER'.
-         --  Spawns 1 parser in state 91: subprogram_body_stub/subprogram_body
-         --  terminates 1 at 'begin' 75, shared lookahead not finished. Used to get queue empty error here.
-         --  continues to eof, succeeds.
-
-         Check ("1 errors.length", State.Active_Error_List.Length, 1);
-      exception
-      when WisiToken.Syntax_Error =>
-         Assert (False, "1 exception: got Syntax_Error");
-
-      end;
-
-   end Missing_Return;
-
-   procedure Loop_Bounds (T : in out AUnit.Test_Cases.Test_Case'Class)
-   is
-      Test : Test_Case renames Test_Case (T);
-      use Ada_Lite;
-      use AUnit.Assertions;
-      use AUnit.Checks;
-   begin
-      begin
-         Parse_Text
-           ("procedure Foo is begin for I in 1 To Result_Length loop end loop; end;",
-            --        |10       |20       |30       |40       |50       |60       |70       |80
-            Test.Debug);
-         --  'To' should be '..'
-         --
-         --  error 1 at 'To' 35; expecting '..'.
-         --  with Check_Token_Limit = 3, pops "1", deletes To, leaving Result_Length as subtype
-         --  continues to eof, succeeds.
-
-         Check ("1 errors.length", State.Active_Error_List.Length, 1);
-      exception
-      when WisiToken.Syntax_Error =>
-         Assert (False, "1 exception: got Syntax_Error");
-      end;
-
-   end Loop_Bounds;
-
-   procedure Pattern_1 (T : in out AUnit.Test_Cases.Test_Case'Class)
-   is
-      Test : Test_Case renames Test_Case (T);
-      use Ada_Lite;
-      use AUnit.Assertions;
-      use AUnit.Checks;
-   begin
-      Parser.Table.McKenzie.Cost_Limit := 1; -- show that matching the pattern reduces cost
-
-      --  Test 'recover_pattern_1' for CASE
-      begin
-         Parse_Text
-           ("procedure Test_CASE_1 is begin case I is when 1 => A; end;",
-            --        |10       |20       |30       |40       |50       |60       |70       |80
-            Test.Debug);
-         --  Missing 'end case;'
-
-         Check ("1 errors.length", State.Active_Error_List.Length, 1);
-      exception
-      when WisiToken.Syntax_Error =>
-         Assert (False, "1 exception: got Syntax_Error");
-      end;
-
-      --  Similar to Test_CASE_1, but error token is IDENTIFIER (and it could be dotted).
-      --  FIXME: recover finds "insert 'case; end'"; need another pattern
-      Parser.Table.McKenzie.Cost_Limit := 10; -- no pattern matching here
-      begin
-         Parse_Text
-           ("procedure Test_CASE_2 is begin case I is when 1 => A; end Test_CASE_2;",
-            --        |10       |20       |30       |40       |50       |60       |70       |80
-            Test.Debug);
-         --  Missing 'end case;'
-         --
-         --  error 1 at ';' 56; expecting 'case'.
-
-         Check ("1 errors.length", State.Active_Error_List.Length, 1);
-      exception
-      when WisiToken.Syntax_Error =>
-         Assert (False, "1 exception: got Syntax_Error");
-      end;
-
-      Parser.Table.McKenzie.Cost_Limit := 2; -- show that matching the pattern reduces enqueues
-
-      --  Test 'recover_pattern_1' for IF
-      begin
-         Parse_Text
-           ("procedure Test_IF is begin if A then B; end;",
-            --        |10       |20       |30       |40       |50       |60       |70       |80
-            Test.Debug);
-         --  Missing 'end if;'
-
-         Check ("1 errors.length", State.Active_Error_List.Length, 1);
-      exception
-      when WisiToken.Syntax_Error =>
-         Assert (False, "1 exception: got Syntax_Error");
-      end;
-
-      --  Test 'recover_pattern_1' for LOOP
-      begin
-         Parse_Text
-           ("procedure Test_LOOP is begin for I in A loop B; end;",
-            --        |10       |20       |30       |40       |50       |60       |70       |80
-            Test.Debug);
-         --  Missing 'end loop;'
-
-         Check ("1 errors.length", State.Active_Error_List.Length, 1);
-      exception
-      when WisiToken.Syntax_Error =>
-         Assert (False, "1 exception: got Syntax_Error");
-      end;
-
-   end Pattern_1;
-
-   procedure Revive_Zombie_Parser (T : in out AUnit.Test_Cases.Test_Case'Class)
-   is
-      Test : Test_Case renames Test_Case (T);
-      use Ada_Lite;
-      use AUnit.Assertions;
-      use AUnit.Checks;
-      use WisiToken.Token_Region.AUnit;
-   begin
-      Parse_Text
-        ("procedure Patterns is Ada.Containers.Indefinite_Doubly_Linked_Lists (Pattern);",
-         --        |10       |20       |30       |40       |50       |60       |70       |80
-         Test.Debug);
-      --  A generic instantiation, but missing 'new' after 'is' 20.
-      --
-      --  Spawns a second parser on 'is'; one for procedure body, one for
-      --  generic instantiation.
-      --
-      --  parser 0 for generic_instantiation errors at 'Ada' 23, expecting
-      --  'new'. It inserts 'new' cost 3. Continues to EOF, succeeds.
-      --
-      --  parser 1 for subprogram_body parser keeps going, thinking it's the
-      --  start of an object declaration; errors at '.' 26. It inserts ':
-      --  IDENTIFIER' cost 7. Continues to EOF, becomes a zombie.
-      --
-      --  parser 0 is a zombie until parser 1 errors at '.'; both participate in
-      --  error recovery, and find a solution.
-      --
-      --  Parser 1 becomes a zombie again at EOF, but parser 0 accepts, so
-      --  no error recovery is attempted.
-      --
-      --  The two parsers have different error tokens; make sure the correct
-      --  one (from the successful parser 0) is reported.
-
-      Check ("1 errors.length", State.Active_Error_List.Length, 1);
-      declare
-         use WisiToken.Token_Region;
-         use WisiToken.Token_Region.Error_Data_Lists;
-         Error_List : Error_Data_Lists.List renames Ada_Lite.State.Active_Error_List.Element.all;
-         Cursor : constant Error_Data_Lists.Cursor := Error_List.First;
-      begin
-         Check ("errors.error_token", Element (Cursor).Error_Token, (+IDENTIFIER_ID, False, 1, 22, (23, 25), (23, 25)));
-      end;
-
-   exception
-   when WisiToken.Syntax_Error =>
-      Assert (False, "1 exception: got Syntax_Error");
-   end Revive_Zombie_Parser;
-
-   procedure Error_Token_When_Parallel (T : in out AUnit.Test_Cases.Test_Case'Class)
-   is
-      Test : Test_Case renames Test_Case (T);
-      use Ada_Lite;
-      use AUnit.Assertions;
-      use AUnit.Checks;
-      use WisiToken.Token_Region.AUnit;
-   begin
-      --  Test that the correct error token is reported when the error occurs
-      --  during parallel parsing (a previous version got this wrong).
-
-      Parse_Text
-        ("procedure One is begin if  and B then C; end if; end;",
-         --        |10       |20       |30       |40       |50
-         Test.Debug);
-      --  Missing and expression between 'if' and 'and'.
-      --
-      --  Spawns a second parser on 'is'; one for procedure body, one for
-      --  generic instantiation. Both are still around when the error is
-      --  encountered at 'and' 28. Error recovery for the procedure body
-      --  inserts IDENTIFIER; the other fails.
-
-      Check ("1 errors.length", State.Active_Error_List.Length, 1);
-      declare
-         use WisiToken.Token_Region;
-         use WisiToken.Token_Region.Error_Data_Lists;
-         Error_List : Error_Data_Lists.List renames Ada_Lite.State.Active_Error_List.Element.all;
-         Cursor : constant Error_Data_Lists.Cursor := Error_List.First;
-      begin
-         Check ("errors.error_token", Element (Cursor).Error_Token, (+AND_ID, False, 1, 27, (28, 30), (28, 30)));
-      end;
-
-   exception
-   when WisiToken.Syntax_Error =>
-      Assert (False, "1 exception: got Syntax_Error");
-   end Error_Token_When_Parallel;
-
-   procedure If_In_Handler (T : in out AUnit.Test_Cases.Test_Case'Class)
-   is
-      Test : Test_Case renames Test_Case (T);
-      use Ada_Lite;
-      use AUnit.Assertions;
-      use AUnit.Checks;
-      use WisiToken.Token_Region.AUnit;
-   begin
-      --  Test that the correct error token is reported when the error occurs
-      --  during parallel parsing (a previous version got this wrong).
-
-      Parse_Text
-        ("procedure Journal_To_TSV is procedure Process_Text_File is begin " &
-         --        |10       |20       |30       |40       |50       |60
-           "exception if then end if; end Process_Text_File; begin begin end; end Journal_To_TSV;",
-         --   |67         |80       |90       |100      |110      |120      |130      |140
-         Test.Debug);
-      --  Mistakenly pasted 'if then end if' in exception handler 66 .. 91.
-      --
-      --  This used to cause a token ID mismatch in
-      --  Semantic_State.Push_Current for 'begin' 121.
-      --
-      --  Enters error recovery at 'if' 76, with two parsers active; one for
-      --  subprogram_body, the other for subprogram_body_stub.
-      --
-      --  The subprogram_body parser inserts 'end; begin', terminating
-      --  Process_Text_File and starting the sequence_of_statements for
-      --  Journal_To_TSV. The subprogram_body_stub fails error recovery.
-      --
-      --  The subprogram_body parser proceeds to 'begin' 115, expecting EOF.
-      --  It inserts 'procedure IDENTIFIER is' and continues.
-
-      Check ("1 errors.length", State.Active_Error_List.Length, 2);
-      declare
-         use WisiToken.Token_Region;
-         use WisiToken.Token_Region.Error_Data_Lists;
-         Error_List : Error_Data_Lists.List renames Ada_Lite.State.Active_Error_List.Element.all;
-         Cursor : Error_Data_Lists.Cursor := Error_List.First;
-      begin
-         Check ("errors 1.error_token", Element (Cursor).Error_Token, (+IF_ID, False, 1, 75, (76, 77), (76, 77)));
-         Next (Cursor);
-         Check
-           ("errors 2.error_token", Element (Cursor).Error_Token, (+BEGIN_ID, False, 1, 114, (115, 119), (115, 119)));
-      end;
-
-   exception
-   when WisiToken.Syntax_Error =>
-      Assert (False, "1 exception: got Syntax_Error");
-   end If_In_Handler;
-
-   procedure Zombie_In_Resume (T : in out AUnit.Test_Cases.Test_Case'Class)
-   is
-      Test : Test_Case renames Test_Case (T);
-      use Ada_Lite;
-      use AUnit.Assertions;
-      use AUnit.Checks;
-      use WisiToken.Token_Region.AUnit;
-   begin
-      --  Test that the correct error token is reported when the error occurs
-      --  during parallel parsing (a previous version got this wrong).
-
-      Parse_Text
-        ("package body Ada_Mode.Loop_face",
-         --        |10       |20
-         Test.Debug);
-      --  Just started typing a package
-      --
-      --  This used to raise a Programmer_Error because of a zombie parser
-      --  during resume.
-      --
-      --  Enters error recovery at Wisi_EOF, inserts 'is end;'
-      --
-      --  A second parser is spawned on 'is', and errors on 'end'. Resume is
-      --  still active, so the parser does not become a zombie, but is
-      --  terminated immediately. The first parser continues thru EOF.
-
-      Check ("1 errors.length", State.Active_Error_List.Length, 1);
-
-   exception
-   when WisiToken.Syntax_Error =>
-      Assert (False, "1 exception: got Syntax_Error");
-   end Zombie_In_Resume;
-
-   ----------
-   --  Public subprograms
-
-   overriding function Name (T : Test_Case) return AUnit.Message_String
-   is
-      pragma Unreferenced (T);
-   begin
-      return new String'("test_mckenzie_recover.adb");
-   end Name;
-
-   overriding procedure Register_Tests (T : in out Test_Case)
-   is
-      use AUnit.Test_Cases.Registration;
-   begin
-      Register_Routine (T, No_Error'Access, "No_Error");
-      Register_Routine (T, Error_1'Access, "Error_1");
-      Register_Routine (T, Error_2'Access, "Error_2");
-      Register_Routine (T, Error_3'Access, "Error_3");
-      Register_Routine (T, Error_4'Access, "Error_4");
-      Register_Routine (T, Check_Accept'Access, "Check_Accept");
-      Register_Routine (T, Extra_Begin'Access, "Extra_Begin");
-      Register_Routine (T, Conflict_1'Access, "Conflict_1");
-      Register_Routine (T, Conflict_2'Access, "Conflict_2");
-      Register_Routine (T, Missing_Return'Access, "Missing_Return");
-      Register_Routine (T, Loop_Bounds'Access, "Loop_Bounds");
-      Register_Routine (T, Pattern_1'Access, "Pattern_1");
-      Register_Routine (T, Revive_Zombie_Parser'Access, "Revive_Zombie_Parser");
-      Register_Routine (T, Error_Token_When_Parallel'Access, "Error_Token_When_Parallel");
-      Register_Routine (T, If_In_Handler'Access, "If_In_Handler");
-      Register_Routine (T, Zombie_In_Resume'Access, "Zombie_In_Resume");
-   end Register_Tests;
-
-   overriding procedure Set_Up_Case (T : in out Test_Case)
-   is
-      pragma Unreferenced (T);
-   begin
-      --  Run before all tests in register
-      Ada_Lite.Create_Parser (Parser, WisiToken.LALR, Ada_Lite.State'Access);
-      Orig_Cost_Limit := Parser.Table.McKenzie.Cost_Limit;
-   end Set_Up_Case;
-
-   overriding procedure Set_Up (T : in out Test_Case)
-   is begin
-      --  Run before each test
-      Parser.Table.McKenzie.Cost_Limit := (if T.Cost_Limit = Natural'Last then Orig_Cost_Limit else T.Cost_Limit);
-   end Set_Up;
-
-end Test_McKenzie_Recover;+--  Abstract :
+--
+--  See spec.
+--
+--  Copyright (C) 2017 Stephen Leake.  All Rights Reserved.
+--
+--  This program is free software; you can redistribute it and/or
+--  modify it under terms of the GNU General Public License as
+--  published by the Free Software Foundation; either version 3, or (at
+--  your option) any later version. This program is distributed in the
+--  hope that it will be useful, but WITHOUT ANY WARRANTY; without even
+--  the implied warranty of MERCHANTABILITY or FITNESS FOR A PARTICULAR
+--  PURPOSE. See the GNU General Public License for more details. You
+--  should have received a copy of the GNU General Public License
+--  distributed with this program; see file COPYING. If not, write to
+--  the Free Software Foundation, 59 Temple Place - Suite 330, Boston,
+--  MA 02111-1307, USA.
+
+pragma License (GPL);
+
+with AUnit.Assertions;
+with AUnit.Checks;
+with Ada.Containers;
+with Ada.Exceptions;
+with Ada.Strings.Fixed;
+with Ada.Text_IO;
+with Ada_Lite;
+with WisiToken.AUnit;
+with WisiToken.Parser.LR.Parser;
+with WisiToken.Token_Line_Comment;
+with WisiToken.Token_Region.AUnit;
+package body Test_McKenzie_Recover is
+
+   Parser : WisiToken.Parser.LR.Parser.Instance;
+
+   Orig_Cost_Limit  : Integer;
+
+   procedure Parse_Text (Text : in String; Debug : in Integer)
+   is begin
+      Parser.Enable_McKenzie_Recover := True;
+
+      WisiToken.Trace_Parse := Debug;
+
+      Ada_Lite.Action_Count := (others => 0);
+
+      if Debug > 0 then
+         Ada.Text_IO.New_Line;
+         Ada.Text_IO.Put_Line ("input: '" & Text & "'");
+      end if;
+
+      Ada_Lite.State.Initialize (WisiToken.Token_Line_Comment.Init_Data'(Line_Count => 1));
+      Parser.Lexer.Reset_With_String (Text & "   ");
+      --  Trailing spaces so final token has proper region;
+      --  otherwise it is wrapped to 1.
+
+      Parser.Parse;
+   end Parse_Text;
+
+   procedure Check is new AUnit.Checks.Gen_Check_Discrete (Ada.Containers.Count_Type);
+
+   ----------
+   --  Test procedures
+
+   procedure No_Error (T : in out AUnit.Test_Cases.Test_Case'Class)
+   is
+      Test : Test_Case renames Test_Case (T);
+      use Ada.Exceptions;
+      use Ada_Lite;
+
+      File_Name : constant String := "../wisi/test/ada_lite.input";
+   begin
+      --  The test is that there is no exception.
+
+      WisiToken.Trace_Parse := Test.Debug;
+
+      Ada_Lite.State.Initialize (WisiToken.Token_Line_Comment.Init_Data'(Line_Count => 49));
+      Parser.Lexer.Reset_With_File (File_Name);
+      Parser.Parse;
+   exception
+   when E : WisiToken.Syntax_Error =>
+      Ada.Text_IO.Put_Line (File_Name & ":" & Exception_Message (E));
+      AUnit.Assertions.Assert (False, "syntax error");
+   end No_Error;
+
+   procedure Error_1 (T : in out AUnit.Test_Cases.Test_Case'Class)
+   is
+      Test : Test_Case renames Test_Case (T);
+      use Ada_Lite;
+      use AUnit.Assertions;
+      use AUnit.Checks;
+   begin
+      Parse_Text ("procedure Proc_1 is begin if A = 2 then end; end;", Test.Debug);
+      --                1        |10       |20       |30       |40
+      --  Missing "if" in "end if;"
+      --
+      --  This not a likely error, so the pattern rule for the likely error
+      --  (missing 'end if;') matches, but then immediately fails.
+      --
+      --  error 1 at ';' 39, expecting 'if'. Inserts 'if', succeeds.
+
+      Check ("action_count", Action_Count (+subprogram_body_ID), 1);
+   exception
+   when WisiToken.Syntax_Error =>
+      Assert (False, "exception: got syntax error exception.");
+   end Error_1;
+
+   procedure Error_2 (T : in out AUnit.Test_Cases.Test_Case'Class)
+   is
+      Test : Test_Case renames Test_Case (T);
+      use Ada_Lite;
+      use AUnit.Assertions;
+      use AUnit.Checks;
+
+      use all type WisiToken.Region_Lists.Cursor;
+   begin
+      Parse_Text
+        ("procedure Proc is begin Block_1: begin end; if A = 2 then end Block_2; end if; end Proc_1; ", Test.Debug);
+      --  |1       |10       |20       |30       |40       |50       |60       |70       |80       |90
+      --  Missing "begin" for Block_2, but McKenzie won't find that.
+      --
+      --  error 1 at 'Block_2' 63, expecting 'if'. Pops 'end' 59, inserts
+      --  'else', leaving "Block_2;" as a procedure call in the else branch;
+      --  succeeds.
+
+      Check ("action_count", Action_Count (+subprogram_body_ID), 1);
+
+      declare
+         use WisiToken.Token_Region;
+         Error_List : Error_Data_Lists.List renames Ada_Lite.State.Active_Error_List.Element.all;
+      begin
+         Check ("errors.length", Error_List.Length, 1);
+      end;
+   exception
+   when WisiToken.Syntax_Error =>
+      Assert (False, "exception: got Syntax_Error");
+   end Error_2;
+
+   procedure Error_3 (T : in out AUnit.Test_Cases.Test_Case'Class)
+   is
+      Test : Test_Case renames Test_Case (T);
+      use Ada_Lite;
+      use AUnit.Assertions;
+      use AUnit.Checks;
+   begin
+      Parse_Text
+        ("procedure Water is begin loop begin D; if A then if B then end if; exit when C; end; end loop; end Water; ",
+         --        |10       |20       |30       |40       |50       |60       |70       |80       |90       |100
+         Test.Debug);
+      --  Missing "end if" at 67.
+      --
+      --  This used to insert lots of stuff finishing all the blocks;
+      --  now it uses recover_pattern_1 for 'if'.
+
+      declare
+         use WisiToken.AUnit;
+         use WisiToken.Token_Region;
+         use WisiToken.Token_Region.AUnit;
+         use WisiToken.Token_Region.Error_Data_Lists;
+         Error_List : Error_Data_Lists.List renames Ada_Lite.State.Active_Error_List.Element.all;
+         Cursor : constant Error_Data_Lists.Cursor := Error_List.First;
+      begin
+         Check ("errors.length", Error_List.Length, 1);
+         Check
+           ("1", Element (Cursor),
+            (First_Terminal    => Descriptor.First_Terminal,
+             Last_Terminal     => Descriptor.Last_Terminal,
+             Error_Token       =>
+               (ID             => +SEMICOLON_ID,
+                Virtual        => False,
+                Line           => 1,
+                Col            => 83,
+                Byte_Region    => (84, 84),
+                Char_Region    => (84, 84)),
+             Expecting         => To_Token_ID_Set
+               (Descriptor.First_Terminal,
+                Descriptor.Last_Terminal,
+                (1             => +IF_ID)),
+             Recover           => null),
+            Check_Recover_Data => null);
+
+         Check ("action_count", Action_Count (+subprogram_body_ID), 1);
+      end;
+   exception
+   when WisiToken.Syntax_Error =>
+      Assert (False, "1.exception: got Syntax_Error");
+   end Error_3;
+
+   procedure Error_4 (T : in out AUnit.Test_Cases.Test_Case'Class)
+   is
+      Test : Test_Case renames Test_Case (T);
+      use Ada_Lite;
+      use AUnit.Assertions;
+      use AUnit.Checks;
+   begin
+      Parse_Text ("else then ", Test.Debug);
+      --  Bogus syntax; test no exceptions due to empty stack etc.
+
+      Assert (False, "1.exception: did not get Syntax_Error");
+   exception
+   when WisiToken.Syntax_Error =>
+      Check ("error.length", State.Active_Error_List.Length, 1);
+   end Error_4;
+
+   procedure Check_Accept (T : in out AUnit.Test_Cases.Test_Case'Class)
+   is
+      Test : Test_Case renames Test_Case (T);
+      use Ada_Lite;
+      use AUnit.Assertions;
+      use AUnit.Checks;
+   begin
+      Parse_Text ("procedure Debug is begin A; ", Test.Debug);
+      --  Missing "end;"
+      --
+      --  Inserts 'loop', continues to EOF, inserts 'end;', succeeds
+      --  Test hitting EOF and Accept_It in error recovery
+      Check ("errors.length", State.Active_Error_List.Length, 1);
+
+   exception
+   when WisiToken.Syntax_Error =>
+      Assert (True, "1.exception: got Syntax_Error");
+   end Check_Accept;
+
+   procedure Extra_Begin (T : in out AUnit.Test_Cases.Test_Case'Class)
+   is
+      Test : Test_Case renames Test_Case (T);
+      use Ada_Lite;
+      use AUnit.Assertions;
+      use AUnit.Checks;
+   begin
+      Parse_Text
+        ("procedure Debug is begin procedure Put_Top_10 is begin end Put_Top_10; begin end Debug; ",
+         --        |10       |20       |30       |40       |50       |60       |70       |80
+         Test.Debug);
+      --  Added 'begin' 72, intending to delete 'begin' 20
+      --
+      --  There are no special rules to help with this.
+      --
+      --  Error recovery is entered and exited with parallel parsers active.
+      --
+      --  While checking the prefered solution, there are conflicts that
+      --  must be handled.
+      --
+      --  The desired solution is pop 'begin 20' and reduced
+      --  declarative_part_opt, leaving 'is' 17 on the parse stack. That has
+      --  cost 2 due to grammar cost settings. That allows parsing to
+      --  continue to EOF.
+
+      if Test.Debug > 0 then
+         for Error of State.Active_Error_List loop
+            Ada.Text_IO.Put_Line
+              ("error_token: " & Error.Error_Token.Image (Ada_Lite.Descriptor, ID_Only => False));
+         end loop;
+      end if;
+
+      --  There are (at least) two viable parses with error recovery with
+      --  the same cost, and there is a race condition that chooses which
+      --  one is chosen. So this test randomly fails.
+      --
+      --  Check ("errors.length", State.Active_Error_List.Length, 2);
+
+   exception
+   when WisiToken.Syntax_Error =>
+      Assert (False, "1.exception: got Syntax_Error");
+   end Extra_Begin;
+
+   procedure Conflict_1 (T : in out AUnit.Test_Cases.Test_Case'Class)
+   is
+      Test : Test_Case renames Test_Case (T);
+      use Ada_Lite;
+      use AUnit.Assertions;
+      use AUnit.Checks;
+   begin
+      begin
+         Parse_Text
+           ("procedure Check_1 is end begin end Check_1;",
+            --        |10       |20       |30       |40       |50       |60       |70       |80
+            Test.Debug);
+         --  Syntax error (extra 'end' 22) while two parsers are sorting out a conflict
+         --
+         --  parser 1 for subprogram_body (should succeed): delete 'end' 22, cost 1.
+         --  Continue to EOF, succeed.
+         --
+         --  parser 0 for generic_instantiation (should fail):
+         --  finds: insert 'new', delete 'end begin end' cost 6, succeed => ambiguous parse
+         --
+         --  This is an example of error recovery defeating conflict
+         --  resolution. In real programs it should not happen often; the
+         --  incorrect parser will not find a viable error resolution. However,
+         --  that means it will be slow, since error resolution only fails by
+         --  hitting the cost limit after trying hundreds of possible
+         --  solutions.
+
+         Assert (False, "1 did not get exception");
+
+      exception
+      when WisiToken.Syntax_Error =>
+         Assert (False, "1 exception: got Syntax_Error");
+
+      when E : WisiToken.Parse_Error =>
+         declare
+            use Ada.Exceptions;
+            use Ada.Strings.Fixed;
+            Msg : constant String := Exception_Message (E);
+         begin
+            Assert (0 < Index (Source => Msg, Pattern => "Ambiguous parse"), "1 unexpected exception");
+         end;
+      end;
+
+      --  Symmetric case where generic_instantiation is desired
+      begin
+
+         Parser.Table.McKenzie.Cost_Limit := 6;
+
+         Parse_Text
+           ("procedure Check_2 is end new Check_2;",
+            --        |10       |20       |30       |40       |50       |60       |70       |80
+            Test.Debug);
+         --  Syntax error (extra 'end' 22) while two parsers are sorting out a
+         --  conflict.
+         --
+         --  parser 1 for subprogram_body (should fail): hits cost limit, fails.
+         --
+         --  parser 0 for generic_instantiation (should succeed):
+         --  finds: delete 'end', cost 1. Continue to eof, accept
+         --
+         --  This is an example of adjusting the cost limit to allow conflict
+         --  resolution.
+
+         Check ("2 errors.length", State.Active_Error_List.Length, 1); -- error from surviving parser
+
+      exception
+      when WisiToken.Syntax_Error =>
+         Assert (False, "2 exception: got Syntax_Error");
+      when WisiToken.Parse_Error =>
+         Assert (False, "2 exception: got Parse_Error");
+      end;
+   end Conflict_1;
+
+   procedure Conflict_2 (T : in out AUnit.Test_Cases.Test_Case'Class)
+   is
+      Test : Test_Case renames Test_Case (T);
+      use Ada_Lite;
+      use AUnit.Assertions;
+      use AUnit.Checks;
+   begin
+      Parse_Text
+        ("function Find_Path return Path is begin return Result : Path (1 .. Result_Length) end Find_Path; ",
+         --        |10       |20       |30       |40       |50       |60       |70       |80
+         Test.Debug);
+      --  Syntax error (missing ';' (and rest of extended return) at
+      --  82) while two parsers are sorting out a conflict.
+      --
+      --  Both have pending push_token, which used to mess up the
+      --  lookahead queue.
+      --
+      --  both insert semicolon, which leads to identical stacks.
+      Check ("1 errors.length", State.Active_Error_List.Length, 1);
+   exception
+   when WisiToken.Syntax_Error =>
+      Assert (False, "1 exception: got Syntax_Error");
+   end Conflict_2;
+
+   procedure Missing_Return (T : in out AUnit.Test_Cases.Test_Case'Class)
+   is
+      Test : Test_Case renames Test_Case (T);
+      use Ada_Lite;
+      use AUnit.Assertions;
+      use AUnit.Checks;
+   begin
+      begin
+         Parse_Text
+           ("procedure McKenzie_Recover is function Check (Data : McKenzie_Data) is begin end Check; begin end; ",
+            --        |10       |20       |30       |40       |50       |60       |70       |80       |90
+            Test.Debug);
+         --  Missing 'return foo' in function spec.
+         --
+         --  error 1 at 'is' 72; expecting 'return'. Inserts 'return IDENTIFIER'.
+         --  Spawns 1 parser in state 91: subprogram_body_stub/subprogram_body
+         --  terminates 1 at 'begin' 75, shared lookahead not finished. Used to get queue empty error here.
+         --  continues to eof, succeeds.
+
+         Check ("1 errors.length", State.Active_Error_List.Length, 1);
+      exception
+      when WisiToken.Syntax_Error =>
+         Assert (False, "1 exception: got Syntax_Error");
+
+      end;
+
+   end Missing_Return;
+
+   procedure Loop_Bounds (T : in out AUnit.Test_Cases.Test_Case'Class)
+   is
+      Test : Test_Case renames Test_Case (T);
+      use Ada_Lite;
+      use AUnit.Assertions;
+      use AUnit.Checks;
+   begin
+      begin
+         Parse_Text
+           ("procedure Foo is begin for I in 1 To Result_Length loop end loop; end;",
+            --        |10       |20       |30       |40       |50       |60       |70       |80
+            Test.Debug);
+         --  'To' should be '..'
+         --
+         --  error 1 at 'To' 35; expecting '..'.
+         --  with Check_Token_Limit = 3, pops "1", deletes To, leaving Result_Length as subtype
+         --  continues to eof, succeeds.
+
+         Check ("1 errors.length", State.Active_Error_List.Length, 1);
+      exception
+      when WisiToken.Syntax_Error =>
+         Assert (False, "1 exception: got Syntax_Error");
+      end;
+
+   end Loop_Bounds;
+
+   procedure Pattern_1 (T : in out AUnit.Test_Cases.Test_Case'Class)
+   is
+      Test : Test_Case renames Test_Case (T);
+      use Ada_Lite;
+      use AUnit.Assertions;
+      use AUnit.Checks;
+   begin
+      Parser.Table.McKenzie.Cost_Limit := 1; -- show that matching the pattern reduces cost
+
+      --  Test 'recover_pattern_1' for CASE
+      begin
+         Parse_Text
+           ("procedure Test_CASE_1 is begin case I is when 1 => A; end;",
+            --        |10       |20       |30       |40       |50       |60       |70       |80
+            Test.Debug);
+         --  Missing 'end case;'
+
+         Check ("1 errors.length", State.Active_Error_List.Length, 1);
+      exception
+      when WisiToken.Syntax_Error =>
+         Assert (False, "1 exception: got Syntax_Error");
+      end;
+
+      --  Similar to Test_CASE_1, but error token is IDENTIFIER (and it could be dotted).
+      --  FIXME: recover finds "insert 'case; end'"; need another pattern
+      Parser.Table.McKenzie.Cost_Limit := 10; -- no pattern matching here
+      begin
+         Parse_Text
+           ("procedure Test_CASE_2 is begin case I is when 1 => A; end Test_CASE_2;",
+            --        |10       |20       |30       |40       |50       |60       |70       |80
+            Test.Debug);
+         --  Missing 'end case;'
+         --
+         --  error 1 at ';' 56; expecting 'case'.
+
+         Check ("1 errors.length", State.Active_Error_List.Length, 1);
+      exception
+      when WisiToken.Syntax_Error =>
+         Assert (False, "1 exception: got Syntax_Error");
+      end;
+
+      Parser.Table.McKenzie.Cost_Limit := 2; -- show that matching the pattern reduces enqueues
+
+      --  Test 'recover_pattern_1' for IF
+      begin
+         Parse_Text
+           ("procedure Test_IF is begin if A then B; end;",
+            --        |10       |20       |30       |40       |50       |60       |70       |80
+            Test.Debug);
+         --  Missing 'end if;'
+
+         Check ("1 errors.length", State.Active_Error_List.Length, 1);
+      exception
+      when WisiToken.Syntax_Error =>
+         Assert (False, "1 exception: got Syntax_Error");
+      end;
+
+      --  Test 'recover_pattern_1' for LOOP
+      begin
+         Parse_Text
+           ("procedure Test_LOOP is begin for I in A loop B; end;",
+            --        |10       |20       |30       |40       |50       |60       |70       |80
+            Test.Debug);
+         --  Missing 'end loop;'
+
+         Check ("1 errors.length", State.Active_Error_List.Length, 1);
+      exception
+      when WisiToken.Syntax_Error =>
+         Assert (False, "1 exception: got Syntax_Error");
+      end;
+
+   end Pattern_1;
+
+   procedure Revive_Zombie_Parser (T : in out AUnit.Test_Cases.Test_Case'Class)
+   is
+      Test : Test_Case renames Test_Case (T);
+      use Ada_Lite;
+      use AUnit.Assertions;
+      use AUnit.Checks;
+      use WisiToken.Token_Region.AUnit;
+   begin
+      Parse_Text
+        ("procedure Patterns is Ada.Containers.Indefinite_Doubly_Linked_Lists (Pattern);",
+         --        |10       |20       |30       |40       |50       |60       |70       |80
+         Test.Debug);
+      --  A generic instantiation, but missing 'new' after 'is' 20.
+      --
+      --  Spawns a second parser on 'is'; one for procedure body, one for
+      --  generic instantiation.
+      --
+      --  parser 0 for generic_instantiation errors at 'Ada' 23, expecting
+      --  'new'. It inserts 'new' cost 3. Continues to EOF, succeeds.
+      --
+      --  parser 1 for subprogram_body parser keeps going, thinking it's the
+      --  start of an object declaration; errors at '.' 26. It inserts ':
+      --  IDENTIFIER' cost 7. Continues to EOF, becomes a zombie.
+      --
+      --  parser 0 is a zombie until parser 1 errors at '.'; both participate in
+      --  error recovery, and find a solution.
+      --
+      --  Parser 1 becomes a zombie again at EOF, but parser 0 accepts, so
+      --  no error recovery is attempted.
+      --
+      --  The two parsers have different error tokens; make sure the correct
+      --  one (from the successful parser 0) is reported.
+
+      Check ("1 errors.length", State.Active_Error_List.Length, 1);
+      declare
+         use WisiToken.Token_Region;
+         use WisiToken.Token_Region.Error_Data_Lists;
+         Error_List : Error_Data_Lists.List renames Ada_Lite.State.Active_Error_List.Element.all;
+         Cursor : constant Error_Data_Lists.Cursor := Error_List.First;
+      begin
+         Check ("errors.error_token", Element (Cursor).Error_Token, (+IDENTIFIER_ID, False, 1, 22, (23, 25), (23, 25)));
+      end;
+
+   exception
+   when WisiToken.Syntax_Error =>
+      Assert (False, "1 exception: got Syntax_Error");
+   end Revive_Zombie_Parser;
+
+   procedure Error_Token_When_Parallel (T : in out AUnit.Test_Cases.Test_Case'Class)
+   is
+      Test : Test_Case renames Test_Case (T);
+      use Ada_Lite;
+      use AUnit.Assertions;
+      use AUnit.Checks;
+      use WisiToken.Token_Region.AUnit;
+   begin
+      --  Test that the correct error token is reported when the error occurs
+      --  during parallel parsing (a previous version got this wrong).
+
+      Parse_Text
+        ("procedure One is begin if  and B then C; end if; end;",
+         --        |10       |20       |30       |40       |50
+         Test.Debug);
+      --  Missing and expression between 'if' and 'and'.
+      --
+      --  Spawns a second parser on 'is'; one for procedure body, one for
+      --  generic instantiation. Both are still around when the error is
+      --  encountered at 'and' 28. Error recovery for the procedure body
+      --  inserts IDENTIFIER; the other fails.
+
+      Check ("1 errors.length", State.Active_Error_List.Length, 1);
+      declare
+         use WisiToken.Token_Region;
+         use WisiToken.Token_Region.Error_Data_Lists;
+         Error_List : Error_Data_Lists.List renames Ada_Lite.State.Active_Error_List.Element.all;
+         Cursor : constant Error_Data_Lists.Cursor := Error_List.First;
+      begin
+         Check ("errors.error_token", Element (Cursor).Error_Token, (+AND_ID, False, 1, 27, (28, 30), (28, 30)));
+      end;
+
+   exception
+   when WisiToken.Syntax_Error =>
+      Assert (False, "1 exception: got Syntax_Error");
+   end Error_Token_When_Parallel;
+
+   procedure If_In_Handler (T : in out AUnit.Test_Cases.Test_Case'Class)
+   is
+      Test : Test_Case renames Test_Case (T);
+      use Ada_Lite;
+      use AUnit.Assertions;
+      use AUnit.Checks;
+      use WisiToken.Token_Region.AUnit;
+   begin
+      --  Test that the correct error token is reported when the error occurs
+      --  during parallel parsing (a previous version got this wrong).
+
+      Parse_Text
+        ("procedure Journal_To_TSV is procedure Process_Text_File is begin " &
+         --        |10       |20       |30       |40       |50       |60
+           "exception if then end if; end Process_Text_File; begin begin end; end Journal_To_TSV;",
+         --   |67         |80       |90       |100      |110      |120      |130      |140
+         Test.Debug);
+      --  Mistakenly pasted 'if then end if' in exception handler 66 .. 91.
+      --
+      --  This used to cause a token ID mismatch in
+      --  Semantic_State.Push_Current for 'begin' 121.
+      --
+      --  Enters error recovery at 'if' 76, with two parsers active; one for
+      --  subprogram_body, the other for subprogram_body_stub.
+      --
+      --  The subprogram_body parser inserts 'end; begin', terminating
+      --  Process_Text_File and starting the sequence_of_statements for
+      --  Journal_To_TSV. The subprogram_body_stub fails error recovery.
+      --
+      --  The subprogram_body parser proceeds to 'begin' 115, expecting EOF.
+      --  It inserts 'procedure IDENTIFIER is' and continues.
+
+      Check ("1 errors.length", State.Active_Error_List.Length, 2);
+      declare
+         use WisiToken.Token_Region;
+         use WisiToken.Token_Region.Error_Data_Lists;
+         Error_List : Error_Data_Lists.List renames Ada_Lite.State.Active_Error_List.Element.all;
+         Cursor : Error_Data_Lists.Cursor := Error_List.First;
+      begin
+         Check ("errors 1.error_token", Element (Cursor).Error_Token, (+IF_ID, False, 1, 75, (76, 77), (76, 77)));
+         Next (Cursor);
+         Check
+           ("errors 2.error_token", Element (Cursor).Error_Token, (+BEGIN_ID, False, 1, 114, (115, 119), (115, 119)));
+      end;
+
+   exception
+   when WisiToken.Syntax_Error =>
+      Assert (False, "1 exception: got Syntax_Error");
+   end If_In_Handler;
+
+   procedure Zombie_In_Resume (T : in out AUnit.Test_Cases.Test_Case'Class)
+   is
+      Test : Test_Case renames Test_Case (T);
+      use Ada_Lite;
+      use AUnit.Assertions;
+      use AUnit.Checks;
+      use WisiToken.Token_Region.AUnit;
+   begin
+      --  Test that the correct error token is reported when the error occurs
+      --  during parallel parsing (a previous version got this wrong).
+
+      Parse_Text
+        ("package body Ada_Mode.Loop_face",
+         --        |10       |20
+         Test.Debug);
+      --  Just started typing a package
+      --
+      --  This used to raise a Programmer_Error because of a zombie parser
+      --  during resume.
+      --
+      --  Enters error recovery at Wisi_EOF, inserts 'is end;'
+      --
+      --  A second parser is spawned on 'is', and errors on 'end'. Resume is
+      --  still active, so the parser does not become a zombie, but is
+      --  terminated immediately. The first parser continues thru EOF.
+
+      Check ("1 errors.length", State.Active_Error_List.Length, 1);
+
+   exception
+   when WisiToken.Syntax_Error =>
+      Assert (False, "1 exception: got Syntax_Error");
+   end Zombie_In_Resume;
+
+   ----------
+   --  Public subprograms
+
+   overriding function Name (T : Test_Case) return AUnit.Message_String
+   is
+      pragma Unreferenced (T);
+   begin
+      return new String'("test_mckenzie_recover.adb");
+   end Name;
+
+   overriding procedure Register_Tests (T : in out Test_Case)
+   is
+      use AUnit.Test_Cases.Registration;
+   begin
+      Register_Routine (T, No_Error'Access, "No_Error");
+      Register_Routine (T, Error_1'Access, "Error_1");
+      Register_Routine (T, Error_2'Access, "Error_2");
+      Register_Routine (T, Error_3'Access, "Error_3");
+      Register_Routine (T, Error_4'Access, "Error_4");
+      Register_Routine (T, Check_Accept'Access, "Check_Accept");
+      Register_Routine (T, Extra_Begin'Access, "Extra_Begin");
+      Register_Routine (T, Conflict_1'Access, "Conflict_1");
+      Register_Routine (T, Conflict_2'Access, "Conflict_2");
+      Register_Routine (T, Missing_Return'Access, "Missing_Return");
+      Register_Routine (T, Loop_Bounds'Access, "Loop_Bounds");
+      Register_Routine (T, Pattern_1'Access, "Pattern_1");
+      Register_Routine (T, Revive_Zombie_Parser'Access, "Revive_Zombie_Parser");
+      Register_Routine (T, Error_Token_When_Parallel'Access, "Error_Token_When_Parallel");
+      Register_Routine (T, If_In_Handler'Access, "If_In_Handler");
+      Register_Routine (T, Zombie_In_Resume'Access, "Zombie_In_Resume");
+   end Register_Tests;
+
+   overriding procedure Set_Up_Case (T : in out Test_Case)
+   is
+      pragma Unreferenced (T);
+   begin
+      --  Run before all tests in register
+      Ada_Lite.Create_Parser (Parser, WisiToken.LALR, Ada_Lite.State'Access);
+      Orig_Cost_Limit := Parser.Table.McKenzie.Cost_Limit;
+   end Set_Up_Case;
+
+   overriding procedure Set_Up (T : in out Test_Case)
+   is begin
+      --  Run before each test
+      Parser.Table.McKenzie.Cost_Limit := (if T.Cost_Limit = Natural'Last then Orig_Cost_Limit else T.Cost_Limit);
+   end Set_Up;
+
+end Test_McKenzie_Recover;