--  Abstract :
--
--  See spec.
--
--  Copyright (C) 2002-2003, 2009-2010, 2013-2015, 2017-2021 Stephen Leake.  All Rights Reserved.
--
--  This program is free software; you can redistribute it and/or
--  modify it under terms of the GNU General Public License as
--  published by the Free Software Foundation; either version 3, or (at
--  your option) any later version. This program is distributed in the
--  hope that it will be useful, but WITHOUT ANY WARRANTY; without even
--  the implied warranty of MERCHANTABILITY or FITNESS FOR A PARTICULAR
--  PURPOSE. See the GNU General Public License for more details. You
--  should have received a copy of the GNU General Public License
--  distributed with this program; see file COPYING. If not, write to
--  the Free Software Foundation, 59 Temple Place - Suite 330, Boston,
--  MA 02111-1307, USA.

pragma License (GPL);

with AUnit.Assertions;
with AUnit.Checks.Text_IO;
with Ada.Characters.Latin_1;
with Ada.Directories;
with Ada.Exceptions;
with Ada.Text_IO;
with WisiToken.Gen_Token_Enum;
with WisiToken.Generate.LR.LALR_Generate;
with WisiToken.Lexer.Regexp;
with WisiToken.Parse.LR.Parser;
with WisiToken.Productions;
with WisiToken.Syntax_Trees;
with WisiToken.Test_Util;
with WisiToken.Text_IO_Trace;
with WisiToken.Wisi_Ada;
package body Association_Grammar_Test is

   type Token_Enum_ID is
     (Whitespace_ID,

      --  terminals
      Comma_ID,
      Equal_Greater_ID,
      Identifier_ID,
      Int_ID,
      Paren_Left_ID,
      Paren_Right_ID,

      --  last terminal
      EOI_ID,

      --  non-terminals
      Statement_ID, -- must be first nonterm
      Aggregate_ID,
      Association_ID,
      Association_List_ID,

      SOI_ID);

   Real_Image : constant WisiToken.Token_ID_Array_String :=
     --  WORKAROUND for 'Image bug in GNAT Community 2020 -gnat2020
     (new String'("WHITESPACE_ID"),
      new String'("COMMA_ID"),
      new String'("EQUAL_GREATER_ID"),
      new String'("IDENTIFIER_ID"),
      new String'("INT_ID"),
      new String'("PAREN_LEFT_ID"),
      new String'("PAREN_RIGHT_ID"),
      new String'("EOI_ID"),
      new String'("statement_id"),
      new String'("aggregate_id"),
      new String'("association_id"),
      new String'("association_list_id"),
      new String'("SOI_ID"));

   package Token_Enum is new WisiToken.Gen_Token_Enum
     (Token_Enum_ID     => Token_Enum_ID,
      First_Terminal    => Comma_ID,
      Last_Terminal     => EOI_ID,
      First_Nonterminal => Statement_ID,
      Last_Nonterminal  => Association_List_ID,
      SOI_ID            => SOI_ID,
      EOI_ID            => EOI_ID,
      Accept_ID         => Statement_ID,
      Case_Insensitive  => False);
   use Token_Enum;

   package Lexer renames WisiToken.Lexer.Regexp;
   Syntax : constant Lexer.Syntax := To_Syntax
     ((Whitespace_ID    => Lexer.Get (" ", Report => False),
       Comma_ID         => Lexer.Get (","),
       Equal_Greater_ID => Lexer.Get ("=>"),
       Int_ID           => Lexer.Get ("[0-9]+"),
       Identifier_ID    => Lexer.Get ("[0-9a-zA-Z_]+"),
       Paren_Left_ID    => Lexer.Get ("\("),
       Paren_Right_ID   => Lexer.Get ("\)"),
       EOI_ID           => Lexer.Get ("" & Ada.Characters.Latin_1.EOT)
      ));

   use WisiToken.Wisi_Ada;   --  "and", "+"

   Null_Action : WisiToken.Syntax_Trees.Post_Parse_Action renames WisiToken.Syntax_Trees.Null_Action;

   --  valid syntax:
   --  (identifier)
   --  (identifier, identifier)
   --  (identifier => identifier)
   --  (integer => identifier)
   --  (identifier => identifier, integer => identifier)
   Full_Grammar : WisiToken.Productions.Prod_Arrays.Vector :=
     Statement_ID        <= Aggregate_ID & EOI_ID + Null_Action and
     Aggregate_ID        <= Paren_Left_ID & Association_List_ID & Paren_Right_ID + Null_Action and
     (Association_List_ID <= Association_ID & Comma_ID & Association_List_ID + Null_Action or
                            Association_ID + Null_Action) and
     (Association_ID      <= Identifier_ID & Equal_Greater_ID & Identifier_ID + Null_Action or
                            Int_ID & Equal_Greater_ID & Identifier_ID + Null_Action or
                            Identifier_ID + Null_Action);

   Parser : WisiToken.Parse.LR.Parser.Parser;

   Trace    : aliased WisiToken.Text_IO_Trace.Trace;
   Log_File : Ada.Text_IO.File_Type;

   procedure Parse_Command (Command : in String)
   is begin
      Trace.Put_Line ("'" & Command & "'");

      Parser.Tree.Lexer.Reset_With_String (Command);
      Parser.Parse (Log_File);

      Trace.Put_Line ("success");
      Trace.New_Line;
   exception
   when E : others =>
      AUnit.Assertions.Assert
        (False, Command & ": " & Ada.Exceptions.Exception_Name (E) & " : " & Ada.Exceptions.Exception_Message (E));
   end Parse_Command;

   ----------
   --  Test procedures

   Trace_File : aliased Ada.Text_IO.File_Type;

   procedure Nominal (T : in out AUnit.Test_Cases.Test_Case'Class)
   is
      pragma Unreferenced (T);

      use Ada.Directories;
      use Ada.Text_IO;
      use AUnit.Checks.Text_IO;

      Orig_Trace_Parse : constant Integer := WisiToken.Trace_Parse;

      Trace_File_Name : constant String := "association_grammar_test.out";
      Expected_Trace_File_Name : constant String := "../test/association_grammar_test.out_good";

      Recursions : WisiToken.Generate.Recursions := WisiToken.Generate.Empty_Recursions;
   begin
      --  The test is that there are no exceptions, and that the parse
      --  trace matches the known good trace.

      if Exists (Trace_File_Name) then
         Delete_File (Trace_File_Name);
      end if;
      Create (Trace_File, Out_File, Trace_File_Name);
      Trace.Set_File (Trace_File'Access);

      WisiToken.Parse.LR.Parser.New_Parser
        (Parser,
         Trace'Access,
         Lexer.New_Lexer (Token_Enum.LALR_Descriptor'Access, Syntax),
         WisiToken.Generate.LR.LALR_Generate.Generate
           (Full_Grammar, LALR_Descriptor, Grammar_File_Name => "", Recursions => Recursions),
         User_Data                      => null,
         Language_Fixes                 => null,
         Language_Matching_Begin_Tokens => null,
         Language_String_ID_Set         => null);

      WisiToken.Trace_Parse := WisiToken.Detail + 1;

      Parse_Command ("(identifier)");
      Parse_Command ("(identifier, identifier)");
      Parse_Command ("(identifier => identifier)");
      Parse_Command ("(integer => identifier)");
      Parse_Command ("(identifier => identifier, integer => identifier)");

      Trace.Clear_File;
      Close (Trace_File);
      WisiToken.Trace_Parse := Orig_Trace_Parse;

<<<<<<< HEAD
      --  FIXME: run dos2unix
=======
      WisiToken.Test_Util.Dos2unix (Trace_File_Name);
>>>>>>> a415f1c2

      Check_Files ("1", Trace_File_Name, Expected_Trace_File_Name);
   exception
   when others =>
      if Is_Open (Trace_File) then
         Trace.Clear_File;
         Close (Trace_File);
         Set_Output (Standard_Output);
      end if;
      WisiToken.Trace_Parse := Orig_Trace_Parse;
      raise;
   end Nominal;

   ----------
   --  Public subprograms

   overriding function Name (T : Test_Case) return AUnit.Message_String
   is
      pragma Unreferenced (T);
   begin
      return new String'("association_grammar_test.adb");
   end Name;

   overriding procedure Register_Tests (T : in out Test_Case)
   is
      use AUnit.Test_Cases.Registration;
   begin
      Register_Routine (T, Nominal'Access, "Nominal");
   end Register_Tests;

begin
   LALR_Descriptor.Image := Real_Image;
end Association_Grammar_Test;<|MERGE_RESOLUTION|>--- conflicted
+++ resolved
@@ -188,11 +188,7 @@
       Close (Trace_File);
       WisiToken.Trace_Parse := Orig_Trace_Parse;
 
-<<<<<<< HEAD
-      --  FIXME: run dos2unix
-=======
       WisiToken.Test_Util.Dos2unix (Trace_File_Name);
->>>>>>> a415f1c2
 
       Check_Files ("1", Trace_File_Name, Expected_Trace_File_Name);
    exception
