--- conflicted
+++ resolved
@@ -9,11 +9,7 @@
 -- better.
 
 --EMACSCMD:(progn (wisi-parse-buffer 'indent)(length (wisi-parser-local-parse-errors wisi-parser-local)))
-<<<<<<< HEAD
---EMACSRESULT:1
-=======
 --EMACSRESULT:2
->>>>>>> b5780609
 if Foo then
    Bar;
 end if;
