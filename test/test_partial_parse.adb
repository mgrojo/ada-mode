--- conflicted
+++ resolved
@@ -287,33 +287,10 @@
       return new String'("test_partial_parse.adb");
    end Name;
 
-<<<<<<< HEAD
    overriding procedure Tear_Down_Case (T : in out Test_Case)
    is
       pragma Unreferenced (T);
    begin
       Partial_Parse_Active := False;
    end Tear_Down_Case;
-=======
-   overriding procedure Set_Up_Case (T : in out Test_Case)
-   is
-      pragma Unreferenced (T);
-   begin
-      --  Run before all tests in register
-      WisiToken.Parse.LR.Parser.New_Parser
-        (Parser,
-         Ada_Lite_LALR_Main.Create_Lexer (Trace'Access),
-         Ada_Lite_LALR_Main.Create_Parse_Table,
-         Ada_Lite_LALR_Main.Create_Productions,
-         Language_Fixes                 => null,
-         Language_Matching_Begin_Tokens => null,
-         Language_String_ID_Set         => null,
-         User_Data                      => User_Data'Access);
-
-      --  FIXME: should be done in Ada_Lite_LALR_Main.Create_Parser.
-      Parser.Partial_Parse_Active    := Ada_Lite_Actions.Partial_Parse_Active'Access;
-      Parser.Partial_Parse_Byte_Goal := Ada_Lite_Actions.Partial_Parse_Byte_Goal'Access;
-   end Set_Up_Case;
->>>>>>> c82e3d69
-
 end Test_Partial_Parse;