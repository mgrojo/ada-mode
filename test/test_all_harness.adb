--  Abstract :
--
--  Run all OpenToken AUnit tests; see Makefile for other tests.
--
--  Copyright (C) 2009, 2010 Stephen Leake.  All Rights Reserved.
--
--  This library is free software; you can redistribute it and/or
--  modify it under terms of the GNU General Public License as
--  published by the Free Software Foundation; either version 3, or (at
--  your option) any later version. This library is distributed in the
--  hope that it will be useful, but WITHOUT ANY WARRANTY; without even
--  the implied warranty of MERCHANTABILITY or FITNESS FOR A PARTICULAR
--  PURPOSE. See the GNU General Public License for more details. You
--  should have received a copy of the GNU General Public License
--  distributed with this program; see file COPYING. If not, write to
--  the Free Software Foundation, 59 Temple Place - Suite 330, Boston,
--  MA 02111-1307, USA.

pragma License (GPL);

with AUnit.Reporter.Text;
with AUnit.Test_Suites; use AUnit.Test_Suites;
<<<<<<< HEAD
with AUnit.Test_Results;
=======
with Lookahead_Test;
>>>>>>> a76fa04c
with OpenToken.Recognizer.CSV_Field.Test;
with Test_Backtrack;
with Test_LR0_Kernels;
with Test_LR_Expecting;
with Test_List_Actions;
with Test_List_Stack;
with Test_Selection_Actions;
with Test_Sequence_Actions;
with Test_Statement_Actions;
with Test_Token_Identifier_Real_String;
procedure Test_All_Harness
is
   Suite  : constant Access_Test_Suite := new Test_Suite;
   Result : constant AUnit.Test_Results.Result_Access := new AUnit.Test_Results.Result;
   Status : AUnit.Status;
   Engine : AUnit.Reporter.Text.Text_Reporter;
begin
   --  Test cases; test package alphabetical order, unless otherwise noted.

   Add_Test (Suite, new OpenToken.Recognizer.CSV_Field.Test.Test_Case);
   Add_Test (Suite, new Lookahead_Test.Test_Case (Debug => False));
   Add_Test (Suite, new Test_Backtrack.Test_Case (Debug => False));
   Add_Test (Suite, new Test_LR0_Kernels.Test_Case (Debug => False));
   Add_Test (Suite, new Test_LR_Expecting.Test_Case (Debug => False));
   Add_Test (Suite, new Test_List_Actions.Test_Case (Debug => False));
   Add_Test (Suite, new Test_List_Stack.Test_Case);
   Add_Test (Suite, new Test_Selection_Actions.Test_Case (Debug => False));
   Add_Test (Suite, new Test_Sequence_Actions.Test_Case (Debug => False));
   Add_Test (Suite, new Test_Statement_Actions.Test_Case (Debug => False));
   Add_Test (Suite, new Test_Token_Identifier_Real_String.Test_Case (Debug => False));

   --  end test cases

   Run (Suite, Result, Status);

   --  Provide command line option -v to set verbose mode
   AUnit.Reporter.Text.Report (Engine, Result.all);

end Test_All_Harness;<|MERGE_RESOLUTION|>--- conflicted
+++ resolved
@@ -18,13 +18,9 @@
 
 pragma License (GPL);
 
-with AUnit.Reporter.Text;
+with AUnit.Test_Results.Text_Reporter;
 with AUnit.Test_Suites; use AUnit.Test_Suites;
-<<<<<<< HEAD
-with AUnit.Test_Results;
-=======
 with Lookahead_Test;
->>>>>>> a76fa04c
 with OpenToken.Recognizer.CSV_Field.Test;
 with Test_Backtrack;
 with Test_LR0_Kernels;
@@ -38,9 +34,8 @@
 procedure Test_All_Harness
 is
    Suite  : constant Access_Test_Suite := new Test_Suite;
-   Result : constant AUnit.Test_Results.Result_Access := new AUnit.Test_Results.Result;
-   Status : AUnit.Status;
-   Engine : AUnit.Reporter.Text.Text_Reporter;
+   Result : AUnit.Test_Results.Result;
+
 begin
    --  Test cases; test package alphabetical order, unless otherwise noted.
 
@@ -58,9 +53,9 @@
 
    --  end test cases
 
-   Run (Suite, Result, Status);
+   Run (Suite.all, Result);
 
    --  Provide command line option -v to set verbose mode
-   AUnit.Reporter.Text.Report (Engine, Result.all);
+   AUnit.Test_Results.Text_Reporter.Report (Result);
 
 end Test_All_Harness;