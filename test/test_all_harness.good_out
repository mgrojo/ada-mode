
OK test_generate_errors.adb ../test/bnf/unused_tokens : Run_Test
OK bnf_wy_errors_test.adb indent_param_count.wy : Run_Test
OK bnf_wy_errors_test.adb same_delimiters.wy : Run_Test
OK bnf_wy_test.adb ada_ebnf : Run_Test
OK bnf_wy_test.adb ada_lite : Run_Test
OK bnf_wy_test.adb ada_lite_ebnf ada_lite : Run_Test
OK bnf_wy_test.adb body_instantiation_conflict : Run_Test
OK bnf_wy_test.adb case_expression : Run_Test
OK bnf_wy_test.adb character_literal : Run_Test
OK bnf_wy_test.adb conflict_name : Run_Test
OK bnf_wy_test.adb dragon_4_43 : Run_Test
OK bnf_wy_test.adb empty_production_1 : Run_Test
OK bnf_wy_test.adb empty_production_2 : Run_Test
OK bnf_wy_test.adb empty_production_2_optimized_list : Run_Test
OK bnf_wy_test.adb empty_production_3 : Run_Test
OK bnf_wy_test.adb empty_production_4 : Run_Test
OK bnf_wy_test.adb empty_production_5 : Run_Test
OK bnf_wy_test.adb empty_production_6 : Run_Test
OK bnf_wy_test.adb empty_production_7 : Run_Test
OK bnf_wy_test.adb empty_production_8 : Run_Test
OK bnf_wy_test.adb grammar_grammar_01 : Run_Test
OK bnf_wy_test.adb identifier_list_name_conflict : Run_Test
OK bnf_wy_test.adb java_ebnf : Run_Test
OK bnf_wy_test.adb java_enum_ch19 : Run_Test
OK bnf_wy_test.adb java_expressions_antlr : Run_Test
OK bnf_wy_test.adb java_expressions_ch19 : Run_Test
OK bnf_wy_test.adb java_types_ch19 : Run_Test
OK bnf_wy_test.adb lalr_generator_bug_01 : Run_Test
OK bnf_wy_test.adb nested_ebnf_optional : Run_Test
OK bnf_wy_test.adb optimized_conflict_01 : Run_Test
OK bnf_wy_test.adb optimized_conflict_02 : Run_Test
OK bnf_wy_test.adb optimized_conflict_03 : Run_Test
OK bnf_wy_test.adb optimized_conflict_04 : Run_Test
OK bnf_wy_test.adb optimized_list : Run_Test
OK bnf_wy_test.adb optimized_list_ebnf : Run_Test
OK bnf_wy_test.adb python_ebnf : Run_Test
OK bnf_wy_test.adb range_conflict : Run_Test
OK bnf_wy_test.adb skip_to_grammar : Run_Test
OK bnf_wy_test.adb subprograms : Run_Test
OK bnf_wy_test.adb three_action_conflict : Run_Test
OK bnf_wy_test.adb warth_left_recurse_expr_1 : Run_Test
OK test_lr1_parallel.adb ada_lite : Compare_LR1_Sets
OK test_lr1_parallel.adb ada_lite : Compare_Parse
OK test_lr1_parallel.adb body_instantiation_conflict : Compare_LR1_Sets
OK test_lr1_parallel.adb body_instantiation_conflict : Compare_Parse
OK test_lr1_parallel.adb java_types_ch19 : Compare_LR1_Sets
OK test_lr1_parallel.adb java_types_ch19 : Compare_Parse
OK association_grammar_test.adb : Nominal
OK dragon_4_43_lr1_test.adb : Test_First_Follow
OK dragon_4_43_lr1_test.adb : Test_LR1_Items
OK dragon_4_43_lr1_test.adb : Parser_Table
OK dragon_4_43_lr1_test.adb : Test_Parse
OK dragon_4_45_lalr_test.adb : Test_First
OK dragon_4_45_lalr_test.adb : Test_LALR_Kernels
OK dragon_4_45_lalr_test.adb : Parser_Table
OK dragon_4_45_lalr_test.adb : Test_Parse
OK dragon_4_43_packrat_gen.adb : Test_Parse
OK grune_9_30.adb : Test_Item_Sets
OK grune_9_30.adb : Test_Parse
OK name_grammar_test.adb : Nominal
OK test_accept_state.adb : Nominal
OK test_follow.adb : Subprograms.One
OK test_incremental.adb : No_Change
OK test_incremental.adb : Edit_Comment
OK test_incremental.adb : Edit_Comment_02
OK test_incremental.adb : Edit_Comment_03
OK test_incremental.adb : Edit_Comment_04
OK test_incremental.adb : Edit_Comment_05
OK test_incremental.adb : Edit_Comment_06
OK test_incremental.adb : Edit_Comment_07
OK test_incremental.adb : Edit_Comment_08
OK test_incremental.adb : Edit_Comment_09
OK test_incremental.adb : Edit_Comment_10
OK test_incremental.adb : Edit_Comment_11
OK test_incremental.adb : Edit_Comment_12
OK test_incremental.adb : Edit_Comment_13
OK test_incremental.adb : Edit_Comment_14
OK test_incremental.adb : Edit_Comment_15
OK test_incremental.adb : Edit_Comment_16
OK test_incremental.adb : Edit_Comment_17
OK test_incremental.adb : Edit_Whitespace_1
OK test_incremental.adb : Edit_Whitespace_2
OK test_incremental.adb : Edit_Whitespace_3
OK test_incremental.adb : Edit_Whitespace_4
OK test_incremental.adb : Edit_Leading_Non_Grammar
OK test_incremental.adb : Edit_Code_01
OK test_incremental.adb : Edit_Code_02
OK test_incremental.adb : Edit_Code_03
OK test_incremental.adb : Edit_Code_04
OK test_incremental.adb : Edit_Code_05
OK test_incremental.adb : Edit_Code_06
OK test_incremental.adb : Edit_Code_07
OK test_incremental.adb : Edit_Code_08
OK test_incremental.adb : Edit_Code_09
OK test_incremental.adb : Edit_Code_10
OK test_incremental.adb : Edit_Code_11
OK test_incremental.adb : Edit_Code_12
OK test_incremental.adb : Edit_Code_13
OK test_incremental.adb : Edit_Code_14
OK test_incremental.adb : Edit_Code_15
OK test_incremental.adb : Edit_Code_16
OK test_incremental.adb : Edit_Code_17
OK test_incremental.adb : Edit_Code_18
OK test_incremental.adb : Delete_New_Line
OK test_incremental.adb : Delete_Comment_End
OK test_incremental.adb : Delete_Comment_Start_01
OK test_incremental.adb : Delete_Comment_Start_02
OK test_incremental.adb : Delete_Comment_Start_03
OK test_incremental.adb : Delete_Comment_Start_04
OK test_incremental.adb : Delete_Comment_Start_05
OK test_incremental.adb : Delete_Comment_Start_06
OK test_incremental.adb : Insert_New_Line
OK test_incremental.adb : Insert_Comment_Start_01
OK test_incremental.adb : Names
OK test_incremental.adb : Missing_Name_1
OK test_incremental.adb : Recover_01
OK test_incremental.adb : Recover_02
OK test_incremental.adb : Recover_03
OK test_incremental.adb : Recover_04
OK test_incremental.adb : Recover_05a
OK test_incremental.adb : Recover_05b
OK test_incremental.adb : Recover_05c
OK test_incremental.adb : Recover_05d
OK test_incremental.adb : Recover_05e
OK test_incremental.adb : Recover_06a
OK test_incremental.adb : Recover_06b
OK test_incremental.adb : Recover_06c
OK test_incremental.adb : Recover_06d
OK test_incremental.adb : Recover_06e
OK test_incremental.adb : Recover_07
OK test_incremental.adb : Recover_08a
OK test_incremental.adb : Recover_08b
OK test_incremental.adb : Recover_08c
OK test_incremental.adb : Recover_08d
OK test_incremental.adb : Recover_09
OK test_incremental.adb : Recover_10
OK test_incremental.adb : Lexer_Errors_01
OK test_incremental.adb : Lexer_Errors_02
OK test_incremental.adb : Lexer_Errors_03
OK test_incremental.adb : Lexer_Errors_04
OK test_incremental.adb : Lexer_Errors_05
OK test_incremental.adb : Lexer_Errors_06
OK test_incremental.adb : Lexer_Errors_07
OK test_incremental.adb : Lexer_Errors_08
OK test_incremental.adb : Preserve_Parse_Errors_1
OK test_incremental.adb : Preserve_Parse_Errors_2
OK test_incremental.adb : Modify_Deleted_Node
OK test_incremental.adb : Multiple_Errors_On_One_Token_1
OK test_incremental.adb : Multiple_Errors_On_One_Token_2
OK test_incremental.adb : Non_Ascii
OK test_incremental.adb : Restore_Deleted_01
OK test_incremental.adb : Nonterm_Resume_01
OK test_incremental.adb : Undo_Conflict_01
OK test_incremental.adb : Edit_String_01
OK test_incremental.adb : Edit_String_02
OK test_incremental.adb : Edit_String_03
OK test_incremental.adb : Edit_String_04
OK test_incremental.adb : Edit_String_05
OK test_incremental.adb : Edit_String_06
OK test_incremental.adb : Edit_String_07
OK test_incremental.adb : Edit_String_08
OK test_incremental.adb : Edit_String_09
OK test_incremental.adb : Edit_String_10
OK test_incremental.adb : Edit_String_11
OK test_incremental.adb : Edit_String_12
OK test_incremental.adb : Edit_String_13
OK test_incremental.adb : Edit_String_14
OK test_incremental.adb : Edit_String_15
OK test_lr_expecting_terminal_sequence.adb : Test_Expecting
OK test_mckenzie_recover.adb LALR : No_Error
OK test_mckenzie_recover.adb LALR : Empty_Comments
OK test_mckenzie_recover.adb LALR : Error_1
OK test_mckenzie_recover.adb LALR : Error_2
OK test_mckenzie_recover.adb LALR : Error_3
OK test_mckenzie_recover.adb LALR : Error_4
OK test_mckenzie_recover.adb LALR : Check_Accept
OK test_mckenzie_recover.adb LALR : Extra_Begin
OK test_mckenzie_recover.adb LALR : Conflict_1
OK test_mckenzie_recover.adb LALR : Conflict_2
OK test_mckenzie_recover.adb LALR : Missing_Return
OK test_mckenzie_recover.adb LALR : Loop_Bounds
OK test_mckenzie_recover.adb LALR : Pattern_1
OK test_mckenzie_recover.adb LALR : Revive_Zombie_Parser
OK test_mckenzie_recover.adb LALR : Error_Token_When_Parallel
OK test_mckenzie_recover.adb LALR : If_In_Handler
OK test_mckenzie_recover.adb LALR : Zombie_In_Resume
OK test_mckenzie_recover.adb LALR : Push_Back_1
OK test_mckenzie_recover.adb LALR : Push_Back_2
OK test_mckenzie_recover.adb LALR : String_Quote_0
OK test_mckenzie_recover.adb LALR : Missing_Name_0
OK test_mckenzie_recover.adb LALR : Missing_Name_1
OK test_mckenzie_recover.adb LALR : Missing_Name_2
OK test_mckenzie_recover.adb LALR : Missing_Name_3
OK test_mckenzie_recover.adb LALR : Missing_Name_4
OK test_mckenzie_recover.adb LALR : Missing_Name_5
OK test_mckenzie_recover.adb LALR : Missing_Name_6
OK test_mckenzie_recover.adb LALR : Block_Match_Names_1
OK test_mckenzie_recover.adb LALR : Two_Parsers_1
OK test_mckenzie_recover.adb LALR : Extra_Name_1
OK test_mckenzie_recover.adb LALR : Extra_Name_2
OK test_mckenzie_recover.adb LALR : Extra_Name_3
OK test_mckenzie_recover.adb LALR : Two_Missing_Ends
OK test_mckenzie_recover.adb LALR : Match_Selected_Component_1
OK test_mckenzie_recover.adb LALR : Match_Selected_Component_2
OK test_mckenzie_recover.adb LALR : Actual_Parameter_Part_1
OK test_mckenzie_recover.adb LALR : Unfinished_Subprogram_Type_1
OK test_mckenzie_recover.adb LALR : String_Quote_1
OK test_mckenzie_recover.adb LALR : String_Quote_2
OK test_mckenzie_recover.adb LALR : String_Quote_3
OK test_mckenzie_recover.adb LALR : String_Quote_4
OK test_mckenzie_recover.adb LALR : String_Quote_5
OK test_mckenzie_recover.adb LALR : String_Quote_6
OK test_mckenzie_recover.adb LALR : String_Quote_7
OK test_mckenzie_recover.adb LALR : Enqueue_Limit
OK test_mckenzie_recover.adb LALR : Minimal_Complete_Full_Reduce_1
OK test_mckenzie_recover.adb LALR : Minimal_Complete_Full_Reduce_2
OK test_mckenzie_recover.adb LALR : Minimal_Complete_Full_Reduce_3
OK test_mckenzie_recover.adb LALR : No_Push_Back_Prev_Error
OK test_mckenzie_recover.adb LALR : Error_During_Resume_1
OK test_mckenzie_recover.adb LALR : Error_During_Resume_2
OK test_mckenzie_recover.adb LALR : Error_During_Resume_3
OK test_mckenzie_recover.adb LALR : Conflict_During_Resume_1
OK test_mckenzie_recover.adb LALR : Minimal_Complete_Finish_1
OK test_mckenzie_recover.adb LALR : Always_Minimal_Complete
OK test_mckenzie_recover.adb LALR : Always_Matching_Begin
OK test_mckenzie_recover.adb LALR : Do_Delete_First
OK test_mckenzie_recover.adb LALR : Forbid_Minimal_Complete
OK test_mckenzie_recover.adb LALR : Matching_Begin_Parse_All_Conflicts
OK test_mckenzie_recover.adb LALR : Check_Multiple_Delete_For_Insert
OK test_mckenzie_recover.adb LALR : Pushback_Nonterm_1
OK test_mckenzie_recover.adb LALR : Multiple_Errors_On_One_Token
OK test_mckenzie_recover.adb LALR : Move_Non_Grammar
OK test_mckenzie_recover.adb LALR : Lexer_Error_01
OK test_mckenzie_recover.adb LR1 : No_Error
OK test_mckenzie_recover.adb LR1 : Empty_Comments
OK test_mckenzie_recover.adb LR1 : Error_1
OK test_mckenzie_recover.adb LR1 : Error_2
OK test_mckenzie_recover.adb LR1 : Error_3
OK test_mckenzie_recover.adb LR1 : Error_4
OK test_mckenzie_recover.adb LR1 : Check_Accept
OK test_mckenzie_recover.adb LR1 : Extra_Begin
OK test_mckenzie_recover.adb LR1 : Conflict_1
OK test_mckenzie_recover.adb LR1 : Conflict_2
OK test_mckenzie_recover.adb LR1 : Missing_Return
OK test_mckenzie_recover.adb LR1 : Loop_Bounds
OK test_mckenzie_recover.adb LR1 : Pattern_1
OK test_mckenzie_recover.adb LR1 : Revive_Zombie_Parser
OK test_mckenzie_recover.adb LR1 : Error_Token_When_Parallel
OK test_mckenzie_recover.adb LR1 : If_In_Handler
OK test_mckenzie_recover.adb LR1 : Zombie_In_Resume
OK test_mckenzie_recover.adb LR1 : Push_Back_1
OK test_mckenzie_recover.adb LR1 : Push_Back_2
OK test_mckenzie_recover.adb LR1 : String_Quote_0
OK test_mckenzie_recover.adb LR1 : Missing_Name_0
OK test_mckenzie_recover.adb LR1 : Missing_Name_1
OK test_mckenzie_recover.adb LR1 : Missing_Name_2
OK test_mckenzie_recover.adb LR1 : Missing_Name_3
OK test_mckenzie_recover.adb LR1 : Missing_Name_4
OK test_mckenzie_recover.adb LR1 : Missing_Name_5
OK test_mckenzie_recover.adb LR1 : Missing_Name_6
OK test_mckenzie_recover.adb LR1 : Block_Match_Names_1
OK test_mckenzie_recover.adb LR1 : Two_Parsers_1
OK test_mckenzie_recover.adb LR1 : Extra_Name_1
OK test_mckenzie_recover.adb LR1 : Extra_Name_2
OK test_mckenzie_recover.adb LR1 : Extra_Name_3
OK test_mckenzie_recover.adb LR1 : Two_Missing_Ends
OK test_mckenzie_recover.adb LR1 : Match_Selected_Component_1
OK test_mckenzie_recover.adb LR1 : Match_Selected_Component_2
OK test_mckenzie_recover.adb LR1 : Actual_Parameter_Part_1
OK test_mckenzie_recover.adb LR1 : Unfinished_Subprogram_Type_1
OK test_mckenzie_recover.adb LR1 : String_Quote_1
OK test_mckenzie_recover.adb LR1 : String_Quote_2
OK test_mckenzie_recover.adb LR1 : String_Quote_3
OK test_mckenzie_recover.adb LR1 : String_Quote_4
OK test_mckenzie_recover.adb LR1 : String_Quote_5
OK test_mckenzie_recover.adb LR1 : String_Quote_6
OK test_mckenzie_recover.adb LR1 : String_Quote_7
OK test_mckenzie_recover.adb LR1 : Enqueue_Limit
OK test_mckenzie_recover.adb LR1 : Minimal_Complete_Full_Reduce_1
OK test_mckenzie_recover.adb LR1 : Minimal_Complete_Full_Reduce_2
OK test_mckenzie_recover.adb LR1 : Minimal_Complete_Full_Reduce_3
OK test_mckenzie_recover.adb LR1 : No_Push_Back_Prev_Error
OK test_mckenzie_recover.adb LR1 : Error_During_Resume_1
OK test_mckenzie_recover.adb LR1 : Error_During_Resume_2
OK test_mckenzie_recover.adb LR1 : Error_During_Resume_3
OK test_mckenzie_recover.adb LR1 : Conflict_During_Resume_1
OK test_mckenzie_recover.adb LR1 : Minimal_Complete_Finish_1
OK test_mckenzie_recover.adb LR1 : Always_Minimal_Complete
OK test_mckenzie_recover.adb LR1 : Always_Matching_Begin
OK test_mckenzie_recover.adb LR1 : Do_Delete_First
OK test_mckenzie_recover.adb LR1 : Forbid_Minimal_Complete
OK test_mckenzie_recover.adb LR1 : Matching_Begin_Parse_All_Conflicts
OK test_mckenzie_recover.adb LR1 : Check_Multiple_Delete_For_Insert
OK test_mckenzie_recover.adb LR1 : Pushback_Nonterm_1
OK test_mckenzie_recover.adb LR1 : Multiple_Errors_On_One_Token
OK test_mckenzie_recover.adb LR1 : Move_Non_Grammar
OK test_mckenzie_recover.adb LR1 : Lexer_Error_01
OK test_partial_parse.adb : Plain_String
OK test_partial_parse.adb : File_String_Access
OK test_skip_to.adb : Dos_Line_Endings
OK test_skip_to.adb : Unix_Line_Endings
OK test_syntax_trees.adb : Left_Breakdown_1
OK test_syntax_trees.adb : Find_New_Line_1
OK test_syntax_trees.adb : Find_New_Line_2
OK test_syntax_trees.adb : Byte_Region_1
OK test_syntax_trees.adb : Line_At_Byte_Pos_1
OK test_syntax_trees.adb : Line_At_Byte_Pos_2
OK test_syntax_trees.adb : Line_At_Byte_Pos_3
OK test_syntax_trees.adb : Find_Char_Pos_1
OK test_syntax_trees.adb : Breakdown_Optimized_List_01
OK test_syntax_trees.adb : Breakdown_Optimized_List_02
OK test_syntax_trees.adb : Prev_New_Line_01
OK trivial_productions_test.adb : Expression
OK trivial_productions_test.adb : Subprograms
OK warth_left_recurse_expr_1.adb : Test_Parse_Gen
OK warth_left_recurse_expr_1.adb : Test_Parse_Proc

<<<<<<< HEAD
Total Tests Run:   314
Successful Tests:  314
=======
Total Tests Run:   316
Successful Tests:  316
>>>>>>> af687f32
Failed Assertions: 0
Unexpected Errors: 0<|MERGE_RESOLUTION|>--- conflicted
+++ resolved
@@ -316,12 +316,7 @@
 OK warth_left_recurse_expr_1.adb : Test_Parse_Gen
 OK warth_left_recurse_expr_1.adb : Test_Parse_Proc
 
-<<<<<<< HEAD
-Total Tests Run:   314
-Successful Tests:  314
-=======
 Total Tests Run:   316
 Successful Tests:  316
->>>>>>> af687f32
 Failed Assertions: 0
 Unexpected Errors: 0