--- conflicted
+++ resolved
@@ -307,12 +307,7 @@
 OK warth_left_recurse_expr_1.adb : Test_Parse_Gen
 OK warth_left_recurse_expr_1.adb : Test_Parse_Proc
 
-<<<<<<< HEAD
-Total Tests Run:   306
-Successful Tests:  306
-=======
 Total Tests Run:   307
 Successful Tests:  307
->>>>>>> 697db163
 Failed Assertions: 0
 Unexpected Errors: 0