--- conflicted
+++ resolved
@@ -1,13 +1,7 @@
-<<<<<<< HEAD
-   Total Tests Run:  11
+   Total Tests Run:  12
 
-   Successful Tests: 11
-=======
-   Total Tests Run:  4
-
-   Successful Tests: 4
->>>>>>> 210f6290
+   Successful Tests: 12
 
    Failed Tests: 0
 
-   Unexpected Errors: 0
+   Unexpected Errors: 0