--EMACSCMD:(jit-lock-fontify-now)

--EMACSCMD:(progn (forward-line 2)(test-face "Ada.Text_IO" font-lock-function-name-face))
with
  Ada.Text_IO;

-- don't indent this comment with the previous; blank line between
--
-- No comment on the first line, to make sure we can handle that :)
-- blank on first line, to test beginning-of-buffer logic for "with-context"

-- testing ada-goto-declaration, ada-find-other-file with an Emacs
-- Ada project file.
--
-- .adp and .gpr is tested here
-- .gpr only is tested in ada_mode-find_file.adb
-- .adp only is tested in -- ada_mode-generic_instantiation.ads
--
-- 'eval' is not a safe local variable, so we can't use local
-- variables for this in batch mode.
--
--EMACSCMD:(ada-parse-prj-file "subdir/ada_mode.adp")
--EMACSCMD:(ada-select-prj-file "subdir/ada_mode.adp")
--EMACSCMD:ada-prj-current-file
--EMACSRESULT:(expand-file-name "subdir/ada_mode.adp")

--EMACSCMD:(test-face "with" font-lock-keyword-face)
--EMACSCMD:(test-face "Ada" font-lock-function-name-face)
--EMACSCMD:(progn (ada-goto-end)(looking-at "; -- end 1"))
--EMACSRESULT:t
with Ada.Strings.Unbounded; -- end 1

--EMACSCMD:(test-face "limited" font-lock-keyword-face)
--EMACSCMD:(test-face "private" font-lock-keyword-face)
--EMACSCMD:(test-face "with" font-lock-keyword-face)
--EMACSCMD:(test-face "Ada.Streams" font-lock-function-name-face)
limited private with Ada.Streams,
  --EMACSCMD:(test-face "Ada.Containers" font-lock-function-name-face)
  Ada.Containers;
--EMACSCMD:(test-face "limited" font-lock-keyword-face)
--EMACSCMD:(test-face "with" font-lock-keyword-face)
--EMACSCMD:(test-face "Ada" font-lock-function-name-face)
-- WORKAROUND: GNAT GPL 2016 'gnat list' does not include run-time directory
--EMACSCMD:(progn (forward-line 1)(ada-find-other-file nil)(looking-at "package Ada.Strings.Bounded"))
limited with Ada.Strings.Bounded;
--EMACSRESULT:t
--EMACSCMD:(test-face "private" font-lock-keyword-face)
--EMACSCMD:(test-face "with" font-lock-keyword-face)
--EMACSCMD:(test-face "Ada.Containers.Vectors" font-lock-function-name-face)
--EMACSCMD:(test-face "Ada.Containers.Bounded_Doubly_Linked_Lists" font-lock-function-name-face)
--EMACSCMD:(progn  (forward-line 1)(ada-find-other-file nil)(looking-at "package Ada.Containers.Vectors"))
private with Ada.Containers.Vectors,
  Ada.Containers.Bounded_Doubly_Linked_Lists;
--EMACSRESULT:t
-- test ada-find-other-file on 'with subprogram-body'
--EMACSCMD:(progn (forward-line 1)(ada-find-other-file t)(looking-at "function Ada_Mode.Library_Function return"))
with Ada_Mode.Library_Function;
--EMACSRESULT:t
--EMACSCMD:(progn (forward-line 1)(ada-find-other-file t)(looking-at "procedure Ada_Mode.Library_Procedure is"))
with Ada_Mode.Library_Procedure;
--EMACSRESULT:t
-- test ada-find-other-file on 'with subprogram-spec'
--EMACSCMD:(progn (forward-line 1)(ada-find-other-file t)(looking-at "function Ada_Mode.Function_2 return Boolean;"))
with Ada_Mode.Function_2;
--EMACSRESULT:t
--EMACSCMD:(progn (ada-goto-end)(looking-back "end Ada_Mode.Nominal"))
--EMACSRESULT:t
--EMACSCMD:(progn (beginning-of-line 3) (ada-next-statement-keyword)(looking-at "is -- target 0"))
--EMACSRESULT:t
package Ada_Mode.Nominal
with
  Spark_Mode => On
is -- target 0
   --EMACSCMD:(progn (beginning-of-line -0) (ada-next-statement-keyword)(looking-at "private -- Ada_Mode.Nominal"))
   --EMACSRESULT:t

   --EMACSCMD:(progn (ada-goto-declarative-region-start)(looking-at "pragma Elaborate_Body"))

   --EMACSCMD:(test-face "pragma" font-lock-keyword-face)
   --EMACSCMD:(test-face "Elaborate_Body" font-lock-function-name-face)
   --EMACSCMD:(test-face "Ada_Mode" '(nil default))
   pragma Elaborate_Body (Ada_Mode.Nominal);

   -- Comment after one line of code; broken versions of the
   -- indentation engine aligned this with 'package'.

   -- Extensive coverage of type declarations
   --
   -- Most of these indentations are not likely to occur in practice
   -- (so we really don't care if they are 'right'); we are making
   -- sure the indentation engine doesn't hang or crash for odd cases.

   -- access to object
   -- some of the font-lock for this tested by access to function below
   --EMACSCMD:(test-face "type" font-lock-keyword-face)
   --EMACSCMD:(test-face "Object_Access_Type_0a" font-lock-type-face)
   --EMACSCMD:(test-face "is" font-lock-keyword-face)
   --EMACSCMD:(progn (end-of-line 3)(backward-word 2)(test-face "access" font-lock-keyword-face))
   --EMACSCMD:(test-face "Float" font-lock-type-face)
   type Object_Access_Type_0a is access Float;
   --EMACSCMD:(test-face "all" font-lock-keyword-face)
   --EMACSCMD:(test-face "Integer" font-lock-type-face)
   type Object_Access_Type_0b is access all Integer;
   --EMACSCMD:(test-face "not" font-lock-keyword-face)
   --EMACSCMD:(test-face "null" font-lock-keyword-face)
   --EMACSCMD:(progn (end-of-line 4)(backward-word 3)(test-face "access" font-lock-keyword-face))
   --EMACSCMD:(test-face "all" font-lock-keyword-face)
   --EMACSCMD:(test-face "Integer" font-lock-type-face)
   type Object_Access_Type_0c is not null access all Integer;
   --EMACSCMD:(test-face "constant" font-lock-keyword-face)
   --EMACSCMD:(test-face "Integer" font-lock-type-face)
   type Object_Access_Type_0d is not null access constant Integer;
   --EMACSCMD:(test-face "Integer" font-lock-type-face)
   type Object_Access_Type_0e is access constant Integer;
   type Object_Access_Type_0f is not null access constant Integer;
   type Object_Access_Type_1 is not null access all Integer
   ; -- we don't really care
   type Object_Access_Type_2a is not null access all
     Integer;
   --EMACSCMD:(progn (forward-line 1)(forward-word 1)(forward-char 3)(ada-identifier-at-point))
   type Object_Access_Type_2b is not null access constant
     Integer;
   --EMACSRESULT:"Object_Access_Type_2b"
   type Object_Access_Type_2c is not null access
     Integer;
   type Object_Access_Type_3a is not null access
     all Integer; -- font-lock not worth fixing here
   type Object_Access_Type_3b is not null access
     -- Comment between keywords
     constant Integer;
   type Object_Access_Type_4 is not null
     --EMACSCMD:(test-face "Integer" font-lock-type-face)
     access all Integer; -- it no longer matters whether this is 'all' or 'constant'

   --EMACSCMD:(progn (forward-line 2)(forward-word 1)(downcase-word 4)(ada-case-adjust))
   --EMACSCMD:(progn (forward-line 1)(forward-word 1)(upcase-word 4)(ada-case-adjust))
   type Object_Access_Type_5a is not
     --EMACSCMD:(progn (forward-line -1)(forward-word 1)(forward-char 1)(let ((case-fold-search nil))(looking-at "Object_Access_Type_5a")))
     --EMACSRESULT:t
     --EMACSCMD:(progn (forward-line 1)(upcase-word 1)(ada-case-adjust)(let ((case-fold-search nil))(looking-back "null")))
     null access all Integer;
   --EMACSRESULT:t
   type Object_Access_Type_6 is
     not null access all Integer;
   type Object_Access_Type_6b is
     access all Integer;
   type Object_Access_Type_7
     is access all Integer;
   --EMACSCMD:(ada-which-function)
   --EMACSRESULT:"Ada_Mode.Nominal"

   --  Test case-adjust of keyword in comment
   --EMACSCMD:(progn (forward-line 1)(forward-word 1)(downcase-word -1)(ada-case-adjust-at-point t)(let ((case-fold-search nil))(looking-back "New")))
   --  New is a keyword in code, but not here

   type
     Object_Access_Type_8 is access all Integer;

   -- Not significantly different than previous, so we only do one.
   type Object_Access_Type_9 is access Integer;

   -- access to procedure
   -- most of the font-lock for this is tested by access to function below
   --EMACSCMD:(progn (forward-line 3)(search-forward "is")(test-face "access" font-lock-keyword-face))
   --EMACSCMD:(progn (forward-line 2)(search-forward "is")(test-face "protected" font-lock-keyword-face))
   --EMACSCMD:(progn (forward-line 1)(search-forward "is")(test-face "procedure" font-lock-keyword-face))
   type Procedure_Access_Type_1 is access protected procedure (A_Param : out Integer);
   --EMACSCMD:(ada-which-function)
   --EMACSRESULT:"Ada_Mode.Nominal"

   -- we don't put newline inside the paren here
   type Procedure_Access_Type_2 is access protected procedure
     (A_Param : out Integer);
   type Procedure_Access_Type_3 is access protected
     procedure (A_Param : out Integer);
   type Procedure_Access_Type_4 is access
     protected procedure (A_Param : out Integer);
   type Procedure_Access_Type_5 is
     -- no 'protected' to test that font-lock case
     --EMACSCMD:(test-face "procedure" font-lock-keyword-face)
     access procedure (A_Param : out Integer);
   type Procedure_Access_Type_6
     is access protected procedure (A_Param : out Integer);
   type
     Procedure_Access_Type_7 is access protected procedure (A_Param : out Integer);

   -- A more typical case, not covered above (usually with multiple
   -- params). The parameters should be indented relative to the line
   -- 'procedure' is on.
   type Procedure_Access_Type_8 is access
     protected procedure
       (A_Param : out Integer);

   ----------
   -- access to function
   --
   -- We covered newline within paren above.
   --EMACSCMD:(test-face "type" font-lock-keyword-face)
   --EMACSCMD:(test-face "Function_Access_Type_1a" font-lock-type-face)
   --EMACSCMD:(test-face "is" font-lock-keyword-face)
   --EMACSCMD:(test-face-1 "is" "access" font-lock-keyword-face)
   --EMACSCMD:(test-face "protected" font-lock-keyword-face)
   --EMACSCMD:(test-face-1 "is" "function" font-lock-keyword-face)
   --EMACSCMD:(test-face "(" '(nil default))
   --EMACSCMD:(test-face "A_Param" '(nil default))
   --EMACSCMD:(test-face ":" '(nil default))
   --EMACSCMD:(test-face "in" font-lock-keyword-face)
   --EMACSCMD:(test-face "Float" font-lock-type-face)
   --EMACSCMD:(test-face "return" font-lock-keyword-face)
   --EMACSCMD:(test-face "Standard.Float" font-lock-type-face)
   type Function_Access_Type_1a is access protected function (A_Param : in Float) return Standard.Float;
   --EMACSCMD:(test-face-1 "is" "access" font-lock-keyword-face)
   --EMACSCMD:(test-face "Standard.Float" font-lock-type-face)
   type Function_Access_Type_1b is access protected function (A_Param : in Float) return access Standard.Float;
   --EMACSCMD:(test-face-1 "is" "constant" font-lock-keyword-face)
   --EMACSCMD:(test-face "Standard.Float" font-lock-type-face)
   type Function_Access_Type_1d is access protected function (A_Param : in Float) return access constant Standard.Float;

   -- no 'protected' to test that font-lock case
   --EMACSCMD:(test-face-1 "is" "function" font-lock-keyword-face)
   type Function_Access_Type_2a is access function (A_Param : in Float) return Standard.
     Float;
   type Function_Access_Type_2b is access protected function (A_Param : in Float) return Standard
     .Float;
   type Function_Access_Type_2c is access protected function (A_Param : in Float) return
     Standard.Float;
   type Function_Access_Type_2d is access protected function (A_Param : in Float) return access
     Standard.Float;
   type Function_Access_Type_2g is access protected function return
     access Standard.Float;
   type Function_Access_Type_3 is access protected function (A_Param : in Float)
                                                            return Standard.Float;
   type Function_Access_Type_4 is access protected function
     (A_Param : in Float) return Standard.Float;
   type Function_Access_Type_5 is access protected
     function (A_Param : in Float) return Standard.Float;
   type Function_Access_Type_6 is access
     protected function (A_Param : in Float) return Standard.Float;
   type Function_Access_Type_7 is
     access protected function (A_Param : in Float) return Standard.Float;
   type Function_Access_Type_8
     is access protected function (A_Param : in Float) return Standard.Float;
   type
     Function_Access_Type_9 is access protected function (A_Param : in Float) return Standard.Float;
   -- comment aligned with 'type', which is the start of the previous statement

   -- A more typical case
   type Function_Access_Type_10 is access
     protected function
       (A_Param : in Float)
       return Standard.Float;
   --EMACSCMD:(progn (forward-line -1)(ada-which-function))
   --EMACSRESULT:"Ada_Mode.Nominal"

   -- a pathological case
   type Function_Access_Type_11 is access
     protected function
       (A_Param : in Float)
       return access function
         (A_Param : in Float)
         return
           Standard.Float;

   --EMACSCMD:(test-face-1 "is" "array" font-lock-keyword-face)
   --EMACSCMD:(test-face "Integer" '(nil default))
   --EMACSCMD:(test-face "range" font-lock-keyword-face)
   --EMACSCMD:(test-face "of" font-lock-keyword-face)
   --EMACSCMD:(test-face "Object_Access_Type_1" font-lock-type-face)
   type Unconstrained_Array_Type_1 is array (Integer range <>, Standard.Character range <>) of Object_Access_Type_1;
   type Access_Unconstrained_Array_Type_1 is access Unconstrained_Array_Type_1 (1 .. 10, 'A' .. 'D');
   type Unconstrained_Array_Type_2 is array (Integer range <>, Standard.Character range <>) of
     Object_Access_Type_1;
   type Unconstrained_Array_Type_3 is array (Integer range <>, Standard.Character range <>)
     of Object_Access_Type_1;
   type Unconstrained_Array_Type_4 is array
     (Integer range <>, Standard.Character range <>) of Object_Access_Type_1;
   type Unconstrained_Array_Type_5 is
     array (Integer range <>, Standard.Character range <>) of Object_Access_Type_1;
   type Unconstrained_Array_Type_6
     is array (Integer range <>, Standard.Character range <>) of Object_Access_Type_1;
   type
     Unconstrained_Array_Type_7 is array (Integer range <>, Standard.Character range <>) of Object_Access_Type_1;

   -- not really different than unconstrained array, so we only do one.
   type Constrained_Array_Type is array (Character) of Ada.Text_IO.Count;

   --EMACSCMD:(test-face "abstract" font-lock-keyword-face)
   --EMACSCMD:(test-face "tagged" font-lock-keyword-face)
   --EMACSCMD:(test-face "limited" font-lock-keyword-face)
   --EMACSCMD:(test-face-1 "is" "private" font-lock-keyword-face)
   type Private_Type_1 is abstract tagged limited private;
   --EMACSCMD:(progn (forward-line -1)(forward-word 1)(forward-char 1)(ada-goto-declaration nil)(looking-at "Private_Type_1 is abstract tagged limited null record;"))
   --EMACSRESULT:t
   -- result in same file

   type Private_Type_2 is abstract tagged limited
     private;
   -- Rest 'null record' to avoid declaring full type
   type Private_Type_3 is abstract tagged
     limited null record;
   type Private_Type_4 is abstract
     tagged limited null record;
   type Private_Type_5 is
     abstract tagged limited null record;
   type Private_Type_6
     is abstract tagged limited null record;
   type
     Private_Type_7 is abstract tagged limited null record;

   --EMACSCMD:(test-face "new" font-lock-keyword-face)
   --EMACSCMD:(test-face "Private_Type_1" font-lock-type-face)
   --EMACSCMD:(test-face "with" font-lock-keyword-face)
   --EMACSCMD:(test-face-1 "with" "private" font-lock-keyword-face)
   type Limited_Derived_Type_1 is abstract limited new Private_Type_1 with private;
   type Limited_Derived_Type_2 is abstract limited new Private_Type_1 with
     private;
   type Limited_Derived_Type_3 is abstract limited
     new Private_Type_1 with private;
   -- rest of Limited_Derived below, due to freezing rules

   --EMACSCMD:(test-face-1 "is" "null" font-lock-keyword-face)
   --EMACSCMD:(test-face-1 "is" "record" font-lock-keyword-face)
   type Null_Record_Type_1 is null record;
   type Null_Record_Type_2 is null
     record;
   type Null_Record_Type_3 is
     null record;
   type Null_Record_Type_4
     is null record;

   type Record_Type_1 is record
      --EMACSCMD:(progn (forward-line 1)(forward-word 2)(insert "   ")(ada-align))
      Component_1   : Integer := 1;
      Component_2   : Integer := 2;
      Component_356 : Float   := 3.0; -- longer component name, shorter type name for align test
   end record;
   --EMACSCMD:(test-face "Record_Type_1" font-lock-type-face)
   for Record_Type_1 use
      record
         --EMACSCMD:(progn (forward-line 1)(forward-word 2)(insert "   ")(ada-align))
         Component_1   at 0 range  0 .. 31;
         Component_2   at 0 range 32 .. 63;
         Component_356 at 0 range 64 .. 95;
      end record;
   for Record_Type_1'Size use 32 * 3;
   type Record_Type_2 is limited record
      Component_1 : Integer := 1;
      Component_2 : Integer := 2;
      Component_3 : Integer := 3;
   end record;
   for Record_Type_2 use record
      at mod 4;
      Component_1 at 0 range 0 .. 31;
      Component_2 at 0 range 32 .. 63;
      Component_3 at 0 range 64 .. 95;
   end record;
   for Record_Type_2'Size use 32 * 3;

   --EMACSCMD:(progn (ada-goto-end)(looking-back "end record"))
   --EMACSRESULT:t
   --EMACSCMD:(test-face-1 "access" "Standard.Integer" font-lock-type-face)
   type Record_Type_3
     (Discriminant_1 : access Standard.Integer;
      --EMACSCMD:(test-face "Standard.Integer" font-lock-type-face)
      Discriminant_2 : Standard.Integer;
      --EMACSCMD:(test-face "Ada_Mode.Nominal.Object_Access_Type_0a" font-lock-type-face)
      Discriminant_3 : not null Ada_Mode.Nominal.Object_Access_Type_0a)
      is tagged record
         --EMACSCMD:(progn (ada-goto-end)(looking-at "; -- end 2"))
         --EMACSRESULT:t
         Component_1 : Integer; -- end 2
         Component_2 :
           Integer;
         Component_3
           : Integer;
      end record;

   type Discrete_Type_1 is (A, B, C);
   type Discrete_Type_2 is
     (A, B, C);
   type Discrete_Type_3
     is (A, B, C);
   type
     Discrete_Type_4 is (A, B, C);

   ----------
   -- Numeric types
   --EMACSCMD:(test-face "delta" font-lock-keyword-face)
   --EMACSCMD:(test-face "0.10" font-lock-constant-face)
   --EMACSCMD:(test-face "digits" font-lock-keyword-face)
   --EMACSCMD:(test-face-1 "digits" "10" font-lock-constant-face)
   type Decimal_Fixed_Point_1 is delta 0.10 digits 10;
   type Decimal_Fixed_Point_2 is delta 0.10 digits
     10;
   type Decimal_Fixed_Point_3 is delta 0.10
     digits 10;
   --EMACSCMD:(progn (beginning-of-line)(forward-line -1)(ada-which-function))
   --EMACSRESULT:"Ada_Mode.Nominal"

   type Decimal_Fixed_Point_4 is delta
     0.10 digits 10;
   type Decimal_Fixed_Point_5 is
     delta 0.10 digits 10;
   type Decimal_Fixed_Point_6
     is delta 0.10 digits 10;
   type
     Decimal_Fixed_Point_7 is delta 0.10 digits 10;

   -- These are not signicantly different, so only one.
   --EMACSCMD:(test-face "10" font-lock-constant-face)
   --EMACSCMD:(test-face "1.00e-6" font-lock-constant-face) ;; does not include '-'
   --EMACSCMD:(test-face "16#AF.42#" font-lock-constant-face)
   type Floating_Point is digits 10 range -1.00e-6 .. 16#AF.42#;

   --EMACSCMD:(test-face-1 "is" "mod" font-lock-keyword-face)
   type Modular_Type is mod 10;
   --EMACSCMD:(test-face "10.0" font-lock-constant-face)
   type Ordinary_Fixed_Point is delta 0.10 range 10.0 .. 11.0;
   type Signed_Integer_Type is range 10 .. 21;

   --EMACSCMD:(test-face "Subtype_1" font-lock-type-face)
   --EMACSCMD:(test-face "Signed_Integer_Type" font-lock-type-face)
   subtype Subtype_1 is Signed_Integer_Type range 10 .. 20;
   subtype Subtype_2 is Signed_Integer_Type range 10 ..
     20;
   subtype Subtype_3 is Signed_Integer_Type range 10
     .. 20;
   subtype Subtype_4 is Signed_Integer_Type range
     10 .. 20;
   subtype Subtype_5 is Signed_Integer_Type
     range 10 .. 20;
   subtype Subtype_6 is
     Signed_Integer_Type range 10 .. 20;
   subtype
     Subtype_7 is Signed_Integer_Type range 10 .. 20;

   -- result in other file
   --EMACSCMD:(progn (end-of-line 5)(backward-word 5)(ada-goto-declaration nil)(backward-word 1)(looking-at "body Protected_1 is"))
   --EMACSRESULT:t
   --EMACSCMD:(progn (forward-line 2)(back-to-indentation) (ada-next-statement-keyword)(looking-at "is -- Protected_1"))
   --EMACSRESULT:t
   protected type Protected_1 is -- Protected_1
<<<<<<< HEAD
      --EMACSCMD:(progn (end-of-line 0)(forward-word -3) (ada-prev-statement-keyword)(looking-at "protected type Protected_1"))
      --EMACSRESULT:t
      --EMACSCMD:(progn (end-of-line -2)(forward-word -3) (ada-next-statement-keyword)(looking-at "private -- Protected_1"))
=======

      --EMACSCMD:(progn (end-of-line -1)(forward-word -3) (ada-prev-statement-keyword)(looking-at "protected type Protected_1"))
      --EMACSRESULT:t
      --EMACSCMD:(progn (end-of-line -3)(forward-word -3) (ada-next-statement-keyword)(looking-at "private -- Protected_1"))
>>>>>>> 2aaa8023
      --EMACSRESULT:t

      --EMACSCMD:(ada-which-function)
      --EMACSRESULT:"Protected_1"

      -- only two examples, to get 'protected' and 'is-entry_body' into grammar

      --EMACSCMD:(progn (ada-goto-end)(looking-at "; -- end 3"))
      --EMACSRESULT:t
      function F1 return Integer; -- end 3

      --EMACSCMD:(test-face "Discrete_Type_1" font-lock-type-face)
      function F2 (Param_1 : Discrete_Type_1; B : Float) return Float;
      entry E1
        (X : Integer);
      entry E2 (X : Integer);
      entry E3 (X : Integer);
      procedure P1;
      procedure P2
        (A : Float;
         B : Float);

      --EMACSCMD:(progn (ada-goto-end)(looking-back "end Protected_1"))
      --EMACSRESULT:t
      -- This is a comment just before 'private'; broken versions of the
      -- indentation engine aligned this with 'private'.
   private -- Protected_1
<<<<<<< HEAD
      --EMACSCMD:(progn (end-of-line 0)(forward-word -3) (ada-prev-statement-keyword)(looking-at "is -- Protected_1"))
      --EMACSRESULT:t
      --EMACSCMD:(progn (end-of-line -2)(forward-word -3) (ada-next-statement-keyword)(looking-at "; -- Protected_1"))
=======

      --EMACSCMD:(progn (end-of-line -1)(forward-word -3) (ada-prev-statement-keyword)(looking-at "is -- Protected_1"))
      --EMACSRESULT:t
      --EMACSCMD:(progn (end-of-line -3)(forward-word -3) (ada-next-statement-keyword)(looking-at "; -- Protected_1"))
>>>>>>> 2aaa8023
      --EMACSRESULT:t

      -- More than three objects, to be sure we are handling
      -- indefinite lists of objects properly
      --EMACSCMD:(test-face "Integer" font-lock-type-face)
      Local_1 : Integer;
      Local_2 : Integer;
      Local_3 : Integer;
      Local_4 : Integer;

      -- A comment just before 'end'
   end Protected_1; -- Protected_1

   type Protected_Interface_1 is protected interface;

   protected type Protected_Child_1
   with Convention => Ada
   is new Protected_Interface_1 with
      entry E1 (X : Integer);
   end Protected_Child_1;

   -- Ici l'exemple du chapitre 9 du RM sur le tasking

   --EMACSCMD:(progn (forward-line 2)(ada-find-other-file nil)(looking-at "protected body Protected_Buffer"))
   protected Protected_Buffer is
      --EMACSRESULT:t
      -- a single_protected_type

      --EMACSCMD:(ada-which-function)
      --EMACSRESULT:"Protected_Buffer"

      --EMACSCMD:(test-face "Character" font-lock-type-face)
      --EMACSCMD:(progn (end-of-line 2)(backward-word 1)(ada-align))
      entry Read (C : out Character);
      --EMACSCMD:(progn (end-of-line 2)(backward-word 1)(ada-align))
      entry Write (C : in Character);
   private
      --EMACSCMD:(progn (forward-line 2)(ada-align))
      -- align section does _not_ include entries above 'private'. result tested by diff
      Pool                : String(1 .. 100);
      Count               : Natural  := 0;
      In_Index, Out_Index : Positive := 1;
   end Protected_Buffer;

   ----------
   -- Objects

   Integer_A, Integer_B, Integer_C : Integer;
   Integer_D, Integer_E, Integer_F :
     Integer;
   Integer_G, Integer_H,
     Integer_I : Integer; -- different from ada-mode 4.01

   Integer_J,
     Integer_K,
     Integer_L, Integer_M : Integer;

   Float_1 : aliased constant Float := 1.0;
   Float_2 : aliased constant Float :=
     1.0;
   Float_3 : aliased constant Float
     := 1.0;
   Float_4 : aliased constant
     Float := 1.0;
   Float_5 : aliased
     constant Float := 1.0;
   Float_6 :
     aliased constant Float := 1.0;
   Float_7
     : aliased constant Float := 1.0;

   Anon_Array_1 : array (1 .. 10) of Integer;
   Anon_Array_2 : array (1 .. 10) of
     Integer;
   Anon_Array_3 : array (1 .. 10)
     of Integer;
   Anon_Array_4 : array
     (1 .. 10) of Integer;
   Anon_Array_5 :
     array (1 .. 10) of Integer;

   -- Non-trivial type name
   P_1 : Ada.Strings.Unbounded.String_Access;
   P_2 : Ada.Strings.Unbounded.
     String_Access;
   P_3 : Ada.Strings.Unbounded
     .String_Access;
   P_4 : Ada.Strings.
     Unbounded.String_Access;
   P_5 : Ada.
     Strings.Unbounded.String_Access;
   P_6 : Ada
     .Strings.Unbounded.String_Access;
   P_7 :
     Ada.Strings.Unbounded.String_Access;
   P_8
     : Ada.Strings.Unbounded.String_Access;

   task type Task_Type_1 (Name : access String)
   with
     Storage_Size => 512 + 256
   is
      --EMACSCMD:(ada-which-function)
      --EMACSRESULT:"Task_Type_1"

      --EMACSCMD:(test-face "Start" 'font-lock-function-name-face)
      --EMACSCMD:(test-face "Discrete_Type_1" 'font-lock-type-face)
      entry Start (Discrete_Type_1) (Param_1 : in Integer);
      entry Middle_1 (Param_1 : in Integer);
      entry Middle_2 (Param_1 : in Integer);
      entry Finish;
   end Task_Type_1;

   ----------
   -- Subprograms
   --
   -- most 'is null' so we don't have to declare a body

   -- We make these procedures primitive operations, so we can test
   -- 'overriding' in ada_mode-nominal-child.ads

   type Parent_Type_1 is tagged record
      Parent_Element_1 : Integer;
      Parent_Element_2 : Float;
      Parent_Element_3 : Boolean;
   end record;

   -- test that comment prefix is properly fontified
   --EMACSCMD:(progn (end-of-line 4)(delete-forward-char 6)(jit-lock-fontify-now)(ada-fill-comment-paragraph)(forward-char 4)(syntax-class (syntax-after (point))))
   --EMACSRESULT: 11

   -- a filled comment. Now is the time for all good parsers to come
   -- to the aid of programmers.

   --EMACSCMD:(progn (forward-line 2)(forward-word 2)(insert "    ")(ada-fill-comment-paragraph 'full))

   -- a filled  and justified comment.  Now  is the time for  all good
   -- parsers to come to the aid of programmers.

   --EMACSCMD:(progn (forward-line 2)(forward-word 2)(insert "    ")(ada-fill-comment-paragraph 'full t))

   -- a filled and  justified postfix comment. Now is  the time for --
   -- all good parsers to come to the aid of programmers.           --

   not overriding procedure Procedure_1a (Item  : in out Parent_Type_1);
   --EMACSCMD:(ada-which-function)
   --EMACSRESULT:"Procedure_1a"

   not overriding
   procedure Procedure_1b
     (Item  : in out Parent_Type_1) is null;

   not
   overriding
   procedure
     Procedure_1c (Item  : in out Parent_Type_1);

   procedure Procedure_1d
     (Item   : in out Parent_Type_1;
      Item_1 : in     Character;
      Item_2 : out    Character)
     is null;
   --EMACSCMD:(progn (forward-line -5)(ada-which-function))
   --EMACSRESULT:"Procedure_1c"
   --EMACSCMD:(progn (forward-line -6)(ada-which-function))
   --EMACSRESULT:"Procedure_1d"
   --EMACSCMD:(progn (forward-line -7)(ada-which-function))
   --EMACSRESULT:"Procedure_1d"
   --EMACSCMD:(progn (forward-line -8)(ada-which-function))
   --EMACSRESULT:"Procedure_1d"
   --EMACSCMD:(progn (forward-line -9)(ada-which-function))
   --EMACSRESULT:"Procedure_1d"

   procedure Procedure_1e (Item   : in out Parent_Type_1;
                           Item_1 : in Character;
                           Item_2 : out Character)
     is null;

   not overriding
   procedure Procedure_1f (Item : in out Parent_Type_1);

   function Function_2a (Param : in Parent_Type_1) return Float;
   function Function_2b (Param : in Parent_Type_1) return
     Float;
   function Function_2c (Param : in Parent_Type_1)
                        return Float;
   function Function_2d
     (Param : in Parent_Type_1) return Float;
   not overriding function
     Function_2e (Param : in Parent_Type_1) return Float;

   --EMACSCMD:(progn (ada-goto-end)(looking-at "; -- end 5"))
   --EMACSRESULT:t
   not overriding
   function Function_2f
     (Param : in Parent_Type_1)
     return Float; -- end 5

   --EMACSCMD:(progn (end-of-line 3)(ada-which-function))
   --EMACSRESULT:"Function_2g"
   function Function_2g
     (Param : in Private_Type_1)
     return Float
     is abstract;
   --  comment after 'is abstract', aligned with 'function'

   function Function_2h (Param : in Parent_Type_1) return Float is (1.0); -- expression function

   Default_Parent : constant Parent_Type_1 :=
     (Parent_Element_1 => 1,
      Parent_Element_2 => 2.0,
      Parent_Element_3 => False);
   --EMACSCMD:(progn (forward-line -2)(ada-which-function))
   --EMACSRESULT:"Ada_Mode.Nominal"

   procedure Procedure_2a;
   procedure
     Procedure_2b is null;

   procedure Procedure_3a is null;
   procedure Procedure_3b is
     null;
   procedure Procedure_3c
     is null;
   procedure
     Procedure_3d is null;

   procedure Abstract_Procedure_1 (Item : access Private_Type_1) is abstract;
   procedure Abstract_Procedure_2 (Item : access Private_Type_1) is
     abstract;
   procedure Abstract_Procedure_3 (Item : access Private_Type_1)
     is abstract;
   procedure Abstract_Procedure_4
     (Item : access Private_Type_1) is abstract;
   procedure
     Abstract_Procedure_5 (Item : access Private_Type_1) is abstract;

   function Function_1a return Float;
   function Function_1b return
     Float;
   function Function_1c
     return Float;
   function
     Function_1d return Float;

   ----------
   -- nested packages

   package Separate_Package_1 is
      procedure Separate_Procedure_1;
      procedure Separate_Procedure_2 (Item : in Integer);
   end Separate_Package_1;

   --EMACSCMD:(progn (ada-goto-end)(looking-back "end Ada_Mode.Nominal"))
   --EMACSRESULT:t
   --EMACSCMD:(progn (forward-line 2) (ada-next-statement-keyword)(looking-at "; -- Ada_Mode.Nominal"))
   --EMACSRESULT:t
private -- Ada_Mode.Nominal

   --EMACSCMD:(progn (forward-line -2) (ada-prev-statement-keyword)(looking-at "is -- target 0"))
   --EMACSRESULT:t

   type Private_Type_1 is abstract tagged limited null record;
   type Private_Type_2 is abstract tagged limited
      record
         Component_1 : Integer;
         Component_2 : Integer;
         Component_3 : Integer;
      end record; -- Ada mode 4.01 aligned this with "type"; this is better

   --EMACSCMD:(progn (ada-goto-declarative-region-start)(looking-at "type Private_Type_1"))

   type Limited_Derived_Type_1 is abstract limited new Private_Type_1 with
      record
         Component_1 : Integer := 0;
         Component_2 : Integer := 1;
         Component_3 : Integer := 2;
      end record
   with Pack => True;

   overriding function Function_2g (Param : in Limited_Derived_Type_1) return Float is abstract;
   overriding procedure Abstract_Procedure_1 (Item : access Limited_Derived_Type_1) is abstract;
   overriding procedure Abstract_Procedure_2 (Item : access Limited_Derived_Type_1) is abstract;
   overriding procedure Abstract_Procedure_3 (Item : access Limited_Derived_Type_1) is abstract;
   overriding procedure Abstract_Procedure_4 (Item : access Limited_Derived_Type_1) is abstract;
   overriding procedure Abstract_Procedure_5 (Item : access Limited_Derived_Type_1) is abstract;


   type Limited_Derived_Type_1a is abstract limited new
      Private_Type_1 with record
         Component_1 : Integer;
         Component_2 : Integer;
         Component_3 : Integer;
      end record;

   type Limited_Derived_Type_1b is abstract limited
      new Private_Type_1 with record
         Component_1 : Integer;
         Component_2 : Integer;
         Component_3 : Integer;
      end record;

   type Limited_Derived_Type_1c is abstract
      limited new Private_Type_1 with record -- Ada mode 4.01 aligned this with "type"; this is better
         Component_1 : Integer;
         Component_2 : Integer;
         Component_3 : Integer;
      end record;

   type Limited_Derived_Type_1d is
     abstract limited new Private_Type_1 with
      record
         Component_1 : Integer;
         Component_2 : Integer;
         Component_3 : Integer;
      end record;

   type Limited_Derived_Type_2 is abstract limited new Private_Type_1 with null record;

   overriding function Function_2g (Param : in Limited_Derived_Type_2) return Float is abstract;
   overriding procedure Abstract_Procedure_1 (Item : access Limited_Derived_Type_2) is abstract;
   overriding procedure Abstract_Procedure_2 (Item : access Limited_Derived_Type_2) is abstract;
   overriding procedure Abstract_Procedure_3 (Item : access Limited_Derived_Type_2) is abstract;
   overriding procedure Abstract_Procedure_4 (Item : access Limited_Derived_Type_2) is abstract;
   overriding procedure Abstract_Procedure_5 (Item : access Limited_Derived_Type_2) is abstract;

   type Limited_Derived_Type_2a is abstract limited new Private_Type_1
      with record
         Component_1 : Integer;
      end record;

   type Limited_Derived_Type_3 is abstract limited new Private_Type_1
     with null record;

   overriding function Function_2g (Param : in Limited_Derived_Type_3) return Float is abstract;
   overriding procedure Abstract_Procedure_1 (Item : access Limited_Derived_Type_3) is abstract;
   overriding procedure Abstract_Procedure_2 (Item : access Limited_Derived_Type_3) is abstract;
   overriding procedure Abstract_Procedure_3 (Item : access Limited_Derived_Type_3) is abstract;
   overriding procedure Abstract_Procedure_4 (Item : access Limited_Derived_Type_3) is abstract;
   overriding procedure Abstract_Procedure_5 (Item : access Limited_Derived_Type_3) is abstract;

   type Limited_Derived_Type_4 is abstract limited new
     Private_Type_1 with null record;

   overriding function Function_2g (Param : in Limited_Derived_Type_4) return Float is abstract;
   overriding procedure Abstract_Procedure_1 (Item : access Limited_Derived_Type_4) is abstract;
   overriding procedure Abstract_Procedure_2 (Item : access Limited_Derived_Type_4) is abstract;
   overriding procedure Abstract_Procedure_3 (Item : access Limited_Derived_Type_4) is abstract;
   overriding procedure Abstract_Procedure_4 (Item : access Limited_Derived_Type_4) is abstract;
   overriding procedure Abstract_Procedure_5 (Item : access Limited_Derived_Type_4) is abstract;

   type Limited_Derived_Type_5 is abstract limited
     new Private_Type_1 with null record;

   overriding function Function_2g (Param : in Limited_Derived_Type_5) return Float is abstract;
   overriding procedure Abstract_Procedure_1 (Item : access Limited_Derived_Type_5) is abstract;
   overriding procedure Abstract_Procedure_2 (Item : access Limited_Derived_Type_5) is abstract;
   overriding procedure Abstract_Procedure_3 (Item : access Limited_Derived_Type_5) is abstract;
   overriding procedure Abstract_Procedure_4 (Item : access Limited_Derived_Type_5) is abstract;
   overriding procedure Abstract_Procedure_5 (Item : access Limited_Derived_Type_5) is abstract;

   type Limited_Derived_Type_6 is abstract
     limited new Private_Type_1 with null record;

   overriding function Function_2g (Param : in Limited_Derived_Type_6) return Float is abstract;
   overriding procedure Abstract_Procedure_1 (Item : access Limited_Derived_Type_6) is abstract;
   overriding procedure Abstract_Procedure_2 (Item : access Limited_Derived_Type_6) is abstract;
   overriding procedure Abstract_Procedure_3 (Item : access Limited_Derived_Type_6) is abstract;
   overriding procedure Abstract_Procedure_4 (Item : access Limited_Derived_Type_6) is abstract;
   overriding procedure Abstract_Procedure_5 (Item : access Limited_Derived_Type_6) is abstract;

   -- rest covered by Private_Type_n

   type Incomplete_Type_1 (<>) is tagged;
   type Incomplete_Type_2 (<>) is
     tagged;
   type Incomplete_Type_3 (<>)
     is tagged;
   type Incomplete_Type_4
     (<>) is tagged;

end Ada_Mode.Nominal; -- Ada_Mode.Nominal

--EMACSCMD:(progn (forward-line -2) (ada-next-statement-keyword)(ada-prev-statement-keyword)(looking-at "private -- Ada_Mode.Nominal"))
--EMACSRESULT:t
-- Local Variables:
-- fill-column: 70
-- End:<|MERGE_RESOLUTION|>--- conflicted
+++ resolved
@@ -440,16 +440,10 @@
    --EMACSCMD:(progn (forward-line 2)(back-to-indentation) (ada-next-statement-keyword)(looking-at "is -- Protected_1"))
    --EMACSRESULT:t
    protected type Protected_1 is -- Protected_1
-<<<<<<< HEAD
-      --EMACSCMD:(progn (end-of-line 0)(forward-word -3) (ada-prev-statement-keyword)(looking-at "protected type Protected_1"))
-      --EMACSRESULT:t
-      --EMACSCMD:(progn (end-of-line -2)(forward-word -3) (ada-next-statement-keyword)(looking-at "private -- Protected_1"))
-=======
 
       --EMACSCMD:(progn (end-of-line -1)(forward-word -3) (ada-prev-statement-keyword)(looking-at "protected type Protected_1"))
       --EMACSRESULT:t
       --EMACSCMD:(progn (end-of-line -3)(forward-word -3) (ada-next-statement-keyword)(looking-at "private -- Protected_1"))
->>>>>>> 2aaa8023
       --EMACSRESULT:t
 
       --EMACSCMD:(ada-which-function)
@@ -477,16 +471,10 @@
       -- This is a comment just before 'private'; broken versions of the
       -- indentation engine aligned this with 'private'.
    private -- Protected_1
-<<<<<<< HEAD
-      --EMACSCMD:(progn (end-of-line 0)(forward-word -3) (ada-prev-statement-keyword)(looking-at "is -- Protected_1"))
-      --EMACSRESULT:t
-      --EMACSCMD:(progn (end-of-line -2)(forward-word -3) (ada-next-statement-keyword)(looking-at "; -- Protected_1"))
-=======
 
       --EMACSCMD:(progn (end-of-line -1)(forward-word -3) (ada-prev-statement-keyword)(looking-at "is -- Protected_1"))
       --EMACSRESULT:t
       --EMACSCMD:(progn (end-of-line -3)(forward-word -3) (ada-next-statement-keyword)(looking-at "; -- Protected_1"))
->>>>>>> 2aaa8023
       --EMACSRESULT:t
 
       -- More than three objects, to be sure we are handling
