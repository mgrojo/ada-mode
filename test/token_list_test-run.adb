--- conflicted
+++ resolved
@@ -25,10 +25,10 @@
 --
 -------------------------------------------------------------------------------
 
-
+-------------------------------------------------------------------------------
 --  Test driver for the token list handling code.
 -------------------------------------------------------------------------------
--------------------------------------------------------------------------------
+
 with Ada.Command_Line;
 with Ada.Exceptions;
 with Ada.Text_IO;
@@ -69,11 +69,7 @@
       Tokenizer.Find_Next (Analyzer);
 
       --  Perform the parse
-<<<<<<< HEAD
       OpenToken.Token.List.Parse (List'Access, Analyzer);
-=======
-      OpenToken.Token.List.Parse (List, Analyzer);
->>>>>>> 210f6290
 
       if Tokenizer.ID (Analyzer) = EOF then
          Ada.Text_IO.Put_Line ("passed");
@@ -126,15 +122,9 @@
       Tokenizer.Find_Next (Analyzer);
 
       --  Parse 2 token lists (one for each integer).
-<<<<<<< HEAD
       OpenToken.Token.List.Parse (List'Access, Analyzer);
 
       OpenToken.Token.List.Parse (List'Access, Analyzer);
-=======
-      OpenToken.Token.List.Parse (List, Analyzer);
-
-      OpenToken.Token.List.Parse (List, Analyzer);
->>>>>>> 210f6290
 
       if Tokenizer.ID (Analyzer) = EOF then
          Ada.Text_IO.Put_Line ("passed");
@@ -188,11 +178,7 @@
       Tokenizer.Find_Next (Analyzer);
 
       --  Parse 2 token lists (one for each integer).
-<<<<<<< HEAD
       OpenToken.Token.List.Parse (List'Access, Analyzer);
-=======
-      OpenToken.Token.List.Parse (List, Analyzer);
->>>>>>> 210f6290
 
       Ada.Text_IO.Put_Line ("failed.");
       Ada.Command_Line.Set_Exit_Status (Ada.Command_Line.Failure);
