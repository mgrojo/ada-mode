--- conflicted
+++ resolved
@@ -646,11 +646,7 @@
 
                   New_Config.Strategy_Counts (Language_Fix) := New_Config.Strategy_Counts (Language_Fix) + 1;
 
-<<<<<<< HEAD
-                  Push_Back_Check (Super, Tree, New_Config, +END_ID);
-=======
-                  Push_Back_Check (Super, New_Config, +END_ID, Push_Back_Undo_Reduce => True);
->>>>>>> 3c016e26
+                  Push_Back_Check (Super, Tree, New_Config, +END_ID, Push_Back_Undo_Reduce => True);
 
                   --  Inserting the end keyword and semicolon here avoids the costs added by
                   --  Insert_Minimal_Complete_Actions.
