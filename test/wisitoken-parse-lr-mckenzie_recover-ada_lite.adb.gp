--- conflicted
+++ resolved
@@ -215,13 +215,8 @@
                      return;
                   end if;
 
-<<<<<<< HEAD
-                  Push_Back_Check (Super, Tree, New_Config, +END_ID);
+                  Push_Back_Check (Super, Tree, New_Config, +END_ID, Push_Back_Undo_Reduce => True);
                   Insert (Super, Tree, New_Config, (+END_ID, +SEMICOLON_ID));
-=======
-                  Push_Back_Check (Super, New_Config, +END_ID, Push_Back_Undo_Reduce => True);
-                  Insert (Super, New_Config, (+END_ID, +SEMICOLON_ID));
->>>>>>> 1f0a3ed1
 
                   Local_Config_Heap.Add (New_Config);
 
@@ -569,11 +564,7 @@
             begin
                New_Config_1.Error_Token := Invalid_Recover_Token;
 
-<<<<<<< HEAD
-               Push_Back_Check (Super, Tree, New_Config_1, (+IDENTIFIER_ID, +END_ID));
-=======
-               Push_Back_Check (Super, New_Config_1, (+IDENTIFIER_ID, +END_ID), Push_Back_Undo_Reduce => True);
->>>>>>> 1f0a3ed1
+               Push_Back_Check (Super, Tree, New_Config_1, (+IDENTIFIER_ID, +END_ID), Push_Back_Undo_Reduce => True);
 
                case To_Token_Enum (Tree.Element_ID (New_Config_1.Stack.Peek (3).Token)) is
                when block_label_opt_ID =>
@@ -594,16 +585,10 @@
                   end;
 
                   Push_Back_Check
-<<<<<<< HEAD
                     (Super, Tree, New_Config_1,
-                     (+handled_sequence_of_statements_ID, +BEGIN_ID, +block_label_opt_ID));
-                  Insert (Super, Tree, New_Config_1, (+END_ID, +SEMICOLON_ID));
-=======
-                    (Super, New_Config_1,
                      (+handled_sequence_of_statements_ID, +BEGIN_ID, +block_label_opt_ID),
                      Push_Back_Undo_Reduce => True);
-                  Insert (Super, New_Config_1, (+END_ID, +SEMICOLON_ID));
->>>>>>> 1f0a3ed1
+                  Insert (Super, Tree, New_Config_1, (+END_ID, +SEMICOLON_ID));
 
                when declarative_part_ID =>
                   --  case 2
