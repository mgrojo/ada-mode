--- conflicted
+++ resolved
@@ -28,7 +28,6 @@
    --EMACSCMD:(test-face "procedure" font-lock-keyword-face)
    Progress_Reporter : access procedure (Current, Total : Integer) := null;
 
-<<<<<<< HEAD
    Record_1_Object_1 : constant Record_Type_1 :=
      (Component_1 |
         Component_2 => 1 +
@@ -46,10 +45,7 @@
       Component_356 =>
         1.0);
 
-   --EMACSCMD:(progn (forward-line 4) (back-to-indentation) (ada-next-statement-keyword)(looking-at "is -- target 1"))
-=======
    --EMACSCMD:(progn (forward-line 4) (back-to-indentation) (forward-sexp)(looking-at "is -- target 1"))
->>>>>>> 359d9f33
    --EMACSRESULT:t
    --EMACSCMD:(progn (forward-line 3)(forward-word 1) (ada-goto-declarative-region-start)(looking-at "use type Standard"))
    --EMACSRESULT:t
@@ -209,32 +205,18 @@
 
                --EMACSCMD:(progn (forward-line 4)(forward-comment 1)(backward-sexp)(looking-at "then -- 3"))
                --EMACSRESULT: t
-<<<<<<< HEAD
-               --EMACSCMD:(progn (forward-line 2)(forward-comment 1)(ada-next-statement-keyword)(looking-at "; -- 5"))
+               --EMACSCMD:(progn (forward-line 2)(forward-comment 1)(forward-sexp)(looking-at "; -- 5"))
                --EMACSRESULT: t
             else -- 4
                return 0;
-               --EMACSCMD:(progn (forward-line 4)(forward-word 2)(ada-prev-statement-keyword)(looking-at "else -- 4"))
+               --EMACSCMD:(progn (forward-line 4)(forward-word 2)(backward-sexp)(looking-at "else -- 4"))
                --EMACSRESULT: t
-               --EMACSCMD:(progn (forward-line 2)(ada-next-statement-keyword)(looking-at "; -- 5"))
-=======
-               --EMACSCMD:(progn (forward-line 2)(forward-comment 1)(forward-sexp)(looking-at "end if; -- 5"))
-               --EMACSRESULT: t
-            else -- 4
-               return 0;
-               --EMACSCMD:(progn (forward-line 4)(forward-comment 1)(backward-sexp)(looking-at "else -- 4"))
-               --EMACSRESULT: t
-               --EMACSCMD:(progn (forward-line 2)(forward-comment 1)(forward-sexp)(looking-at "; -- 5"))
->>>>>>> 359d9f33
+               --EMACSCMD:(progn (forward-line 2)(forward-sexp)(looking-at "; -- 5"))
                --EMACSRESULT: t
             end if; -- 5
          end Local_Function;
       begin
-<<<<<<< HEAD
-         --EMACSCMD:(progn (end-of-line 0)(backward-word 1)(ada-next-statement-keyword)(looking-at "; -- 6"))
-=======
-         --EMACSCMD:(progn (end-of-line 0)(backward-word 1)(forward-sexp)(looking-at "end F1"))
->>>>>>> 359d9f33
+         --EMACSCMD:(progn (end-of-line 0)(backward-word 1)(forward-sexp)(looking-at "; -- 6"))
          --EMACSRESULT: t
          return B : Integer :=
            (Local_Function);
@@ -251,32 +233,18 @@
          return D : Float
          do
             -- extended return with do
-<<<<<<< HEAD
-            --EMACSCMD:(progn(forward-line -3)(back-to-indentation)(ada-next-statement-keyword)(looking-at "do"))
-            --EMACSCMD:(progn(forward-line -3)(back-to-indentation)(ada-next-statement-keyword)(looking-at "; -- 8"))
-=======
             --EMACSCMD:(progn(forward-line -3)(back-to-indentation)(forward-sexp)(looking-at "do"))
-            --EMACSCMD:(progn(forward-line -3)(back-to-indentation)(forward-sexp)(looking-at "end return"))
->>>>>>> 359d9f33
+            --EMACSCMD:(progn(forward-line -3)(back-to-indentation)(forward-sexp)(looking-at "; -- 8"))
 
             --EMACSCMD:(progn (forward-line 2) (back-to-indentation) (forward-sexp)(looking-at "when A | Nominal.B"))
             --EMACSRESULT:t
             case Param_1 is
-<<<<<<< HEAD
                -- comment after "is", before "when"
-               --EMACSCMD:(progn (forward-line 2) (back-to-indentation) (ada-next-statement-keyword)(looking-at "when C"))
+               --EMACSCMD:(progn (forward-line 2) (back-to-indentation) (forward-sexp)(looking-at "when C"))
                --EMACSRESULT:t
                when A | Nominal.B =>
                   goto Label_2;
-                  --EMACSCMD:(progn (forward-line 2) (back-to-indentation) (ada-next-statement-keyword)(looking-at "; -- 7"))
-=======
-            -- comment after "is", before "when"
-            --EMACSCMD:(progn (forward-line 2) (back-to-indentation) (forward-sexp)(looking-at "when C"))
-            --EMACSRESULT:t
-               when A | Nominal.B =>
-                  goto Label_2;
-                  --EMACSCMD:(progn (forward-line 2) (back-to-indentation) (forward-sexp)(looking-at "end case"))
->>>>>>> 359d9f33
+                  --EMACSCMD:(progn (forward-line 2) (back-to-indentation) (forward-sexp)(looking-at "; -- 7"))
                   --EMACSRESULT:t
                when C =>
                   --EMACSCMD:(progn (forward-line 2)(forward-word 1)(forward-char 1)(insert "   ")(ada-align))
@@ -292,13 +260,8 @@
                   D := D - Float (F1);
             end case; -- 7
             <<Label_2>> --  a sequence_of_statements can have a trailing label
-<<<<<<< HEAD
          end return; -- 8
-                     --EMACSCMD:(progn(forward-line -1)(forward-word 2)(ada-prev-statement-keyword)(looking-at "do"))
-=======
-         end return;
-         --EMACSCMD:(progn(forward-line -1)(back-to-indentation)(backward-sexp)(looking-at "do"))
->>>>>>> 359d9f33
+                     --EMACSCMD:(progn(forward-line -1)(forward-word 2)(backward-sexp)(looking-at "do"))
       end; -- no F2 on purpose
 
       --EMACSCMD:(test-face "E1" 'font-lock-function-name-face)
@@ -306,13 +269,8 @@
       entry E1 (X : Integer) when Local_1 = 0 is -- target E1
          Tmp : Integer := 0;
          Local_4 : Discrete_Type_1 := A;
-<<<<<<< HEAD
-         --EMACSCMD:(progn (forward-line 2)(forward-comment 1)(ada-prev-statement-keyword)(looking-at "is -- target E1"))
-         --EMACSCMD:(progn (forward-line 1)(forward-comment 1)(ada-next-statement-keyword)(looking-at "; -- E1"))
-=======
          --EMACSCMD:(progn (forward-line 2)(forward-comment 1)(backward-sexp)(looking-at "is -- target E1"))
-         --EMACSCMD:(progn (forward-line 1)(forward-comment 1)(forward-sexp)(looking-at "end E1;"))
->>>>>>> 359d9f33
+         --EMACSCMD:(progn (forward-line 1)(forward-comment 1)(forward-sexp)(looking-at "; -- E1"))
       begin
          Local_1 :=
            X + Tmp;
@@ -329,14 +287,8 @@
                   Local_1 := Local_1 + Local_1;
 
                   case Local_1 is
-<<<<<<< HEAD
-                     --EMACSCMD:(progn (forward-line 2)(ada-next-statement-keyword)(ada-next-statement-keyword)(looking-at "when 2 =>"))
+                     --EMACSCMD:(progn (forward-line 2)(forward-sexp 2)(looking-at "when 2 =>"))
                      --EMACSRESULT:t
-=======
-                  -- 'exit when' was confused with 'case ... when'
-                  --EMACSCMD:(progn (forward-line 2)(forward-sexp)(forward-sexp)(looking-at "when 2 =>"))
-                  --EMACSRESULT:t
->>>>>>> 359d9f33
                      when 1 =>
                         exit when Tmp > 1;
                      when 2 => -- at one point, this was mis-refined as "when-exit"
