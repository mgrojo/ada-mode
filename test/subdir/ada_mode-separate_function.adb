separate (Ada_Mode)
function Separate_Function return Integer is
   -- no comment before "separate"
   --EMACSCMD:(setq skip-recase-test t)
   --EMACSCMD:(ada-parse-prj-file "ada_mode.adp")
   --EMACSCMD:(ada-select-prj-file "ada_mode.adp")
<<<<<<< HEAD
   --EMACSCMD:(progn (goto-char (point-min))(ada-find-other-file t)(looking-at "Separate_Function return Integer is separate;"))
=======
   --EMACSCMD:(progn (goto-char (point-min))(ada-find-other-file t)(looking-at "Separate_Function return"))
>>>>>>> fea2301e
   --EMACSRESULT:t

   -- `save-excursion' in run-indent-test.el run-test-here is defeated
   -- by 'ada-find-other-file', which screws up following tests
   --EMACSCMD:(find-file "ada_mode-separate_function.adb")
begin
   begin  -- should be indented.
      null;
   end;
   return 0;

   -- testing that ada-auto-case is buffer-local
   --EMACSCMD:ada-auto-case
   --EMACSRESULT:nil
   --EMACSCMD:(progn (forward-line 2)(forward-word 3)(execute-kbd-macro " ")(delete-char -1)(let ((case-fold-search nil))(looking-back "separate_function")))
   --EMACSRESULT:t
end separate_function;
--EMACSCMD:(progn (forward-line -1)(forward-word 2)(ada-goto-declaration t)(downcase-word 2)(execute-kbd-macro " ")(delete-char -1)(let ((case-fold-search nil))(looking-back "Separate_Function")))
--EMACSRESULT:t
-- Local Variables:
-- ada-auto-case: nil
-- End:<|MERGE_RESOLUTION|>--- conflicted
+++ resolved
@@ -4,11 +4,7 @@
    --EMACSCMD:(setq skip-recase-test t)
    --EMACSCMD:(ada-parse-prj-file "ada_mode.adp")
    --EMACSCMD:(ada-select-prj-file "ada_mode.adp")
-<<<<<<< HEAD
-   --EMACSCMD:(progn (goto-char (point-min))(ada-find-other-file t)(looking-at "Separate_Function return Integer is separate;"))
-=======
    --EMACSCMD:(progn (goto-char (point-min))(ada-find-other-file t)(looking-at "Separate_Function return"))
->>>>>>> fea2301e
    --EMACSRESULT:t
 
    -- `save-excursion' in run-indent-test.el run-test-here is defeated
