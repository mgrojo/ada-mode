<<<<<<< HEAD

Full Parser
'Module.Symbol'
 4 tokens lexed
 0: 0: (-1, 1:(IDENTIFIER_ID, (1 . 6))) : shift and goto state 1
 0: 1: (-1, 2:(DOT_ID, (7 . 7))) : shift and goto state 4
 0: 4: (-1, 3:(IDENTIFIER_ID, (8 . 13))) : shift and goto state 9
 0: 9: (-1, 4:(EOI_ID, (14 . 13))) : reduce 3 tokens to symbol_name_id
(symbol_name_id_0, (1 . 13)) <= (1:(IDENTIFIER_ID, (1 . 6)), 2:(DOT_ID, (7 . 7)), 3:(IDENTIFIER_ID, (8 . 13)))
 ... goto state 3
 0: 3: (-1, 4:(EOI_ID, (14 . 13))) : reduce 1 tokens to name_id
(name_id_1, (1 . 13)) <= ((symbol_name_id, (1 . 13)))
 ... goto state 2
 0: 2: (-1, 4:(EOI_ID, (14 . 13))) : accept it
(statement_id_0, (1 . 13)) <= ((name_id, (1 . 13)))
 0: succeed
success

'Module.Symbol (Index)'
 7 tokens lexed
 0: 0: (-1, 1:(IDENTIFIER_ID, (1 . 6))) : shift and goto state 1
 0: 1: (-1, 2:(DOT_ID, (7 . 7))) : shift and goto state 4
 0: 4: (-1, 3:(IDENTIFIER_ID, (8 . 13))) : shift and goto state 9
 0: 9: (-1, 4:(PAREN_LEFT_ID, (15 . 15))) : reduce 3 tokens to symbol_name_id
(symbol_name_id_0, (1 . 13)) <= (1:(IDENTIFIER_ID, (1 . 6)), 2:(DOT_ID, (7 . 7)), 3:(IDENTIFIER_ID, (8 . 13)))
 ... goto state 3
 0: 3: (-1, 4:(PAREN_LEFT_ID, (15 . 15))) : shift and goto state 6
 0: 6: (-1, 5:(IDENTIFIER_ID, (16 . 20))) : shift and goto state 11
 0: 11: (-1, 6:(PAREN_RIGHT_ID, (21 . 21))) : shift and goto state 13
 0: 13: (-1, 7:(EOI_ID, (22 . 21))) : reduce 3 tokens to component_id
(component_id_1, (15 . 21)) <= (4:(PAREN_LEFT_ID, (15 . 15)), 5:(IDENTIFIER_ID, (16 . 20)), 6:(PAREN_RIGHT_ID, (21 . 21)))
 ... goto state 7
 0: 7: (-1, 7:(EOI_ID, (22 . 21))) : reduce 1 tokens to component_list_id
(component_list_id_1, (15 . 21)) <= ((component_id, (15 . 21)))
 ... goto state 8
 0: 8: (-1, 7:(EOI_ID, (22 . 21))) : reduce 2 tokens to name_id
(name_id_0, (1 . 21)) <= ((symbol_name_id, (1 . 13)), (component_list_id, (15 . 21)))
 ... goto state 2
 0: 2: (-1, 7:(EOI_ID, (22 . 21))) : accept it
(statement_id_0, (1 . 21)) <= ((name_id, (1 . 21)))
 0: succeed
success

'Module.Symbol.Component'
 6 tokens lexed
 0: 0: (-1, 1:(IDENTIFIER_ID, (1 . 6))) : shift and goto state 1
 0: 1: (-1, 2:(DOT_ID, (7 . 7))) : shift and goto state 4
 0: 4: (-1, 3:(IDENTIFIER_ID, (8 . 13))) : shift and goto state 9
 0: 9: (-1, 4:(DOT_ID, (14 . 14))) : reduce 3 tokens to symbol_name_id
(symbol_name_id_0, (1 . 13)) <= (1:(IDENTIFIER_ID, (1 . 6)), 2:(DOT_ID, (7 . 7)), 3:(IDENTIFIER_ID, (8 . 13)))
 ... goto state 3
 0: 3: (-1, 4:(DOT_ID, (14 . 14))) : shift and goto state 5
 0: 5: (-1, 5:(IDENTIFIER_ID, (15 . 23))) : shift and goto state 10
 0: 10: (-1, 6:(EOI_ID, (24 . 23))) : reduce 2 tokens to component_id
(component_id_0, (14 . 23)) <= (4:(DOT_ID, (14 . 14)), 5:(IDENTIFIER_ID, (15 . 23)))
 ... goto state 7
 0: 7: (-1, 6:(EOI_ID, (24 . 23))) : reduce 1 tokens to component_list_id
(component_list_id_1, (14 . 23)) <= ((component_id, (14 . 23)))
 ... goto state 8
 0: 8: (-1, 6:(EOI_ID, (24 . 23))) : reduce 2 tokens to name_id
(name_id_0, (1 . 23)) <= ((symbol_name_id, (1 . 13)), (component_list_id, (14 . 23)))
 ... goto state 2
 0: 2: (-1, 6:(EOI_ID, (24 . 23))) : accept it
(statement_id_0, (1 . 23)) <= ((name_id, (1 . 23)))
 0: succeed
success

'Module.Symbol (Index).Component'
 9 tokens lexed
 0: 0: (-1, 1:(IDENTIFIER_ID, (1 . 6))) : shift and goto state 1
 0: 1: (-1, 2:(DOT_ID, (7 . 7))) : shift and goto state 4
 0: 4: (-1, 3:(IDENTIFIER_ID, (8 . 13))) : shift and goto state 9
 0: 9: (-1, 4:(PAREN_LEFT_ID, (15 . 15))) : reduce 3 tokens to symbol_name_id
(symbol_name_id_0, (1 . 13)) <= (1:(IDENTIFIER_ID, (1 . 6)), 2:(DOT_ID, (7 . 7)), 3:(IDENTIFIER_ID, (8 . 13)))
 ... goto state 3
 0: 3: (-1, 4:(PAREN_LEFT_ID, (15 . 15))) : shift and goto state 6
 0: 6: (-1, 5:(IDENTIFIER_ID, (16 . 20))) : shift and goto state 11
 0: 11: (-1, 6:(PAREN_RIGHT_ID, (21 . 21))) : shift and goto state 13
 0: 13: (-1, 7:(DOT_ID, (22 . 22))) : reduce 3 tokens to component_id
(component_id_1, (15 . 21)) <= (4:(PAREN_LEFT_ID, (15 . 15)), 5:(IDENTIFIER_ID, (16 . 20)), 6:(PAREN_RIGHT_ID, (21 . 21)))
 ... goto state 7
 0: 7: (-1, 7:(DOT_ID, (22 . 22))) : shift and goto state 5
 0: 5: (-1, 8:(IDENTIFIER_ID, (23 . 31))) : shift and goto state 10
 0: 10: (-1, 9:(EOI_ID, (32 . 31))) : reduce 2 tokens to component_id
(component_id_0, (22 . 31)) <= (7:(DOT_ID, (22 . 22)), 8:(IDENTIFIER_ID, (23 . 31)))
 ... goto state 7
 0: 7: (-1, 9:(EOI_ID, (32 . 31))) : reduce 1 tokens to component_list_id
(component_list_id_1, (22 . 31)) <= ((component_id, (22 . 31)))
 ... goto state 12
 0: 12: (-1, 9:(EOI_ID, (32 . 31))) : reduce 2 tokens to component_list_id
(component_list_id_0, (15 . 31)) <= ((component_id, (15 . 21)), (component_list_id, (22 . 31)))
 ... goto state 8
 0: 8: (-1, 9:(EOI_ID, (32 . 31))) : reduce 2 tokens to name_id
(name_id_0, (1 . 31)) <= ((symbol_name_id, (1 . 13)), (component_list_id, (15 . 31)))
 ... goto state 2
 0: 2: (-1, 9:(EOI_ID, (32 . 31))) : accept it
(statement_id_0, (1 . 31)) <= ((name_id, (1 . 31)))
 0: succeed
success

'Module.Symbol.Component (Index)'
 9 tokens lexed
 0: 0: (-1, 1:(IDENTIFIER_ID, (1 . 6))) : shift and goto state 1
 0: 1: (-1, 2:(DOT_ID, (7 . 7))) : shift and goto state 4
 0: 4: (-1, 3:(IDENTIFIER_ID, (8 . 13))) : shift and goto state 9
 0: 9: (-1, 4:(DOT_ID, (14 . 14))) : reduce 3 tokens to symbol_name_id
(symbol_name_id_0, (1 . 13)) <= (1:(IDENTIFIER_ID, (1 . 6)), 2:(DOT_ID, (7 . 7)), 3:(IDENTIFIER_ID, (8 . 13)))
 ... goto state 3
 0: 3: (-1, 4:(DOT_ID, (14 . 14))) : shift and goto state 5
 0: 5: (-1, 5:(IDENTIFIER_ID, (15 . 23))) : shift and goto state 10
 0: 10: (-1, 6:(PAREN_LEFT_ID, (25 . 25))) : reduce 2 tokens to component_id
(component_id_0, (14 . 23)) <= (4:(DOT_ID, (14 . 14)), 5:(IDENTIFIER_ID, (15 . 23)))
 ... goto state 7
 0: 7: (-1, 6:(PAREN_LEFT_ID, (25 . 25))) : shift and goto state 6
 0: 6: (-1, 7:(IDENTIFIER_ID, (26 . 30))) : shift and goto state 11
 0: 11: (-1, 8:(PAREN_RIGHT_ID, (31 . 31))) : shift and goto state 13
 0: 13: (-1, 9:(EOI_ID, (32 . 31))) : reduce 3 tokens to component_id
(component_id_1, (25 . 31)) <= (6:(PAREN_LEFT_ID, (25 . 25)), 7:(IDENTIFIER_ID, (26 . 30)), 8:(PAREN_RIGHT_ID, (31 . 31)))
 ... goto state 7
 0: 7: (-1, 9:(EOI_ID, (32 . 31))) : reduce 1 tokens to component_list_id
(component_list_id_1, (25 . 31)) <= ((component_id, (25 . 31)))
 ... goto state 12
 0: 12: (-1, 9:(EOI_ID, (32 . 31))) : reduce 2 tokens to component_list_id
(component_list_id_0, (14 . 31)) <= ((component_id, (14 . 23)), (component_list_id, (25 . 31)))
 ... goto state 8
 0: 8: (-1, 9:(EOI_ID, (32 . 31))) : reduce 2 tokens to name_id
(name_id_0, (1 . 31)) <= ((symbol_name_id, (1 . 13)), (component_list_id, (14 . 31)))
 ... goto state 2
 0: 2: (-1, 9:(EOI_ID, (32 . 31))) : accept it
(statement_id_0, (1 . 31)) <= ((name_id, (1 . 31)))
 0: succeed
success

=======

Full Parser
'Module.Symbol'
 4 tokens lexed
 0: 0: (-1, 1:(IDENTIFIER_ID, (1 . 6))) : shift and goto state 1
 0: 1: (-1, 2:(DOT_ID, (7 . 7))) : shift and goto state 4
 0: 4: (-1, 3:(IDENTIFIER_ID, (8 . 13))) : shift and goto state 9
 0: 9: (-1, 4:(EOF_ID, (14 . 13))) : reduce 3 tokens to symbol_name_id
(symbol_name_id_0, (1 . 13)) <= (1:(IDENTIFIER_ID, (1 . 6)), 2:(DOT_ID, (7 . 7)), 3:(IDENTIFIER_ID, (8 . 13)))
 ... goto state 3
 0: 3: (-1, 4:(EOF_ID, (14 . 13))) : reduce 1 tokens to name_id
(name_id_1, (1 . 13)) <= ((symbol_name_id, (1 . 13)))
 ... goto state 2
 0: 2: (-1, 4:(EOF_ID, (14 . 13))) : accept it
(statement_id_0, (1 . 13)) <= ((name_id, (1 . 13)))
 0: succeed
success

'Module.Symbol (Index)'
 7 tokens lexed
 0: 0: (-1, 1:(IDENTIFIER_ID, (1 . 6))) : shift and goto state 1
 0: 1: (-1, 2:(DOT_ID, (7 . 7))) : shift and goto state 4
 0: 4: (-1, 3:(IDENTIFIER_ID, (8 . 13))) : shift and goto state 9
 0: 9: (-1, 4:(PAREN_LEFT_ID, (15 . 15))) : reduce 3 tokens to symbol_name_id
(symbol_name_id_0, (1 . 13)) <= (1:(IDENTIFIER_ID, (1 . 6)), 2:(DOT_ID, (7 . 7)), 3:(IDENTIFIER_ID, (8 . 13)))
 ... goto state 3
 0: 3: (-1, 4:(PAREN_LEFT_ID, (15 . 15))) : shift and goto state 6
 0: 6: (-1, 5:(IDENTIFIER_ID, (16 . 20))) : shift and goto state 11
 0: 11: (-1, 6:(PAREN_RIGHT_ID, (21 . 21))) : shift and goto state 13
 0: 13: (-1, 7:(EOF_ID, (22 . 21))) : reduce 3 tokens to component_id
(component_id_1, (15 . 21)) <= (4:(PAREN_LEFT_ID, (15 . 15)), 5:(IDENTIFIER_ID, (16 . 20)), 6:(PAREN_RIGHT_ID, (21 . 21)))
 ... goto state 7
 0: 7: (-1, 7:(EOF_ID, (22 . 21))) : reduce 1 tokens to component_list_id
(component_list_id_1, (15 . 21)) <= ((component_id, (15 . 21)))
 ... goto state 8
 0: 8: (-1, 7:(EOF_ID, (22 . 21))) : reduce 2 tokens to name_id
(name_id_0, (1 . 21)) <= ((symbol_name_id, (1 . 13)), (component_list_id, (15 . 21)))
 ... goto state 2
 0: 2: (-1, 7:(EOF_ID, (22 . 21))) : accept it
(statement_id_0, (1 . 21)) <= ((name_id, (1 . 21)))
 0: succeed
success

'Module.Symbol.Component'
 6 tokens lexed
 0: 0: (-1, 1:(IDENTIFIER_ID, (1 . 6))) : shift and goto state 1
 0: 1: (-1, 2:(DOT_ID, (7 . 7))) : shift and goto state 4
 0: 4: (-1, 3:(IDENTIFIER_ID, (8 . 13))) : shift and goto state 9
 0: 9: (-1, 4:(DOT_ID, (14 . 14))) : reduce 3 tokens to symbol_name_id
(symbol_name_id_0, (1 . 13)) <= (1:(IDENTIFIER_ID, (1 . 6)), 2:(DOT_ID, (7 . 7)), 3:(IDENTIFIER_ID, (8 . 13)))
 ... goto state 3
 0: 3: (-1, 4:(DOT_ID, (14 . 14))) : shift and goto state 5
 0: 5: (-1, 5:(IDENTIFIER_ID, (15 . 23))) : shift and goto state 10
 0: 10: (-1, 6:(EOF_ID, (24 . 23))) : reduce 2 tokens to component_id
(component_id_0, (14 . 23)) <= (4:(DOT_ID, (14 . 14)), 5:(IDENTIFIER_ID, (15 . 23)))
 ... goto state 7
 0: 7: (-1, 6:(EOF_ID, (24 . 23))) : reduce 1 tokens to component_list_id
(component_list_id_1, (14 . 23)) <= ((component_id, (14 . 23)))
 ... goto state 8
 0: 8: (-1, 6:(EOF_ID, (24 . 23))) : reduce 2 tokens to name_id
(name_id_0, (1 . 23)) <= ((symbol_name_id, (1 . 13)), (component_list_id, (14 . 23)))
 ... goto state 2
 0: 2: (-1, 6:(EOF_ID, (24 . 23))) : accept it
(statement_id_0, (1 . 23)) <= ((name_id, (1 . 23)))
 0: succeed
success

'Module.Symbol (Index).Component'
 9 tokens lexed
 0: 0: (-1, 1:(IDENTIFIER_ID, (1 . 6))) : shift and goto state 1
 0: 1: (-1, 2:(DOT_ID, (7 . 7))) : shift and goto state 4
 0: 4: (-1, 3:(IDENTIFIER_ID, (8 . 13))) : shift and goto state 9
 0: 9: (-1, 4:(PAREN_LEFT_ID, (15 . 15))) : reduce 3 tokens to symbol_name_id
(symbol_name_id_0, (1 . 13)) <= (1:(IDENTIFIER_ID, (1 . 6)), 2:(DOT_ID, (7 . 7)), 3:(IDENTIFIER_ID, (8 . 13)))
 ... goto state 3
 0: 3: (-1, 4:(PAREN_LEFT_ID, (15 . 15))) : shift and goto state 6
 0: 6: (-1, 5:(IDENTIFIER_ID, (16 . 20))) : shift and goto state 11
 0: 11: (-1, 6:(PAREN_RIGHT_ID, (21 . 21))) : shift and goto state 13
 0: 13: (-1, 7:(DOT_ID, (22 . 22))) : reduce 3 tokens to component_id
(component_id_1, (15 . 21)) <= (4:(PAREN_LEFT_ID, (15 . 15)), 5:(IDENTIFIER_ID, (16 . 20)), 6:(PAREN_RIGHT_ID, (21 . 21)))
 ... goto state 7
 0: 7: (-1, 7:(DOT_ID, (22 . 22))) : shift and goto state 5
 0: 5: (-1, 8:(IDENTIFIER_ID, (23 . 31))) : shift and goto state 10
 0: 10: (-1, 9:(EOF_ID, (32 . 31))) : reduce 2 tokens to component_id
(component_id_0, (22 . 31)) <= (7:(DOT_ID, (22 . 22)), 8:(IDENTIFIER_ID, (23 . 31)))
 ... goto state 7
 0: 7: (-1, 9:(EOF_ID, (32 . 31))) : reduce 1 tokens to component_list_id
(component_list_id_1, (22 . 31)) <= ((component_id, (22 . 31)))
 ... goto state 12
 0: 12: (-1, 9:(EOF_ID, (32 . 31))) : reduce 2 tokens to component_list_id
(component_list_id_0, (15 . 31)) <= ((component_id, (15 . 21)), (component_list_id, (22 . 31)))
 ... goto state 8
 0: 8: (-1, 9:(EOF_ID, (32 . 31))) : reduce 2 tokens to name_id
(name_id_0, (1 . 31)) <= ((symbol_name_id, (1 . 13)), (component_list_id, (15 . 31)))
 ... goto state 2
 0: 2: (-1, 9:(EOF_ID, (32 . 31))) : accept it
(statement_id_0, (1 . 31)) <= ((name_id, (1 . 31)))
 0: succeed
success

'Module.Symbol.Component (Index)'
 9 tokens lexed
 0: 0: (-1, 1:(IDENTIFIER_ID, (1 . 6))) : shift and goto state 1
 0: 1: (-1, 2:(DOT_ID, (7 . 7))) : shift and goto state 4
 0: 4: (-1, 3:(IDENTIFIER_ID, (8 . 13))) : shift and goto state 9
 0: 9: (-1, 4:(DOT_ID, (14 . 14))) : reduce 3 tokens to symbol_name_id
(symbol_name_id_0, (1 . 13)) <= (1:(IDENTIFIER_ID, (1 . 6)), 2:(DOT_ID, (7 . 7)), 3:(IDENTIFIER_ID, (8 . 13)))
 ... goto state 3
 0: 3: (-1, 4:(DOT_ID, (14 . 14))) : shift and goto state 5
 0: 5: (-1, 5:(IDENTIFIER_ID, (15 . 23))) : shift and goto state 10
 0: 10: (-1, 6:(PAREN_LEFT_ID, (25 . 25))) : reduce 2 tokens to component_id
(component_id_0, (14 . 23)) <= (4:(DOT_ID, (14 . 14)), 5:(IDENTIFIER_ID, (15 . 23)))
 ... goto state 7
 0: 7: (-1, 6:(PAREN_LEFT_ID, (25 . 25))) : shift and goto state 6
 0: 6: (-1, 7:(IDENTIFIER_ID, (26 . 30))) : shift and goto state 11
 0: 11: (-1, 8:(PAREN_RIGHT_ID, (31 . 31))) : shift and goto state 13
 0: 13: (-1, 9:(EOF_ID, (32 . 31))) : reduce 3 tokens to component_id
(component_id_1, (25 . 31)) <= (6:(PAREN_LEFT_ID, (25 . 25)), 7:(IDENTIFIER_ID, (26 . 30)), 8:(PAREN_RIGHT_ID, (31 . 31)))
 ... goto state 7
 0: 7: (-1, 9:(EOF_ID, (32 . 31))) : reduce 1 tokens to component_list_id
(component_list_id_1, (25 . 31)) <= ((component_id, (25 . 31)))
 ... goto state 12
 0: 12: (-1, 9:(EOF_ID, (32 . 31))) : reduce 2 tokens to component_list_id
(component_list_id_0, (14 . 31)) <= ((component_id, (14 . 23)), (component_list_id, (25 . 31)))
 ... goto state 8
 0: 8: (-1, 9:(EOF_ID, (32 . 31))) : reduce 2 tokens to name_id
(name_id_0, (1 . 31)) <= ((symbol_name_id, (1 . 13)), (component_list_id, (14 . 31)))
 ... goto state 2
 0: 2: (-1, 9:(EOF_ID, (32 . 31))) : accept it
(statement_id_0, (1 . 31)) <= ((name_id, (1 . 31)))
 0: succeed
success
>>>>>>> 7e2d2d10
<|MERGE_RESOLUTION|>--- conflicted
+++ resolved
@@ -1,4 +1,3 @@
-<<<<<<< HEAD
 
 Full Parser
 'Module.Symbol'
@@ -130,139 +129,4 @@
  0: 2: (-1, 9:(EOI_ID, (32 . 31))) : accept it
 (statement_id_0, (1 . 31)) <= ((name_id, (1 . 31)))
  0: succeed
-success
-
-=======
-
-Full Parser
-'Module.Symbol'
- 4 tokens lexed
- 0: 0: (-1, 1:(IDENTIFIER_ID, (1 . 6))) : shift and goto state 1
- 0: 1: (-1, 2:(DOT_ID, (7 . 7))) : shift and goto state 4
- 0: 4: (-1, 3:(IDENTIFIER_ID, (8 . 13))) : shift and goto state 9
- 0: 9: (-1, 4:(EOF_ID, (14 . 13))) : reduce 3 tokens to symbol_name_id
-(symbol_name_id_0, (1 . 13)) <= (1:(IDENTIFIER_ID, (1 . 6)), 2:(DOT_ID, (7 . 7)), 3:(IDENTIFIER_ID, (8 . 13)))
- ... goto state 3
- 0: 3: (-1, 4:(EOF_ID, (14 . 13))) : reduce 1 tokens to name_id
-(name_id_1, (1 . 13)) <= ((symbol_name_id, (1 . 13)))
- ... goto state 2
- 0: 2: (-1, 4:(EOF_ID, (14 . 13))) : accept it
-(statement_id_0, (1 . 13)) <= ((name_id, (1 . 13)))
- 0: succeed
-success
-
-'Module.Symbol (Index)'
- 7 tokens lexed
- 0: 0: (-1, 1:(IDENTIFIER_ID, (1 . 6))) : shift and goto state 1
- 0: 1: (-1, 2:(DOT_ID, (7 . 7))) : shift and goto state 4
- 0: 4: (-1, 3:(IDENTIFIER_ID, (8 . 13))) : shift and goto state 9
- 0: 9: (-1, 4:(PAREN_LEFT_ID, (15 . 15))) : reduce 3 tokens to symbol_name_id
-(symbol_name_id_0, (1 . 13)) <= (1:(IDENTIFIER_ID, (1 . 6)), 2:(DOT_ID, (7 . 7)), 3:(IDENTIFIER_ID, (8 . 13)))
- ... goto state 3
- 0: 3: (-1, 4:(PAREN_LEFT_ID, (15 . 15))) : shift and goto state 6
- 0: 6: (-1, 5:(IDENTIFIER_ID, (16 . 20))) : shift and goto state 11
- 0: 11: (-1, 6:(PAREN_RIGHT_ID, (21 . 21))) : shift and goto state 13
- 0: 13: (-1, 7:(EOF_ID, (22 . 21))) : reduce 3 tokens to component_id
-(component_id_1, (15 . 21)) <= (4:(PAREN_LEFT_ID, (15 . 15)), 5:(IDENTIFIER_ID, (16 . 20)), 6:(PAREN_RIGHT_ID, (21 . 21)))
- ... goto state 7
- 0: 7: (-1, 7:(EOF_ID, (22 . 21))) : reduce 1 tokens to component_list_id
-(component_list_id_1, (15 . 21)) <= ((component_id, (15 . 21)))
- ... goto state 8
- 0: 8: (-1, 7:(EOF_ID, (22 . 21))) : reduce 2 tokens to name_id
-(name_id_0, (1 . 21)) <= ((symbol_name_id, (1 . 13)), (component_list_id, (15 . 21)))
- ... goto state 2
- 0: 2: (-1, 7:(EOF_ID, (22 . 21))) : accept it
-(statement_id_0, (1 . 21)) <= ((name_id, (1 . 21)))
- 0: succeed
-success
-
-'Module.Symbol.Component'
- 6 tokens lexed
- 0: 0: (-1, 1:(IDENTIFIER_ID, (1 . 6))) : shift and goto state 1
- 0: 1: (-1, 2:(DOT_ID, (7 . 7))) : shift and goto state 4
- 0: 4: (-1, 3:(IDENTIFIER_ID, (8 . 13))) : shift and goto state 9
- 0: 9: (-1, 4:(DOT_ID, (14 . 14))) : reduce 3 tokens to symbol_name_id
-(symbol_name_id_0, (1 . 13)) <= (1:(IDENTIFIER_ID, (1 . 6)), 2:(DOT_ID, (7 . 7)), 3:(IDENTIFIER_ID, (8 . 13)))
- ... goto state 3
- 0: 3: (-1, 4:(DOT_ID, (14 . 14))) : shift and goto state 5
- 0: 5: (-1, 5:(IDENTIFIER_ID, (15 . 23))) : shift and goto state 10
- 0: 10: (-1, 6:(EOF_ID, (24 . 23))) : reduce 2 tokens to component_id
-(component_id_0, (14 . 23)) <= (4:(DOT_ID, (14 . 14)), 5:(IDENTIFIER_ID, (15 . 23)))
- ... goto state 7
- 0: 7: (-1, 6:(EOF_ID, (24 . 23))) : reduce 1 tokens to component_list_id
-(component_list_id_1, (14 . 23)) <= ((component_id, (14 . 23)))
- ... goto state 8
- 0: 8: (-1, 6:(EOF_ID, (24 . 23))) : reduce 2 tokens to name_id
-(name_id_0, (1 . 23)) <= ((symbol_name_id, (1 . 13)), (component_list_id, (14 . 23)))
- ... goto state 2
- 0: 2: (-1, 6:(EOF_ID, (24 . 23))) : accept it
-(statement_id_0, (1 . 23)) <= ((name_id, (1 . 23)))
- 0: succeed
-success
-
-'Module.Symbol (Index).Component'
- 9 tokens lexed
- 0: 0: (-1, 1:(IDENTIFIER_ID, (1 . 6))) : shift and goto state 1
- 0: 1: (-1, 2:(DOT_ID, (7 . 7))) : shift and goto state 4
- 0: 4: (-1, 3:(IDENTIFIER_ID, (8 . 13))) : shift and goto state 9
- 0: 9: (-1, 4:(PAREN_LEFT_ID, (15 . 15))) : reduce 3 tokens to symbol_name_id
-(symbol_name_id_0, (1 . 13)) <= (1:(IDENTIFIER_ID, (1 . 6)), 2:(DOT_ID, (7 . 7)), 3:(IDENTIFIER_ID, (8 . 13)))
- ... goto state 3
- 0: 3: (-1, 4:(PAREN_LEFT_ID, (15 . 15))) : shift and goto state 6
- 0: 6: (-1, 5:(IDENTIFIER_ID, (16 . 20))) : shift and goto state 11
- 0: 11: (-1, 6:(PAREN_RIGHT_ID, (21 . 21))) : shift and goto state 13
- 0: 13: (-1, 7:(DOT_ID, (22 . 22))) : reduce 3 tokens to component_id
-(component_id_1, (15 . 21)) <= (4:(PAREN_LEFT_ID, (15 . 15)), 5:(IDENTIFIER_ID, (16 . 20)), 6:(PAREN_RIGHT_ID, (21 . 21)))
- ... goto state 7
- 0: 7: (-1, 7:(DOT_ID, (22 . 22))) : shift and goto state 5
- 0: 5: (-1, 8:(IDENTIFIER_ID, (23 . 31))) : shift and goto state 10
- 0: 10: (-1, 9:(EOF_ID, (32 . 31))) : reduce 2 tokens to component_id
-(component_id_0, (22 . 31)) <= (7:(DOT_ID, (22 . 22)), 8:(IDENTIFIER_ID, (23 . 31)))
- ... goto state 7
- 0: 7: (-1, 9:(EOF_ID, (32 . 31))) : reduce 1 tokens to component_list_id
-(component_list_id_1, (22 . 31)) <= ((component_id, (22 . 31)))
- ... goto state 12
- 0: 12: (-1, 9:(EOF_ID, (32 . 31))) : reduce 2 tokens to component_list_id
-(component_list_id_0, (15 . 31)) <= ((component_id, (15 . 21)), (component_list_id, (22 . 31)))
- ... goto state 8
- 0: 8: (-1, 9:(EOF_ID, (32 . 31))) : reduce 2 tokens to name_id
-(name_id_0, (1 . 31)) <= ((symbol_name_id, (1 . 13)), (component_list_id, (15 . 31)))
- ... goto state 2
- 0: 2: (-1, 9:(EOF_ID, (32 . 31))) : accept it
-(statement_id_0, (1 . 31)) <= ((name_id, (1 . 31)))
- 0: succeed
-success
-
-'Module.Symbol.Component (Index)'
- 9 tokens lexed
- 0: 0: (-1, 1:(IDENTIFIER_ID, (1 . 6))) : shift and goto state 1
- 0: 1: (-1, 2:(DOT_ID, (7 . 7))) : shift and goto state 4
- 0: 4: (-1, 3:(IDENTIFIER_ID, (8 . 13))) : shift and goto state 9
- 0: 9: (-1, 4:(DOT_ID, (14 . 14))) : reduce 3 tokens to symbol_name_id
-(symbol_name_id_0, (1 . 13)) <= (1:(IDENTIFIER_ID, (1 . 6)), 2:(DOT_ID, (7 . 7)), 3:(IDENTIFIER_ID, (8 . 13)))
- ... goto state 3
- 0: 3: (-1, 4:(DOT_ID, (14 . 14))) : shift and goto state 5
- 0: 5: (-1, 5:(IDENTIFIER_ID, (15 . 23))) : shift and goto state 10
- 0: 10: (-1, 6:(PAREN_LEFT_ID, (25 . 25))) : reduce 2 tokens to component_id
-(component_id_0, (14 . 23)) <= (4:(DOT_ID, (14 . 14)), 5:(IDENTIFIER_ID, (15 . 23)))
- ... goto state 7
- 0: 7: (-1, 6:(PAREN_LEFT_ID, (25 . 25))) : shift and goto state 6
- 0: 6: (-1, 7:(IDENTIFIER_ID, (26 . 30))) : shift and goto state 11
- 0: 11: (-1, 8:(PAREN_RIGHT_ID, (31 . 31))) : shift and goto state 13
- 0: 13: (-1, 9:(EOF_ID, (32 . 31))) : reduce 3 tokens to component_id
-(component_id_1, (25 . 31)) <= (6:(PAREN_LEFT_ID, (25 . 25)), 7:(IDENTIFIER_ID, (26 . 30)), 8:(PAREN_RIGHT_ID, (31 . 31)))
- ... goto state 7
- 0: 7: (-1, 9:(EOF_ID, (32 . 31))) : reduce 1 tokens to component_list_id
-(component_list_id_1, (25 . 31)) <= ((component_id, (25 . 31)))
- ... goto state 12
- 0: 12: (-1, 9:(EOF_ID, (32 . 31))) : reduce 2 tokens to component_list_id
-(component_list_id_0, (14 . 31)) <= ((component_id, (14 . 23)), (component_list_id, (25 . 31)))
- ... goto state 8
- 0: 8: (-1, 9:(EOF_ID, (32 . 31))) : reduce 2 tokens to name_id
-(name_id_0, (1 . 31)) <= ((symbol_name_id, (1 . 13)), (component_list_id, (14 . 31)))
- ... goto state 2
- 0: 2: (-1, 9:(EOF_ID, (32 . 31))) : accept it
-(statement_id_0, (1 . 31)) <= ((name_id, (1 . 31)))
- 0: succeed
-success
->>>>>>> 7e2d2d10
+success