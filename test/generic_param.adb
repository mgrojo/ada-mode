--  Tests the indentation after a generic statement and some faces

--EMACSCMD:(progn (wisi-parse-buffer 'face)(font-lock-ensure))

procedure Generic_Param is

   generic
      type Item_T is private;
      --EMACSCMD:(test-face "all" 'font-lock-keyword-face)
      type Item_Ptr_T is access all Item_T;
      type A (<>) is private;
   package Generic_List_Unbounded_Double is
      type Handle_T is tagged null record;
      procedure Append (The_Item : in Item_T;
                        To_The_List : in out Handle_T);
   end Generic_List_Unbounded_Double;

   package body Generic_List_Unbounded_Double is
      procedure Append (The_Item : in Item_T; To_The_List : in out Handle_T) is
      begin
         --gdb: break 19
         null;
         --gdb: print the_item
      end Append;
   end Generic_List_Unbounded_Double;


   package Route_Item is
      type Item_Type_T is (Route, Fix, Airport);
      type Rte_Item_T (Item_Type : Item_Type_T := Fix) is record
         case Item_Type is
            when Fix | Airport =>
               null;
            when Route =>
               null;
         end case;
      end record;
      type Rte_Item_Ptr_T is access all Rte_Item_T;
   end Route_Item;

<<<<<<< HEAD
   --EMACSCMD:(test-face "Generic_List_Unbounded_Double" nil) ;; can't distinguish function name
=======
   --EMACSCMD:(test-face "Generic_List_Unbounded_Double" nil) ;; cannot distinguish the type identifier from the rest
>>>>>>> cd3bdbf6
   package Route_Item_List is new Generic_List_Unbounded_Double
     (Route_Item.Rte_Item_T, Route_Item.Rte_Item_Ptr_T, Integer);

   List : Route_Item_List.Handle_T;
   Item : Route_Item.Rte_Item_T;

begin
   Route_Item_List.Append (Item, List);
end Generic_Param;<|MERGE_RESOLUTION|>--- conflicted
+++ resolved
@@ -38,11 +38,7 @@
       type Rte_Item_Ptr_T is access all Rte_Item_T;
    end Route_Item;
 
-<<<<<<< HEAD
-   --EMACSCMD:(test-face "Generic_List_Unbounded_Double" nil) ;; can't distinguish function name
-=======
    --EMACSCMD:(test-face "Generic_List_Unbounded_Double" nil) ;; cannot distinguish the type identifier from the rest
->>>>>>> cd3bdbf6
    package Route_Item_List is new Generic_List_Unbounded_Double
      (Route_Item.Rte_Item_T, Route_Item.Rte_Item_Ptr_T, Integer);
 
