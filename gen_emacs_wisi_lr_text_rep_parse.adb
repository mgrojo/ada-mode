--  Abstract :
--
--  See spec.
--
--  Copyright (C) 2014, 2017 - 2019 All Rights Reserved.
--
--  This program is free software; you can redistribute it and/or
--  modify it under terms of the GNU General Public License as
--  published by the Free Software Foundation; either version 3, or (at
--  your option) any later version. This program is distributed in the
--  hope that it will be useful, but WITHOUT ANY WARRANTY; without even
--  the implied warranty of MERCHANTABILITY or FITNESS FOR A PARTICULAR
--  PURPOSE. See the GNU General Public License for more details. You
--  should have received a copy of the GNU General Public License
--  distributed with this program; see file COPYING. If not, write to
--  the Free Software Foundation, 51 Franklin Street, Suite 500, Boston,
--  MA 02110-1335, USA.

pragma License (GPL);

with Ada.Command_Line;
with Ada.Directories;
with Emacs_Wisi_Common_Parse; use Emacs_Wisi_Common_Parse;
with WisiToken.Lexer;
with WisiToken.Parse.LR.Parser;
with WisiToken.Text_IO_Trace;
procedure Gen_Emacs_Wisi_LR_Text_Rep_Parse
is
   use WisiToken; -- "+", "-" Unbounded_string

   Trace      : aliased WisiToken.Text_IO_Trace.Trace (Descriptor'Unrestricted_Access);
   Parser     : WisiToken.Parse.LR.Parser.Parser;
   Parse_Data : aliased Parse_Data_Type (Parser.Line_Begin_Token'Access);

   Params : constant Process_Start_Params := Get_Process_Start_Params;
begin
<<<<<<< HEAD
   declare
      use Ada.Directories;
      use Ada.Strings.Unbounded;
      Params : constant Process_Start_Params := Get_Process_Start_Params;
   begin
      Create_Parser
        (Parser, Language_Fixes, Language_Use_Minimal_Complete_Actions, Language_String_ID_Set,
         Trace'Unrestricted_Access,
         Parse_Data'Unchecked_Access,
         Ada.Directories.Containing_Directory (Ada.Command_Line.Command_Name) & "/" & Text_Rep_File_Name);

      if Length (Params.Recover_Log_File_Name) > 0 then
         Put_Line (";; logging to '" & (-Params.Recover_Log_File_Name) & "'"); --  to Current_Output, visible from Emacs
         if Exists (-Params.Recover_Log_File_Name) then
            Open (Parser.Recover_Log_File, Append_File, -Params.Recover_Log_File_Name);
         else
            Create (Parser.Recover_Log_File, Out_File, -Params.Recover_Log_File_Name);
         end if;
      end if;
   end;

   Trace.Set_Prefix (";; "); -- so debug messages don't confuse Emacs.

   Put_Line (Name & " " & Version & ", protocol version " & Protocol_Version);

   --  Read commands and tokens from standard_input via GNAT.OS_Lib,
   --  send results to standard_output.
   loop
      Put (Prompt); Flush;
      declare
         Command_Length : constant Integer := Get_Command_Length;
         Command_Line   : aliased String (1 .. Command_Length);
         Last           : Integer;

         function Match (Target : in String) return Boolean
         is begin
            Last := Command_Line'First + Target'Length - 1;
            return Last <= Command_Line'Last and then Command_Line (Command_Line'First .. Last) = Target;
         end Match;
      begin
         Read_Input (Command_Line'Address, Command_Length);

         Put_Line (";; " & Command_Line);

         if Match ("parse") then
            --  Args: see wisi-process-parse.el wisi-process-parse--send-parse, --send-noop
            --  Input: <source text>
            --  Response:
            --  [response elisp vector]...
            --  [elisp error form]...
            --  prompt
            declare
               Params : constant Parse_Params := Get_Parse_Params (Command_Line, Last);
               Buffer : Ada.Strings.Unbounded.String_Access;

               procedure Clean_Up
               is
                  use all type SAL.Base_Peek_Type;
               begin
                  Parser.Lexer.Discard_Rest_Of_Input;
                  if Parser.Parsers.Count > 0 then
                     Parse_Data.Put
                       (Parser.Lexer.Errors,
                        Parser.Parsers.First.State_Ref.Errors,
                        Parser.Parsers.First.State_Ref.Tree);
                  end if;
                  Ada.Strings.Unbounded.Free (Buffer);
               end Clean_Up;

            begin
               --  Computing Line_Count in elisp allows parsing in parallel with
               --  sending source text.

               Trace_Parse    := Params.Parse_Verbosity;
               Trace_McKenzie := Params.McKenzie_Verbosity;
               Trace_Action   := Params.Action_Verbosity;
               Debug_Mode     := Params.Debug_Mode;

               Partial_Parse_Active := Params.Partial_Parse_Active;

               --  Default Enable_McKenzie_Recover is False if there is no McKenzie
               --  information; don't override that.
               Parser.Enable_McKenzie_Recover :=
                 (if Params.McKenzie_Disable = 0
                  then Parser.Enable_McKenzie_Recover
                  else False);

               Parse_Data.Initialize
                 (Post_Parse_Action => Params.Post_Parse_Action,
                  Descriptor        => Descriptor'Unrestricted_Access,
                  Source_File_Name  => -Params.Source_File_Name,
                  Begin_Line        => Params.Begin_Line,
                  End_Line          => Params.End_Line,
                  Begin_Indent      => Params.Begin_Indent,
                  Params            => Command_Line (Last + 2 .. Command_Line'Last));

               if Params.Task_Count > 0 then
                  Parser.Table.McKenzie_Param.Task_Count := System.Multiprocessors.CPU_Range (Params.Task_Count);
               end if;
               if Params.Cost_Limit > 0 then
                  Parser.Table.McKenzie_Param.Cost_Limit := Params.Cost_Limit;
               end if;
               if Params.Check_Limit > 0 then
                  Parser.Table.McKenzie_Param.Check_Limit := Base_Token_Index (Params.Check_Limit);
               end if;
               if Params.Enqueue_Limit > 0 then
                  Parser.Table.McKenzie_Param.Enqueue_Limit := Params.Enqueue_Limit;
               end if;

               Buffer := new String (Params.Begin_Byte_Pos .. Params.End_Byte_Pos);

               Read_Input (Buffer (Params.Begin_Byte_Pos)'Address, Params.Byte_Count);

               Parser.Lexer.Reset_With_String_Access
                 (Buffer, Params.Source_File_Name, Params.Begin_Char_Pos, Params.Begin_Line);
               begin
                  Parser.Parse;
               exception
               when WisiToken.Partial_Parse =>
                  null;
               end;
               Parser.Execute_Actions;
               Parse_Data.Put (Parser);
               Clean_Up;

            exception
            when Syntax_Error =>
               Clean_Up;
               Put_Line ("(parse_error)");

            when E : Parse_Error =>
               Clean_Up;
               Put_Line ("(parse_error """ & Ada.Exceptions.Exception_Message (E) & """)");

            when E : Fatal_Error =>
               Clean_Up;
               Put_Line ("(error """ & Ada.Exceptions.Exception_Message (E) & """)");
            end;

         elsif Match ("noop") then
            --  Args: <source byte count>
            --  Input: <source text>
            --  Response: prompt
            declare
               Byte_Count  : constant Integer                             := Get_Integer (Command_Line, Last);
               Buffer      : constant Ada.Strings.Unbounded.String_Access := new String (1 .. Byte_Count);
               Token       : Base_Token;
               Lexer_Error : Boolean;
               pragma Unreferenced (Lexer_Error);
            begin
               Token.ID := Invalid_Token_ID;
               Read_Input (Buffer (1)'Address, Byte_Count);

               Parser.Lexer.Reset_With_String_Access (Buffer, +"");
               loop
                  exit when Token.ID = Parser.Trace.Descriptor.EOF_ID;
                  Lexer_Error := Parser.Lexer.Find_Next (Token);
               end loop;
            exception
            when Syntax_Error =>
               Parser.Lexer.Discard_Rest_Of_Input;
            end;

         elsif Match ("quit") then
            exit;
=======
   Create_Parser
     (Parser, Language_Fixes, Language_Use_Minimal_Complete_Actions, Language_String_ID_Set,
      Trace'Unrestricted_Access,
      Parse_Data'Unchecked_Access,
      Ada.Directories.Containing_Directory (Ada.Command_Line.Command_Name) & "/" & Text_Rep_File_Name);
>>>>>>> 58e421a6

   Parse_Stream (Name, Partial_Parse_Active, Params, Parser, Parse_Data, Descriptor);

end Gen_Emacs_Wisi_LR_Text_Rep_Parse;<|MERGE_RESOLUTION|>--- conflicted
+++ resolved
@@ -1,213 +1,45 @@
---  Abstract :
---
---  See spec.
---
---  Copyright (C) 2014, 2017 - 2019 All Rights Reserved.
---
---  This program is free software; you can redistribute it and/or
---  modify it under terms of the GNU General Public License as
---  published by the Free Software Foundation; either version 3, or (at
---  your option) any later version. This program is distributed in the
---  hope that it will be useful, but WITHOUT ANY WARRANTY; without even
---  the implied warranty of MERCHANTABILITY or FITNESS FOR A PARTICULAR
---  PURPOSE. See the GNU General Public License for more details. You
---  should have received a copy of the GNU General Public License
---  distributed with this program; see file COPYING. If not, write to
---  the Free Software Foundation, 51 Franklin Street, Suite 500, Boston,
---  MA 02110-1335, USA.
-
-pragma License (GPL);
-
-with Ada.Command_Line;
-with Ada.Directories;
-with Emacs_Wisi_Common_Parse; use Emacs_Wisi_Common_Parse;
-with WisiToken.Lexer;
-with WisiToken.Parse.LR.Parser;
-with WisiToken.Text_IO_Trace;
-procedure Gen_Emacs_Wisi_LR_Text_Rep_Parse
-is
-   use WisiToken; -- "+", "-" Unbounded_string
-
-   Trace      : aliased WisiToken.Text_IO_Trace.Trace (Descriptor'Unrestricted_Access);
-   Parser     : WisiToken.Parse.LR.Parser.Parser;
-   Parse_Data : aliased Parse_Data_Type (Parser.Line_Begin_Token'Access);
-
-   Params : constant Process_Start_Params := Get_Process_Start_Params;
-begin
-<<<<<<< HEAD
-   declare
-      use Ada.Directories;
-      use Ada.Strings.Unbounded;
-      Params : constant Process_Start_Params := Get_Process_Start_Params;
-   begin
-      Create_Parser
-        (Parser, Language_Fixes, Language_Use_Minimal_Complete_Actions, Language_String_ID_Set,
-         Trace'Unrestricted_Access,
-         Parse_Data'Unchecked_Access,
-         Ada.Directories.Containing_Directory (Ada.Command_Line.Command_Name) & "/" & Text_Rep_File_Name);
-
-      if Length (Params.Recover_Log_File_Name) > 0 then
-         Put_Line (";; logging to '" & (-Params.Recover_Log_File_Name) & "'"); --  to Current_Output, visible from Emacs
-         if Exists (-Params.Recover_Log_File_Name) then
-            Open (Parser.Recover_Log_File, Append_File, -Params.Recover_Log_File_Name);
-         else
-            Create (Parser.Recover_Log_File, Out_File, -Params.Recover_Log_File_Name);
-         end if;
-      end if;
-   end;
-
-   Trace.Set_Prefix (";; "); -- so debug messages don't confuse Emacs.
-
-   Put_Line (Name & " " & Version & ", protocol version " & Protocol_Version);
-
-   --  Read commands and tokens from standard_input via GNAT.OS_Lib,
-   --  send results to standard_output.
-   loop
-      Put (Prompt); Flush;
-      declare
-         Command_Length : constant Integer := Get_Command_Length;
-         Command_Line   : aliased String (1 .. Command_Length);
-         Last           : Integer;
-
-         function Match (Target : in String) return Boolean
-         is begin
-            Last := Command_Line'First + Target'Length - 1;
-            return Last <= Command_Line'Last and then Command_Line (Command_Line'First .. Last) = Target;
-         end Match;
-      begin
-         Read_Input (Command_Line'Address, Command_Length);
-
-         Put_Line (";; " & Command_Line);
-
-         if Match ("parse") then
-            --  Args: see wisi-process-parse.el wisi-process-parse--send-parse, --send-noop
-            --  Input: <source text>
-            --  Response:
-            --  [response elisp vector]...
-            --  [elisp error form]...
-            --  prompt
-            declare
-               Params : constant Parse_Params := Get_Parse_Params (Command_Line, Last);
-               Buffer : Ada.Strings.Unbounded.String_Access;
-
-               procedure Clean_Up
-               is
-                  use all type SAL.Base_Peek_Type;
-               begin
-                  Parser.Lexer.Discard_Rest_Of_Input;
-                  if Parser.Parsers.Count > 0 then
-                     Parse_Data.Put
-                       (Parser.Lexer.Errors,
-                        Parser.Parsers.First.State_Ref.Errors,
-                        Parser.Parsers.First.State_Ref.Tree);
-                  end if;
-                  Ada.Strings.Unbounded.Free (Buffer);
-               end Clean_Up;
-
-            begin
-               --  Computing Line_Count in elisp allows parsing in parallel with
-               --  sending source text.
-
-               Trace_Parse    := Params.Parse_Verbosity;
-               Trace_McKenzie := Params.McKenzie_Verbosity;
-               Trace_Action   := Params.Action_Verbosity;
-               Debug_Mode     := Params.Debug_Mode;
-
-               Partial_Parse_Active := Params.Partial_Parse_Active;
-
-               --  Default Enable_McKenzie_Recover is False if there is no McKenzie
-               --  information; don't override that.
-               Parser.Enable_McKenzie_Recover :=
-                 (if Params.McKenzie_Disable = 0
-                  then Parser.Enable_McKenzie_Recover
-                  else False);
-
-               Parse_Data.Initialize
-                 (Post_Parse_Action => Params.Post_Parse_Action,
-                  Descriptor        => Descriptor'Unrestricted_Access,
-                  Source_File_Name  => -Params.Source_File_Name,
-                  Begin_Line        => Params.Begin_Line,
-                  End_Line          => Params.End_Line,
-                  Begin_Indent      => Params.Begin_Indent,
-                  Params            => Command_Line (Last + 2 .. Command_Line'Last));
-
-               if Params.Task_Count > 0 then
-                  Parser.Table.McKenzie_Param.Task_Count := System.Multiprocessors.CPU_Range (Params.Task_Count);
-               end if;
-               if Params.Cost_Limit > 0 then
-                  Parser.Table.McKenzie_Param.Cost_Limit := Params.Cost_Limit;
-               end if;
-               if Params.Check_Limit > 0 then
-                  Parser.Table.McKenzie_Param.Check_Limit := Base_Token_Index (Params.Check_Limit);
-               end if;
-               if Params.Enqueue_Limit > 0 then
-                  Parser.Table.McKenzie_Param.Enqueue_Limit := Params.Enqueue_Limit;
-               end if;
-
-               Buffer := new String (Params.Begin_Byte_Pos .. Params.End_Byte_Pos);
-
-               Read_Input (Buffer (Params.Begin_Byte_Pos)'Address, Params.Byte_Count);
-
-               Parser.Lexer.Reset_With_String_Access
-                 (Buffer, Params.Source_File_Name, Params.Begin_Char_Pos, Params.Begin_Line);
-               begin
-                  Parser.Parse;
-               exception
-               when WisiToken.Partial_Parse =>
-                  null;
-               end;
-               Parser.Execute_Actions;
-               Parse_Data.Put (Parser);
-               Clean_Up;
-
-            exception
-            when Syntax_Error =>
-               Clean_Up;
-               Put_Line ("(parse_error)");
-
-            when E : Parse_Error =>
-               Clean_Up;
-               Put_Line ("(parse_error """ & Ada.Exceptions.Exception_Message (E) & """)");
-
-            when E : Fatal_Error =>
-               Clean_Up;
-               Put_Line ("(error """ & Ada.Exceptions.Exception_Message (E) & """)");
-            end;
-
-         elsif Match ("noop") then
-            --  Args: <source byte count>
-            --  Input: <source text>
-            --  Response: prompt
-            declare
-               Byte_Count  : constant Integer                             := Get_Integer (Command_Line, Last);
-               Buffer      : constant Ada.Strings.Unbounded.String_Access := new String (1 .. Byte_Count);
-               Token       : Base_Token;
-               Lexer_Error : Boolean;
-               pragma Unreferenced (Lexer_Error);
-            begin
-               Token.ID := Invalid_Token_ID;
-               Read_Input (Buffer (1)'Address, Byte_Count);
-
-               Parser.Lexer.Reset_With_String_Access (Buffer, +"");
-               loop
-                  exit when Token.ID = Parser.Trace.Descriptor.EOF_ID;
-                  Lexer_Error := Parser.Lexer.Find_Next (Token);
-               end loop;
-            exception
-            when Syntax_Error =>
-               Parser.Lexer.Discard_Rest_Of_Input;
-            end;
-
-         elsif Match ("quit") then
-            exit;
-=======
-   Create_Parser
-     (Parser, Language_Fixes, Language_Use_Minimal_Complete_Actions, Language_String_ID_Set,
-      Trace'Unrestricted_Access,
-      Parse_Data'Unchecked_Access,
-      Ada.Directories.Containing_Directory (Ada.Command_Line.Command_Name) & "/" & Text_Rep_File_Name);
->>>>>>> 58e421a6
-
-   Parse_Stream (Name, Partial_Parse_Active, Params, Parser, Parse_Data, Descriptor);
-
-end Gen_Emacs_Wisi_LR_Text_Rep_Parse;+--  Abstract :
+--
+--  See spec.
+--
+--  Copyright (C) 2014, 2017 - 2019 All Rights Reserved.
+--
+--  This program is free software; you can redistribute it and/or
+--  modify it under terms of the GNU General Public License as
+--  published by the Free Software Foundation; either version 3, or (at
+--  your option) any later version. This program is distributed in the
+--  hope that it will be useful, but WITHOUT ANY WARRANTY; without even
+--  the implied warranty of MERCHANTABILITY or FITNESS FOR A PARTICULAR
+--  PURPOSE. See the GNU General Public License for more details. You
+--  should have received a copy of the GNU General Public License
+--  distributed with this program; see file COPYING. If not, write to
+--  the Free Software Foundation, 51 Franklin Street, Suite 500, Boston,
+--  MA 02110-1335, USA.
+
+pragma License (GPL);
+
+with Ada.Command_Line;
+with Ada.Directories;
+with Emacs_Wisi_Common_Parse; use Emacs_Wisi_Common_Parse;
+with WisiToken.Lexer;
+with WisiToken.Parse.LR.Parser;
+with WisiToken.Text_IO_Trace;
+procedure Gen_Emacs_Wisi_LR_Text_Rep_Parse
+is
+   use WisiToken; -- "+", "-" Unbounded_string
+
+   Trace      : aliased WisiToken.Text_IO_Trace.Trace (Descriptor'Unrestricted_Access);
+   Parser     : WisiToken.Parse.LR.Parser.Parser;
+   Parse_Data : aliased Parse_Data_Type (Parser.Line_Begin_Token'Access);
+
+   Params : constant Process_Start_Params := Get_Process_Start_Params;
+begin
+   Create_Parser
+     (Parser, Language_Fixes, Language_Use_Minimal_Complete_Actions, Language_String_ID_Set,
+      Trace'Unrestricted_Access,
+      Parse_Data'Unchecked_Access,
+      Ada.Directories.Containing_Directory (Ada.Command_Line.Command_Name) & "/" & Text_Rep_File_Name);
+
+   Parse_Stream (Name, Partial_Parse_Active, Params, Parser, Parse_Data, Descriptor);
+
+end Gen_Emacs_Wisi_LR_Text_Rep_Parse;