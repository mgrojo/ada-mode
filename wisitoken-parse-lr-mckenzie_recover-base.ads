--- conflicted
+++ resolved
@@ -32,93 +32,7 @@
 
    type Parser_Status_Array is array (SAL.Peek_Type range <>) of Parser_Status;
 
-<<<<<<< HEAD
    type Supervisor (Parser_Count : SAL.Peek_Type) is tagged limited private;
-=======
-   protected type Supervisor
-     (Trace             : not null access WisiToken.Trace'Class;
-      Tree              : not null access constant Syntax_Trees.Tree;
-      Check_Delta_Limit : Natural;
-      Enqueue_Limit     : Natural;
-      Parser_Count      : SAL.Peek_Type)
-   is
-      --  There is only one object of this type, declared in Recover.
-
-      procedure Initialize (Parsers : not null access Parser_Lists.List);
-
-      entry Get
-        (Parser_Index : out SAL.Base_Peek_Type;
-         Config       : out Configuration;
-         Status       : out Config_Status);
-      --  Get a new configuration to check. Available when there is a
-      --  configuration to get, or when all configs have been checked.
-      --
-      --  Increments active worker count.
-      --
-      --  Status values mean:
-      --
-      --  Valid - Parser_Index, Config are valid, should be checked.
-      --
-      --  All_Done - Parser_Index, Config are not valid.
-
-      procedure Success
-        (Parser_Index : in     SAL.Peek_Type;
-         Config       : in     Configuration;
-         Configs      : in out Config_Heaps.Heap_Type);
-      --  Report that Configuration succeeds for Parser_Label, and enqueue
-      --  Configs.
-      --
-      --  Decrements active worker count.
-
-      procedure Put (Parser_Index : in SAL.Peek_Type; Configs : in out Config_Heaps.Heap_Type);
-      --  Add Configs to the McKenzie_Data Config_Heap for Parser_Label
-      --
-      --  Decrements active worker count.
-
-      procedure Config_Full (Prefix : in String; Parser_Index : in SAL.Peek_Type);
-      --  Report that a config.ops was full when trying to add another op.
-      --  This is counted towards the enqueue limit.
-
-      function Recover_Result return Recover_Status;
-
-      procedure Fatal (E : in Ada.Exceptions.Exception_Occurrence);
-      --  Report a fatal error; abort all processing, make Done
-      --  available.
-
-      entry Done
-        (Error_ID             : out Ada.Exceptions.Exception_Id;
-         Message              : out Ada.Strings.Unbounded.Unbounded_String;
-         Min_Sequential_Index : out Syntax_Trees.Sequential_Index;
-         Max_Sequential_Index : out Syntax_Trees.Sequential_Index);
-      --  Available when all parsers have failed or succeeded, or an error
-      --  occured.
-      --
-      --  If Error_ID is not Null_Id, an error occured.
-
-      function Parser_State (Parser_Index : in SAL.Peek_Type) return Parser_Lists.Constant_Reference_Type;
-      function Stream (Parser_Index : in SAL.Peek_Type) return Syntax_Trees.Stream_ID;
-
-      function Min_Sequential_Index return Syntax_Trees.Sequential_Index;
-      function Min_Sequential_Index_All_SOI return Boolean;
-      function Max_Sequential_Index return Syntax_Trees.Sequential_Index;
-      function Max_Sequential_Index_All_EOI return Boolean;
-
-      procedure Extend_Min_Sequential_Index (Target : in Syntax_Trees.Sequential_Index);
-      procedure Extend_Max_Sequential_Index (Target : in Syntax_Trees.Sequential_Index);
-      --  In all parse streams. Clients should use
-      --  Base.Extend_Sequential_Index, below.
-
-   private
-      All_Parsers_Done        : Boolean;
-      Success_Counter         : Natural;
-      Min_Success_Check_Count : Natural;
-      Total_Enqueue_Count     : Natural;
-      Fatal_Called            : Boolean;
-      Result                  : Recover_Status;
-      Error_ID                : Ada.Exceptions.Exception_Id;
-      Error_Message           : Ada.Strings.Unbounded.Unbounded_String;
-      Parser_Status           : Parser_Status_Array (1 .. Parser_Count);
->>>>>>> 3c016e26
 
    procedure Initialize
      (Super         : in out Supervisor;
@@ -155,6 +69,10 @@
 
    function Done (Super : in Supervisor) return Boolean;
    --  True when all parsers have failed or succeeded.
+
+   procedure Finish
+     (Min_Sequential_Index : out Syntax_Trees.Sequential_Index;
+     Max_Sequential_Index : out Syntax_Trees.Sequential_Index);
 
    function Parser_State
      (Super        : in Supervisor;
