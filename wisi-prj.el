;;; wisi-prj.el --- project integration -*- lexical-binding:t -*-
;;
;; Copyright (C) 2019 - 2021  Free Software Foundation, Inc.
;;
;; Author: Stephen Leake <stephen_leake@member.fsf.org>
;;
;; This file is part of GNU Emacs.
;;
;; GNU Emacs is free software: you can redistribute it and/or modify
;; it under the terms of the GNU General Public License as published by
;; the Free Software Foundation, either version 3 of the License, or
;; (at your option) any later version.
;;
;; GNU Emacs is distributed in the hope that it will be useful,
;; but WITHOUT ANY WARRANTY; without even the implied warranty of
;; MERCHANTABILITY or FITNESS FOR A PARTICULAR PURPOSE.  See the
;; GNU General Public License for more details.
;;
;; You should have received a copy of the GNU General Public License
;; along with GNU Emacs.  If not, see <http://www.gnu.org/licenses/>.

;;; Usage:
;;
;; See wisi.info (compiled from wisi.texi).

;;; Code:

(require 'cl-lib)
(require 'find-file)
(require 'wisi)

(cl-defstruct wisi-prj
  name     ;; A user-friendly string, used in menus and messages.

  compile-env
  ;; List of strings NAME=VALUE for `compilation-environment'; used
  ;; when running the compiler or makefile. Also prepended to
  ;; `process-environment' when the project file is parsed, or when
  ;; the project file is used by a tool in an external process.

  file-env
  ;; Environment (list of strings NAME=VALUE) set in project file;
  ;; prepended to `process-environment' running tools in an external
  ;; process.

  compiler
  xref
  ;; xref functionality is often provided by the compiler. We allow
  ;; for separate compiler and xref objects, to handle the case where
  ;; the compiler is a cross-compiler for an embedded target, and xref
  ;; is provided by a host compiler.

  (case-exception-files nil)
  ;; List of casing exception files; from `casing' project variable.
  ;;
  ;; New exceptions may be added interactively via
  ;; `wisi-case-create-exception'.  If an exception is defined in
  ;; multiple files, the first occurence is used.
  ;;
  ;; The file format is one word per line, which gives the casing to be
  ;; used for that word in source code.  If the line starts with
  ;; the character *, then the exception will be used for partial
  ;; words that either start at the beginning of a word or after a _
  ;; character, and end either at the end of the word or at a _
  ;; character.  Characters after the first word are ignored, and not
  ;; preserved when the list is written back to the file."

  (case-full-exceptions '())
  ;; Alist of full words that have special casing, built from
  ;; case-exception-files. Indexed by properly cased word; value is t.

  (case-partial-exceptions '())
  ;; Alist of partial words that have special casing, built from
  ;; project casing files list partial word exceptions. Indexed by
  ;; properly cased word; value is t.

  source-path ;; list of absolute directory file names

  file-pred
  ;; Function taking an absolute file name, returns non-nil
  ;; if the file should be included in `project-files'.
  )

(defun wisi-prj-require-prj ()
  "Return current `wisi-prj' object.
Throw an error if current project is not an wisi-prj."
  (let ((prj (project-current)))
    (if (wisi-prj-p prj)
	prj
      (error "current project is not a wisi project."))))

(defun wisi-prj-current-prj ()
  "Return current `wisi-prj' object.
If (project-current) does not return a wisi-prj, return a default prj."
  (let ((prj (project-current)))
    (if (wisi-prj-p prj)
	prj
      (make-wisi-prj :name "default"))))

(defvar wisi-prj-file-extensions (list "prj")
  "List of wisi project file extensions.
Used when searching for project files.")

(defvar wisi-prj--cache nil
  "Alist holding currently parsed project objects.
Indexed by absolute project file name.")

(cl-defgeneric wisi-prj-default (prj)
  "Return a project with default values.
Used to reset a project before refreshing it.")

(cl-defgeneric wisi-prj-parse-one (_project _name _value)
  "If recognized by PROJECT, set NAME, VALUE in PROJECT, return non-nil.
Else return nil."
  nil)

(cl-defgeneric wisi-prj-parse-final (_project _prj-file-name)
  "Do any final processing on PROJECT
after the project file PRJ-FILE-NAME is parsed."
  nil)

(cl-defgeneric wisi-prj-select (project)
  "PROJECT is selected; perform any required actions.")

(cl-defgeneric wisi-prj-deselect (project)
  "PROJECT is deselected; undo any select actions.")

(cl-defgeneric wisi-prj-refresh-cache (prj not-full)
  "Reparse the project file for PRJ, refresh all cached data in PRJ.
If NOT-FULL is non-nil, very slow refresh operations may be skipped.")

(cl-defgeneric wisi-prj-identifier-ignore-case (prj)
  "Return non-nil if case should be ignored when comparing identifiers.")

;; We provide nil defaults for some methods, because some language
;; modes don't have a language-specific compiler (eg java-wisi) or
;; xref process (eg gpr-mode).

(cl-defgeneric wisi-compiler-parse-one (compiler project name value)
  "Set NAME, VALUE in COMPILER, if recognized by COMPILER.
PROJECT is an `wisi-prj' object; COMPILER is `wisi-prj-compiler'.")

(cl-defgeneric wisi-compiler-parse-final (_compiler _project _prj-file-name)
  "Do any compiler-specific processing on COMPILER and PROJECT
after the project file PRJ-FILE-NAME is parsed."
  nil)

(cl-defgeneric wisi-compiler-select-prj (_compiler _project)
  "PROJECT has been selected; do any compiler-specific actions required."
  nil)

(cl-defgeneric wisi-compiler-deselect-prj (_compiler _project)
  "PROJECT has been de-selected; undo any compiler-specific select actions."
  nil)

(cl-defgeneric wisi-compiler-show-prj-path (compiler)
  "Display buffer listing project file search path.")

(cl-defgeneric wisi-compiler-fix-error (compiler source-buffer)
  "Attempt to fix a compilation error, return non-nil if fixed.
Current buffer is compilation buffer; point is at an error message.
SOURCE-BUFFER contains the source code referenced in the error message.")

(cl-defgeneric wisi-xref-parse-one (_xref _project _name _value)
  "If recognized by XREF, set NAME, VALUE in XREF, return non-nil.
Else return nil."
  nil)

(cl-defgeneric wisi-xref-parse-final (_xref _project _prj-file-name)
  "Do any xref-specific processing on XREF and PROJECT
after the project file PRJ-FILE-NAME is parsed."
  nil)

(cl-defgeneric wisi-xref-select-prj (_xref _project)
  "PROJECT has been selected; do any xref-specific actions required."
  nil)

(cl-defgeneric wisi-xref-deselect-prj (_xref _project)
  "PROJECT has been de-selected; undo any xref-specific select actions."
  nil)

(cl-defgeneric wisi-xref-refresh-cache (_xref _project _no-full)
  "Refresh cached information in XREF. If no-full is non-nil,
slow refresh operations may be skipped."
  nil)

(cl-defgeneric wisi-xref-completion-table (xref project)
<<<<<<< HEAD
  "Return a completion table of names defined in PROJECT.
The table is an alist of (ANNOTATED-SYMBOL . LOC), where:
=======
  "Return a completion table of names defined in PROJECT,
for navigating to the declarations.  The table is an alist
of (ANNOTATED-SYMBOL . LOC), where:
>>>>>>> c916252c

- ANNOTATED-SYMBOL is the simple name and possibly annotations
such as function arguments, controlling type, containing package,
and line number.

- LOC is the declaration of the name as a list (FILE LINE
COLUMN).")

(cl-defgeneric wisi-xref-completion-delim-regex (xref)
<<<<<<< HEAD
  "Return the value for `completion-pcm--delim-wild-regex'
to be used with `wisi-xref-completion-table'.")

(cl-defgeneric wisi-xref-completion-regexp (xref)
  "Return a regular expression matching the result of `wisi-xref-completion-table'.
Group 1 must be the simple symbol; the rest of the item may be annotations.")

(cl-defgeneric wisi-xref-completion-at-point-table (xref project)
  "Return a completion table of names defined in PROJECT.
The table is a simple list of symbols.")

(cl-defgeneric wisi-xref-definitions (xref project item)
  "Return all definitions (classwide) of ITEM (an xref-item),
as a list of xref-items.")
=======
  "Value for `completion-pcm--delim-wild-regex'
to be used with `wisi-xref-completion-table'.")

(cl-defgeneric wisi-xref-completion-regexp (xref)
  "Regular expression matching completion with `wisi-xref-completion-table'.
Group 1 must be the simple symbol; the rest of the item may be
annotations.")

(cl-defgeneric wisi-xref-completion-at-point-table (xref project)
  "Completion table of names defined in PROJECT, for `completion-at-point'.
The table is a simple list of symbols.")

(cl-defgeneric wisi-xref-definitions (xref project item)
  "All definitions of ITEM (an xref-item), as a list of xref-items.")
>>>>>>> c916252c

(cl-defgeneric wisi-xref-references (xref project item)
  "Return all references to ITEM (an xref-item), as a list of xref-items.")

(cl-defgeneric wisi-xref-other (project &key identifier filename line column)
  "Return cross reference information.
PROJECT - dispatching object, normally a `wisi-prj' object.
IDENTIFIER - an identifier or operator_symbol
FILENAME - absolute filename containing the identifier
LINE - line number containing the identifier (may be nil)
COLUMN - Emacs column of the start of the identifier (may be nil)
Point is on the start of the identifier.
Returns a list (FILE LINE COLUMN) giving the corresponding location;
FILE is an absolute file name.  If point is at the specification, the
corresponding location is the
body, and vice versa.")

(defvar-local wisi-xref-full-path nil
  "If non-nil, xref functions show full paths in results.")

(defun wisi-goto-source (file line column)
  "Find and select FILE, at LINE and COLUMN.
FILE may be absolute, or on `compilation-search-path'.
LINE, COLUMN are Emacs origin."
  (let ((file-1
	 (if (file-name-absolute-p file) file
	   (ff-get-file-name compilation-search-path file))))
    (if file-1
	(setq file file-1)
      (error "File %s not found; installed library, or set project?" file))
    )

  (push-mark (point) t)

  (let ((buffer (get-file-buffer file)))
    (cond
     ((bufferp buffer)
      ;; use pop-to-buffer, so package other-frame-window works.
      (pop-to-buffer buffer (list #'display-buffer-same-window)))

     ((file-exists-p file)
      (find-file file))

     (t
      (error "'%s' not found" file))))

  ;; move the cursor to the correct position
  (goto-char (point-min))
  (forward-line (1- line))
  (forward-char column))

(defun wisi-show-xref (xref)
  "Display XREF location."
  (let ((marker (xref-location-marker (xref-item-location xref))))
    (push-mark)
    (pop-to-buffer (marker-buffer marker) (list #'display-buffer-same-window))
    (goto-char (marker-position marker))))

(defun wisi-filter-table (table file)
  "If FILE is nil, return TABLE. Otherwise return only items in TABLE with location FILE."
  (cond
   ((null file)
    table)

   (t
    (let (result)
      (dolist (item table)
	(when (string= file (car (cdr item)))
	  (push item result)))
      result))))

(defun wisi-get-identifier (prompt)
  "Get identifier at point, or, if no identifier at point or with user arg, prompt for one.
Single user arg completes on all identifiers in project; double
user arg limits completion to current file."
  ;; Similar to xref--read-identifier, but uses a different completion
  ;; table, because we want a more specific reference.
  (let* ((prj (project-current))
         (def (xref-backend-identifier-at-point prj)))

    (cond
     ((or current-prefix-arg
          (not def))
      (let* ((table (wisi-filter-table (wisi-xref-completion-table (wisi-prj-xref prj) prj)
				       (when (equal '(16) current-prefix-arg) (buffer-file-name))))
	     (completion-pcm--delim-wild-regex (wisi-xref-completion-delim-regex (wisi-prj-xref prj)))
	     (id
	      ;; Since the user decided not to use the identifier at
	      ;; point, don't use it as the default.
              (completing-read prompt table nil nil nil 'xref--read-identifier-history)))
        (if (equal id "")
            (user-error "No identifier provided")

	  ;; The user may have forced exit from completing-read with a
	  ;; string that is not in the table (because gpr-query is out
	  ;; of date, for example).
          (or (and (consp (car table)) ;; alist; return key and value.
		   (assoc id table))
	      id))))
     (t def))))

(defun wisi-goto-spec/body (identifier)
  "Goto declaration or body for IDENTIFIER (default symbol at point).
If no symbol at point, or with prefix arg, prompt for symbol, goto spec."
  (interactive (list (wisi-get-identifier "Goto spec/body of: ")))
  (let ((prj (project-current))
	desired-loc)
    (cond
     ((consp identifier)
      ;; alist element from wisi-xref-completion-table; desired
      ;; location is primary declaration
      (setq desired-loc
	    (xref-make (car identifier)
		       (xref-make-file-location
			(nth 0 (cdr identifier)) ;; file
			(nth 1 (cdr identifier)) ;; line
			(nth 2 (cdr identifier)) ;; column
			))))

     ((stringp identifier)
      ;; from xref-backend-identifier-at-point; desired location is 'other'
      (let ((item (wisi-xref-item identifier prj)))
	(condition-case-unless-debug err
	    (with-slots (summary location) item
	      (let ((eieio-skip-typecheck t))
		(with-slots (file line column) location
		  (let ((target
			 (wisi-xref-other
			  (wisi-prj-xref prj) prj
			  :identifier summary
			  :filename file
			  :line line
			  :column column)))
		    (setq desired-loc
			  (xref-make summary
				     (xref-make-file-location
				      (nth 0 target) ;; file
				      (nth 1 target) ;; line
				      (nth 2 target))) ;; column
			  )))))
	  (user-error ;; from gpr-query; current file might be new to project, so try wisi-names
	   (let ((item (assoc identifier (wisi-names nil t))))
	     (if item
		 (setq desired-loc
		       (xref-make identifier
				  (xref-make-file-location
				   (nth 1 item) ;; file
				   (nth 2 item) ;; line
				   (nth 3 item))))
	       (signal (car err) (cdr err)))))
	  )))

     (t ;; something else
      (error "unknown case in wisi-goto-spec/body")))
    (wisi-show-xref desired-loc)
    ))

(cl-defgeneric wisi-prj-identifier-at-point (_project)
  "Return (IDENT START END) giving the identifier and its bounds at point.
Return nil if no identifier is at point."
  ;; default implementation
  (let ((bounds (bounds-of-thing-at-point 'symbol)))
    (when bounds
      (list (car bounds) (cdr bounds) (buffer-substring-no-properties (car bounds) (cdr bounds))))))

(defun wisi-completion-at-point ()
  "For `completion-at-point-functions'."
  (let ((prj (project-current)))
    (when (wisi-prj-p prj)
      (save-excursion
	(let ((table (wisi-xref-completion-at-point-table (wisi-prj-xref prj) prj))
	      (bounds (wisi-prj-identifier-at-point prj)))
	  (when bounds
	    ;; xref symbol table may be out of date; try dabbrevs
	    (list (nth 0 bounds) (nth 1 bounds) table :exclusive 'no))
	  )))
    ))

(defun wisi-check-current-project (file-name &optional default-prj-function)
  "If FILE-NAME (must be absolute) is found in the current
project source directories, return the current
project. Otherwise, if the current project is a wisi project,
throw an error.  If the current project is not a wisi project,
and DEFAULT-PRJ-FUNCTION is non-nil, use it to return a default
project. Otherwise throw an error."
  (let ((visited-file (file-truename file-name)) ;; file-truename handles symbolic links
        (project (project-current)))
    (if (wisi-prj-p project)
	(let ((found-file (locate-file (file-name-nondirectory visited-file)
				       (wisi-prj-source-path project))))
	  (unless found-file
	    (error "current file not part of current project; wrong project?"))

	  (setq found-file (file-truename found-file))

	  ;; (nth 10 (file-attributes ...)) is the inode; required when hard
	  ;; links are present.
	  (let* ((visited-file-inode (nth 10 (file-attributes visited-file)))
		 (found-file-inode (nth 10 (file-attributes found-file))))
	    (unless (equal visited-file-inode found-file-inode)
              (error "%s (opened) and %s (found in project) are two different files"
		     file-name found-file)))
	  project)

      ;; create a project?
      (if default-prj-function
	  (funcall default-prj-function nil (file-name-directory file-name))
	(error "current project is not a wisi project."))
      )))

(cl-defgeneric wisi-xref-parents (xref project &key identifier filename line column)
  "Displays parent type declarations.
XREF    - dispatching object.
PROJECT - a `wisi-prj' object.
IDENTIFIER - an identifier or operator_symbol
FILENAME - absolute filename containing the identifier
LINE - line number containing the identifier
COLUMN - Emacs column of the start of the identifier

Displays a buffer in compilation-mode giving locations of the
parent type declarations.")

(defun wisi-show-declaration-parents ()
  "Display the locations of the parent type declarations of the type identifier around point."
  (interactive)
  (let* ((project (wisi-check-current-project (buffer-file-name)))
	 (id (wisi-prj-identifier-at-point project)))
    (wisi-xref-parents
     (wisi-prj-xref project)
     project
     :identifier (nth 2 id)
     :filename (file-name-nondirectory (buffer-file-name))
     :line (line-number-at-pos)
     :column (save-excursion (goto-char (nth 0 id)) (current-column)))
    ))

(cl-defgeneric wisi-xref-all (xref project &key identifier filename line column local-only append)
  "Displays cross reference information.
XREF    - dispatching object.
PROJECT - a `wisi-prj' object.
IDENTIFIER - an identifier or operator_symbol (a string).
FILENAME - absolute filename containing the identifier
LINE - line number containing the identifier
COLUMN - Emacs column of the start of the identifier
LOCAL-ONLY - if t, show references in FILE only
APPEND - if t, keep previous output in result buffer
Displays a buffer in compilation-mode giving locations where the
identifier is declared or referenced.")

(defun wisi-show-references (&optional append)
  "Show all references of identifier at point.
With prefix, keep previous references in output buffer."
  (interactive "P")
  (let* ((project (wisi-check-current-project (buffer-file-name)))
	 (id (wisi-prj-identifier-at-point project)))
    (wisi-xref-all
     (wisi-prj-xref project)
     project
     :identifier (nth 2 id)
     :filename (file-name-nondirectory (buffer-file-name))
     :line (line-number-at-pos)
     :column (save-excursion (goto-char (nth 0 id)) (current-column))
     :local-only nil
     :append append)
    ))

(defun wisi-show-local-references (&optional append)
  "Show all references of identifier at point occuring in current file.
With prefix, keep previous references in output buffer."
  (interactive "P")
  (let* ((project (wisi-check-current-project (buffer-file-name)))
	 (id (wisi-prj-identifier-at-point project)))
    (wisi-xref-all
     (wisi-prj-xref project)
     project
     :identifier (nth 2 id)
     :filename (file-name-nondirectory (buffer-file-name))
     :line (line-number-at-pos)
     :column (save-excursion (goto-char (nth 0 id)) (current-column))
     :local-only t
     :append append)
    ))

(cl-defgeneric wisi-xref-overriding (xref project &key identifier filename line column)
<<<<<<< HEAD
  "Display a compilation-mode buffer giving locations of overriding declarations.
=======
  "Displays a buffer giving locations of the overriding declarations.
>>>>>>> c916252c
XREF    - dispatching object.
PROJECT - a `wisi-prj' object.
IDENTIFIER - an identifier or operator_symbol
FILENAME - filename containing the identifier
LINE - line number containing the identifier
COLUMN - Emacs column of the start of the identifier ")

(defun wisi-show-overriding ()
  "Show all overridings of identifier at point."
  (interactive)
  (let* ((project (wisi-check-current-project (buffer-file-name)))
	 (id (wisi-prj-identifier-at-point project)))
    (wisi-xref-overriding
     (wisi-prj-xref project)
     project
     :identifier (nth 2 id)
     :filename (file-name-nondirectory (buffer-file-name))
     :line (line-number-at-pos)
     :column (save-excursion (goto-char (nth 0 id)) (current-column)))
    ))

(cl-defgeneric wisi-xref-overridden (xref project &key identifier filename line column)
<<<<<<< HEAD
  "Returns the location of the overridden declaration as (FILE LINE COLUMN).
=======
  "A list (FILE LINE COLUMN) giving the location of the overridden declaration.
>>>>>>> c916252c
XREF    - dispatching object.
PROJECT - a `wisi-prj' object.
IDENTIFIER - an identifier or operator_symbol
FILENAME - absolute filename containing the identifier
LINE - line number containing the identifier
COLUMN - Emacs column of the start of the identifier")

(defun wisi-show-overridden ()
  "Show the overridden declaration of identifier at point."
  (interactive)
  (let* ((project (wisi-check-current-project (buffer-file-name)))
	 (id (wisi-prj-identifier-at-point project))
	 (target
	  (wisi-xref-overridden
	   (wisi-prj-xref project)
	   project
	   :identifier (nth 2 id)
	   :filename (file-name-nondirectory (buffer-file-name))
	   :line (line-number-at-pos)
	   :column (save-excursion (goto-char (nth 0 id)) (current-column)))))

    (wisi-goto-source (nth 0 target)
		      (nth 1 target)
		      (nth 2 target))
  ))

;;;; wisi-prj specific methods

(cl-defmethod project-roots ((_project wisi-prj))
  ;; Not meaningful
  nil)

(cl-defmethod project-files ((project wisi-prj) &optional dirs)
  (let (result)
    (dolist (dir (or dirs
		     (wisi-prj-source-path project)))
      (mapc
       (lambda (absfile)
	 (when (and (not (string-equal "." (substring absfile -1)))
		    (not (string-equal ".." (substring absfile -2)))
		    (not (file-directory-p absfile))
                    (or (null (wisi-prj-file-pred project))
			(funcall (wisi-prj-file-pred project) absfile)))
	   (push absfile result)))
       (when (file-readable-p dir) ;; GNAT puts non-existing dirs on path.
	 (directory-files dir t))))
    result))

(defun wisi-refresh-prj-cache (not-full)
  "Refresh all cached data in the current project, and re-select it.
With prefix arg, very slow refresh operations may be skipped."
  (interactive "P")
  (let ((prj (project-current)))
    (unless (wisi-prj-p prj)
      (error "current project is not a wisi project"))
    (wisi-prj-refresh-cache prj not-full)
    (wisi-prj-select prj)))

(defvar wisi-prj--current-file nil
  "Current wisi project file (the most recently selected); an
absolute file name.")

(defun wisi-prj-clear-current ()
  "Clear the current project selection; make no project current."
  (interactive)
  (setq wisi-prj--current-file nil))

(defun wisi-prj-show ()
  "Show name of current project."
  (interactive)
  (message
   (cond
    (wisi-prj--current-file
     (wisi-prj-name (cdr (assoc wisi-prj--current-file wisi-prj--cache))))
    (t
     (let ((prj (project-current)))
       (if (wisi-prj-p prj)
	   (wisi-prj-name prj)
	 "not a wisi project"))))))

(cl-defmethod wisi-prj-parse-final (project _prj-file)
  (wisi--case-read-all-exceptions project))

(cl-defmethod wisi-prj-refresh-cache ((project wisi-prj) not-full)
  (when wisi-prj--cache
    (wisi-prj-deselect project)
    (let ((prj-file (car (rassoc project wisi-prj--cache))))
	(setq wisi-prj--cache (delete (cons prj-file project) wisi-prj--cache))
	(setq project (wisi-prj-default project))
	(wisi-prj-parse-file :prj-file prj-file :init-prj project :cache t)
	(wisi-xref-refresh-cache (wisi-prj-xref project) project not-full)
	(wisi-prj-select project))))

(cl-defmethod wisi-prj-select ((project wisi-prj))
  (setq compilation-search-path (wisi-prj-source-path project))

  ;; ‘compilation-environment’ is buffer-local, but the user might
  ;; delete that buffer. So set both global and local.
  (let ((comp-env
	 (append
	  (wisi-prj-compile-env project)
	  (wisi-prj-file-env project)
	  (copy-sequence (wisi-prj-file-env project))))
	(comp-buf (get-buffer "*compilation*")))
    (when (buffer-live-p comp-buf)
      (with-current-buffer comp-buf
	(setq compilation-environment comp-env)))
    (set-default 'compilation-environment comp-env))

  (wisi-compiler-select-prj (wisi-prj-compiler project) project)
  (wisi-xref-select-prj     (wisi-prj-xref project)     project))

(cl-defmethod wisi-prj-deselect ((project wisi-prj))
  (wisi-xref-deselect-prj (wisi-prj-xref project) project)
  (wisi-compiler-deselect-prj (wisi-prj-compiler project) project)
  (setq compilation-environment nil)
  (setq compilation-search-path nil))

(defvar wisi-prj-parse-hook nil
  "Hook run at start of `wisi-prj-parse-file'.")

(defvar wisi-prj-parser-alist (list (cons "prj" #'wisi-prj-parse-file-1))
  "Alist of parsers for project files, indexed by file extension.
Parser is called with two arguments; the project file name and
a project. Parser should update the project with values from the file.")

(cl-defmethod wisi-prj-parse-one (project name value)
  "If NAME is a wisi-prj slot, set it to VALUE, return t.
Else return nil."
  (cond
   ((string= name "casing")
    (cl-pushnew (expand-file-name
                 (substitute-in-file-name value))
                (wisi-prj-case-exception-files project)
		:test #'string-equal)
    t)

   ((string= name "src_dir")
    (cl-pushnew (directory-file-name (expand-file-name (substitute-in-file-name value)))
                (wisi-prj-source-path project)
		:test #'string-equal)
    t)

   ((= ?$ (elt name 0))
    ;; Process env var.
    (setf (wisi-prj-file-env project)
	  (cons (concat (substring name 1) "=" (substitute-in-file-name value))
		(wisi-prj-file-env project)))
    t)

   ))

(defvar-local wisi-prj-parse-undefined-function nil
  "Function called if a project file variable name is not recognized.
Called with three args: PROJECT NAME VALUE.")

(defun wisi-prj-parse-file-1 (prj-file project)
  "Wisi project file parser."
  (with-current-buffer (find-file-noselect prj-file)
    (goto-char (point-min))

    ;; process each line
    (while (not (eobp))

      ;; ignore lines that don't have the format "name=value", put
      ;; 'name', 'value' in match-string.
      (when (looking-at "^\\([^= \n]+\\)=\\(.*\\)")
	(let ((name (match-string-no-properties 1))
	      (value (match-string-no-properties 2))
	      result)

	  ;; Both compiler and xref need to see some settings; eg gpr_file, env vars.
	  (when (wisi-compiler-parse-one (wisi-prj-compiler project) project name value)
	    (setq result t))
	  (when (wisi-xref-parse-one (wisi-prj-xref project) project name value)
	    (setq result t))

	  (unless result
	    (setq result (wisi-prj-parse-one project name value)))

	  (when (and (not result)
		     wisi-prj-parse-undefined-function)
	    (funcall wisi-prj-parse-undefined-function project name value))

	   ))

      (forward-line 1)
      )
    ))

(cl-defun wisi-prj-parse-file (&key prj-file init-prj cache)
  "Read project file PRJ-FILE with default values from INIT-PRJ.
PRJ-FILE parser is from `wisi-prj-parser-alist'; if that yields
no parser, no error occurs; the file is just a placeholder.  If
CACHE is non-nil, add the project to `wisi-prj--cache'.  In any
case, return the project."
  (setq prj-file (expand-file-name prj-file))

  (run-hooks 'wisi-prj-parse-hook)

  (let* ((default-directory (file-name-directory prj-file))
	 (parser (cdr (assoc (file-name-extension prj-file) wisi-prj-parser-alist)))
	 (project init-prj)
	 (process-environment (append (wisi-prj-compile-env init-prj) process-environment)))

    (when parser
      ;; If no parser, prj-file is just a placeholder; there is no file to parse.
      ;; For example, sal-android-prj has no project file.
	(funcall parser prj-file project)
	(wisi-prj-parse-final project prj-file)
	(wisi-compiler-parse-final (wisi-prj-compiler project) project prj-file)
	(wisi-xref-parse-final (wisi-prj-xref project) project prj-file))

    (when cache
      ;; Cache the project properties
      (if (assoc prj-file wisi-prj--cache)
	  (setcdr (assoc prj-file wisi-prj--cache) project)
	(push (cons prj-file project) wisi-prj--cache)))

    project))

(defun wisi-prj-show-prj-path ()
  "Show the compiler project file search path."
  (interactive)
  (wisi-compiler-show-prj-path (wisi-prj-compiler (wisi-prj-require-prj))))

(defun wisi-prj-show-src-path ()
  "Show the project source file search path."
  (interactive)
  (if compilation-search-path
      (progn
	(pop-to-buffer (get-buffer-create "*source file search path*"))
	(erase-buffer)
	(dolist (file compilation-search-path)
	  (insert (format "%s\n" file))))
    (message "no source file search path set")
    ))

(defun wisi-fix-compiler-error ()
  "Attempt to fix the current compiler error.
Point must be at the source location referenced in a compiler error.
In `compilation-last-buffer', point must be at the compiler error.
Leave point at fixed code."
  (interactive)
  (let ((source-buffer (current-buffer))
	(line-move-visual nil)); screws up next-line otherwise

    (cond
     ((equal compilation-last-buffer wisi-error-buffer)
      (set-buffer source-buffer)
      (wisi-repair-error))

     (t
      (with-current-buffer compilation-last-buffer
	(let ((comp-buf-pt (point))
	      (success
	       (wisi-compiler-fix-error
		(wisi-prj-compiler (wisi-prj-require-prj))
		source-buffer)))
	  ;; restore compilation buffer point
	  (set-buffer compilation-last-buffer)
	  (goto-char comp-buf-pt)

	  (unless success
	    (error "error not recognized"))
	  )))
      )))

;;;; auto-casing

(defvar-local wisi-auto-case nil
  "Buffer-local value indicating whether to change case while typing.
When non-nil, automatically change case of preceding word while
typing.  Casing of keywords is done according to
`wisi-case-keyword', identifiers according to
`wisi-case-identifier'."
  ;; This is not a defcustom, because it's buffer-local.
  )

(defvar-local wisi-case-keyword 'lower-case
  "Indicates how to adjust the case of `wisi-keywords'.
Value is one of lower-case, upper-case."
  ;; This is not a defcustom, because it's buffer-local
  )

(defvar-local wisi-case-identifier 'mixed-case
  "Buffer-local value indicating how to case language keywords.
Value is one of:

- mixed-case : Mixed_Case
- lower-case : lower_case
- upper-case : UPPER_CASE")

(defvar-local wisi-case-strict t
  "If nil, preserve uppercase chars in identifiers.")

(defvar-local wisi-language-keywords nil
  "List of keywords for auto-case.")

(defvar-local wisi-case-adjust-p-function nil
  "Function taking one argument, the typed char; called from wisi-case-adjust.
Return non-nil if case of symbol at point should be adjusted.
Point is on last char of symbol.")

(defun wisi-case-show-files ()
  "Show casing files list for the current project."
  (interactive)
  (let ((project (project-current)))

    (if (and (wisi-prj-p project)
	     (wisi-prj-case-exception-files project))
	(progn
	  (pop-to-buffer (get-buffer-create "*casing files*"))
	  (erase-buffer)
	  (dolist (file (wisi-prj-case-exception-files project))
	    (insert (format "%s\n" file))))
      (message "no casing files")
      )))

(defun wisi--case-save-exceptions (full-exceptions partial-exceptions file-name)
  "Save FULL-EXCEPTIONS, PARTIAL-EXCEPTIONS to the file FILE-NAME."
  ;; If there is a buffer visiting file-name, it may be out of date
  ;; due to a previous save-exceptions, which will give a user prompt
  ;; about editing a file that has changed on disk. Update the buffer
  (let ((buf (get-file-buffer file-name)))
    (when buf
      (with-current-buffer buf
			(revert-buffer nil t t))))

  (with-temp-file (expand-file-name file-name)
    (mapc (lambda (x) (insert (car x) "\n"))
	  (sort (copy-sequence full-exceptions)
		(lambda(a b) (string< (car a) (car b)))))
    (mapc (lambda (x) (insert "*" (car x) "\n"))
	  (sort (copy-sequence partial-exceptions)
		(lambda(a b) (string< (car a) (car b)))))
    ))

(defun wisi--case-read-exceptions (file-name)
  "Read the content of the casing exception file FILE-NAME.
Return (cons full-exceptions partial-exceptions)."
  (setq file-name (expand-file-name (substitute-in-file-name file-name)))
  (if (file-readable-p file-name)
      (let (full-exceptions partial-exceptions word)
	(with-temp-buffer
	  (insert-file-contents file-name)
	  (while (not (eobp))

	    (setq word (buffer-substring-no-properties
			(point) (save-excursion (skip-syntax-forward "w_") (point))))

	    (if (char-equal (string-to-char word) ?*)
		;; partial word exception
		(progn
		  (setq word (substring word 1))
		  (unless (assoc-string word partial-exceptions t)
		    (push (cons word t) partial-exceptions)))

	      ;; full word exception
	      (unless (assoc-string word full-exceptions t)
		(push (cons word t) full-exceptions)))

	    (forward-line 1))
	  )
	(cons full-exceptions partial-exceptions))

    ;; else file not readable; might be a new project with no
    ;; exceptions yet, so just return empty pair
    (message "'%s' is not a readable file." file-name)
    '(nil . nil)
    ))

(defun wisi--case-merge-exceptions (result new)
  "Merge NEW exeptions into RESULT.
An item in both lists has the RESULT value."
  (dolist (item new)
    (unless (assoc-string (car item) result t)
      (push item result)))
  result)

(defun wisi--case-merge-all-exceptions (exceptions project)
  "Merge EXCEPTIONS into PROJECT case-full-exceptions, case-partial-exceptions."
  (setf (wisi-prj-case-full-exceptions project)
	(wisi--case-merge-exceptions (wisi-prj-case-full-exceptions project)
				     (car exceptions)))
  (setf (wisi-prj-case-partial-exceptions project)
	(wisi--case-merge-exceptions (wisi-prj-case-partial-exceptions project)
				     (cdr exceptions))))

(defun wisi--case-read-all-exceptions (project)
  "Read case exceptions from all files in PROJECT casing files."
  (setf (wisi-prj-case-full-exceptions project) '())
  (setf (wisi-prj-case-partial-exceptions project) '())

  (dolist (file (wisi-prj-case-exception-files project))
    (wisi--case-merge-all-exceptions (wisi--case-read-exceptions file) project)))

(defun wisi--case-add-exception (word exceptions)
  "Add case exception WORD to EXCEPTIONS, replacing current entry, if any."
  (if (assoc-string word exceptions t)
      (setcar (assoc-string word exceptions t) word)
    (push (cons word t) exceptions))
  exceptions)

(defun wisi-case-create-exception (&optional partial)
  "Define a word as an auto-casing exception in the current project.
The word is the active region, or the symbol at point.  If
PARTIAL is non-nil, create a partial word exception.  User is
prompted to choose a file from the project case-exception-files
if it is a list."
  (interactive)
  (let* ((project (wisi-prj-require-prj))
	 (file-name
	 (cond
	   ((< 1 (length (wisi-prj-case-exception-files project)))
	    (completing-read "case exception file: " (wisi-prj-case-exception-files project)
			     nil ;; predicate
			     t   ;; require-match
			     nil ;; initial-input
			     nil ;; hist
			     (car (wisi-prj-case-exception-files project)) ;; default
			     ))

	   ((= 1 (length (wisi-prj-case-exception-files project)))
	    (car (wisi-prj-case-exception-files project)))

	   (t
	    (error "No exception file specified; set `casing' in project file."))
	   ))
	word)

    (if (use-region-p)
	(progn
	  (setq word (buffer-substring-no-properties (region-beginning) (region-end)))
	  (deactivate-mark))
      (save-excursion
	(let ((syntax (if partial "w" "w_")))
	  (skip-syntax-backward syntax)
	  (setq word
		(buffer-substring-no-properties
		 (point)
		 (progn (skip-syntax-forward syntax) (point))
		 )))))

    (let* ((exceptions (wisi--case-read-exceptions file-name))
	   (file-full-exceptions (car exceptions))
	   (file-partial-exceptions (cdr exceptions)))

      (cond
       ((null partial)
	(setf (wisi-prj-case-full-exceptions project)
	      (wisi--case-add-exception word (wisi-prj-case-full-exceptions project)))
	(setq file-full-exceptions (wisi--case-add-exception word file-full-exceptions)))

       (t
	(setf (wisi-prj-case-partial-exceptions project)
	      (wisi--case-add-exception word (wisi-prj-case-partial-exceptions project)))
	(setq file-partial-exceptions (wisi--case-add-exception word file-partial-exceptions)))

       )
      (wisi--case-save-exceptions file-full-exceptions file-partial-exceptions file-name)
      (message "created %s case exception '%s' in file '%s'"
	       (if partial "partial" "full")
	       word
	       file-name)
      )
    ))

(defun wisi-case-create-partial-exception ()
  "Define active region or word at point as a partial word exception.
User is prompted to choose a file from the project
case-exception-files if it is a list."
  (interactive)
  (wisi-case-create-exception t))

(defun wisi-after-keyword-p ()
  "Return non-nil if point is after an element of `wisi-language-keywords'."
  (let ((word (buffer-substring-no-properties
	       (save-excursion (skip-syntax-backward "w_") (point))
	       (point))))
    (member (downcase word) wisi-language-keywords)))

(defvar-local wisi--ret-binding #'wisi-indent-newline-indent)
(defvar-local wisi--lfd-binding #'newline-and-indent)

(defun wisi-case-keyword (beg end)
  (cl-ecase wisi-case-keyword
    (lower-case (downcase-region beg end))
    (upper-case (upcase-region beg end))
    ))

(defun wisi-case-identifier (start end case-strict)
  (cl-ecase wisi-case-identifier
    (mixed-case (wisi-mixed-case start end case-strict))
    (lower-case (downcase-region start end))
    (upper-case (upcase-region start end))
    ))

(defun wisi-mixed-case (start end case-strict)
  "Adjust case of region START END to Mixed_Case."
  (let ((done nil)
	next)
    (if (or case-strict wisi-case-strict)
	(downcase-region start end))
    (goto-char start)
    (while (not done)
      (setq next
	    (or
	     (save-excursion (when (search-forward "_" end t) (point-marker)))
	     (copy-marker (1+ end))))

      ;; upcase first char
      (upcase-region (point) (1+ (point)))

      (goto-char next)
      (if (< (point) end)
	  (setq start (point))
	(setq done t))
      )))

(defun wisi-case-adjust-identifier (&optional force-case)
  "Adjust case of the previous word as an identifier.
Uses `wisi-case-identifier', with exceptions defined in
`wisi-case-full-exceptions', `wisi-case-partial-exceptions'.  If
force-case non-nil (default prefix), treat `wisi-strict-case' as
t."
  (interactive "P")
  (save-excursion
    ;; We don't complain when there is no project; we may be editing a
    ;; random Ada file.
    (let ((prj (wisi-prj-current-prj))
	  (end   (point-marker))
	  (start (progn (skip-syntax-backward "w_") (point)))
	  match
	  next
	  (done nil))

      (if (setq match
		(assoc-string (buffer-substring-no-properties start end)
			      (wisi-prj-case-full-exceptions prj)
			      t ;; case-fold
			      ))
	  ;; full word exception
	  (progn
	    ;; 'save-excursion' puts a marker at 'end'; if we do
	    ;; 'delete-region' first, it moves that marker to 'start',
	    ;; then 'insert' inserts replacement text after the
	    ;; marker, defeating 'save-excursion'. So we do 'insert' first.
	    (insert (car match))
	    (delete-region (point) end))

	;; else apply wisi-case-identifier
	(wisi-case-identifier start end force-case)

	;; apply partial-exceptions
	(goto-char start)
	(while (not done)
	  (setq next
		(or
		 (save-excursion (when (search-forward "_" end t) (point-marker)))
		 (copy-marker (1+ end))))

	  (when (setq match (assoc-string (buffer-substring-no-properties start (1- next))
					  (wisi-prj-case-partial-exceptions prj)
					  t))
	    ;; see comment above at 'full word exception' for why
	    ;; we do insert first.
	    (insert (car match))
	    (delete-region (point) (1- next)))

	  (goto-char next)
	  (if (< (point) end)
	      (setq start (point))
	    (setq done t))
          ))
      )))

(defun wisi-case-adjust-keyword ()
  "Adjust the case of the previous symbol as a keyword."
  (save-excursion
    (let ((end   (point-marker))
	  (start (progn (skip-syntax-backward "w_") (point))))
      (wisi-case-keyword start end)
    )))

(defun wisi-case-adjust (&optional typed-char in-comment)
  "Adjust the case of the symbol before point.
When invoked interactively, TYPED-CHAR must be
`last-command-event', and it must not have been inserted yet.  If
IN-COMMENT is non-nil, adjust case of words in comments and
strings as code, and treat `wisi-case-strict' as t in code."
  (when (not (bobp))
    (when (save-excursion
	    (forward-char -1); back to last character in symbol
	    (and (not (bobp))
		 (eq (char-syntax (char-after)) ?w); it can be capitalized

		 (or in-comment
		     (not (wisi-in-string-or-comment-p)))

		 (or (null wisi-case-adjust-p-function)
		     (funcall wisi-case-adjust-p-function typed-char))
		 ))

      ;; The indentation engine may trigger a reparse on
      ;; non-whitespace changes, but we know we don't need to reparse
      ;; for this change (assuming the user has not abused case
      ;; exceptions!).
      (let ((inhibit-modification-hooks t))
	(cond
	 ;; Some attributes are also keywords, but captialized as
	 ;; attributes. So check for attribute first.
	 ((and
	   (not in-comment)
	   (save-excursion
	     (skip-syntax-backward "w_")
	     (eq (char-before) ?')))
	  (wisi-case-adjust-identifier in-comment))

	 ((and
	   (not in-comment)
	   (not (eq typed-char ?_))
	   (wisi-after-keyword-p))
	  (wisi-case-adjust-keyword))

	 (t (wisi-case-adjust-identifier in-comment))
	 ))
      )))

(defun wisi-case-adjust-at-point (&optional in-comment)
  "If ’wisi-auto-case’ is non-nil, adjust case of symbol at point.
Also move to end of symbol.  With prefix arg, adjust case as code
even if in comment or string; otherwise, capitalize words in
comments and strings.  If ’wisi-auto-case’ is nil, capitalize
current word."
  (interactive "P")
  (cond
   ((or (null wisi-auto-case)
	(and (not in-comment)
	     (wisi-in-string-or-comment-p)))
    (skip-syntax-backward "w_")
    (capitalize-word 1))

   (t
    (when
	(and (not (eobp))
	     ;; We use '(syntax-after (point))' here, not '(char-syntax
	     ;; (char-after))', because the latter does not respect
	     ;; syntax-propertize functions
	     (memq (syntax-class (syntax-after (point))) '(2 3)))
      (skip-syntax-forward "w_"))
    (wisi-case-adjust nil in-comment))
   ))

(defun wisi-case-adjust-region (begin end)
  "Adjust case of all words in region BEGIN END."
  (interactive "r")
  (narrow-to-region begin end)
  (save-excursion
    (goto-char begin)
    (while (not (eobp))
      (forward-comment (point-max))
      (skip-syntax-forward "^w_")
      (skip-syntax-forward "w_")
      (wisi-case-adjust)))
  (widen))

(defun wisi-case-adjust-buffer ()
  "Adjust case of current buffer."
  (interactive)
  (wisi-case-adjust-region (point-min) (point-max)))

(defun wisi-case-adjust-interactive (arg)
  "If `wisi-auto-case' is non-nil, adjust the case of the previous symbol,
and process the character just typed.  To be bound to keys that
should cause auto-casing.  ARG is the prefix the user entered
with \\[universal-argument]."
  (interactive "P")

  ;; Character typed has not been inserted yet.
  (let ((lastk last-command-event)
	(do-adjust nil))
    (cond
     ((null wisi-auto-case))
     (t
      (setq do-adjust t)))

    (cond
     ((eq lastk ?\n)
        (when do-adjust
	  (wisi-case-adjust lastk))
	(funcall wisi--lfd-binding))

     ((memq lastk '(?\r return))
      (when do-adjust
	(wisi-case-adjust lastk))
      (funcall wisi--ret-binding))

     (t
      (when do-adjust
	(wisi-case-adjust lastk))
      (self-insert-command (prefix-numeric-value arg)))
     )))

(defun wisi-case-activate-keys (map)
  "Modify the key bindings for all the keys that should adjust casing."
  (mapc (function
	 (lambda(key)
	   (define-key
	     map
	     (char-to-string key)
	     'wisi-case-adjust-interactive)))
	'( ?_ ?% ?& ?* ?\( ?\) ?- ?= ?+
	      ?| ?\; ?: ?' ?\" ?< ?, ?. ?> ?/ ?\n 32 ?\r ))
  )

;;;; xref backend

(defconst wisi-file-line-col-regexp
  ;; matches Gnu-style file references:
  ;; C:\Projects\GDS\work_dscovr_release\common\1553\gds-mil_std_1553-utf.ads:252:25
  ;; /Projects/GDS/work_dscovr_release/common/1553/gds-mil_std_1553-utf.ads:252:25
  ;; gds-mil_std_1553-utf.ads:252:25 - when wisi-xref-full-path is nil
  "\\(\\(?:.:\\\\\\|/\\)?[^:]*\\):\\([0-9]+\\):\\([0-9]+\\)"
  ;; 1                              2            3
  "Regexp matching <file>:<line>:<column>
where <file> is an absolute file name or basename.")

(defun wisi-xref-item (identifier prj)
  "Given IDENTIFIER, return an xref-item, with line, column nil if unknown.
IDENTIFIER is from a user prompt with completion, or from
`xref-backend-identifier-at-point'."
  (let* ((t-prop (get-text-property 0 'xref-identifier identifier))
	 ident file line column)
    (cond
     (t-prop
      ;; IDENTIFIER is from wisi-xref-identifier-at-point.
      (setq ident (substring-no-properties identifier 0 nil))
      (setq file (plist-get t-prop :file))
      (setq line (plist-get t-prop :line))
      (setq column (plist-get t-prop :column))
      )

     ((string-match (wisi-xref-completion-regexp (wisi-prj-xref prj)) identifier)
      ;; IDENTIFIER is from prompt/completion on wisi-xref-completion-table
      (setq ident (match-string 1 identifier))

      (let* ((table (wisi-xref-completion-table (wisi-prj-xref prj) prj))
	     (loc (cdr (assoc identifier table))))

	(setq file (nth 0 loc))
	(setq line (nth 1 loc))
	(setq column (nth 2 loc))
	))

     ((string-match wisi-names-regexp identifier)
      ;; IDENTIFIER is from prompt/completion on wisi-names.
      (setq ident (match-string 1 identifier))
      (setq file (buffer-file-name))
      (when (match-string 2 identifier)
	(setq line (string-to-number (match-string 2 identifier))))
      )

     (t
      ;; IDENTIFIER has no line/column info
      (setq ident identifier)
      (setq file (buffer-file-name)))
     )

    (unless (file-name-absolute-p file)
      (setq file (locate-file file compilation-search-path)))

    (let ((eieio-skip-typecheck t)) ;; allow line, column nil.
      (xref-make ident (xref-make-file-location file line column)))
    ))

(cl-defmethod xref-backend-definitions ((prj wisi-prj) identifier)
  (wisi-xref-definitions (wisi-prj-xref prj) prj (wisi-xref-item identifier prj)))

(cl-defmethod xref-backend-identifier-at-point ((prj wisi-prj))
  (save-excursion
    (let ((id (wisi-prj-identifier-at-point prj)))
      (when id
	(put-text-property
	 0 1
	 'xref-identifier
	 (list ':file (buffer-file-name)
	       ':line (line-number-at-pos)
	       ':column (save-excursion (goto-char (nth 0 id)) (current-column)))
	 (nth 2 id))
	(nth 2 id)))))

(cl-defmethod xref-backend-identifier-completion-table ((prj wisi-prj))
  (wisi-filter-table (wisi-xref-completion-table (wisi-prj-xref prj) prj)
		     (when (equal '(16) current-prefix-arg) (buffer-file-name))))

(cl-defmethod xref-backend-references  ((prj wisi-prj) identifier)
  (wisi-xref-references (wisi-prj-xref prj) prj (wisi-xref-item identifier prj)))

;;;###autoload
(defun wisi-prj-xref-backend ()
  "For `xref-backend-functions'; return the current wisi project."
  ;; We return the project, not the xref object, because the
  ;; wisi-xref-* functions need the project.
  (let ((prj (project-current)))
    (when (wisi-prj-p prj)
      prj)))

;;;; project-find-functions alternatives

(defvar wisi-prj--dominating-alist nil
"Alist of (DOMINATING-FILE . PRJ-FILE-NAME): DOMINATING-FILE is
an absolute filename that can be found by
`wisi-prj-find-dominating-cached' or
`wisi-prj-find-dominating-cached'.  PRJ-FILE-NAME is the wisi
project file for the project for that file.")

;;;###autoload
(defun wisi-prj-select-cache (prj-file init-prj &optional dominating-file)
  "Select project matching PRJ-FILE in `wisi-prj--cache' as current project,
parsing and caching if needed. Also add DOMINATING-FILE (default
current buffer file name) to `wisi-prj--dominating-alist' (for
`wisi-prj-select-dominating'.)"
  (let ((old-prj (project-current)))
    ;; If old-prj is not a wisi-prj, we don't know how to deselect it;
    ;; just ignore that.  If prj-file is the current file, user is
    ;; re-selecting it.
    (when (wisi-prj-p old-prj)
      (wisi-prj-deselect old-prj)))

  (unless (or (memq #'wisi-prj-current-cached project-find-functions)
	      (memq #'wisi-prj-current-cached (default-value 'project-find-functions)))
    (message "wisi-prj-select-cache used without wisi-prj-current-cached in project-find-functions"))

  (setq dominating-file (if dominating-file (expand-file-name dominating-file) (buffer-file-name)))
  (setq prj-file (expand-file-name prj-file))
  (add-to-list 'wisi-prj--dominating-alist (cons dominating-file prj-file))

  (let ((new-prj (cdr (assoc prj-file wisi-prj--cache))))
    (unless new-prj
      (setq new-prj (wisi-prj-parse-file :prj-file prj-file :init-prj init-prj :cache t))
      (unless new-prj
	(error "parsing project file '%s' failed" prj-file)))

    (setq wisi-prj--current-file prj-file)
    (wisi-prj-select new-prj)))

;;;###autoload
(defun wisi-prj-select-dominating (&optional dominating-file)
  "Unless it is already current, select a wisi-prj matching DOMINATING-FILE.
DOMINATING-FILE defaults to the current buffer file name.
Useful before running `compilation-start', to ensure the correct
project is current."
  (when (or dominating-file (buffer-file-name))
    ;; buffer-file-name is nil in *compilation* buffer
    (let ((prj-file (cdr (assoc (or dominating-file (buffer-file-name)) wisi-prj--dominating-alist))))
      (unless (string-equal prj-file wisi-prj--current-file)
	(message "Switching to project file '%s'" prj-file)
	(let ((old-prj (cdr (assoc  wisi-prj--current-file wisi-prj--cache)))
	      (new-prj (cdr (assoc prj-file wisi-prj--cache))))
	  (when (wisi-prj-p old-prj)
	    (wisi-prj-deselect old-prj))
	  (when (wisi-prj-p new-prj)
	    (wisi-prj-select new-prj))
	  (setq wisi-prj--current-file prj-file))))))

;;;###autoload
(defun wisi-prj-current-cached (_dir)
  "For `project-find-functions'; return the current project from `wisi-prj--cache'."
  (cdr (assoc wisi-prj--current-file wisi-prj--cache)))

(defvar wisi-prj--default nil
  "Alist of (PRJ-FILE . INIT-PRJ), for `wisi-prj-parse-current'.
PRJ-FILE is an absolute project file name; INIT-PRJ is the
initial `wisi-prj' object for that project file.")

;;;###autoload
(defun wisi-prj-select-file (prj-file default-prj &optional dominating-file)
  "Set PRJ-FILE as current project, add DEFAULT-PRJ to `wisi-prj--default'.
Also add DOMINATING-FILE (default current buffer file name) to
`wisi-prj--dominating-alist' (for `wisi-prj-select-dominating'.)"
  (unless (or (memq #'wisi-prj-current-parse project-find-functions)
	      (memq #'wisi-prj-current-parse (default-value 'project-find-functions)))
    (message "wisi-prj-select-file used without wisi-prj-current-parse in project-find-functions"))

  (setq dominating-file (if dominating-file (expand-file-name dominating-file) (buffer-file-name)))
  (setq prj-file (expand-file-name prj-file))
  (add-to-list 'wisi-prj--dominating-alist (cons dominating-file prj-file))
  (setq wisi-prj--current-file prj-file)
  (add-to-list 'wisi-prj--default (cons prj-file default-prj)))

;;;###autoload
(defun wisi-prj-current-parse (_dir)
  "For `project-find-functions'; parse the current project file, select and return the project"
  (let ((prj (wisi-prj-parse-file
	      :prj-file wisi-prj--current-file
	      :init-prj (cdr (assoc-string wisi-prj--current-file wisi-prj--default))
	      :cache nil)))
    (wisi-prj-select prj)
    prj))

(defvar wisi-prj--dominating nil
  "List of relative filenames for `wisi-prj-find-dominating-cached'
and `wisi-prj-find-dominating-parse'. Set by `wisi-prj-set-dominating'.")

(defun wisi-prj-reset-cache ()
  "Delete all wisi project cached info."
  (interactive)
  (setq wisi-prj--cache nil)
  (setq wisi-prj--current-file nil)
  (setq wisi-prj--default nil)
  (setq wisi-prj--dominating nil)
  (setq wisi-prj--dominating-alist nil))

;;;###autoload
(defun wisi-prj-cache-dominating (prj-file default-prj &optional dominating-file)
  "Parse prj-file, add to `wisi-prj--cache'.
Also add (DOMINATING-FILE . PRJ-FILE) to `wisi-prj--dominating-alist'.
DOMINATING-FILE defaults to (buffer-file-name). "
  (unless (or (memq #'wisi-prj-find-dominating-cached project-find-functions)
	      (memq #'wisi-prj-find-dominating-cached (default-value 'project-find-functions)))
    (message "wisi-prj-cache-dominating used without wisi-prj-find-dominating-cached in project-find-functions"))

  (setq dominating-file (if dominating-file (expand-file-name dominating-file) (buffer-file-name)))
  (setq prj-file (expand-file-name prj-file))
  (add-to-list 'wisi-prj--dominating (file-name-nondirectory dominating-file))
  (add-to-list 'wisi-prj--dominating-alist (cons dominating-file prj-file))
  (wisi-prj-parse-file :prj-file prj-file :init-prj default-prj :cache t)
  nil)

(defun wisi-prj--find-dominating-file (start-dir)
  "Return the project file matching `wisi-prj--dominating'."
  (let* (dom-file
	 (_dom-dir
	  (locate-dominating-file
	   start-dir
	   (lambda (dir)
	     (let ((names wisi-prj--dominating))
	       (while names
		 (let ((filename (expand-file-name (pop names) dir)))
		   (when (file-exists-p filename)
		     (setq dom-file filename)
		     (setq names nil)))))
	     dom-file))))
    (cdr (assoc-string dom-file wisi-prj--dominating-alist))))

;;;###autoload
(defun wisi-prj-find-dominating-cached (dir)
  "For `project-find-functions'; return the cached project
matching `wisi-prj--dominating' (nil if none). Select it if it is
not the current project."
  (let* ((prj-file (wisi-prj--find-dominating-file dir))
	 (new-prj (cdr (assoc-string prj-file wisi-prj--cache))))
    (when prj-file
      (unless (string= prj-file wisi-prj--current-file)
	(let ((old-prj (cdr (assoc-string wisi-prj--current-file wisi-prj--cache))))
	  (when old-prj (wisi-prj-deselect old-prj))
	  (unless new-prj
	    ;; User may have used `wisi-prj-set-dominating' instead of
	    ;; `wisi-prj-cache-dominating'; parse the project file now.
	    (wisi-prj-parse-file
	     :prj-file prj-file
	     :init-prj (cdr (assoc-string prj-file wisi-prj--default))
	     :cache t))
	  (when new-prj (wisi-prj-select new-prj))))
      new-prj)))

;;;###autoload
(defun wisi-prj-set-dominating (prj-file default-prj &optional dom-file)
  "Add (DOM-FILE . PRJ-FILE) to `wisi-prj--dominating-alist',
and (PRJ-FILE . DEFAULT-PRJ) to `wisi-prj--default'.
DOM-FILE defaults to (buffer-file-name).
For example, call this in the Local Vars of a Makefile to
associate a project with that Makefile."
  (unless (or (memq #'wisi-prj-find-dominating-parse project-find-functions)
	      (memq #'wisi-prj-find-dominating-parse (default-value 'project-find-functions)))
    (message "wisi-prj-cache-dominating used without wisi-prj-find-dominating-parse in project-find-functions"))

  (setq dom-file (if dom-file (expand-file-name dom-file) (buffer-file-name)))
  (setq prj-file (expand-file-name prj-file))
  (add-to-list 'wisi-prj--dominating (file-name-nondirectory dom-file))
  (add-to-list 'wisi-prj--dominating-alist (cons dom-file prj-file))
  (add-to-list 'wisi-prj--default (cons prj-file default-prj))
  nil)

;;;###autoload
(defun wisi-prj-find-dominating-parse (dir)
  "For `project-find-functions'; parse, select, and return the project
file matching `wisi-prj--dominating'."
  (let ((prj-file (wisi-prj--find-dominating-file dir)))
    (when prj-file
      (let ((prj (wisi-prj-parse-file
		  :prj-file prj-file
		  :init-prj (cdr (assoc-string prj-file wisi-prj--default))
		  :cache nil)))
	(wisi-prj-select prj)
	prj))))

;;;###autoload
(defun wisi-prj-dtrt-parse-file (prj-file default-prj dominating-file &optional dir)
  "Depending on wisi-prj function in `project-find-functions',
Do The Right Thing to make PRJ-FILE active and selected; return the project."
  (cond
   ((memq #'wisi-prj-find-dominating-parse project-find-functions)
    (wisi-prj-set-dominating prj-file default-prj dominating-file))

   ((memq #'wisi-prj-find-dominating-cached project-find-functions)
    (wisi-prj-cache-dominating prj-file default-prj dominating-file))

   ((memq #'wisi-prj-current-cached project-find-functions)
    (wisi-prj-select-cache prj-file default-prj dominating-file))

   ((memq #'wisi-prj-current-parse project-find-functions)
    (wisi-prj-select-file prj-file default-prj dominating-file))

   (t
    (user-error "No wisi-prj function in project-find-functions"))
   )
  (project-current nil (or dir default-directory)))

;;;###autoload
(defun wisi-prj-find-function-set-p ()
  "Return non-nil if a wisi-prj function is present in `project-find-functions'."
  (or (memq #'wisi-prj-find-dominating-parse project-find-functions)
      (memq #'wisi-prj-find-dominating-cached project-find-functions)
      (memq #'wisi-prj-current-cached project-find-functions)
      (memq #'wisi-prj-current-parse project-find-functions)))

;;;; project menu

(defun wisi-prj--menu-compute ()
  "Return an easy-menu menu for `wisi-prj-menu--install'.
Menu displays cached wisi projects."
  (let (menu)
    (dolist (item wisi-prj--cache)
      (push
       (vector
	(concat (wisi-prj-name (cdr item))
		(when (equal (car item) wisi-prj--current-file) "  *")) ;; current project
	`(lambda () (interactive)
	   (when wisi-prj--current-file
	     (wisi-prj-deselect (cdr (assoc wisi-prj--current-file wisi-prj--cache))))
	   (setq wisi-prj--current-file ,(car item))
	   (wisi-prj-select ,(cdr item)))
	t)
       menu)
      )
    (nreverse menu)))

(defun wisi-prj-menu-install ()
  "Install the project menu if appropriate, to display cached wisi projects."
  (when
      (or (memq #'wisi-prj-find-dominating-cached project-find-functions)
	  (memq #'wisi-prj-current-cached project-find-functions))

    (let ((menu (wisi-prj--menu-compute)))
      (if menu
	  (define-key-after
	    global-map
	    [menu-bar wisi-prj-select]
	    (easy-menu-binding
	     (easy-menu-create-menu
	      "Wisi Prj Select";; EDE uses "Project" menu
	      menu))
	    (lookup-key global-map [menu-bar tools]))
	;; delete empty menu
	  (define-key-after
	    global-map
	    [menu-bar wisi-prj-select]
	    nil
	    (lookup-key global-map [menu-bar tools]))
	))
    ))

(add-hook 'menu-bar-update-hook 'wisi-prj-menu-install)

(defun wisi-prj-completion-table ()
  "Return list of names of cached projects."
  (mapcar (lambda (item) (wisi-prj-name (cdr item))) wisi-prj--cache))

(defun wisi-prj-delete (name)
  "Delete project NAME (default prompt) from the cached projects."
  (interactive (list (completing-read "project name: " (wisi-prj-completion-table))))
  (let (pair)
    (dolist (item wisi-prj--cache)
      (if (string= name (wisi-prj-name (cdr item)))
	  (setq pair item)))

    (setq wisi-prj--cache (delete pair wisi-prj--cache))

    (setq wisi-prj--dominating-alist
	  (cl-delete-if (lambda (item)
			  (string= (car pair) (cdr item)))
			wisi-prj--dominating-alist))
    ))

(provide 'wisi-prj)
;; end wisi-prj.el<|MERGE_RESOLUTION|>--- conflicted
+++ resolved
@@ -185,14 +185,9 @@
   nil)
 
 (cl-defgeneric wisi-xref-completion-table (xref project)
-<<<<<<< HEAD
-  "Return a completion table of names defined in PROJECT.
-The table is an alist of (ANNOTATED-SYMBOL . LOC), where:
-=======
   "Return a completion table of names defined in PROJECT,
 for navigating to the declarations.  The table is an alist
 of (ANNOTATED-SYMBOL . LOC), where:
->>>>>>> c916252c
 
 - ANNOTATED-SYMBOL is the simple name and possibly annotations
 such as function arguments, controlling type, containing package,
@@ -202,23 +197,7 @@
 COLUMN).")
 
 (cl-defgeneric wisi-xref-completion-delim-regex (xref)
-<<<<<<< HEAD
   "Return the value for `completion-pcm--delim-wild-regex'
-to be used with `wisi-xref-completion-table'.")
-
-(cl-defgeneric wisi-xref-completion-regexp (xref)
-  "Return a regular expression matching the result of `wisi-xref-completion-table'.
-Group 1 must be the simple symbol; the rest of the item may be annotations.")
-
-(cl-defgeneric wisi-xref-completion-at-point-table (xref project)
-  "Return a completion table of names defined in PROJECT.
-The table is a simple list of symbols.")
-
-(cl-defgeneric wisi-xref-definitions (xref project item)
-  "Return all definitions (classwide) of ITEM (an xref-item),
-as a list of xref-items.")
-=======
-  "Value for `completion-pcm--delim-wild-regex'
 to be used with `wisi-xref-completion-table'.")
 
 (cl-defgeneric wisi-xref-completion-regexp (xref)
@@ -227,12 +206,11 @@
 annotations.")
 
 (cl-defgeneric wisi-xref-completion-at-point-table (xref project)
-  "Completion table of names defined in PROJECT, for `completion-at-point'.
+  "Return a completion table of names defined in PROJECT.
 The table is a simple list of symbols.")
 
 (cl-defgeneric wisi-xref-definitions (xref project item)
   "All definitions of ITEM (an xref-item), as a list of xref-items.")
->>>>>>> c916252c
 
 (cl-defgeneric wisi-xref-references (xref project item)
   "Return all references to ITEM (an xref-item), as a list of xref-items.")
@@ -517,11 +495,7 @@
     ))
 
 (cl-defgeneric wisi-xref-overriding (xref project &key identifier filename line column)
-<<<<<<< HEAD
-  "Display a compilation-mode buffer giving locations of overriding declarations.
-=======
   "Displays a buffer giving locations of the overriding declarations.
->>>>>>> c916252c
 XREF    - dispatching object.
 PROJECT - a `wisi-prj' object.
 IDENTIFIER - an identifier or operator_symbol
@@ -544,11 +518,7 @@
     ))
 
 (cl-defgeneric wisi-xref-overridden (xref project &key identifier filename line column)
-<<<<<<< HEAD
   "Returns the location of the overridden declaration as (FILE LINE COLUMN).
-=======
-  "A list (FILE LINE COLUMN) giving the location of the overridden declaration.
->>>>>>> c916252c
 XREF    - dispatching object.
 PROJECT - a `wisi-prj' object.
 IDENTIFIER - an identifier or operator_symbol
