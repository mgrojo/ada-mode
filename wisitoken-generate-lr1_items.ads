--  Abstract :
--
--  Types and operatorion for LR(1) items.
--
--  Copyright (C) 2003, 2008, 2013 - 2015, 2017 - 2020 Free Software Foundation, Inc.
--
--  This file is part of the WisiToken package.
--
--  The WisiToken package is free software; you can redistribute it
--  and/or modify it under the terms of the GNU General Public License
--  as published by the Free Software Foundation; either version 3, or
--  (at your option) any later version. The WisiToken package is
--  distributed in the hope that it will be useful, but WITHOUT ANY
--  WARRANTY; without even the implied warranty of MERCHANTABILITY or
--  FITNESS FOR A PARTICULAR PURPOSE. See the GNU General Public
--  License for more details. You should have received a copy of the
--  GNU General Public License distributed with the WisiToken package;
--  see file GPL.txt. If not, write to the Free Software Foundation,
--  59 Temple Place - Suite 330, Boston, MA 02111-1307, USA.
--
--  As a special exception, if other files instantiate generics from
--  this unit, or you link this unit with other files to produce an
--  executable, this unit does not by itself cause the resulting
--  executable to be covered by the GNU General Public License. This
--  exception does not however invalidate any other reasons why the
--  executable file might be covered by the GNU Public License.

pragma License (Modified_GPL);

with Interfaces;
with SAL.Gen_Definite_Doubly_Linked_Lists_Sorted;
with SAL.Gen_Unbounded_Definite_Red_Black_Trees;
with SAL.Gen_Unbounded_Definite_Vectors.Gen_Comparable;
with WisiToken.Productions;
package WisiToken.Generate.LR1_Items is

   use all type Interfaces.Integer_16;

   subtype Lookahead_Index_Type is Token_ID range 0 .. 127;
   type Lookahead is array (Lookahead_Index_Type) of Boolean with Pack;
   for Lookahead'Size use 128;
   --  Picking a type for Lookahead is not straight-forward. The
   --  operations required are (called numbers are for LR1 generate
   --  ada_lite):
   --
   --  to_lookahead (token_id)
   --     Requires allocating memory dynamically:
   --        an unconstrained array range (first_terminal .. last_terminal) for (1),
   --        a smaller unconstrained array for (2), that grows as items are added
   --        individual list elements for (3).
   --
   --     lr1_items.to_lookahead        called 4_821_256 times in (2)
   --     sorted_token_id_lists.to_list called 4_821_256 times in (3)
   --
   --  for tok_id of lookaheads loop
   --     sorted_token_id_lists__iterate called 5_687 times in (3)
   --
   --  if lookaheads.contains (tok_id) then
   --     token_id_arrays__contains called 22_177_109 in (2)
   --
   --  new_item := (... , lookaheads => old_item.lookaheads)
   --  new_item := (... , lookaheads => null_lookaheads)
   --  new_item := (... , lookaheads => propagate_lookahead)
   --     token_id_arrays.adjust called 8_437_967 times in (2)
   --     sorted_token_id_lists.adjust  8_435_797 times in (3)
   --
   --  include: add tok_id to lookaheads
   --
   --      keep sorted in token_id order, so rest of algorithm is
   --      stable/faster
   --
   --      lr1_items.include called 6_818_725 times in (2)
   --
   --  lookaheads /= lookaheads
   --     if using a container, container must override "="
   --
   --  We've tried:
   --
   --  (1) Token_ID_Set (unconstrained array of boolean, allocated directly) - slower than (4)
   --
   --      Allocates more memory than (2), but everything else is fast,
   --      and it's not enough memory to matter.
   --
   --      Loop over lookaheads is awkward:
   --      for tok_id in lookaheads'range loop
   --        if lookaheads (tok_id) then
   --           ...
   --
   --  (2) Instantiation of SAL.Gen_Unbounded_Definite_Vectors (token_id_arrays) - slower than (1).
   --
   --      Productions RHS is also token_id_arrays, so gprof numbers are
   --      hard to sort out. Could be improved with a custom container, that
   --      does sort and insert internally. Insert is inherently slow.
   --
   --  (3) Instantiation of SAL.Gen_Definite_Doubly_Linked_Lists_Sorted - slower than (2)
   --
   --  (4) Fixed length constrained array of Boolean, packed to 128 bits - fastest
   --      Big enough for Ada, Java, Python. Fastest because in large
   --      grammars the time is dominated by Include, and GNAT optimizes it
   --      to use register compare of 64 bits at a time.

   Null_Lookahead : constant Lookahead := (others => False);

   type Item is record
      Prod       : Production_ID;
      Dot        : Token_ID_Arrays.Extended_Index := Token_ID_Arrays.No_Index;
      --  Token after item Dot. If after last token, value is No_Index.
      Lookaheads : Lookahead                      := (others => False);
   end record;

   function To_Lookahead (Item : in Token_ID) return Lookahead;

   function Lookahead_Image (Item : in Lookahead; Descriptor : in WisiToken.Descriptor) return String;
   --  Returns the format used in parse table output.

   function Image
     (Grammar         : in WisiToken.Productions.Prod_Arrays.Vector;
      Descriptor      : in WisiToken.Descriptor;
      Item            : in LR1_Items.Item;
      Show_Lookaheads : in Boolean)
     return String;

   function Item_Compare (Left, Right : in Item) return SAL.Compare_Result;
   --  Sort Item_Lists in ascending order of Prod.Nonterm, Prod.RHS, Dot;
   --  ignores Lookaheads.
   --
   --  In an LALR kernel there can be only one Item with Prod, but that
   --  is not true in an Item_Set produced by Closure.

   package Item_Lists is new SAL.Gen_Definite_Doubly_Linked_Lists_Sorted (Item, Item_Compare);

   procedure Include
     (Item  : in out LR1_Items.Item;
      Value : in     Lookahead;
      Added :    out Boolean);
   --  Add Value to Item.Lookahead.
   --
   --  Added is True if Value was not already present.
   --
   --  Does not exclude Propagate_ID.

   procedure Include
     (Item       : in out LR1_Items.Item;
      Value      : in     Lookahead;
      Added      :    out Boolean;
      Descriptor : in     WisiToken.Descriptor);
   --  Add Value to Item.Lookahead, excluding Propagate_ID.

   procedure Include
     (Item       : in out LR1_Items.Item;
      Value      : in     Lookahead;
      Descriptor : in     WisiToken.Descriptor);
   --  Add Value to Item.Lookahead, excluding Propagate_ID.

   type Goto_Item is record
      Symbol : Token_ID;
      --  If Symbol is a terminal, this is a shift and goto state action.
      --  If Symbol is a non-terminal, this is a post-reduce goto state action.
      State  : State_Index;
   end record;

   function Symbol (Item : in Goto_Item) return Token_ID is (Item.Symbol);
   function Token_ID_Compare (Left, Right : in Token_ID) return SAL.Compare_Result is
     (if Left > Right then SAL.Greater
      elsif Left < Right then SAL.Less
      else SAL.Equal);
   --  Sort Goto_Item_Lists in ascending order of Symbol.

   package Goto_Item_Arrays is new SAL.Gen_Unbounded_Definite_Vectors
     (Positive_Index_Type, Goto_Item, (Token_ID'Last, State_Index'Last));
   --  For temporary lists

   package Goto_Item_Lists is new SAL.Gen_Unbounded_Definite_Red_Black_Trees
     (Element_Type => Goto_Item,
      Key_Type     => Token_ID,
      Key          => Symbol,
      Key_Compare  => Token_ID_Compare);
   subtype Goto_Item_List is Goto_Item_Lists.Tree;
   --  Goto_Item_Lists don't get very long, so red_black_trees is only
   --  barely faster than doubly_linked_lists_sorted.

   type Item_Set is record
      Set       : Item_Lists.List;
      Goto_List : Goto_Item_List;
      Dot_IDs   : Token_ID_Arrays.Vector;
      State     : Unknown_State_Index := Unknown_State;
   end record;

   function Filter
     (Set        : in     Item_Set;
      Grammar    : in WisiToken.Productions.Prod_Arrays.Vector;
      Descriptor : in     WisiToken.Descriptor;
      Include    : access function
        (Grammar    : in WisiToken.Productions.Prod_Arrays.Vector;
         Descriptor : in WisiToken.Descriptor;
         Item       : in LR1_Items.Item)
        return Boolean)
     return Item_Set;
   --  Return a deep copy of Set, including only items for which Include returns True.

   function In_Kernel
     (Grammar    : in WisiToken.Productions.Prod_Arrays.Vector;
      Descriptor : in WisiToken.Descriptor;
      Item       : in LR1_Items.Item)
     return Boolean;
   --  For use with Filter; [dragon] sec 4.7 pg 240

   function Find
     (Item : in LR1_Items.Item;
      Set  : in Item_Set)
     return Item_Lists.Cursor;
   --  Return an item from Set that matches Item.Prod, Item.Dot.
   --
   --  Return No_Element if not found.

   function Find
     (Prod : in Production_ID;
      Dot : in Token_ID_Arrays.Extended_Index;
      Set  : in Item_Set)
     return Item_Lists.Cursor;
   --  Return an item from Set that matches Prod, Dot.
   --
   --  Return No_Element if not found.

   package Item_Set_Arrays is new SAL.Gen_Unbounded_Definite_Vectors
     (State_Index, Item_Set, Default_Element => (others => <>));
   subtype Item_Set_List is Item_Set_Arrays.Vector;

   package Int_Arrays is new SAL.Gen_Unbounded_Definite_Vectors
     (Positive, Interfaces.Integer_16, Default_Element => Interfaces.Integer_16'Last);
   function Compare_Integer_16 (Left, Right : in Interfaces.Integer_16) return SAL.Compare_Result is
     (if Left > Right then SAL.Greater
      elsif Left < Right then SAL.Less
      else SAL.Equal);

   package Int_Arrays_Comparable is new Int_Arrays.Gen_Comparable (Compare_Integer_16);

   subtype Item_Set_Tree_Key is Int_Arrays_Comparable.Vector;
   --  We want a key that is fast to compare, and has enough info to
   --  significantly speed the search for an item set. So we convert all
   --  relevant data in an item into a string of integers. We need 16 bit
   --  because Ada token_ids max is 332. LR1 keys include lookaheads,
   --  LALR keys do not.

   type Item_Set_Tree_Node is record
      Key   : Item_Set_Tree_Key;
      State : Unknown_State_Index := Unknown_State;
   end record;

   package Item_Set_Tree_Node_Arrays is new SAL.Gen_Unbounded_Definite_Vectors
     (Positive_Index_Type, Item_Set_Tree_Node, (others => <>));

   function To_Item_Set_Tree_Key
     (Item_Set           : in LR1_Items.Item_Set;
      Descriptor         : in WisiToken.Descriptor;
      Include_Lookaheads : in Boolean)
     return Item_Set_Tree_Key;

   function To_Item_Set_Tree_Key (Node : in Item_Set_Tree_Node) return Item_Set_Tree_Key is
     (Node.Key);

   package Item_Set_Trees is new SAL.Gen_Unbounded_Definite_Red_Black_Trees
     (Element_Type => Item_Set_Tree_Node,
      Key_Type     => Item_Set_Tree_Key,
      Key          => To_Item_Set_Tree_Key,
      Key_Compare  => Int_Arrays_Comparable.Compare);
   --  Item_Set_Arrays.Vector holds state item sets indexed by state, for
   --  iterating in state order. Item_Set_Trees.Tree holds lists of state
   --  indices sorted by LR1 item info, for fast Find in LR1_Item_Sets
   --  and LALR_Kernels.

   function Find
     (New_Item_Set     : in Item_Set;
      Item_Set_Tree    : in Item_Set_Trees.Tree;
      Descriptor       : in WisiToken.Descriptor;
      Match_Lookaheads : in Boolean)
     return Unknown_State_Index;
   --  Return the State of an element in Item_Set_Tree matching
   --  New_Item_Set, Unknown_State if not found.
   --
   --  Match_Lookaheads is True in LR1_Generate.

   procedure Add
     (Grammar            : in     WisiToken.Productions.Prod_Arrays.Vector;
      New_Item_Set       : in     Item_Set;
      Item_Set_Vector    : in out Item_Set_List;
      Item_Set_Tree      : in out Item_Set_Trees.Tree;
      Descriptor         : in     WisiToken.Descriptor;
      Include_Lookaheads : in     Boolean)
   with Pre => New_Item_Set.State = Item_Set_Vector.Last_Index + 1;
<<<<<<< HEAD
   procedure Add
     (Grammar            : in     WisiToken.Productions.Prod_Arrays.Vector;
      New_Item_Set       : in     Item_Set;
      New_Item_Set_Key   : in     Item_Set_Tree_Key;
      Item_Set_Vector    : in out Item_Set_List;
      Item_Set_Tree      : in out Item_Set_Trees.Tree;
      Descriptor         : in     WisiToken.Descriptor;
      Worker_C_Tree      : in out Item_Set_Trees.Tree)
   with Pre => New_Item_Set.State = Item_Set_Vector.Last_Index + 1;
=======
>>>>>>> 55084f93
   --  Set New_Item_Set.Dot_IDs, add New_Item_Set to Item_Set_Vector, Item_Set_Tree
   --  In version with Worker_C_Tree, add New_Item_Set to it as well.

   function Is_In
     (Item      : in Goto_Item;
      Goto_List : in Goto_Item_List)
     return Boolean;
   --  Return True if a goto on Symbol to State is found in Goto_List

   function Goto_State
     (From   : in Item_Set;
      Symbol : in Token_ID)
     return Unknown_State_Index;
   --  Return state from From.Goto_List where the goto symbol is
   --  Symbol; Unknown_State if not found.

   function Closure
     (Set                     : in Item_Set;
      Has_Empty_Production    : in Token_ID_Set;
      First_Terminal_Sequence : in Token_Sequence_Arrays.Vector;
      Grammar                 : in WisiToken.Productions.Prod_Arrays.Vector;
      Descriptor              : in WisiToken.Descriptor)
     return Item_Set;
   --  Return the closure of Set over Grammar. First must be the
   --  result of First above. Makes a deep copy of Goto_List.
   --  Implements 'closure' from [dragon] algorithm 4.9 pg 232, but
   --  allows merging lookaheads into one item..

   function Productions (Set : in Item_Set) return Production_ID_Arrays.Vector;

   procedure Put
     (Grammar         : in WisiToken.Productions.Prod_Arrays.Vector;
      Descriptor      : in WisiToken.Descriptor;
      Item            : in LR1_Items.Item;
      Show_Lookaheads : in Boolean := True);

   procedure Put
     (Grammar         : in WisiToken.Productions.Prod_Arrays.Vector;
      Descriptor      : in WisiToken.Descriptor;
      Item            : in Item_Lists.List;
      Show_Lookaheads : in Boolean := True;
      Kernel_Only     : in Boolean := False);

   procedure Put
     (Grammar         : in WisiToken.Productions.Prod_Arrays.Vector;
      Descriptor      : in WisiToken.Descriptor;
      Item            : in Item_Set;
      Show_Lookaheads : in Boolean := True;
      Kernel_Only     : in Boolean := False;
      Show_Goto_List  : in Boolean := False);

   procedure Put
     (Descriptor : in WisiToken.Descriptor;
      List       : in Goto_Item_List);
   procedure Put
     (Grammar         : in WisiToken.Productions.Prod_Arrays.Vector;
      Descriptor      : in WisiToken.Descriptor;
      Item            : in Item_Set_List;
      Show_Lookaheads : in Boolean := True);
   --  Put Item to Ada.Text_IO.Standard_Output. Does not end with New_Line.

end WisiToken.Generate.LR1_Items;<|MERGE_RESOLUTION|>--- conflicted
+++ resolved
@@ -288,7 +288,6 @@
       Descriptor         : in     WisiToken.Descriptor;
       Include_Lookaheads : in     Boolean)
    with Pre => New_Item_Set.State = Item_Set_Vector.Last_Index + 1;
-<<<<<<< HEAD
    procedure Add
      (Grammar            : in     WisiToken.Productions.Prod_Arrays.Vector;
       New_Item_Set       : in     Item_Set;
@@ -298,8 +297,6 @@
       Descriptor         : in     WisiToken.Descriptor;
       Worker_C_Tree      : in out Item_Set_Trees.Tree)
    with Pre => New_Item_Set.State = Item_Set_Vector.Last_Index + 1;
-=======
->>>>>>> 55084f93
    --  Set New_Item_Set.Dot_IDs, add New_Item_Set to Item_Set_Vector, Item_Set_Tree
    --  In version with Worker_C_Tree, add New_Item_Set to it as well.
 
