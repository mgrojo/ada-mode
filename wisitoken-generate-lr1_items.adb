--  Abstract :
--
--  See spec.
--
--  Copyright (C) 2002, 2003, 2008, 2009, 2012 - 2015, 2017 - 2020 Free Software Foundation, Inc.
--
--  This file is part of the WisiToken package.
--
--  The WisiToken package is free software; you can redistribute it
--  and/or modify it under the terms of the GNU General Public License
--  as published by the Free Software Foundation; either version 3, or
--  (at your option) any later version. The WisiToken package is
--  distributed in the hope that it will be useful, but WITHOUT ANY
--  WARRANTY; without even the implied warranty of MERCHANTABILITY or
--  FITNESS FOR A PARTICULAR PURPOSE. See the GNU General Public
--  License for more details. You should have received a copy of the
--  GNU General Public License distributed with the WisiToken package;
--  see file GPL.txt. If not, write to the Free Software Foundation,
--  59 Temple Place - Suite 330, Boston, MA 02111-1307, USA.
--
--  As a special exception, if other files instantiate generics from
--  this unit, or you link this unit with other files to produce an
--  executable, this unit does not by itself cause the resulting
--  executable to be covered by the GNU General Public License. This
--  exception does not however invalidate any other reasons why the
--  executable file might be covered by the GNU Public License.

pragma License (Modified_GPL);

with Ada.Text_IO;
with Ada.Strings.Unbounded;
package body WisiToken.Generate.LR1_Items is
   use type Ada.Strings.Unbounded.Unbounded_String;

   ----------
   --  body subprograms

   function Get_Dot_IDs
     (Grammar    : in WisiToken.Productions.Prod_Arrays.Vector;
      Set        : in Item_Lists.List;
      Descriptor : in WisiToken.Descriptor)
     return Token_ID_Arrays.Vector
   is
      use Item_Lists;
      IDs : Token_ID_Set (Descriptor.First_Terminal .. Descriptor.Last_Nonterminal) := (others => False);
   begin
      --  Note that this algorithm eliminates duplicate Dot_IDs
      for Item of Set loop
         declare
            use Token_ID_Arrays;
            RHS : WisiToken.Productions.Right_Hand_Side renames
              WisiToken.Productions.Constant_Ref_RHS (Grammar, Item.Prod);
         begin
<<<<<<< HEAD
            if Item.Dot /= No_Index then
=======
            if Item.Dot in RHS.Tokens.First_Index .. RHS.Tokens.Last_Index then
>>>>>>> 55084f93
               if RHS.Tokens (Item.Dot) /= Descriptor.EOI_ID then
                  IDs (RHS.Tokens (Item.Dot)) := True;
               end if;
            end if;
         end;
      end loop;
      return To_Array (IDs);
   end Get_Dot_IDs;

   function Merge
     (Prod         : in     Production_ID;
      Dot          : in     Token_ID_Arrays.Extended_Index;
      ID           : in     Token_ID;
      Existing_Set : in out Item_Set)
     return Boolean
   is
      --  Merge item into Existing_Set. Return True if Existing_Set
      --  is modified.

      use Item_Lists;

      Found    : constant Item_Lists.Cursor := Find (Prod, Dot, Existing_Set);
      Modified : Boolean                    := False;
   begin
      if not Has_Element (Found) then
         Existing_Set.Set.Insert ((Prod, Dot, To_Lookahead (ID)));
         Modified := True;
      else
         declare
            Lookaheads : Lookahead renames Variable_Ref (Found).Lookaheads;
         begin
            Modified := not Lookaheads (ID);
            Lookaheads (ID) := True;
         end;
      end if;

      return Modified;
   end Merge;

   function Merge
     (Prod         : in     Production_ID;
      Dot          : in     Token_ID_Arrays.Extended_Index;
      Lookaheads   : in     Lookahead;
      Existing_Set : in out Item_Set)
     return Boolean
   is
      --  Merge item into Existing_Set. Return True if Existing_Set
      --  is modified.

      use Item_Lists;

      Found    : constant Item_Lists.Cursor := Find (Prod, Dot, Existing_Set);
      Modified : Boolean                    := False;
   begin
      if not Has_Element (Found) then
         Existing_Set.Set.Insert ((Prod, Dot, Lookaheads));

         Modified := True;
      else
         Include (Variable_Ref (Found), Lookaheads, Modified);
      end if;

      return Modified;
   end Merge;

   ----------
   --  Public subprograms, declaration order

   function To_Lookahead (Item : in Token_ID) return Lookahead
   is begin
      return Result : Lookahead := (others => False) do
         Result (Item) := True;
      end return;
   end To_Lookahead;

   function Lookahead_Image (Item : in Lookahead; Descriptor : in WisiToken.Descriptor) return String
   is
      use Ada.Strings.Unbounded;
      Result : Unbounded_String := Null_Unbounded_String;
   begin
      for I in Descriptor.First_Terminal .. Descriptor.Last_Lookahead  loop
         if Item (I) then
            if Length (Result) > 0 then
               Result := Result & "/";
            end if;
            Result := Result & Image (I, Descriptor);
         end if;
      end loop;
      return To_String (Result);
   end Lookahead_Image;

   function Item_Compare (Left, Right : in Item) return SAL.Compare_Result
     is (if Left.Prod.LHS > Right.Prod.LHS then SAL.Greater
         elsif Left.Prod.LHS < Right.Prod.LHS then SAL.Less
         elsif Left.Prod.RHS > Right.Prod.RHS then SAL.Greater
         elsif Left.Prod.RHS < Right.Prod.RHS then SAL.Less
         elsif Left.Dot > Right.Dot then SAL.Greater
         elsif Left.Dot < Right.Dot then SAL.Less
         else SAL.Equal);

   procedure Include
     (Item  : in out LR1_Items.Item;
      Value : in     Lookahead;
      Added :    out Boolean)
   is
      Item_Lookaheads_1 : constant Lookahead := Item.Lookaheads;
   begin
      Item.Lookaheads := Item.Lookaheads or Value;
      Added           := Item.Lookaheads /= Item_Lookaheads_1;
   end Include;

   procedure Include
     (Item       : in out LR1_Items.Item;
      Value      : in     Lookahead;
      Added      :    out Boolean;
      Descriptor : in     WisiToken.Descriptor)
   is
      Item_Lookaheads_1 : constant Lookahead := Item.Lookaheads;
   begin
      Item.Lookaheads := Item.Lookaheads or Value;

      Item.Lookaheads (Descriptor.Last_Lookahead) := False;

      Added := Item.Lookaheads /= Item_Lookaheads_1;
   end Include;

   procedure Include
     (Item       : in out LR1_Items.Item;
      Value      : in     Lookahead;
      Descriptor : in     WisiToken.Descriptor)
   is begin
      Item.Lookaheads := Item.Lookaheads or Value;

      Item.Lookaheads (Descriptor.Last_Lookahead) := False;
   end Include;

   function Filter
     (Set        : in     Item_Set;
      Grammar    : in WisiToken.Productions.Prod_Arrays.Vector;
      Descriptor : in     WisiToken.Descriptor;
      Include    : access function
        (Grammar    : in WisiToken.Productions.Prod_Arrays.Vector;
         Descriptor : in WisiToken.Descriptor;
         Item       : in LR1_Items.Item)
        return Boolean)
     return Item_Set
   is begin
      return Result : Item_Set := (Set => <>, Goto_List => Set.Goto_List, Dot_IDs => Set.Dot_IDs, State => Set.State)
      do
         for Item of Set.Set loop
            if Include (Grammar, Descriptor, Item) then
               Result.Set.Insert (Item);
            end if;
         end loop;
      end return;
   end Filter;

   function In_Kernel
     (Grammar    : in WisiToken.Productions.Prod_Arrays.Vector;
      Descriptor : in WisiToken.Descriptor;
      Item       : in LR1_Items.Item)
     return Boolean
   is
      use all type Ada.Containers.Count_Type;
      use Token_ID_Arrays;
      Prod : WisiToken.Productions.Instance renames Grammar (Item.Prod.LHS);
      RHS  : WisiToken.Productions.Right_Hand_Side renames Prod.RHSs (Item.Prod.RHS);
   begin
      return
        RHS.Tokens.Length > 0 and
        (Item.Dot = No_Index or else
           ((Prod.LHS = Descriptor.Accept_ID and
               Item.Dot = RHS.Tokens.First_Index)
              -- Start symbol production with dot before first token.
              or
              Item.Dot /= RHS.Tokens.First_Index));
   end In_Kernel;

   function Find
     (Item : in LR1_Items.Item;
      Set  : in Item_Set)
     return Item_Lists.Cursor
   is begin
      return Find (Item.Prod, Item.Dot, Set);
   end Find;

   function Find
     (Prod : in Production_ID;
      Dot  : in Token_ID_Arrays.Extended_Index;
      Set  : in Item_Set)
     return Item_Lists.Cursor
   is begin
      return Set.Set.Find ((Prod, Dot, Null_Lookahead));
   end Find;

   function To_Item_Set_Tree_Key
     (Item_Set           : in LR1_Items.Item_Set;
      Descriptor         : in WisiToken.Descriptor;
      Include_Lookaheads : in Boolean)
     return Item_Set_Tree_Key
   is
      use Interfaces;
      use Item_Lists;
      Cur : Item_Lists.Cursor := Item_Set.Set.First;
   begin
      return Result : Item_Set_Tree_Key do
         Result.Append (Integer_16 (Item_Set.Set.Length));
         --  Int_Arrays."<" compares length, but only after everything else; we
         --  want it to compare first, since it is most likely to be different.

         loop
            exit when not Has_Element (Cur);
            declare
               Item_1 : Item renames Item_Set.Set (Cur);
            begin
               Result.Append (Integer_16 (Item_1.Prod.LHS));
               Result.Append (Integer_16 (Item_1.Prod.RHS));
               Result.Append (Integer_16 (Item_1.Dot));
               if Include_Lookaheads then
                  for ID in Descriptor.First_Terminal .. Descriptor.Last_Terminal loop
                     if Item_1.Lookaheads (ID) then
                        Result.Append (Integer_16 (ID));
                     end if;
                  end loop;
               end if;
            end;
            Next (Cur);
         end loop;
      end return;
   end To_Item_Set_Tree_Key;

   function Find
     (New_Item_Set     : in Item_Set;
      Item_Set_Tree    : in Item_Set_Trees.Tree;
      Descriptor       : in WisiToken.Descriptor;
      Match_Lookaheads : in Boolean)
     return Unknown_State_Index
   is
      use all type Item_Set_Trees.Cursor;

      Tree_It    : constant Item_Set_Trees.Iterator := Item_Set_Trees.Iterate (Item_Set_Tree);
      Key        : constant Item_Set_Tree_Key       := To_Item_Set_Tree_Key
        (New_Item_Set, Descriptor, Include_Lookaheads => Match_Lookaheads);
      Found_Tree : constant Item_Set_Trees.Cursor   := Tree_It.Find (Key);
   begin
      if Found_Tree = Item_Set_Trees.No_Element then
         return Unknown_State;
      else
         return Item_Set_Tree (Found_Tree).State;
      end if;
   end Find;

   procedure Add
     (Grammar            : in     WisiToken.Productions.Prod_Arrays.Vector;
      New_Item_Set       : in     Item_Set;
      Item_Set_Vector    : in out Item_Set_List;
      Item_Set_Tree      : in out Item_Set_Trees.Tree;
      Descriptor         : in     WisiToken.Descriptor;
      Include_Lookaheads : in     Boolean)
   is
      use Item_Set_Trees;
      Key : constant Item_Set_Tree_Key := To_Item_Set_Tree_Key (New_Item_Set, Descriptor, Include_Lookaheads);
   begin
      Item_Set_Vector.Append (New_Item_Set);
      Item_Set_Vector (Item_Set_Vector.Last_Index).Dot_IDs := Get_Dot_IDs (Grammar, New_Item_Set.Set, Descriptor);
      Item_Set_Tree.Insert ((Key, New_Item_Set.State));
   end Add;

   procedure Add
     (Grammar            : in     WisiToken.Productions.Prod_Arrays.Vector;
      New_Item_Set       : in     Item_Set;
      New_Item_Set_Key   : in     Item_Set_Tree_Key;
      Item_Set_Vector    : in out Item_Set_List;
      Item_Set_Tree      : in out Item_Set_Trees.Tree;
      Descriptor         : in     WisiToken.Descriptor;
      Worker_C_Tree      : in out Item_Set_Trees.Tree)
   is
      use Item_Set_Trees;
   begin
      Item_Set_Vector.Append (New_Item_Set);
      Item_Set_Vector (Item_Set_Vector.Last_Index).Dot_IDs := Get_Dot_IDs (Grammar, New_Item_Set.Set, Descriptor);
      Item_Set_Tree.Insert ((New_Item_Set_Key, New_Item_Set.State));
      Worker_C_Tree.Insert ((New_Item_Set_Key, New_Item_Set.State));
   end Add;

   function Is_In
     (Item      : in Goto_Item;
      Goto_List : in Goto_Item_List)
     return Boolean
   is begin
      for List_Item of Goto_List loop
         if List_Item = Item then
            return True;
         end if;
      end loop;

      return False;
   end Is_In;

   function Goto_State
     (From   : in Item_Set;
      Symbol : in Token_ID)
     return Unknown_State_Index
   is begin
      for Item of From.Goto_List loop
         if Item.Symbol = Symbol then
            return Item.State;
         end if;
      end loop;

      return Unknown_State;
   end Goto_State;

   function Closure
     (Set                     : in Item_Set;
      Has_Empty_Production    : in Token_ID_Set;
      First_Terminal_Sequence : in Token_Sequence_Arrays.Vector;
      Grammar                 : in WisiToken.Productions.Prod_Arrays.Vector;
      Descriptor              : in WisiToken.Descriptor)
     return Item_Set
   is
      use Token_ID_Arrays;
      use WisiToken.Productions;
      use all type Item_Lists.Cursor;

      --  [dragon] algorithm 4.9 pg 231; figure 4.38 pg 232; procedure "closure"
      --
      --  Taken literally, the algorithm modifies its input; we make a
      --  copy instead.

      I : Item_Set := Set; --  The result.

      Item_I     : Item_Lists.Cursor := I.Set.First; -- iterator 'for each item in I'
      Added_Item : Boolean := False;  -- 'until no more items can be added'
   begin
      loop
         declare
            Item : LR1_Items.Item renames I.Set (Item_I);
<<<<<<< HEAD
=======
            Item_Tokens : Token_ID_Arrays.Vector renames Constant_Ref_RHS (Grammar, Item.Prod).Tokens;
            Item_Dot_ID : constant Token_ID :=
              (if Item.Dot in Item_Tokens.First_Index .. Item_Tokens.Last_Index
               then Item_Tokens (Item.Dot)
               else Invalid_Token_ID);
>>>>>>> 55084f93
         begin
            --  An item has the structure [A -> alpha Dot B Beta, a].
            --
            --  If B is a nonterminal, find its productions and place
            --  them in the set with lookaheads from FIRST(Beta a).
<<<<<<< HEAD
            if Item.Dot /= No_Index then
               declare
                  Item_Tokens : Token_ID_Arrays.Vector renames Constant_Ref_RHS (Grammar, Item.Prod).Tokens;
                  Item_Dot_ID : constant Token_ID := Item_Tokens (Item.Dot);
=======

            if Item_Dot_ID /= Invalid_Token_ID and
              Item_Dot_ID in Descriptor.First_Nonterminal .. Descriptor.Last_Nonterminal
            then
               declare
                  Prod : WisiToken.Productions.Instance renames Grammar (Item_Dot_ID);
>>>>>>> 55084f93
               begin
                  if Item_Dot_ID in Descriptor.First_Nonterminal .. Descriptor.Last_Nonterminal then
                     declare
<<<<<<< HEAD
                        Prod : WisiToken.Productions.Instance renames Grammar (Item_Dot_ID);
                     begin
                        For_Each_RHS :
                        for J in Prod.RHSs.First_Index .. Prod.RHSs.Last_Index loop
                           declare
                              RHS  : WisiToken.Productions.Right_Hand_Side renames Prod.RHSs (J);
                              P_ID : constant Production_ID := (Prod.LHS, J);
                              Beta : Integer := (if Item.Dot = Item_Tokens.Last_Index then No_Index else Item.Dot + 1);
                              --  Tokens after Item nonterminal, null if No_Index
                           begin
                              --  Compute FIRST (<tail of right hand side> a); loop
                              --  until find a terminal, a nonterminal that
                              --  cannot be empty, or end of production, adding
                              --  items on the way.

                              First_Tail :
                              loop
                                 if Beta = No_Index then
                                    --  Use FIRST (a); a = Item.Lookaheads.
                                    --  Lookaheads are all terminals, so
                                    --  FIRST (a) = a.
                                    Added_Item := Added_Item or
                                      Merge (P_ID, To_Index (RHS.Tokens.First), Item.Lookaheads, I);
                                    exit First_Tail;

                                 elsif Item_Tokens (Beta) in Descriptor.First_Terminal .. Descriptor.Last_Terminal then
                                    --  FIRST (Beta) = Beta
                                    Added_Item := Added_Item or Merge
                                      (P_ID, To_Index (RHS.Tokens.First), Item_Tokens (Beta), I);
                                    exit First_Tail;

                                 else
                                    --  Beta is a nonterminal; use FIRST (Beta)
                                    for Terminal of First_Terminal_Sequence (Item_Tokens (Beta)) loop
                                       Added_Item := Added_Item or
                                         Merge (P_ID, RHS.Tokens.First_Index, Terminal, I);
                                    end loop;

                                    if Has_Empty_Production (Item_Tokens (Beta)) then
                                       --  Process the next token in the tail, or "a"
                                       Beta := (if Beta = Item_Tokens.Last_Index then No_Index else Beta + 1);

                                    else
                                       exit First_Tail;
                                    end if;
                                 end if;
                              end loop First_Tail;
                           end;
                        end loop For_Each_RHS;
=======
                        RHS  : WisiToken.Productions.Right_Hand_Side renames Prod.RHSs (J);
                        P_ID : constant Production_ID := (Prod.LHS, J);
                        Beta : Integer := (if Item.Dot = Item_Tokens.Last_Index then No_Index else Item.Dot + 1);
                        --  Tokens after Item nonterminal, null if No_Index
                     begin
                        --  Compute FIRST (<tail of right hand side> a); loop
                        --  until find a terminal, a nonterminal that
                        --  cannot be empty, or end of production, adding
                        --  items on the way.

                        First_Tail :
                        loop
                           if Beta = No_Index then
                              --  Use FIRST (a); a = Item.Lookaheads.
                              --  Lookaheads are all terminals, so
                              --  FIRST (a) = a.
                              Added_Item := Added_Item or
                                Merge (P_ID, RHS.Tokens.First_Index (No_Index_If_Empty => True), Item.Lookaheads, I);
                              exit First_Tail;

                           elsif Item_Tokens (Beta) in Descriptor.First_Terminal .. Descriptor.Last_Terminal then
                              --  FIRST (Beta) = Beta
                              Added_Item := Added_Item or Merge
                                (P_ID, RHS.Tokens.First_Index (No_Index_If_Empty => True), Item_Tokens (Beta), I);
                              exit First_Tail;

                           else
                              --  Beta is a nonterminal; use FIRST (Beta)
                              for Terminal of First_Terminal_Sequence (Item_Tokens (Beta)) loop
                                 Added_Item := Added_Item or
                                   Merge (P_ID, RHS.Tokens.First_Index (No_Index_If_Empty => True), Terminal, I);
                              end loop;

                              if Has_Empty_Production (Item_Tokens (Beta)) then
                                 --  Process the next token in the tail, or "a"
                                 Beta := (if Beta = Item_Tokens.Last_Index then No_Index else Beta + 1);

                              else
                                 exit First_Tail;
                              end if;
                           end if;
                        end loop First_Tail;
>>>>>>> 55084f93
                     end;
                  end if; -- Dot is at non-terminal
               end;
            end if;
         end;

         if not Has_Element (Item_Lists.Next (Item_I)) then
            exit when not Added_Item;

            Item_I := I.Set.First;
            Added_Item := False;

            if Trace_Generate_Table > Extra then
               Ada.Text_IO.Put_Line ("  closure:");
               Put (Grammar, Descriptor, I);
            end if;
         else
            Item_Lists.Next (Item_I);
         end if;
      end loop;

      return I;
   end Closure;

   function Productions (Set : in Item_Set) return Production_ID_Arrays.Vector
   is begin
      return Result : Production_ID_Arrays.Vector do
         for Item of Set.Set loop
            Result.Append (Item.Prod);
         end loop;
      end return;
   end Productions;

   function Image
     (Grammar         : in WisiToken.Productions.Prod_Arrays.Vector;
      Descriptor      : in WisiToken.Descriptor;
      Item            : in LR1_Items.Item;
      Show_Lookaheads : in Boolean)
     return String
   is
      use Token_ID_Arrays;

      Prod   : WisiToken.Productions.Instance renames Grammar (Item.Prod.LHS);
      RHS    : WisiToken.Productions.Right_Hand_Side renames Prod.RHSs (Item.Prod.RHS);
      Result : Ada.Strings.Unbounded.Unbounded_String :=
        +Padded_Image (Item.Prod, Width => Prod_ID_Image_Width) & ":" & Image (Prod.LHS, Descriptor) & " <=";

      I : Cursor := RHS.Tokens.First;
   begin
      while Has_Element (I) loop
         if To_Index (I) = Item.Dot then
            Result := Result & " ^ ";
         else
            Result := Result & " ";
         end if;
         Result := Result & Image (Element (I), Descriptor);
         Next (I);
      end loop;

      if Item.Dot = No_Index then
         Result := Result & " ^";
      end if;

      if Show_Lookaheads then
         Result := Result & ", " & Lookahead_Image (Item.Lookaheads, Descriptor);
      end if;

      return Ada.Strings.Unbounded.To_String (Result);
   end Image;

   procedure Put
     (Grammar         : in WisiToken.Productions.Prod_Arrays.Vector;
      Descriptor      : in WisiToken.Descriptor;
      Item            : in LR1_Items.Item;
      Show_Lookaheads : in Boolean := True)
   is begin
      Ada.Text_IO.Put (Image (Grammar, Descriptor, Item, Show_Lookaheads => Show_Lookaheads));
   end Put;

   procedure Put
     (Descriptor : in WisiToken.Descriptor;
      List       : in Goto_Item_List)
   is
      use Ada.Text_IO;
   begin
      for Item of List loop
         Put_Line
           ("      on " & Image (Item.Symbol, Descriptor) &
              " => State" & Unknown_State_Index'Image (Item.State));
      end loop;
   end Put;

   procedure Put
     (Grammar         : in WisiToken.Productions.Prod_Arrays.Vector;
      Descriptor      : in WisiToken.Descriptor;
      Item            : in Item_Lists.List;
      Show_Lookaheads : in Boolean := True;
      Kernel_Only     : in Boolean := False)
   is begin
      for It of Item loop
         if not Kernel_Only or else
           In_Kernel (Grammar, Descriptor, It)
         then
            Ada.Text_IO.Put_Line
              ("  " & Image (Grammar, Descriptor, It, Show_Lookaheads => Show_Lookaheads));
         end if;
      end loop;
   end Put;

   procedure Put
     (Grammar         : in WisiToken.Productions.Prod_Arrays.Vector;
      Descriptor      : in WisiToken.Descriptor;
      Item            : in Item_Set;
      Show_Lookaheads : in Boolean := True;
      Kernel_Only     : in Boolean := False;
      Show_Goto_List  : in Boolean := False)
   is
      use Ada.Text_IO;
   begin
      if Item.State /= Unknown_State then
         Put_Line ("State" & Unknown_State_Index'Image (Item.State) & ":");
      end if;

      Put (Grammar, Descriptor, Item.Set, Show_Lookaheads, Kernel_Only);

      if Show_Goto_List then
         Put (Descriptor, Item.Goto_List);
      end if;
   end Put;

   procedure Put
     (Grammar         : in WisiToken.Productions.Prod_Arrays.Vector;
      Descriptor      : in WisiToken.Descriptor;
      Item            : in Item_Set_List;
      Show_Lookaheads : in Boolean := True)
   is
      use Ada.Text_IO;
   begin
      for Set of Item loop
         Put (Grammar, Descriptor, Set, Show_Lookaheads);
         Put_Line ("   Goto:");
         Put (Descriptor, Set.Goto_List);
      end loop;
   end Put;

end WisiToken.Generate.LR1_Items;<|MERGE_RESOLUTION|>--- conflicted
+++ resolved
@@ -51,11 +51,7 @@
             RHS : WisiToken.Productions.Right_Hand_Side renames
               WisiToken.Productions.Constant_Ref_RHS (Grammar, Item.Prod);
          begin
-<<<<<<< HEAD
-            if Item.Dot /= No_Index then
-=======
             if Item.Dot in RHS.Tokens.First_Index .. RHS.Tokens.Last_Index then
->>>>>>> 55084f93
                if RHS.Tokens (Item.Dot) /= Descriptor.EOI_ID then
                   IDs (RHS.Tokens (Item.Dot)) := True;
                end if;
@@ -394,86 +390,26 @@
       loop
          declare
             Item : LR1_Items.Item renames I.Set (Item_I);
-<<<<<<< HEAD
-=======
             Item_Tokens : Token_ID_Arrays.Vector renames Constant_Ref_RHS (Grammar, Item.Prod).Tokens;
             Item_Dot_ID : constant Token_ID :=
               (if Item.Dot in Item_Tokens.First_Index .. Item_Tokens.Last_Index
                then Item_Tokens (Item.Dot)
                else Invalid_Token_ID);
->>>>>>> 55084f93
          begin
             --  An item has the structure [A -> alpha Dot B Beta, a].
             --
             --  If B is a nonterminal, find its productions and place
             --  them in the set with lookaheads from FIRST(Beta a).
-<<<<<<< HEAD
-            if Item.Dot /= No_Index then
-               declare
-                  Item_Tokens : Token_ID_Arrays.Vector renames Constant_Ref_RHS (Grammar, Item.Prod).Tokens;
-                  Item_Dot_ID : constant Token_ID := Item_Tokens (Item.Dot);
-=======
 
             if Item_Dot_ID /= Invalid_Token_ID and
               Item_Dot_ID in Descriptor.First_Nonterminal .. Descriptor.Last_Nonterminal
             then
                declare
                   Prod : WisiToken.Productions.Instance renames Grammar (Item_Dot_ID);
->>>>>>> 55084f93
                begin
-                  if Item_Dot_ID in Descriptor.First_Nonterminal .. Descriptor.Last_Nonterminal then
+                  For_Each_RHS :
+                  for J in Prod.RHSs.First_Index .. Prod.RHSs.Last_Index loop
                      declare
-<<<<<<< HEAD
-                        Prod : WisiToken.Productions.Instance renames Grammar (Item_Dot_ID);
-                     begin
-                        For_Each_RHS :
-                        for J in Prod.RHSs.First_Index .. Prod.RHSs.Last_Index loop
-                           declare
-                              RHS  : WisiToken.Productions.Right_Hand_Side renames Prod.RHSs (J);
-                              P_ID : constant Production_ID := (Prod.LHS, J);
-                              Beta : Integer := (if Item.Dot = Item_Tokens.Last_Index then No_Index else Item.Dot + 1);
-                              --  Tokens after Item nonterminal, null if No_Index
-                           begin
-                              --  Compute FIRST (<tail of right hand side> a); loop
-                              --  until find a terminal, a nonterminal that
-                              --  cannot be empty, or end of production, adding
-                              --  items on the way.
-
-                              First_Tail :
-                              loop
-                                 if Beta = No_Index then
-                                    --  Use FIRST (a); a = Item.Lookaheads.
-                                    --  Lookaheads are all terminals, so
-                                    --  FIRST (a) = a.
-                                    Added_Item := Added_Item or
-                                      Merge (P_ID, To_Index (RHS.Tokens.First), Item.Lookaheads, I);
-                                    exit First_Tail;
-
-                                 elsif Item_Tokens (Beta) in Descriptor.First_Terminal .. Descriptor.Last_Terminal then
-                                    --  FIRST (Beta) = Beta
-                                    Added_Item := Added_Item or Merge
-                                      (P_ID, To_Index (RHS.Tokens.First), Item_Tokens (Beta), I);
-                                    exit First_Tail;
-
-                                 else
-                                    --  Beta is a nonterminal; use FIRST (Beta)
-                                    for Terminal of First_Terminal_Sequence (Item_Tokens (Beta)) loop
-                                       Added_Item := Added_Item or
-                                         Merge (P_ID, RHS.Tokens.First_Index, Terminal, I);
-                                    end loop;
-
-                                    if Has_Empty_Production (Item_Tokens (Beta)) then
-                                       --  Process the next token in the tail, or "a"
-                                       Beta := (if Beta = Item_Tokens.Last_Index then No_Index else Beta + 1);
-
-                                    else
-                                       exit First_Tail;
-                                    end if;
-                                 end if;
-                              end loop First_Tail;
-                           end;
-                        end loop For_Each_RHS;
-=======
                         RHS  : WisiToken.Productions.Right_Hand_Side renames Prod.RHSs (J);
                         P_ID : constant Production_ID := (Prod.LHS, J);
                         Beta : Integer := (if Item.Dot = Item_Tokens.Last_Index then No_Index else Item.Dot + 1);
@@ -516,11 +452,10 @@
                               end if;
                            end if;
                         end loop First_Tail;
->>>>>>> 55084f93
                      end;
-                  end if; -- Dot is at non-terminal
+                  end loop For_Each_RHS;
                end;
-            end if;
+            end if; -- Dot is at non-terminal
          end;
 
          if not Has_Element (Item_Lists.Next (Item_I)) then
