--- conflicted
+++ resolved
@@ -1,10 +1,6 @@
 ;; wisi-compile.el --- Grammar compiler for the wisi parser, integrating Wisi OpenToken output.  -*- lexical-binding:t -*-
 ;;
-<<<<<<< HEAD
-;; Copyright (C) 2012-2013, 2015-2017 Free Software Foundation, Inc.
-=======
-;; Copyright (C) 2012, 2013, 2014, 2015 Free Software Foundation, Inc.
->>>>>>> b0d15786
+;; Copyright (C) 2012-2017 Free Software Foundation, Inc.
 ;;
 ;; Author: Stephen Leake <stephen_leake@member.fsf.org>
 ;;
@@ -98,11 +94,7 @@
 	   ;; shift/reduce conflict
 	   (push (cons (car item)
 		       (list (car value)
-<<<<<<< HEAD
 			     (wisi-compose-action (cadr value) symbol-obarray nonterms)))
-=======
-			     (wisi-compose-action (cadr value) symbol-array nonterms)))
->>>>>>> b0d15786
 		 result))
 
 	  (t ;; reduce/reduce conflict
