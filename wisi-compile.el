;;; Grammar compiler for the wisent LALR parser, integrating Wisi OpenToken output.
;;
<<<<<<< HEAD
;; Copyright (C) 2012, 2013, 2015 Free Software Foundation, Inc.
=======
;; Copyright (C) 2012, 2013, 2014 Free Software Foundation, Inc.
>>>>>>> c2ea4f2f
;;
;; Author: Stephen Leake <stephen_leake@member.fsf.org>
;;
;; This file is part of GNU Emacs.
;;
;; GNU Emacs is free software: you can redistribute it and/or modify
;; it under the terms of the GNU General Public License as published by
;; the Free Software Foundation, either version 3 of the License, or
;; (at your option) any later version.
;;
;; GNU Emacs is distributed in the hope that it will be useful,
;; but WITHOUT ANY WARRANTY; without even the implied warranty of
;; MERCHANTABILITY or FITNESS FOR A PARTICULAR PURPOSE.  See the
;; GNU General Public License for more details.
;;
;; You should have received a copy of the GNU General Public License
;; along with GNU Emacs.  If not, see <http://www.gnu.org/licenses/>.
;;
;;; History: first experimental version Jan 2013
;;
;;; Context
;;
;; Semantic (info "(semantic)Top") provides an LALR(1) parser
;; wisent-parse. The grammar used is defined by the functions
;; semantic-grammar-create-package, which reads a bison-like source
;; file and produces corresponding elisp source, and
;; wisent-compile-grammar, which generates a parser table.
;;
;; However, the algorithm used in wisent-compile-grammar cannot cope
;; with the grammar for the Ada language, because it is not
;; LALR(1). So we provide a generalized LALR parser, which spawns
;; parallel LALR parsers at each conflict. Instead of also rewriting
;; the entire semantic grammar compiler, we use the OpenToken LALR
;; parser generator, which is easier to modify (it is written in Ada,
;; not Lisp).
;;
;; The Ada function Wisi.Generate reads the bison-like input and
;; produces corresponding elisp source code, similar to that
;; produced by semantic-grammar-create-package.
;;
;; wisi-compile-grammar (provided here) generate the automaton
;; structure required by wisi-parse, using functions from
;; wisent/comp.el
;;
;;;;

(require 'semantic/wisent/comp)

(defun wisi-compose-action (value symbol-array nonterms)
  (let ((symbol (intern-soft (format "%s:%d" (car value) (cdr value)) symbol-array))
	(prod (car (nth (cdr value) (cdr (assoc (car value) nonterms))))))
    (if symbol
	(list (car value) symbol (length prod))
      (error "%s not in symbol-array" symbol))))

(defun wisi-replace-actions (action symbol-array nonterms)
  "Replace semantic action symbol names in ACTION with list as defined in `wisi-compile-grammar'.
ACTION is the alist for one state from the grammar; NONTERMS is from the grammar.
Return the new alist."
  ;; result is (nonterm index action-symbol token-count)
  (let (result item)
    (while action
     (setq item (pop action))
     (cond
      ((or
	(memq (cdr item) '(error accept))
	(numberp (cdr item)))
       (push item result))

      ((listp (cdr item))
       (let ((value (cdr item)))
	 (cond
	  ((symbolp (car value))
	   ;; reduction
	   (push (cons (car item)
		       (wisi-compose-action value symbol-array nonterms))
		 result))

	  ((integerp (car value))
	   ;; shift/reduce conflict
	   (push (cons (car item)
		       (list (car value)
			     (wisi-compose-action (cadr value) symbol-array nonterms)))
		 result))

	  (t ;; reduce/reduce conflict
	   (push (cons (car item)
		       (list (wisi-compose-action (car value) symbol-array nonterms)
			     (wisi-compose-action (cadr value) symbol-array nonterms)))
		 result))
	  )))

      (t
       (error "unexpected '%s'; expected 'error, 'accept, numberp, stringp, listp" (cdr item)))
      ));; while/cond

   (reverse result)))

(defun wisi-semantic-action (r rcode tags rlhs)
  "Define an Elisp function for semantic action at rule R.
On entry RCODE[R] contains a vector [BODY N (NTERM I)] where BODY
is the body of the semantic action, N is the number of tokens in
the production, NTERM is the nonterminal the semantic action
belongs to, and I is the index of the production and associated
semantic action in the NTERM rule.  Returns the semantic action
symbol, which is interned in RCODE[0].

The semantic action function accepts one argument, the list of
tokens to be reduced. It returns nil; it is called for the user
side-effects only."
  ;; based on comp.el wisent-semantic-action
  (let* ((actn (aref rcode r))
	 (n    (aref actn 1))         ; number of tokens in production
	 (name (apply 'format "%s:%d" (aref actn 2)))
	 (form (aref actn 0))
	 (action-symbol (intern name (aref rcode 0))))

    (fset action-symbol
	  `(lambda (wisi-tokens)
	     (let* (($nterm ',(aref tags (aref rlhs r)))
		    ($1 nil));; wisent-parse-nonterminals defines a default body of $1 for empty actions
	       ,form
	       nil)))

    (list (car (aref actn 2)) action-symbol n)))

(defun wisi-compile-grammar (grammar)
  "Compile the LALR(1) GRAMMAR; return the automaton for wisi-parse.
GRAMMAR is a list TERMINALS NONTERMS ACTIONS GOTOS, where:

TERMINALS is a list of terminal token symbols.

NONTERMS is a list of productions; each production is a
list (nonterm (tokens action) ...) where `action' is any lisp form.

ACTIONS is an array indexed by parser state, of alists indexed by
terminal tokens. The value of each item in the alists is one of:

'error

'accept

integer - shift; gives new state

'(nonterm . index) - reduce by nonterm production index.

'(integer (nonterm . index)) - a shift/reduce conflict
'((nonterm . index) integer) - a reduce/shift conflict
'((nonterm . index) (nonterm . index)) - a reduce/reduce conflict

The first item in the alist must have the key 'default (not a
terminal token); it is used when no other item matches the
current token.

GOTOS is an array indexed by parser state, of alists giving the
new state after a reduce for each nonterminal legal in that
state.

The automaton is an array with 3 elements:

parser-actions is a copy of the input ACTIONS, with reduction
actions replaced by a list (nonterm action-symbol token-count),
where `nonterm' is a symbol from NONTERMS, and is the
non-terminal to reduce to, token-count is the number of tokens in
the reduction, action-symbol is nil if there is no user action,
or a symbol from semantic-actions (below).

gotos is a copy of GOTOS.

semantic-actions is an obarray containing functions that
implement the user action for each nonterminal; the function
names have the format nonterm:index."
  (let (nrules ptable rcode rlhs tags token-list var-list)
    (wisent-parse-grammar;; set global vars used by wisent-semantic-action
     (cons
      (nth 0 grammar);; TOKENS
      (cons nil ;; ASSOCS
	    (nth 1 grammar));; NONTERMS
      ))

    (aset rcode 0 (make-vector 13 0));; obarray for semantic actions

    ;; create semantic action functions, interned in rcode[0]
    (let* ((i 1))
      (while (<= i nrules)
	(wisi-semantic-action i rcode tags rlhs)
	(setq i (1+ i)))
      )

    ;; replace semantic actions in ACTIONS with symbols from symbol-array
    (let ((nactions (length (nth 2 grammar)))
	  (actions (nth 2 grammar))
	  (symbol-array (aref rcode 0))
	  (i 0))
      (while (< i nactions)
	(aset actions i
	      (wisi-replace-actions (aref actions i) symbol-array (nth 1 grammar)))
	(setq i (1+ i)))
      (vector
       actions
       (nth 3 grammar)
       symbol-array)
      )))

(provide 'wisi-compile)

;;;; end of file<|MERGE_RESOLUTION|>--- conflicted
+++ resolved
@@ -1,10 +1,6 @@
 ;;; Grammar compiler for the wisent LALR parser, integrating Wisi OpenToken output.
 ;;
-<<<<<<< HEAD
-;; Copyright (C) 2012, 2013, 2015 Free Software Foundation, Inc.
-=======
-;; Copyright (C) 2012, 2013, 2014 Free Software Foundation, Inc.
->>>>>>> c2ea4f2f
+;; Copyright (C) 2012, 2013, 2014, 2015 Free Software Foundation, Inc.
 ;;
 ;; Author: Stephen Leake <stephen_leake@member.fsf.org>
 ;;
