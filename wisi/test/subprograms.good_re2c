//  generated parser support file. -*- mode: C -*-
//  command line: wisi-generate.exe -v 1 --output_language Ada_Emacs --lexer re2c --interface process
//  ../wisi/test/subprograms.wy
//

//  Copyright (C) 2013, 2017, 2018 Stephen Leake.  All Rights Reserved.

//  This program is free software; you can redistribute it and/or
//  modify it under the terms of the GNU General Public License as
//  published by the Free Software Foundation; either version 3, or (at
//  your option) any later version.
//
//  This software is distributed in the hope that it will be useful,
//  but WITHOUT ANY WARRANTY; without even the implied warranty of
//  MERCHANTABILITY or FITNESS FOR A PARTICULAR PURPOSE.  See the GNU
//  General Public License for more details.
//
//  You should have received a copy of the GNU General Public License
//  along with GNU Emacs.  If not, see <http://www.gnu.org/licenses/>.

#include <stddef.h>
#include <stdio.h>
#include <stdlib.h>

typedef struct wisi_lexer
{
   unsigned char* buffer;           // input text, in utf-8 encoding
   unsigned char* buffer_last;      // last byte in buffer
   unsigned char* cursor;           // current byte
   unsigned char* byte_token_start; // byte position at start of current token
   size_t         char_pos;         // character position of current character
   size_t         char_token_start; // character position at start of current token
   int            line;             // 1 indexed
   int            line_token_start; // line at start of current token
   unsigned char* marker;           // saved cursor
   size_t         marker_pos;       // saved character position
   size_t         marker_line;      // saved line 
   unsigned char* context;          // saved cursor
   size_t         context_pos;      // saved character position
   int            context_line;     // saved line
   int            verbosity;

} wisi_lexer;

#define YYCTYPE unsigned char

#define NO_ERROR 0
#define ERROR_unrecognized_character 1
wisi_lexer* subprograms_new_lexer
   (unsigned char* input, size_t length, int verbosity)
{
   wisi_lexer* result  = malloc (sizeof (wisi_lexer));
   result->buffer      = input;
   result->buffer_last = input + length - 1;
   result->cursor      = input;
   result->char_pos    = 1;
   result->line        = (*result->cursor == 0x0A) ? 2 : 1;
   result->verbosity   = verbosity;
   return result;
}

void
subprograms_free_lexer(wisi_lexer** lexer)
{
   free(*lexer);
   *lexer = 0;
}

void
subprograms_reset_lexer(wisi_lexer* lexer)
{
   lexer->cursor   = lexer->buffer;
   lexer->char_pos = 1;
   lexer->line     = (*lexer->cursor == 0x0A) ? 2 : 1;
}

static void debug(wisi_lexer* lexer, int state, unsigned char ch)
{
   if (lexer->verbosity > 0)
      {
      if (ch < ' ')
         printf ("lexer: %d, 0x%x\n", state, ch);
      else
         printf ("lexer: %d, '%c' 0x%x\n", state, ch, ch);
      }
}
#define YYDEBUG(state, ch) debug(lexer, state, ch)
#define YYCURSOR lexer->cursor

#define YYPEEK() (lexer->cursor <= lexer->buffer_last) ? *lexer->cursor : 4

#define DO_COUNT ((*lexer->cursor & 0xC0) != 0xC0) && (*lexer->cursor != 0x0D)

static void skip(wisi_lexer* lexer)
{
   if (lexer->cursor <= lexer->buffer_last) ++lexer->cursor;
   if (lexer->cursor <= lexer->buffer_last)
      if (DO_COUNT) ++lexer->char_pos;
   if (*lexer->cursor == 0x0A) ++lexer->line;
}
#define YYSKIP() skip(lexer)
#define YYBACKUP() lexer->marker = lexer->cursor; lexer->marker_pos = lexer->char_pos;lexer->marker_line = lexer->line
#define YYRESTORE() lexer->cursor = lexer->marker; lexer->char_pos = lexer->marker_pos;lexer->line = lexer->marker_line
#define YYBACKUPCTX() lexer->context = lexer->cursor; lexer->context_pos = lexer->char_pos;lexer->context_line = lexer->line
#define YYRESTORECTX() lexer->cursor = lexer->context; lexer->char_pos = lexer->context_pos;lexer->line = lexer->context_line

int subprograms_next_token
  (wisi_lexer* lexer,
   int* id,
   size_t* byte_position,
   size_t* byte_length,
   size_t* char_position,
   size_t* char_length,
   int*    line_start)
{
   int status = NO_ERROR;
   *id = -1;
   if (lexer->cursor > lexer->buffer_last)
   {
      *id            = 19;
      *byte_position = lexer->buffer_last - lexer->buffer + 1;
      *byte_length   = 0;
      *char_position = lexer->char_token_start;
      *char_length   = 0;
      *line_start    = lexer->line;
      return status;
   }

   lexer->byte_token_start = lexer->cursor;
   if (DO_COUNT)
      lexer->char_token_start = lexer->char_pos;
   else
      lexer->char_token_start = lexer->char_pos + 1;
   if (*lexer->cursor == 0x0A)
      lexer->line_token_start = lexer->line-1;
   else
      lexer->line_token_start = lexer->line;

   while (*id == -1 && status == 0)
   {
/*!re2c
      re2c:yyfill:enable   = 0;


      WHITESPACE =  [ \t] ;
      NEW_LINE =  [\n] ;
      COMMENT =  "--"[^\n]* ;
      BEGIN = "begin";
      END = "end";
      EXCEPTION = "exception";
      FOR = "for";
      FUNCTION = "function";
      IN = "in";
      LOOP = "loop";
      PROCEDURE = "procedure";
      WHEN = "when";
      USE = "use";
      LEFT_PAREN = "(";
      RIGHT_PAREN = ")";
      COMMA = ",";
      DOT = ".";
      SEMICOLON = ";";
      SYMBOL =  [a-zA-Z][0-9a-zA-Z_]* ;
<<<<<<< HEAD
=======
      Wisi_EOI = [\x04];
>>>>>>> 8de38ede

      WHITESPACE { lexer->byte_token_start = lexer->cursor;
          lexer->char_token_start = lexer->char_pos;
          if (*lexer->cursor == 0x0A)
             lexer->line_token_start = lexer->line-1;
          else
             lexer->line_token_start = lexer->line;
          continue; }
      NEW_LINE {*id =  1; continue;}
      COMMENT {*id =  2; continue;}
      BEGIN {*id =  3; continue;}
      END {*id =  4; continue;}
      EXCEPTION {*id =  5; continue;}
      FOR {*id =  6; continue;}
      FUNCTION {*id =  7; continue;}
      IN {*id =  8; continue;}
      LOOP {*id =  9; continue;}
      PROCEDURE {*id =  10; continue;}
      WHEN {*id =  11; continue;}
      USE {*id =  12; continue;}
      LEFT_PAREN {*id =  13; continue;}
      RIGHT_PAREN {*id =  14; continue;}
      COMMA {*id =  15; continue;}
      DOT {*id =  16; continue;}
      SEMICOLON {*id =  17; continue;}
      SYMBOL {*id =  18; continue;}
      Wisi_EOI {*id =  19; continue;}

      * {status = ERROR_unrecognized_character; continue;}
*/
      }
   *byte_position = lexer->byte_token_start - lexer->buffer + 1;
   *byte_length   = lexer->cursor - lexer->byte_token_start;
   *char_position = lexer->char_token_start;
   if (DO_COUNT)
      *char_length = lexer->char_pos - lexer->char_token_start;
   else
      *char_length = lexer->char_pos - lexer->char_token_start + 1;
   *line_start     = lexer->line_token_start;
   return status;
   }<|MERGE_RESOLUTION|>--- conflicted
+++ resolved
@@ -161,10 +161,7 @@
       DOT = ".";
       SEMICOLON = ";";
       SYMBOL =  [a-zA-Z][0-9a-zA-Z_]* ;
-<<<<<<< HEAD
-=======
       Wisi_EOI = [\x04];
->>>>>>> 8de38ede
 
       WHITESPACE { lexer->byte_token_start = lexer->cursor;
           lexer->char_token_start = lexer->char_pos;
