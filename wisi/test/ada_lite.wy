--- conflicted
+++ resolved
@@ -39,10 +39,7 @@
 %keyword ELSIF "elsif"
 %keyword END "end"
 %keyword EXIT "exit"
-<<<<<<< HEAD
 %keyword EXCEPTION "exception"
-=======
->>>>>>> 4f02aec8
 %keyword FOR "for"
 %keyword FUNCTION "function"
 %keyword IF "if"
@@ -111,10 +108,6 @@
 ;;
 ;; IDENTIFIER is here, so if we are inserting an expression, it is
 ;; prefered over "null".
-<<<<<<< HEAD
-%mckenzie_cost_insert BEGIN 3
-=======
->>>>>>> 4f02aec8
 %mckenzie_cost_insert CASE 3
 %mckenzie_cost_insert DECLARE 3
 %mckenzie_cost_insert ELSE 3
@@ -142,13 +135,8 @@
 %mckenzie_cost_delete declarative_part_opt 1
 %mckenzie_cost_delete END 1
 
-<<<<<<< HEAD
 ;; Prefer insert 'end', ';' over everything
-=======
-;; Prefer insert 'end', ';' over everything; lets us finish a
-;; subprogram body.
 %mckenzie_cost_insert BEGIN 1
->>>>>>> 4f02aec8
 %mckenzie_cost_insert END 1
 %mckenzie_cost_insert SEMICOLON 1
 
@@ -288,7 +276,6 @@
   : LEFT_PAREN enumeration_literal_list RIGHT_PAREN
   ;
 
-<<<<<<< HEAD
 exception_choice : name ;
 
 exception_handler
@@ -305,8 +292,6 @@
   | exception_handler_list
   ;
 
-=======
->>>>>>> 4f02aec8
 exit_statement
   : EXIT identifier_opt WHEN expression_opt SEMICOLON
   | EXIT identifier_opt SEMICOLON
@@ -357,12 +342,8 @@
   ;
 
 handled_sequence_of_statements
-<<<<<<< HEAD
   : sequence_of_statements_opt EXCEPTION exception_handler_list_opt
   | sequence_of_statements_opt
-=======
-  : sequence_of_statements_opt
->>>>>>> 4f02aec8
   ;
 
 identifier_opt
