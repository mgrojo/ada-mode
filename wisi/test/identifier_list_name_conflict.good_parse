--- conflicted
+++ resolved
@@ -223,34 +223,6 @@
  1 stack:  17 : (association_list),  2 : (LEFT_PAREN 125 . 126),  12 : (compilation_unit),  6 : (compilation_unit),  1 : , 
  1: 17: (RIGHT_PAREN 158 . 159) : shift and goto state 20
  2 stack:  20 : (RIGHT_PAREN 158 . 159),  17 : (association_list),  2 : (LEFT_PAREN 125 . 126),  12 : (compilation_unit),  6 : (compilation_unit),  1 : , 
-<<<<<<< HEAD
- 2: 20: (EOF 179 . 180) : reduce 3 tokens to compilation_unit
-pending compilation_unit_id_0: (compilation_unit) (LEFT_PAREN 125 . 126), (association_list), (RIGHT_PAREN 158 . 159) action count: 21
- ... goto state 22
- 1 stack:  20 : (RIGHT_PAREN 158 . 159),  17 : (association_list),  2 : (LEFT_PAREN 125 . 126),  12 : (compilation_unit),  6 : (compilation_unit),  1 : , 
- 1: 20: (EOF 179 . 180) : reduce 3 tokens to compilation_unit
-pending compilation_unit_id_0: (compilation_unit) (LEFT_PAREN 125 . 126), (association_list), (RIGHT_PAREN 158 . 159) action count: 18
- ... goto state 22
- 2 stack:  22 : (compilation_unit),  12 : (compilation_unit),  6 : (compilation_unit),  1 : , 
- 2: 22: (EOF 179 . 180) : reduce 3 tokens to compilation
-pending compilation_id_0: (compilation) (compilation_unit), (compilation_unit), (compilation_unit) action count: 22
- ... goto state 5
- 1 stack:  22 : (compilation_unit),  12 : (compilation_unit),  6 : (compilation_unit),  1 : , 
- 1: 22: (EOF 179 . 180) : reduce 3 tokens to compilation
-pending compilation_id_0: (compilation) (compilation_unit), (compilation_unit), (compilation_unit) action count: 19
- ... goto state 5
- 2 stack:  5 : (compilation),  1 : , 
- 2: 5: (EOF 179 . 180) : shift and goto state 13
- 1 stack:  5 : (compilation),  1 : , 
- 1: 5: (EOF 179 . 180) : shift and goto state 13
- 2 stack:  13 : (EOF 179 . 180),  5 : (compilation),  1 : , 
- 2: 13: (EOF 180 . 181) : accept it
-pending opentoken_accept_id_0: (OPENTOKEN_ACCEPT) (compilation), (EOF 179 . 180) action count: 23
- 1 stack:  13 : (EOF 179 . 180),  5 : (compilation),  1 : , 
- 1: 13: (EOF 180 . 181) : accept it
-pending opentoken_accept_id_0: (OPENTOKEN_ACCEPT) (compilation), (EOF 179 . 180) action count: 20
-identifier_list_name_conflict.input:7:1079: Ambiguous parse: 2 parsers active.
-=======
  2: 20: (EOF 1 . 2) : reduce 3 tokens to compilation_unit
 pending compilation_unit_id_0: (compilation_unit) (LEFT_PAREN 125 . 126), (association_list), (RIGHT_PAREN 158 . 159) action count: 21
  ... goto state 22
@@ -276,5 +248,4 @@
  1 stack:  13 : (EOF 1 . 2),  5 : (compilation),  1 : , 
  1: 13: (EOF 1 . 2) : accept it
 pending opentoken_accept_id_0: (OPENTOKEN_ACCEPT) (compilation), (EOF 1 . 2) action count: 20
-identifier_list_name_conflict.input:7:56: Ambiguous parse: 2 parsers active.
->>>>>>> 930ba688
+identifier_list_name_conflict.input:7:56: Ambiguous parse: 2 parsers active.