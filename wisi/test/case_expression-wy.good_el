--- conflicted
+++ resolved
@@ -36,13 +36,8 @@
       (EQUAL_GREATER . "=>")
       (TICK . "'")
      )
-<<<<<<< HEAD
-     ("number-literal"
-      (NUMBER_LITERAL . "[0-9.eE]+")
-=======
      ("number"
       (NUMBER_LITERAL . wisi-number-p)
->>>>>>> 5e918024
      )
      ("symbol"
       (IDENTIFIER)
@@ -53,11 +48,7 @@
 
 (defconst case_expression-wy--parse-table
    (wisi-compile-grammar
-<<<<<<< HEAD
    '((COMMENT DOT_DOT EQUAL_GREATER TICK NUMBER_LITERAL IDENTIFIER RANGE WHEN )
-=======
-   '((DOT_DOT EQUAL_GREATER TICK NUMBER_LITERAL IDENTIFIER RANGE WHEN )
->>>>>>> 5e918024
      ((case_expression
        ((WHEN discrete_choice EQUAL_GREATER factor )
         (setq wisi-test-success t)))
@@ -79,11 +70,7 @@
      [((default . error) (WHEN .  1))
       ((default . error) (IDENTIFIER .  5) (NUMBER_LITERAL .  4))
       ((default . error) ($EOI .  3))
-<<<<<<< HEAD
       ((default . error) ($EOI . accept) (WHEN . accept) (RANGE . accept) (IDENTIFIER . accept) (NUMBER_LITERAL . accept) (TICK . accept) (EQUAL_GREATER . accept) (DOT_DOT . accept))
-=======
-      ((default . error) ($EOI . accept) (IDENTIFIER . accept) (NUMBER_LITERAL . accept) (TICK . accept) (EQUAL_GREATER . accept) (DOT_DOT . accept) (WHEN . accept) (RANGE . accept))
->>>>>>> 5e918024
       ((default . error) ($EOI . (factor . 1)) (DOT_DOT . (factor . 1)) (EQUAL_GREATER . (factor . 1)))
       ((default . error) (TICK .  14) (DOT_DOT . (factor . 0)) (EQUAL_GREATER . (factor . 0)))
       ((default . error) (EQUAL_GREATER . (discrete_choice . 0)))
@@ -122,4 +109,4 @@
 
 (provide 'case_expression-wy)
 
-;; end of file
+;; end of file