--- conflicted
+++ resolved
@@ -107,14 +107,10 @@
                   State         := Action;
                   RHS.Action    := RHS.Action + Line;
                   Need_New_Line := True;
-<<<<<<< HEAD
+                  Paren_Count   := 0;
+
+                  Update_Paren_Count (Line);
                   Action_Count  := Action_Count + 1;
-                  Paren_Count   := 1;
-=======
-                  Paren_Count   := 0;
->>>>>>> a507a7c3
-
-                  Update_Paren_Count (Line);
 
                when ';' =>
                   Rule.Right_Hand_Sides.Append (RHS);
