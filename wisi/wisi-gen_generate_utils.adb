--- conflicted
+++ resolved
@@ -549,13 +549,8 @@
       exception
       when Not_Found =>
          Wisi.Utils.Put_Error
-<<<<<<< HEAD
            (Source_File_Name, 1, "start token '" & (Start_Token) & "' not found; need %start?");
-         raise Syntax_Error;
-=======
-           (Source_File_Name, First_Rule_Line, "start token '" & (Start_Token) & "' not found; need %start?");
          Error := True;
->>>>>>> 95e8ef42
       end;
 
       for Rule of Tokens.Rules loop
@@ -575,13 +570,8 @@
                exception
                when E : Not_Found =>
                   Wisi.Utils.Put_Error
-<<<<<<< HEAD
                     (Source_File_Name, Right_Hand_Side.Source_Line, Standard.Ada.Exceptions.Exception_Message (E));
-                  raise Syntax_Error;
-=======
-                    (Source_File_Name, Rule.Source_Line, Standard.Ada.Exceptions.Exception_Message (E));
                   Error := True;
->>>>>>> 95e8ef42
                end;
                Index := Index + 1;
             end loop;
