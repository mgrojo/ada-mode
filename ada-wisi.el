;;; An indentation engine for Ada mode, using the wisi generalized LALR parser
;;
;; [1] ISO/IEC 8652:2012(E); Ada 2012 reference manual
;;
;; Copyright (C) 2012 - 2014  Free Software Foundation, Inc.
;;
;; Author: Stephen Leake <stephen_leake@member.fsf.org>
;;
;; This file is part of GNU Emacs.
;;
;; GNU Emacs is free software: you can redistribute it and/or modify
;; it under the terms of the GNU General Public License as published by
;; the Free Software Foundation, either version 3 of the License, or
;; (at your option) any later version.
;;
;; GNU Emacs is distributed in the hope that it will be useful,
;; but WITHOUT ANY WARRANTY; without even the implied warranty of
;; MERCHANTABILITY or FITNESS FOR A PARTICULAR PURPOSE.  See the
;; GNU General Public License for more details.
;;
;; You should have received a copy of the GNU General Public License
;; along with GNU Emacs.  If not, see <http://www.gnu.org/licenses/>.
;;
;;; History:
;;
;; implementation started Jan 2013
;;
;;;;

(require 'ada-fix-error)
(require 'ada_grammar-wy)
(require 'ada-indent-user-options)
(require 'cl-lib)
(require 'wisi)

(defcustom ada-wisi-font-lock-size-threshold 100000
  "Max size (in characters) for using wisi parser results for syntax highlighting."
  :type 'integer
  :group 'ada-indentation
  :safe 'integerp)

(defconst ada-wisi-class-list
  '(
    block-end
    block-middle ;; not start of statement
    block-start ;; start of block is start of statement
    close-paren
    keyword    ;; cached only for face; not used in indentation
    list-break
    name
    name-paren ;; anything that looks like a procedure call, since the grammar can't distinguish most of them
    open-paren
    return
    return-1
    return-2
    statement-end
    statement-other
    statement-start
    ))

;;;; indentation

(defun ada-wisi-current-indentation ()
  "Return indentation appropriate for point on current line:
if not in paren, beginning of line
if in paren, pos following paren."
  (if (not (ada-in-paren-p))
      (current-indentation)

    (or
     (save-excursion
       (let ((line (line-number-at-pos)))
	 (ada-goto-open-paren 1)
	 (when (= line (line-number-at-pos))
	   (current-column))))
     (save-excursion
       (back-to-indentation)
       (current-column)))
    ))

(defun ada-wisi-indent-cache (offset cache)
  "Return indentation of OFFSET plus indentation of line containing point. Point must be at CACHE."
  (let ((indent (current-indentation)))
    (cond
     ;; special cases
     ;;
     ((eq 'LEFT_PAREN (wisi-cache-token cache))
      ;; test/ada_mode-long_paren.adb
      ;; (RT                            => RT,
      ;;  Monitor                       => True,
      ;;  RX_Enable                     =>
      ;;    (RX_Torque_Subaddress |
      ;;   indenting '(RX_'
      ;;
      ;; test/ada_mode-parens.adb
      ;; return Float (
      ;;               Integer'Value
      ;;                 (Local_6));
      ;;   indenting '(local_6)'; 'offset' = ada-indent - 1
      (+ (current-column) 1 offset))

     ((save-excursion
	(let ((containing (wisi-goto-containing-paren cache)))
	  (and containing
	       ;; test/ada_mode-conditional_expressions.adb
	       ;; K2 : Integer := (if J > 42
	       ;;                  then -1
	       ;;   indenting 'then'; offset = 0
	       ;;
	       ;; L1 : Integer := (case J is
	       ;;                     when 42 => -1,
	       ;;
	       ;; test/indent.ads
	       ;; C_S_Controls : constant
	       ;;   CSCL_Type :=
	       ;;     CSCL_Type'
	       ;;       (
	       ;;        1 =>  --  Used to be aligned on "CSCL_Type'"
	       ;;              --  aligned with previous comment.
	       ;;          IO_CPU_Control_State_S_Pkg.CPU2_Fault_Status_Type'
	       ;;            (Unused2  => 10,  -- Used to be aligned on "1 =>"
	       ;;  indenting '(Unused2'
	       (+ (current-column) offset)))))

     ;; all other structures
     (t
      ;; current cache may be preceded by something on same
      ;; line. Handle common cases nicely.
      (while (and cache
		  (or
		   (not (= (current-column) indent))
		   (eq 'EQUAL_GREATER (wisi-cache-token cache))))
	(when (and
	       (eq 'WHEN (wisi-cache-token cache))
	       (not (eq 'exit_statement (wisi-cache-nonterm cache))))
	  (setq offset (+ offset ada-indent-when)))
	(setq cache (wisi-goto-containing cache))
	(setq indent (current-indentation)))

      (cond
       ((null cache)
	;; test/ada_mode-opentoken.ads
	;; private package GDS.Commands.Add_Statement is
	;;    type Instance is new Nonterminal.Instance with null record;
	offset)

       ((eq 'label_opt (wisi-cache-token cache))
	(+ indent (- ada-indent-label) offset))

       (t
	;; test/ada_mode-generic_instantiation.ads
	;; function Function_1 is new Instance.Generic_Function
	;;   (Param_Type  => Integer,
	;;
	;; test/ada_mode-nested_packages.adb
	;; function Create (Model   : in Integer;
	;;                  Context : in String) return String is
	;;    ...
	;;    Cache : array (1 .. 10) of Boolean := (True, False, others => False);
	(+ indent offset))
       ))
     )))

(defun ada-wisi-indent-containing (offset cache &optional before)
  "Return indentation of OFFSET plus indentation of token containing CACHE.
BEFORE should be t when called from ada-wisi-before-cache, nil otherwise."
  (save-excursion
    (cond
     ((markerp (wisi-cache-containing cache))
      (ada-wisi-indent-cache offset (wisi-goto-containing cache)))

     (t
      (cond
       ((ada-in-paren-p)
	(ada-goto-open-paren 1)
	(+ (current-column) offset))

       (t
	;; at outermost containing statement. If called from
	;; ada-wisi-before-cache, we want to ignore OFFSET (indenting
	;; 'package' in a package spec). If called from
	;; ada-wisi-after-cache, we want to include offset (indenting
	;; first declaration in the package).
	(if before 0 offset))
       ))
      )))

(defun ada-wisi-indent-list-break (cache prev-token)
  "Return indentation for a token contained by CACHE, which must be a list-break.
point must be on CACHE. PREV-TOKEN is the token before the one being indented."
  (let ((break-point (point))
	(containing (wisi-goto-containing cache)))
    (cl-ecase (wisi-cache-token containing)
      (LEFT_PAREN
       (if (equal break-point (cadr prev-token))
	   ;; we are indenting the first token after the list-break; not hanging.
	   ;;
	   ;; test/parent.adb
	   ;; Append_To (Formals,
	   ;;            Make_Parameter_Specification (Loc,
	   ;; indenting 'Make_...'
	   ;;
	   ;; test/ada_mode-generic_instantiation.ads
	   ;; function Function_1 is new Instance.Generic_Function
	   ;;   (Param_Type  => Integer,
	   ;;    Result_Type => Boolean,
	   ;;    Threshold   => 2);
	   ;; indenting 'Result_Type'
	   (+ (current-column) 1)
	 ;; else hanging
	 ;;
	 ;; test/ada_mode-parens.adb
	 ;; A :=
	 ;;   (1 |
	 ;;      2 => (1, 1, 1),
	 ;;    3 |
	 ;;      4 => (2, 2, 2));
	 ;; indenting '4 =>'
	 (+ (current-column) 1 ada-indent-broken)))

      (IS
       ;; test/ada_mode-conditional_expressions.adb
       ;; L1 : Integer := (case J is
       ;;                     when 42 => -1,
       ;;                     -- comment aligned with 'when'
       ;; indenting '-- comment'
       (wisi-indent-paren (+ 1 ada-indent-when)))

      (WITH
       (cl-ecase (wisi-cache-nonterm containing)
	 (aggregate
	  ;; test/ada_mode-nominal-child.ads
	  ;; (Default_Parent with
	  ;;  Child_Element_1 => 10,
	  ;;  Child_Element_2 => 12.0,
	  ;; indenting 'Child_Element_2'
	  (wisi-indent-paren 1))

	 (aspect_specification_opt
	  ;; test/aspects.ads:
	  ;; type Vector is tagged private
	  ;; with
	  ;;   Constant_Indexing => Constant_Reference,
	  ;;   Variable_Indexing => Reference,
	  ;; indenting 'Variable_Indexing'
	  (+ (current-indentation) ada-indent-broken))
	 ))
      )
    ))

(defun ada-wisi-before-cache ()
  "Point is at indentation, before a cached token. Return new indentation for point."
  (let ((pos-0 (point))
	(cache (wisi-get-cache (point)))
	(prev-token (save-excursion (wisi-backward-token)))
	)
    (when cache
      (cl-ecase (wisi-cache-class cache)
	(block-start
	 (cl-case (wisi-cache-token cache)
	   (IS ;; subprogram body
	    (ada-wisi-indent-containing 0 cache t))

	   (RECORD
	    ;; test/ada_mode-nominal.ads; ada-indent-record-rel-type = 3
	    ;; type Private_Type_2 is abstract tagged limited
	    ;;    record
	    ;; indenting 'record'
	    ;;
	    ;; type Limited_Derived_Type_1d is
	    ;;    abstract limited new Private_Type_1 with
	    ;; record
	    ;; indenting 'record'
	    ;;
	    ;; for Record_Type_1 use
	    ;;   record
	    ;;   indenting 'record'
	    (let ((containing (wisi-goto-containing cache)))
	      (while (not (memq (wisi-cache-token containing) '(FOR TYPE)))
		(setq containing (wisi-goto-containing containing)))
	      (+ (current-column) ada-indent-record-rel-type)))

	   (t ;; other
	    (ada-wisi-indent-containing ada-indent cache t))))

	(block-end
	 (cl-case (wisi-cache-nonterm cache)
	   (record_definition
	    (save-excursion
	      (wisi-goto-containing cache);; now on 'record'
	      (current-indentation)))

	   (t
	    (ada-wisi-indent-containing 0 cache t))
	   ))

	(block-middle
	 (cl-case (wisi-cache-token cache)
	   (WHEN
	    (ada-wisi-indent-containing ada-indent-when cache t))

	   (t
	    (ada-wisi-indent-containing 0 cache t))
	   ))

	(close-paren (wisi-indent-paren 0))

	(keyword
	 ;; defer to after-cache)
	 nil)

	(name
	 (cl-case (wisi-cache-nonterm cache)
	   ((function_specification procedure_specification)
	    ;; test/ada_mode-nominal.ads
	    ;; not
	    ;; overriding
	    ;; procedure
	    ;;   Procedure_1c (Item  : in out Parent_Type_1);
	    ;; indenting 'Procedure_1c'
	    ;;
	    ;; not overriding function
	    ;;   Function_2e (Param : in Parent_Type_1) return Float;
	    ;; indenting 'Function_2e'
	    (ada-wisi-indent-containing ada-indent-broken cache t))

	   (t
	    ;; defer to ada-wisi-after-cache, for consistency
	    nil)
	   ))

	(name-paren
	 ;; defer to ada-wisi-after-cache, for consistency
	 nil)

	(open-paren
	 (let ((containing (wisi-goto-containing cache)))
	   (cl-case (wisi-cache-token containing)
	     (COMMA
	      ;; test/ada_mode-parens.adb
	      ;; A : Matrix_Type :=
	      ;;   ((1, 2, 3),
	      ;;    (4, 5, 6),
	      ;; indenting (4
	      (ada-wisi-indent-containing 0 containing))

	     (EQUAL_GREATER
	      (setq containing (wisi-goto-containing containing))
	      (cl-ecase (wisi-cache-token containing)
		(COMMA
		 ;; test/ada_mode-long_paren.adb
		 ;; (RT                            => RT,
		 ;;  Monitor                       => True,
		 ;;  RX_Enable                     =>
		 ;;    (RX_Torque_Subaddress |
		 ;; indenting (RX_Torque
		 (ada-wisi-indent-containing ada-indent-broken containing t))
		(LEFT_PAREN
		 ;; test/ada_mode-parens.adb
		 ;; (1 =>
		 ;;    (1 => 12,
		 ;; indenting '(1 => 12'; containing is '=>'
		 (ada-wisi-indent-cache (1- ada-indent) containing))
		(WHEN
		 ;; test/ada_mode-conditional_expressions.adb
		 ;;  when 1 =>
		 ;;    (if J > 42
		 ;; indenting '(if'; containing is '=>'
		 (+ (current-column) -1 ada-indent))
		))

	     ((FUNCTION PROCEDURE)
	      ;; test/ada_mode-nominal.adb
	      ;; function Function_Access_11
	      ;;   (A_Param : in Float)
	      ;;   --  EMACSCMD:(test-face "function" font-lock-keyword-face)
	      ;;   return access function
	      ;;     (A_Param : in Float)
	      ;;     return
	      ;;     Standard.Float -- Ada mode 4.01, GPS do this differently
	      ;; indenting second '(A_Param)
	      (+ (current-indentation) -1 ada-indent))

	     (LEFT_PAREN
	      ;; test/ada_mode-parens.adb
	      ;; or else ((B.all
	      ;;             and then C)
	      ;;            or else
	      ;;            (D
	      ;; indenting (D
	      (+ (current-column) 1 ada-indent-broken))

	     (WHEN
	      ;; test/ada_mode-nominal.adb
	      ;;
	      ;; when Local_1 = 0 and not
	      ;;   (Local_2 = 1)
	      ;; indenting (Local_2
	      ;;
	      ;; entry E3
	      ;;   (X : Integer) when Local_1 = 0 and not
	      ;;     (Local_2 = 1)
	      (+ (ada-wisi-current-indentation) ada-indent-broken))

	     ((IDENTIFIER selected_component name)
	      ;; test/indent.ads
	      ;; CSCL_Type'
	      ;;   (
	      ;; identing (
	      ;;
	      ;; test/ada_mode-parens.adb
	      ;; Check
	      ;;   ("foo bar",
	      ;;    A
	      ;;      (1),
	      ;;    A(2));
	      ;; indenting (1)
	      ;;
	      ;; test/ada_mode-parens.adb
	      ;; Local_11 : Local_11_Type := Local_11_Type'
	      ;;   (A => Integer
	      ;;      (1.0),
	      ;;    B => Integer
	      ;;      (2.0));
	      ;;
	      ;; test/ada_mode-parens.adb
	      ;; Local_12 : Local_11_Type
	      ;;   := Local_11_Type'(A => Integer
	      ;;     (1.0),
	      ;; indenting (1.0)
	      (+ (ada-wisi-current-indentation) ada-indent-broken))

	     (t
	      (cond
		((memq (wisi-cache-class containing) '(block-start statement-start))
		 ;; test/ada_mode-nominal.adb
		 ;; entry E2
		 ;;   (X : Integer)
		 ;; indenting (X
		 (ada-wisi-indent-cache ada-indent-broken containing))

		(t
		 ;; Open paren in an expression.
		 ;;
		 ;; test/ada_mode-conditional_expressions.adb
		 ;; L0 : Integer :=
		 ;;   (case J is when 42 => -1, when Integer'First .. 41 => 0, when others => 1);
		 ;; indenting (case
		 (ada-wisi-indent-containing ada-indent-broken containing t))
		))
	     )))

	(return-1;; parameter list
	 (let ((return-pos (point)))
	   (wisi-goto-containing cache nil) ;; matching 'function'
	   (cond
	    ((<= ada-indent-return 0)
	     ;; indent relative to "("
	     (wisi-forward-find-class 'open-paren return-pos)
	     (+ (current-column) (- ada-indent-return)))

	    (t
	     (+ (current-column) ada-indent-return))
	    )))

	(return-2;; no parameter list
	 (wisi-goto-containing cache nil) ;; matching 'function'
	 (+ (current-column) ada-indent-broken))

	(statement-end
	 (ada-wisi-indent-containing ada-indent-broken cache t))

	(statement-other
	 (let ((containing (wisi-goto-containing cache nil)))
	   (cl-case (wisi-cache-token cache)
	     (EQUAL_GREATER
	      (+ (current-column) ada-indent-broken))

	     (ELSIF
	      ;; test/g-comlin.adb
	      ;;   elsif Current_Argument < CL.Argument_Count then
	      (ada-wisi-indent-cache 0 containing))

	     (RENAMES
	      (cl-ecase (wisi-cache-nonterm containing)
		((generic_renaming_declaration subprogram_renaming_declaration)
		 (wisi-forward-find-token '(FUNCTION PROCEDURE) pos-0)
		 (let ((pos-subprogram (point))
		       (has-params
			;; this is wrong for one return access
			;; function case: overriding function Foo
			;; return access Bar (...) renames ...;
			(wisi-forward-find-token 'LEFT_PAREN pos-0 t)))
		   (if has-params
		       (if (<= ada-indent-renames 0)
			   ;; indent relative to paren
			   (+ (current-column) (- ada-indent-renames))
			 ;; else relative to line containing keyword
			 (goto-char pos-subprogram)
			 (+ (current-indentation) ada-indent-renames))

		     ;; no params
		     (goto-char pos-subprogram)
		     (+ (current-indentation) ada-indent-broken))
		   ))

		(object_renaming_declaration
		 (+ (current-indentation) ada-indent-broken))
		))

	     (t
	      (while (not (wisi-cache-nonterm containing))
		(setq containing (wisi-goto-containing containing)))

	      (cl-ecase (wisi-cache-nonterm containing)
		(aggregate
		 ;; indenting 'with'
		 (+ (current-column) 1))

		(association_list
		 ;; test/ada_mode-parens.adb
		 ;; Local_13 : Local_11_Type
		 ;;   := (Integer'(1),
		 ;;       Integer'(2));
		 (ada-wisi-indent-cache 0 containing))

		(association_opt
		 ;; test/indent.ads
		 ;; 1 =>  --  Used to be aligned on "CSCL_Type'"
		 ;;       --  aligned with previous comment.
		 ;;   IO_CPU_Control_State_S_Pkg.CPU2_Fault_Status_Type'
		 (ada-wisi-indent-cache ada-indent-broken containing))

		(asynchronous_select
		 ;; indenting 'abort'
		 (+ (current-column) ada-indent-broken))

		(component_declaration
		 ;; test/ada_mode-nominal.ads record_type_3
		 (+ (current-column) ada-indent-broken))

		(entry_body
		 ;; indenting 'when'
		 (+ (current-column) ada-indent-broken))

		(formal_package_declaration
		 ;; test/ada_mode-generic_package.ads
		 ;; with package A_Package_7 is
		 ;;   new Ada.Text_IO.Integer_IO (Num => Formal_Signed_Integer_Type);
		 ;; indenting 'new'
		 (+ (current-column) ada-indent-broken))

		(full_type_declaration
		 ;; test/ada_mode-nominal.ads
		 ;; type Unconstrained_Array_Type_3 is array (Integer range <>, Standard.Character range <>)
		 ;;   of Object_Access_Type_1;
		 ;; indenting 'of'
		 ;;
		 ;; type Object_Access_Type_7
		 ;;   is access all Integer;
		 ;; indenting 'is'
		 ;;
		 ;; type Limited_Derived_Type_1 is abstract limited new Private_Type_1 with
		 ;; record
		 ;; indenting 'record'
		 ;;
		 ;; type Limited_Derived_Type_3 is abstract limited new Private_Type_1
		 ;;   with null record;
		 ;; indenting 'with'
		 ;;
		 ;; type Limited_Derived_Type_2a is abstract limited new Private_Type_1
		 ;; with record
		 ;; indenting 'with record'
		 ;;
		 ;; test/access_in_record.ads
		 ;; type A
		 ;;    is new Ada.Streams.Root_Stream_Type with record
		 ;; FIXME: line with 'record' use ada-indent-record-rel-type

		 (while (not (eq 'TYPE (wisi-cache-token containing)))
		   (setq containing (wisi-goto-containing containing)))

		 (cond
		  ((eq (wisi-cache-token cache) 'RECORD)
		   (+ (current-column) ada-indent-record-rel-type))

		  ((eq (wisi-cache-token cache) 'WITH)
		   (let ((type-col (current-column)))
		     (wisi-goto-end-1 cache)
		     (if (eq 'WITH (wisi-cache-token (wisi-backward-cache)))
			 ;; 'with null record;' or 'with private;'
			 (+ type-col ada-indent-broken)
		       (+ type-col ada-indent-record-rel-type))))

		  (t
		   (+ (current-column) ada-indent-broken))
		  ))

		(generic_instantiation
		 ;; test/ada_mode-generic_instantiation.ads
		 ;; procedure Procedure_7 is
		 ;;   new Instance.Generic_Procedure (Integer, Function_1);
		 ;; indenting 'new'
		 (+ (current-column) ada-indent-broken))

		(generic_renaming_declaration
		 ;; indenting keyword following 'generic'
		 (current-column))

		(object_declaration
		 (cl-ecase (wisi-cache-token containing)
		   (COLON
		    ;; test/ada_mode-nominal.ads
		    ;; Anon_Array_3 : array (1 .. 10)
		    ;;   of Integer;
		    ;; indenting 'of'
		    (+ (current-indentation) ada-indent-broken))

		   (COLON_EQUAL
		    ;; test/indent.ads
		    ;; C_S_Controls : constant
		    ;;   CSCL_Type :=
		    ;;     CSCL_Type'
		    ;; indenting 'CSCL_Type'
		    (+ (current-indentation) ada-indent-broken))

		   (identifier_list
		    ;; test/ada_mode-nominal.adb
		    ;; Local_2 : constant Float
		    ;;   := Local_1;
		    (+ (current-indentation) ada-indent-broken))
		   ))

		(private_extension_declaration
		 ;; test/ada_mode-nominal.ads
		 ;; type Limited_Derived_Type_3 is abstract limited
		 ;;   new Private_Type_1 with private;
		 (+ (current-indentation) ada-indent-broken))

		(private_type_declaration
		 ;; test/aspects.ads
		 ;; type Vector is tagged private
		 ;; with
		 ;; indenting 'with'
		 (current-indentation))

		(qualified_expression
		 ;; test/ada_mode-nominal-child.ads
		 ;; Child_Obj_5 : constant Child_Type_1 :=
		 ;;   (Parent_Type_1'
		 ;;     (Parent_Element_1 => 1,
		 (ada-wisi-indent-cache ada-indent-broken containing))

		(statement
		 (cl-case (wisi-cache-token containing)
		   (label_opt
		    (- (current-column) ada-indent-label))

		   (t
		    ;; test/ada_mode-nominal.adb
		    ;; select
		    ;;    delay 1.0;
		    ;; then
		    ;;    -- ...
		    ;;   abort
		    (ada-wisi-indent-cache ada-indent-broken cache))
		   ))

		((subprogram_body subprogram_declaration subprogram_specification null_procedure_declaration)
		 (cl-ecase (wisi-cache-token cache)
		   (OVERRIDING
		    ;; indenting 'overriding' following 'not'
		    (current-column))

		   ((PROCEDURE FUNCTION)
		    ;; indenting 'procedure' or 'function following 'overriding'
		    (current-column))

		   (WITH
		    ;; indenting aspect specification on subprogram declaration
		    ;; test/aspects.ads
		    ;; procedure Foo (X : Integer;
		    ;;                Y : out Integer)
		    ;; with Pre => X > 10 and
		    ;; indenting 'with'
		    (current-column))
		   ))

		(subtype_declaration
		 ;; test/adacore_9717_001.ads A_Long_Name
		 (+ (current-column) ada-indent-broken))

		))))) ;; end statement-other

	(statement-start
	 (cond
	  ((eq 'label_opt (wisi-cache-token cache))
	   (ada-wisi-indent-containing (+ ada-indent-label ada-indent) cache t))

	  (t
	   (let ((containing-cache (wisi-get-containing-cache cache)))
	     (if (not containing-cache)
		 ;; at bob
		 0
	       ;; not at bob
	       (cl-case (wisi-cache-class containing-cache)
		 ((block-start block-middle)
		  (wisi-goto-containing cache)
		  (cl-case (wisi-cache-nonterm containing-cache)
		    (record_definition
		     (+ (current-indentation) ada-indent))

		    (t
		     (ada-wisi-indent-cache ada-indent containing-cache))
		    ))

		 (list-break
		  (ada-wisi-indent-list-break cache prev-token))

		 (statement-other
		  ;; defer to ada-wisi-after-cache
		  nil)
		 ))))
	     ))
	))
    ))

(defun ada-wisi-after-cache ()
  "Point is at indentation, not before a cached token. Find previous
cached token, return new indentation for point."
  (let ((start (point))
	(prev-token (save-excursion (wisi-backward-token)))
	(cache (wisi-backward-cache)))

    (cond
     ((not cache) ;; bob
	0)

     (t
      (while (memq (wisi-cache-class cache) '(keyword name name-paren type))
	;; not useful for indenting
	(setq cache (wisi-backward-cache)))

      (cl-ecase (wisi-cache-class cache)
	(block-end
	 ;; indenting block/subprogram name after 'end'
	 (wisi-indent-current ada-indent-broken))

	(block-middle
	 (cl-case (wisi-cache-token cache)
	   (IS
	    (cl-case (wisi-cache-nonterm cache)
	      (case_statement
	       ;; between 'case .. is' and first 'when'; most likely a comment
	       (ada-wisi-indent-containing 0 cache t))

	      (t
	       (+ (ada-wisi-indent-containing ada-indent cache t)))
	      ))

	   ((THEN ELSE)
	    (let ((indent
		   (cl-ecase (wisi-cache-nonterm (wisi-get-containing-cache cache))
		     ((statement if_statement elsif_statement_item) ada-indent)
		     ((if_expression elsif_expression_item) ada-indent-broken))))
	      (ada-wisi-indent-containing indent cache t)))

	   (WHEN
	    ;; between 'when' and '=>'
	    (+ (current-column) ada-indent-broken))

	   (t
	    ;; block-middle keyword may not be on separate line:
	    ;;       function Create (Model   : in Integer;
	    ;;                        Context : in String) return String is
	    (ada-wisi-indent-containing ada-indent cache nil))
	   ))

	(block-start
	 (cl-case (wisi-cache-nonterm cache)
	   (exception_handler
	    ;; between 'when' and '=>'
	    (+ (current-column) ada-indent-broken))

	   (if_expression
	    (ada-wisi-indent-containing ada-indent-broken cache nil))

	   (select_alternative
	    (ada-wisi-indent-containing (+ ada-indent-when ada-indent-broken) cache nil))

	   (t ;; other; normal block statement
	    (ada-wisi-indent-cache ada-indent cache))
	   ))

	(close-paren
	 ;; actual_parameter_part: test/ada_mode-nominal.adb
	 ;; return 1.0 +
	 ;;   Foo (Bar) + -- multi-line expression that happens to have a cache at a line start
	 ;;   12;
	 ;; indenting '12'; don't indent relative to containing function name
	 ;;
	 ;; attribute_designator: test/ada_mode-nominal.adb
	 ;; raise Constraint_Error with Count'Image (Line (File)) &
	 ;;    "foo";
	 ;; indenting '"foo"'; relative to raise
	 ;;
	 ;; test/ada_mode-slices.adb
	 ;; Put_Line(Day'Image(D1) & " - " & Day'Image(D2) & " = " &
	 ;;            Integer'Image(N));
	 ;; indenting 'Integer'
	 (when (memq (wisi-cache-nonterm cache)
		     '(actual_parameter_part attribute_designator))
	   (setq cache (wisi-goto-containing cache)))
	 (ada-wisi-indent-containing ada-indent-broken cache nil))

	(list-break
	 (ada-wisi-indent-list-break cache prev-token))

	(open-paren
	 ;; 1) A parenthesized expression, or the first item in an aggregate:
	 ;;
	 ;;    (foo +
	 ;;       bar)
	 ;;    (foo =>
	 ;;       bar)
	 ;;
	 ;;     we are indenting 'bar'
	 ;;
	 ;; 2) A parenthesized expression, or the first item in an
	 ;;    aggregate, and there is whitespace between
	 ;;    ( and the first token:
	 ;;
	 ;; test/ada_mode-parens.adb
	 ;; Local_9 : String := (
	 ;;                      "123"
	 ;;
	 ;; 3) A parenthesized expression, or the first item in an
	 ;;    aggregate, and there is a comment between
	 ;;    ( and the first token:
	 ;;
	 ;; test/ada_mode-nominal.adb
	 ;; A :=
	 ;;   (
	 ;;    -- a comment between paren and first association
	 ;;    1 =>
	 ;;
	 ;; test/ada_mode-parens.adb
	 ;; return Float (
	 ;;               Integer'Value
	 ;; indenting 'Integer'
	 (let ((paren-column (current-column))
	       (start-is-comment (save-excursion (goto-char start) (looking-at comment-start-skip))))
	   (wisi-forward-token); point is now after paren
	   (if start-is-comment
	       (skip-syntax-forward " >"); point is now on comment
	     (forward-comment (point-max)); point is now on first token
	     )
	   (if (= (point) start)
	       ;; case 2) or 3)
	       (1+ paren-column)
	     ;; 1)
	     (+ paren-column 1 ada-indent-broken))))

	((return-1 return-2)
	 ;; test/ada_mode-nominal.adb
	 ;; function Function_Access_1
	 ;;   (A_Param : in Float)
	 ;;   return
	 ;;     Standard.Float
	 ;; indenting 'Standard.Float'
	 ;;
	 ;; test/ada_mode-expression_functions.ads
	 ;; function Square (A : in Float) return Float
	 ;;   is (A * A);
	 ;; indenting 'is'
	 ;;
	 ;; test/ada_mode-nominal.ads
	 ;; function Function_2g
	 ;;   (Param : in Private_Type_1)
	 ;;   return Float
	 ;;   is abstract;
	 ;; indenting 'is'
	 (back-to-indentation)
 	 (+ (current-column) ada-indent-broken))

	(statement-end
	 (ada-wisi-indent-containing 0 cache nil))

	(statement-other
	 (cl-ecase (wisi-cache-token cache)
	   (ABORT
	    ;; select
	    ;;    Please_Abort;
	    ;; then
	    ;;   abort
	    ;;    -- 'abort' indented with ada-indent-broken, since this is part
	    ;;    Titi;
	    (ada-wisi-indent-containing ada-indent cache))

	    ;; test/subdir/ada_mode-separate_task_body.adb
	   ((COLON COLON_EQUAL)
	    ;; Local_3 : constant Float :=
	    ;;   Local_2;
	    (ada-wisi-indent-cache ada-indent-broken cache))

	   (COMMA
	    (cl-ecase (wisi-cache-nonterm cache)
	      (name_list
	       (cl-ecase (wisi-cache-nonterm (wisi-get-containing-cache cache))
		 (use_clause
		  ;; test/with_use1.adb
		  (ada-wisi-indent-containing ada-indent-use cache))

		 (with_clause
		  ;; test/ada_mode-nominal.ads
		  ;; limited private with Ada.Strings.Bounded,
		  ;;   --EMACSCMD:(test-face "Ada.Containers" 'default)
		  ;;   Ada.Containers;
		  ;;
		  ;; test/with_use1.adb
		  (ada-wisi-indent-containing ada-indent-with cache))
		 ))
	      ))

	   (ELSIF
	    ;; test/g-comlin.adb
	    ;; elsif Index_Switches + Max_Length <= Switches'Last
	    ;;   and then Switches (Index_Switches + Max_Length) = '?'
	    (ada-wisi-indent-cache ada-indent-broken cache))

	   (EQUAL_GREATER
	    (let ((cache-col (current-column))
		  (cache-pos (point))
		  (line-end-pos (line-end-position))
		  (containing (wisi-goto-containing cache nil)))
	      (while (eq (wisi-cache-nonterm containing) 'association_list)
		(setq containing (wisi-goto-containing containing nil)))

	      (cl-ecase (wisi-cache-nonterm containing)
		((actual_parameter_part aggregate)
		 ;; ada_mode-generic_package.ads
		 ;; with package A_Package_2 is new Ada.Text_IO.Integer_IO (Num =>
		 ;;                                                           Formal_Signed_Integer_Type);
		 ;;  indenting 'Formal_Signed_...', point on '(Num'
		 ;;
		 ;; test/ada_mode-parens.adb
		 ;; (1      =>
		 ;;    1,
		 ;;  2      =>
		 ;;    1 + 2 * 3,
		 ;; indenting '1,' or '1 +'; point on '(1'
		 (+ (current-column) 1 ada-indent-broken))

		(aspect_specification_opt
		 ;; test/aspects.ads
		 ;; with Pre => X > 10 and
		 ;;             X < 50 and
		 ;;             F (X),
		 ;;   Post =>
		 ;;     Y >= X and
		 ;; indenting 'X < 50' or 'Y >= X'; cache is '=>', point is on '=>'
		 ;; or indenting 'Post =>'; cache is ',', point is on 'with'
		 (cl-ecase (wisi-cache-token cache)
		   (COMMA
		    (+ (current-indentation) ada-indent-broken))

		   (EQUAL_GREATER
		    (if (= (+ 2 cache-pos) line-end-pos)
			;;   Post =>
			;;     Y >= X and
			(progn
			  (goto-char cache-pos)
			  (+ (current-indentation) ada-indent-broken))
		      ;; with Pre => X > 10 and
		      ;;             X < 50 and
		      (+ 3 cache-col)))
		   ))

		(association_list
		 (cl-ecase (save-excursion (wisi-cache-token (wisi-goto-containing cache nil)))
		   (COMMA
		    (ada-wisi-indent-containing (* 2 ada-indent-broken) cache))
		   ))

		((case_expression_alternative case_statement_alternative exception_handler)
		 ;; containing is 'when'
		 (+ (current-column) ada-indent))

		(generic_renaming_declaration
		 ;; not indenting keyword following 'generic'
		 (+ (current-column) ada-indent-broken))

		(primary
		 ;; test/ada_mode-quantified_expressions.adb
		 ;; if (for some J in 1 .. 10 =>
		 ;;       J/2 = 0)
		 (ada-wisi-indent-containing ada-indent-broken cache))


		(select_alternative
		 ;; test/ada_mode-nominal.adb
		 ;; or when Started
		 ;;      =>
		 ;;       accept Finish;
		 ;; indenting 'accept'; point is on 'when'
		 (+ (current-column) ada-indent))

		(variant
		 ;; test/generic_param.adb
		 ;; case Item_Type is
		 ;;    when Fix | Airport =>
		 ;;       null;
		 ;; indenting 'null'
		 (+ (current-column) ada-indent))

		)))

	   (IS
	    (setq cache (wisi-goto-containing cache))
	    (cl-ecase (wisi-cache-nonterm cache)
	      (full_type_declaration
	       ;; ada_mode/nominal.ads
	       ;; type Limited_Derived_Type_1a is abstract limited new
	       ;;    Private_Type_1 with record
	       ;;       Component_1 : Integer;
	       ;; indenting 'Private_Type_1'; look for 'record'
	       (let ((type-column (current-column)))
		 (goto-char start)
		 (if (wisi-forward-find-token 'RECORD (line-end-position) t)
		     ;; 'record' on line being indented
		     (+ type-column ada-indent-record-rel-type)
		   ;; 'record' on later line
		   (+ type-column ada-indent-broken))))

	      ((formal_type_declaration
		;; test/ada_mode-generic_package.ads
		;; type Synchronized_Formal_Derived_Type is abstract synchronized new Formal_Private_Type and Interface_Type
		;;   with private;

		subtype_declaration)
		;; test/ada_mode-nominal.ads
		;;    subtype Subtype_2 is Signed_Integer_Type range 10 ..
		;;      20;

	       (+ (current-column) ada-indent-broken))
	      ))

	   (LEFT_PAREN
	    ;; test/indent.ads
	    ;; C_S_Controls : constant
	    ;;   CSCL_Type :=
	    ;;     CSCL_Type'
	    ;;       (
	    ;;        1 =>
	    (+ (current-column) 1))

	   (NEW
	    ;; ada_mode-nominal.ads
	    ;; type Limited_Derived_Type_2 is abstract limited new Private_Type_1 with
	    ;;   private;
	    ;;
	    ;; test/ada_mode-generic_instantiation.ads
	    ;;   procedure Procedure_6 is new
	    ;;     Instance.Generic_Procedure (Integer, Function_1);
	    ;; indenting 'Instance'; containing is 'new'
	    (ada-wisi-indent-containing ada-indent-broken cache))

	   (OF
	    ;; ada_mode-nominal.ads
	    ;; Anon_Array_2 : array (1 .. 10) of
	    ;;   Integer;
	    (ada-wisi-indent-containing ada-indent-broken cache))

	   (WHEN
	    ;; test/ada_mode-parens.adb
	    ;; exit when A.all
	    ;;   or else B.all
	    (ada-wisi-indent-containing ada-indent-broken cache))

	   (WITH
	    (cl-case (wisi-cache-nonterm cache)
	      (aggregate
	       ;; test/ada_mode-nominal-child.ads
	       ;;   (Default_Parent with
	       ;;    10, 12.0, True);
	       ;; indenting '10'; containing is '('
	       (ada-wisi-indent-containing 0 cache nil))

	      (aspect_specification_opt
	       ;; test/aspects.ads
	       ;; type Vector is tagged private
	       ;; with
	       ;;   Constant_Indexing => Constant_Reference,
	       ;; indenting 'Constant_Indexing'; point is on 'with'
	       (+ (current-indentation) ada-indent-broken))
	      ))

	   ;; otherwise just hanging
	   ((ACCEPT FUNCTION PROCEDURE RENAMES)
	    (back-to-indentation)
	    (+ (current-column) ada-indent-broken))

	  ))

	(statement-start
	 (cl-case (wisi-cache-token cache)
	   (WITH ;; with_clause
	    (+ (current-column) ada-indent-with))

	   (label_opt
	    ;; comment after label
	    (+ (current-column) (- ada-indent-label)))

	   (t
	    ;; procedure Procedure_8
	    ;;   is new Instance.Generic_Procedure (Integer, Function_1);
	    ;; indenting 'is'; hanging
	    ;;	    (+ (current-column) ada-indent-broken))
	    (ada-wisi-indent-cache ada-indent-broken cache))
	   ))
	)))
    ))

(defun ada-wisi-comment ()
  "Compute indentation of a comment. For `wisi-indent-calculate-functions'."
  ;; We know we are at the first token on a line. We check for comment
  ;; syntax, not comment-start, to accomodate gnatprep, skeleton
  ;; placeholders, etc.
  (when (and (not (= (point) (point-max))) ;; no char after EOB!
	     (= 11 (syntax-class (syntax-after (point)))))

    ;; We are at a comment; indent to previous code or comment.
    (cond
     ((and ada-indent-comment-col-0
	   (= 0 (current-column)))
      0)

     ((or
       (save-excursion (forward-line -1) (looking-at "\\s *$"))
       (save-excursion (forward-comment -1)(not (looking-at comment-start))))
      ;; comment is after a blank line or code; indent as if code
      ;;
      ;; ada-wisi-before-cache will find the keyword _after_ the
      ;; comment, which could be a block-middle or block-end, and that
      ;; would align the comment with the block-middle, which is wrong. So
      ;; we only call ada-wisi-after-cache.

      ;; FIXME: need option to match gnat style check; change indentation to match (ie mod 3)
      (ada-wisi-after-cache))

      (t
       ;; comment is after a comment
       (forward-comment -1)
       (current-column))
      )))

(defun ada-wisi-post-parse-fail ()
  "For `wisi-post-parse-fail-hook'."
  (save-excursion
    (let ((start-cache (wisi-goto-start (or (wisi-get-cache (point)) (wisi-backward-cache)))))
      (when start-cache
	;; nil when in a comment at point-min
	(indent-region (point) (wisi-cache-end start-cache)))
      ))
  (back-to-indentation))

;;;; ada-mode functions (alphabetical)

(defun ada-wisi-declarative-region-start-p (cache)
  "Return t if cache is a keyword starting a declarative region."
  (cl-case (wisi-cache-token cache)
   (DECLARE t)
   (IS
    (memq (wisi-cache-class cache) '(block-start block-middle)))
   (t nil)
   ))

(defun ada-wisi-context-clause ()
  "For `ada-fix-context-clause'."
  (wisi-validate-cache (point-max))
  (save-excursion
    (goto-char (point-min))
    (let ((begin nil)
	  (end nil)
	  cache)

      (while (not end)
	(setq cache (wisi-forward-cache))
	(cl-case (wisi-cache-nonterm cache)
<<<<<<< HEAD
	  (pragma_g nil)
	  (use_clause nil)
=======
	  (pragma (wisi-goto-end-1 cache))
	  (use_clause (wisi-goto-end-1 cache))
>>>>>>> fea2301e
	  (with_clause
	   (when (not begin)
	     (setq begin (point-at-bol)))
	   (wisi-goto-end-1 cache))
	  (t
	   ;; start of compilation unit
	   (setq end (point-at-bol))
	   (unless begin
	     (setq begin end)))
	  ))
      (cons begin end)
    )))

(defun ada-wisi-on-context-clause ()
  "For `ada-on-context-clause'."

  (save-excursion
    (and (wisi-goto-statement-start)
	 (memq (wisi-cache-nonterm (wisi-goto-statement-start)) '(use_clause with_clause)))))

(defun ada-wisi-goto-subunit-name ()
  "For `ada-goto-subunit-name'."
<<<<<<< HEAD

  (wisi-validate-cache (point-max))
  (unless (> wisi-cache-max (point))
    (error "parse failed; can't goto subunit name"))

=======
  (wisi-validate-cache (point-max))
>>>>>>> fea2301e
  (let ((end nil)
	cache
	(name-pos nil))
    (save-excursion
      ;; move to top declaration
      (goto-char (point-min))
<<<<<<< HEAD
      (setq cache (or (wisi-get-cache (point)) (wisi-forward-cache)))
=======
      (setq cache (or (wisi-get-cache (point))
		      (wisi-forward-cache)))
>>>>>>> fea2301e
      (while (not end)
	(cl-case (wisi-cache-nonterm cache)
	  ((pragma use_clause with_clause)
	   (wisi-goto-end-1 cache)
	   (setq cache (wisi-forward-cache)))
	  (t
	   ;; start of compilation unit
	   (setq end t))
	  )
	(setq cache (wisi-forward-cache))
	)
      (when (eq (wisi-cache-nonterm cache) 'subunit)
<<<<<<< HEAD
	(wisi-forward-find-class 'name (point-max))
=======
	(wisi-forward-find-token '(IDENTIFIER name selected_component) (point-max)) ;; parent name
	(wisi-forward-token)
	(wisi-forward-find-token '(IDENTIFIER name selected_component) (point-max)) ;; subunit name
>>>>>>> fea2301e
	(setq name-pos (point)))
      )
    (when name-pos
      (goto-char name-pos))
    ))

(defun ada-wisi-goto-declaration-start ()
  "For `ada-goto-declaration-start', which see.
Also return cache at start."
  (wisi-validate-cache (point))
  (let ((cache (wisi-get-cache (point)))
	(done nil))
    (unless cache
      (setq cache (wisi-backward-cache)))
    ;; cache is null at bob
    (while (not done)
      (if cache
	  (progn
	    (setq done
		  (cl-case (wisi-cache-nonterm cache)
		    ((generic_package_declaration generic_subprogram_declaration)
		     (eq (wisi-cache-token cache) 'GENERIC))

		    ((package_body package_declaration)
		     (eq (wisi-cache-token cache) 'PACKAGE))

		    ((protected_body protected_type_declaration single_protected_declaration)
		     (eq (wisi-cache-token cache) 'PROTECTED))

		    ((subprogram_body subprogram_declaration null_procedure_declaration)
		     (memq (wisi-cache-token cache) '(NOT OVERRIDING FUNCTION PROCEDURE)))

		    (task_type_declaration
		     (eq (wisi-cache-token cache) 'TASK))

		    ))
	    (unless done
	      (setq cache (wisi-goto-containing cache nil))))
	(setq done t))
	)
    cache))

(defun ada-wisi-goto-declaration-end ()
  "For `ada-goto-declaration-end', which see."
  ;; first goto-declaration-start, so we get the right end, not just
  ;; the current statement end.
  (wisi-goto-end-1 (ada-wisi-goto-declaration-start)))

(defun ada-wisi-goto-declarative-region-start ()
  "For `ada-goto-declarative-region-start', which see."
  (wisi-validate-cache (point))
  (unless (> wisi-cache-max (point))
    (error "parse failed; can't goto declarative-region-start"))

  (let ((done nil)
	(first t)
	(cache
	 (or
	  (wisi-get-cache (point))
	  ;; we use forward-cache here, to handle the case where point is after a subprogram declaration:
	  ;; declare
	  ;;     ...
	  ;;     function ... is ... end;
	  ;;     <point>
	  ;;     function ... is ... end;
	  (wisi-forward-cache))))
    (while (not done)
      (if (ada-wisi-declarative-region-start-p cache)
	  (progn
	    (wisi-forward-token)
	    (setq done t))
	(cl-case (wisi-cache-class cache)
	  ((block-middle block-end)
	   (setq cache (wisi-prev-statement-cache cache)))

	  (statement-start
	   ;; 1) test/ada_mode-nominal.adb
	   ;;    protected body Protected_1 is -- target 2
	   ;;        <point>
	   ;;    want target 2
	   ;;
	   ;; 2) test/ada_mode-nominal.adb
	   ;;    function Function_Access_1
	   ;;      (A_Param <point> : in Float)
	   ;;      return
	   ;;        Standard.Float
	   ;;    is -- target 1
	   ;;    want target 1
	   ;;
	   ;; 3) test/ada_mode-nominal-child.adb
	   ;;    overriding <point> function Function_2c (Param : in Child_Type_1)
	   ;;                                    return Float
	   ;;    is -- target Function_2c
	   ;;    want target

	   (if first
	       ;; case 1
	       (setq cache (wisi-goto-containing cache t))
	     ;; case 2, 3
	     (cl-case (wisi-cache-nonterm cache)
	       (subprogram_body
		(while (not (eq 'IS (wisi-cache-token cache)))
		  (setq cache (wisi-next-statement-cache cache))))
	       (t
		(setq cache (wisi-goto-containing cache t)))
	       )))
	  (t
	   (setq cache (wisi-goto-containing cache t)))
	  ))
      (when first (setq first nil)))
    ))

(defun ada-wisi-in-paramlist-p ()
  "For `ada-in-paramlist-p'."
  (wisi-validate-cache (point))
  ;; (info "(elisp)Parser State" "*syntax-ppss*")
  (let* ((parse-result (syntax-ppss))
	 cache)
    (and (> (nth 0 parse-result) 0)
	 ;; cache is nil if the parse failed
	 (setq cache (wisi-get-cache (nth 1 parse-result)))
	 (eq 'formal_part (wisi-cache-nonterm cache)))
    ))

(defun ada-wisi-make-subprogram-body ()
  "For `ada-make-subprogram-body'."
  (wisi-validate-cache (point))
  (when wisi-parse-failed
    (error "syntax parse failed; cannot create body"))

  (let* ((begin (point))
	 (end (save-excursion (wisi-forward-find-class 'statement-end (point-max)) (point)))
	 (cache (wisi-forward-find-class 'name end))
	 (name (buffer-substring-no-properties
		(point)
		(+ (point) (wisi-cache-last cache)))))
    (goto-char end)
    (newline)
    (insert " is begin\nnull;\nend ");; legal syntax; parse does not fail
    (insert name)
    (forward-char 1)

    ;; newline after body to separate from next body
    (newline-and-indent)
    (indent-region begin (point))
    (forward-line -2)
    (back-to-indentation); before 'null;'
    ))

(defun ada-wisi-scan-paramlist (begin end)
  "For `ada-scan-paramlist'."
  (wisi-validate-cache end)
  (when (< wisi-cache-max end)
    (error "parse failed; can't scan paramlist"))
  (goto-char begin)
  (let (token
	text
	identifiers
	(aliased-p nil)
	(in-p nil)
	(out-p nil)
	(not-null-p nil)
	(access-p nil)
	(constant-p nil)
	(protected-p nil)
	(type nil)
	type-begin
	type-end
	(default nil)
	(default-begin nil)
	param
	paramlist
	(done nil))
    (while (not done)
      (let ((token-text (wisi-forward-token)))
	(setq token (nth 0 token-text))
	(setq text  (wisi-token-text token-text)))
      (cond
       ((equal token 'COMMA) nil);; multiple identifiers

       ((equal token 'COLON)
	;; identifiers done. find type-begin; there may be no mode
	(skip-syntax-forward " ")
	(setq type-begin (point))
	(save-excursion
	  (while (member (car (wisi-forward-token)) '(ALIASED IN OUT NOT NULL ACCESS CONSTANT PROTECTED))
	    (skip-syntax-forward " ")
	    (setq type-begin (point)))))

       ((equal token 'ALIASED) (setq aliased-p t))
       ((equal token 'IN) (setq in-p t))
       ((equal token 'OUT) (setq out-p t))
       ((and (not type-end)
	     (member token '(NOT NULL)))
	;; "not", "null" could be part of the default expression
	(setq not-null-p t))
       ((equal token 'ACCESS) (setq access-p t))
       ((equal token 'CONSTANT) (setq constant-p t))
       ((equal token 'PROTECTED) (setq protected-p t))

       ((equal token 'COLON_EQUAL)
	(setq type-end (save-excursion (backward-char 2) (skip-syntax-backward " ") (point)))
	(skip-syntax-forward " ")
	(setq default-begin (point))
	(wisi-forward-find-token 'SEMICOLON end t))

       ((member token '(SEMICOLON RIGHT_PAREN))
	(when (not type-end)
	  (setq type-end (save-excursion (backward-char 1) (skip-syntax-backward " ") (point))))

	(setq type (buffer-substring-no-properties type-begin type-end))

	(when default-begin
	  (setq default (buffer-substring-no-properties default-begin (1- (point)))))

	(when (equal token 'RIGHT_PAREN)
	  (setq done t))

	(setq param (list (reverse identifiers)
			  aliased-p in-p out-p not-null-p access-p constant-p protected-p
			  type default))
	(if paramlist
	    (add-to-list 'paramlist param)
	  (setq paramlist (list param)))
	(setq identifiers nil
	      aliased-p nil
	      in-p nil
	      out-p nil
	      not-null-p nil
	      access-p nil
	      constant-p nil
	      protected-p nil
	      type nil
	      type-begin nil
	      type-end nil
	      default nil
	      default-begin nil))

       (t
	(when (not type-begin)
	  (if identifiers
	      (add-to-list 'identifiers text)
	    (setq identifiers (list text)))))
       ))
    paramlist))

(defun ada-wisi-which-function-1 (keyword add-body)
  "used in `ada-wisi-which-function'."
  (let (region
	result
	(cache (wisi-forward-find-class 'name (point-max))))

    (setq result (wisi-cache-text cache))

    (when (not ff-function-name)
      (setq ff-function-name
	    (concat
	     keyword
	     (when add-body "\\s-+body")
	     "\\s-+"
	     result
	     ada-symbol-end)))
    result))

(defun ada-wisi-which-function ()
  "For `ada-which-function'."
  (wisi-validate-cache (point))
  (save-excursion
    (let ((result nil)
	  (cache (ada-wisi-goto-declaration-start)))
      (if (null cache)
	  ;; bob
	  (setq result "")

	(cl-case (wisi-cache-nonterm cache)
	  ((generic_package_declaration generic_subprogram_declaration)
	   ;; name is after next statement keyword
	   (wisi-next-statement-cache cache)
	   (setq cache (wisi-get-cache (point))))
	  )

	;; add or delete 'body' as needed
	(cl-ecase (wisi-cache-nonterm cache)
	  (package_body
	   (setq result (ada-wisi-which-function-1 "package" nil)))

	  ((package_declaration
	    generic_package_declaration) ;; after 'generic'
	   (setq result (ada-wisi-which-function-1 "package" t)))

	  (protected_body
	   (setq result (ada-wisi-which-function-1 "protected" nil)))

	  ((protected_type_declaration single_protected_declaration)
	   (setq result (ada-wisi-which-function-1 "protected" t)))

	  ((subprogram_declaration
	    generic_subprogram_declaration ;; after 'generic'
	    null_procedure_declaration)
	   (setq result (ada-wisi-which-function-1
			 (wisi-cache-text (wisi-forward-find-token '(FUNCTION PROCEDURE) (point-max)))
			 nil))) ;; no 'body' keyword in subprogram bodies

	  (subprogram_body
	   (setq result (ada-wisi-which-function-1
			 (wisi-cache-text (wisi-forward-find-token '(FUNCTION PROCEDURE) (point-max)))
			 nil)))

	  (task_type_declaration
	   (setq result (ada-wisi-which-function-1 "task" t)))

	  ))
      result)))

;;;; debugging
(defun ada-wisi-debug-keys ()
  "Add debug key definitions to `ada-mode-map'."
  (interactive)
  (define-key ada-mode-map "\M-e" 'wisi-show-parse-error)
  (define-key ada-mode-map "\M-h" 'wisi-show-containing-or-previous-cache)
  (define-key ada-mode-map "\M-i" 'wisi-goto-statement-end)
  (define-key ada-mode-map "\M-j" 'wisi-show-cache)
  (define-key ada-mode-map "\M-k" 'wisi-show-token)
  )

(defun ada-wisi-setup ()
  "Set up a buffer for parsing Ada files with wisi."
  (wisi-setup '(ada-wisi-comment
		ada-wisi-before-cache
		ada-wisi-after-cache)
	      'ada-wisi-post-parse-fail
	      ada-wisi-class-list
	      ada_grammar-wy--keyword-table
	      ada_grammar-wy--token-table
	      ada_grammar-wy--parse-table)

  ;; Handle escaped quotes in strings
  (setq wisi-string-quote-escape-doubled t)

  (set (make-local-variable 'comment-indent-function) 'wisi-comment-indent)

  (add-hook 'hack-local-variables-hook 'ada-wisi-post-local-vars nil t)
  )

(defun ada-wisi-face ()
  "Return face for token in match-data 2"
  (let (cache)
    (when (< (point-max) ada-wisi-font-lock-size-threshold)
      (wisi-validate-cache (line-end-position)))

    (if	(setq cache (wisi-get-cache (match-beginning 2)))
	(wisi-cache-face cache)
      'default)
    ))

(defun ada-wisi-post-local-vars ()
  ;; run after file local variables are read because font-lock-add-keywords
  ;; evaluates font-lock-defaults, which depends on ada-language-version.
  ;;
  ;; use parse results to distinguish difficult cases, but don't
  ;; require parse just for font-lock
  ;;
  ;; name is not found if on next line
  (font-lock-add-keywords nil
   (list
    (list
     "\\<\\(of[ \t]+reverse\\)\\>"  ;; following word is object
     '(1 font-lock-keyword-face)
     )
    (list
     (concat
      "\\<\\("
      "aliased[ \t]+not[ \t]+null[ \t]+access\\|"
      "aliased[ \t]+not[ \t]+null\\|"
      "return[ \t]+access[ \t]+constant\\|"
      "return[ \t]+access"
      "\\)\\>[ \t]*"
      ada-name-regexp "?")
     '(1 font-lock-keyword-face)
     '(2 font-lock-type-face nil t)
     )
    (list
     (concat
      "\\<\\("
      "aliased\\|"
      "and\\|"
      "of\\|"
      "new\\|"
      "renames\\|"
      "return"
      "\\)\\>[ \t]*"
      ada-name-regexp "?")
     '(1 font-lock-keyword-face)
     '(2 (ada-wisi-face) nil t)
     ))
   nil ;; add at start of list, so these have precedence
   )

  )

(add-hook 'ada-mode-hook 'ada-wisi-setup)

(setq ada-fix-context-clause 'ada-wisi-context-clause)
(setq ada-goto-declaration-end 'ada-wisi-goto-declaration-end)
(setq ada-goto-declaration-start 'ada-wisi-goto-declaration-start)
(setq ada-goto-declarative-region-start 'ada-wisi-goto-declarative-region-start)
(setq ada-goto-end 'wisi-goto-statement-end)
(setq ada-goto-subunit-name 'ada-wisi-goto-subunit-name)
(setq ada-in-paramlist-p 'ada-wisi-in-paramlist-p)
(setq ada-indent-statement 'wisi-indent-statement)
(setq ada-make-subprogram-body 'ada-wisi-make-subprogram-body)
(setq ada-next-statement-keyword 'wisi-forward-statement-keyword)
(setq ada-on-context-clause 'ada-wisi-on-context-clause)
(setq ada-prev-statement-keyword 'wisi-backward-statement-keyword)
(setq ada-reset-parser 'wisi-invalidate-cache)
(setq ada-scan-paramlist 'ada-wisi-scan-paramlist)
(setq ada-show-parse-error 'wisi-show-parse-error)
(setq ada-which-function 'ada-wisi-which-function)

(provide 'ada-wisi)
(provide 'ada-indent-engine)

;; end of file<|MERGE_RESOLUTION|>--- conflicted
+++ resolved
@@ -1187,13 +1187,8 @@
       (while (not end)
 	(setq cache (wisi-forward-cache))
 	(cl-case (wisi-cache-nonterm cache)
-<<<<<<< HEAD
-	  (pragma_g nil)
-	  (use_clause nil)
-=======
-	  (pragma (wisi-goto-end-1 cache))
+	  (pragma_g (wisi-goto-end-1 cache))
 	  (use_clause (wisi-goto-end-1 cache))
->>>>>>> fea2301e
 	  (with_clause
 	   (when (not begin)
 	     (setq begin (point-at-bol)))
@@ -1216,30 +1211,21 @@
 
 (defun ada-wisi-goto-subunit-name ()
   "For `ada-goto-subunit-name'."
-<<<<<<< HEAD
-
   (wisi-validate-cache (point-max))
   (unless (> wisi-cache-max (point))
     (error "parse failed; can't goto subunit name"))
 
-=======
-  (wisi-validate-cache (point-max))
->>>>>>> fea2301e
   (let ((end nil)
 	cache
 	(name-pos nil))
     (save-excursion
       ;; move to top declaration
       (goto-char (point-min))
-<<<<<<< HEAD
-      (setq cache (or (wisi-get-cache (point)) (wisi-forward-cache)))
-=======
       (setq cache (or (wisi-get-cache (point))
 		      (wisi-forward-cache)))
->>>>>>> fea2301e
       (while (not end)
 	(cl-case (wisi-cache-nonterm cache)
-	  ((pragma use_clause with_clause)
+	  ((pragma_g use_clause with_clause)
 	   (wisi-goto-end-1 cache)
 	   (setq cache (wisi-forward-cache)))
 	  (t
@@ -1249,13 +1235,9 @@
 	(setq cache (wisi-forward-cache))
 	)
       (when (eq (wisi-cache-nonterm cache) 'subunit)
-<<<<<<< HEAD
-	(wisi-forward-find-class 'name (point-max))
-=======
-	(wisi-forward-find-token '(IDENTIFIER name selected_component) (point-max)) ;; parent name
+	(wisi-forward-find-class 'name (point-max)) ;; parent name
 	(wisi-forward-token)
-	(wisi-forward-find-token '(IDENTIFIER name selected_component) (point-max)) ;; subunit name
->>>>>>> fea2301e
+	(wisi-forward-find-class 'name (point-max)) ;; subunit name
 	(setq name-pos (point)))
       )
     (when name-pos
@@ -1410,6 +1392,7 @@
   (wisi-validate-cache end)
   (when (< wisi-cache-max end)
     (error "parse failed; can't scan paramlist"))
+
   (goto-char begin)
   (let (token
 	text
