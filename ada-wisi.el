--- conflicted
+++ resolved
@@ -1394,11 +1394,7 @@
 (defun ada-wisi-scan-paramlist (begin end)
   "For `ada-scan-paramlist'."
   (wisi-validate-cache end)
-<<<<<<< HEAD
   (when (< wisi-cache-max end)
-=======
-  (unless (> wisi-cache-max (point))
->>>>>>> a22d6bc3
     (error "parse failed; can't scan paramlist"))
 
   (goto-char begin)
