--- conflicted
+++ resolved
@@ -579,11 +579,7 @@
 		     (+ (current-column) ada-indent-broken))
 
 		    ((full_type_declaration
-<<<<<<< HEAD
-		      protected_type_declaration
-=======
                       protected_type_declaration
->>>>>>> 6bc53d60
 		      single_protected_declaration
 		      single_task_declaration
 		      subtype_declaration
