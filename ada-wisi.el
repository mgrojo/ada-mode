--- conflicted
+++ resolved
@@ -538,17 +538,10 @@
 	    (setq done t))
 	(cl-case (wisi-cache-class cache)
 	  ((motion statement-end)
-<<<<<<< HEAD
-	   (setq cache
-		 (wisi-get-cache
-		  (1- (or (wisi-cache-prev cache)
-			  (wisi-cache-containing cache))))))
-=======
 	   (goto-char
 	    (1- (or (wisi-cache-prev cache)
 		    (wisi-cache-containing cache))))
 	   (setq cache (wisi-get-cache (point))))
->>>>>>> 8daac1ae
 
 	  (statement-start
 	   (if first
