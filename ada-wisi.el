;;; An indentation engine for Ada mode, using the wisi generalized LALR parser
;;
;; [1] ISO/IEC 8652:2012(E); Ada 2012 reference manual
;;
;; Copyright (C) 2012 - 2014  Free Software Foundation, Inc.
;;
;; Author: Stephen Leake <stephen_leake@member.fsf.org>
;;
;; This file is part of GNU Emacs.
;;
;; GNU Emacs is free software: you can redistribute it and/or modify
;; it under the terms of the GNU General Public License as published by
;; the Free Software Foundation, either version 3 of the License, or
;; (at your option) any later version.
;;
;; GNU Emacs is distributed in the hope that it will be useful,
;; but WITHOUT ANY WARRANTY; without even the implied warranty of
;; MERCHANTABILITY or FITNESS FOR A PARTICULAR PURPOSE.  See the
;; GNU General Public License for more details.
;;
;; You should have received a copy of the GNU General Public License
;; along with GNU Emacs.  If not, see <http://www.gnu.org/licenses/>.
;;
;;; History:
;;
;; implementation started Jan 2013
;;
;;;;

(require 'ada-fix-error)
(require 'ada_grammar-wy)
(require 'ada_grammar)
(require 'ada-indent-user-options)
(require 'cl-lib)
(require 'wisi)

(defconst ada-wisi-class-list
  '(
    block-end
    block-middle ;; not start of statement
    block-start ;; start of block is start of statement
    close-paren
    list-break
    name
    name-paren ;; anything that looks like a procedure call, since the grammar can't distinguish most of them
    open-paren
    return
    return-1
    return-2
    statement-end
    statement-other
    statement-start
    ))

;;;; indentation

(defun ada-wisi-current-indentation ()
  "Return indentation appropriate for point on current line:
if not in paren, beginning of line
if in paren, pos following paren."
  (if (not (ada-in-paren-p))
      (current-indentation)

    (or
     (save-excursion
       (let ((line (line-number-at-pos)))
	 (ada-goto-open-paren 1)
	 (when (= line (line-number-at-pos))
	   (current-column))))
     (save-excursion
       (back-to-indentation)
       (current-column)))
    ))

(defun ada-wisi-indent-cache (offset cache)
  "Return indentation of OFFSET plus indentation of line containing point. Point must be at CACHE."
  (let ((indent (current-indentation)))
    (cond
     ;; special cases
     ;;
     ((eq 'LEFT_PAREN (wisi-cache-token cache))
      ;; test/ada_mode-long_paren.adb
      ;; (RT                            => RT,
      ;;  Monitor                       => True,
      ;;  RX_Enable                     =>
      ;;    (RX_Torque_Subaddress |
      ;;   indenting '(RX_'
      ;;
      ;; test/ada_mode-parens.adb
      ;; return Float (
      ;;               Integer'Value
      ;;                 (Local_6));
      ;;   indenting '(local_6)'; 'offset' = ada-indent - 1
      (+ (current-column) 1 offset))

     ((save-excursion
	(let ((containing (wisi-goto-containing-paren cache)))
	  (and containing
	       ;; test/ada_mode-conditional_expressions.adb
	       ;; K2 : Integer := (if J > 42
	       ;;                  then -1
	       ;;   indenting 'then'; offset = 0
	       ;;
	       ;; L1 : Integer := (case J is
	       ;;                     when 42 => -1,
	       ;;
	       ;; test/indent.ads
	       ;; C_S_Controls : constant
	       ;;   CSCL_Type :=
	       ;;     CSCL_Type'
	       ;;       (
	       ;;        1 =>  --  Used to be aligned on "CSCL_Type'"
	       ;;              --  aligned with previous comment.
	       ;;          IO_CPU_Control_State_S_Pkg.CPU2_Fault_Status_Type'
	       ;;            (Unused2  => 10,  -- Used to be aligned on "1 =>"
	       ;;  indenting '(Unused2'
	       (+ (current-column) offset)))))

     ;; all other structures
     (t
      ;; current cache may be preceded by something on same
      ;; line. Handle common cases nicely.
      (while (and cache
		  (or
		   (not (= (current-column) indent))
		   (eq 'EQUAL_GREATER (wisi-cache-token cache))))
	(when (and
	       (eq 'WHEN (wisi-cache-token cache))
	       (not (eq 'exit_statement (wisi-cache-nonterm cache))))
	  (setq offset (+ offset ada-indent-when)))
	(setq cache (wisi-goto-containing cache))
	(setq indent (current-indentation)))

      (cond
       ((null cache)
	;; test/ada_mode-opentoken.ads
	;; private package GDS.Commands.Add_Statement is
	;;    type Instance is new Nonterminal.Instance with null record;
	offset)

       ((eq 'label_opt (wisi-cache-token cache))
	(+ indent (- ada-indent-label) offset))

       (t
	;; test/ada_mode-generic_instantiation.ads
	;; function Function_1 is new Instance.Generic_Function
	;;   (Param_Type  => Integer,
	;;
	;; test/ada_mode-nested_packages.adb
	;; function Create (Model   : in Integer;
	;;                  Context : in String) return String is
	;;    ...
	;;    Cache : array (1 .. 10) of Boolean := (True, False, others => False);
	(+ indent offset))
       ))
     )))

(defun ada-wisi-indent-containing (offset cache &optional before)
  "Return indentation of OFFSET plus indentation of token containing CACHE.
BEFORE should be t when called from ada-wisi-before-cache, nil otherwise."
  (save-excursion
    (cond
     ((markerp (wisi-cache-containing cache))
      (ada-wisi-indent-cache offset (wisi-goto-containing cache)))

     (t
      (cond
       ((ada-in-paren-p)
	(ada-goto-open-paren 1)
	(+ (current-column) offset))

       (t
	;; at outermost containing statement. If called from
	;; ada-wisi-before-cache, we want to ignore OFFSET (indenting
	;; 'package' in a package spec). If called from
	;; ada-wisi-after-cache, we want to include offset (indenting
	;; first declaration in the package).
	(if before 0 offset))
       ))
      )))

(defun ada-wisi-indent-list-break (cache prev-token)
  "Return indentation for a token contained by CACHE, which must be a list-break.
point must be on CACHE. PREV-TOKEN is the token before the one being indented."
  (let ((break-point (point))
	(containing (wisi-goto-containing cache)))
    (cl-ecase (wisi-cache-token containing)
      (LEFT_PAREN
       (if (equal break-point (cadr prev-token))
	   ;; we are indenting the first token after the list-break; not hanging.
	   ;;
	   ;; test/parent.adb
	   ;; Append_To (Formals,
	   ;;            Make_Parameter_Specification (Loc,
	   ;; indenting 'Make_...'
	   ;;
	   ;; test/ada_mode-generic_instantiation.ads
	   ;; function Function_1 is new Instance.Generic_Function
	   ;;   (Param_Type  => Integer,
	   ;;    Result_Type => Boolean,
	   ;;    Threshold   => 2);
	   ;; indenting 'Result_Type'
	   (+ (current-column) 1)
	 ;; else hanging
	 ;;
	 ;; test/ada_mode-parens.adb
	 ;; A :=
	 ;;   (1 |
	 ;;      2 => (1, 1, 1),
	 ;;    3 |
	 ;;      4 => (2, 2, 2));
	 ;; indenting '4 =>'
	 (+ (current-column) 1 ada-indent-broken)))

      (IS
       ;; test/ada_mode-conditional_expressions.adb
       ;; L1 : Integer := (case J is
       ;;                     when 42 => -1,
       ;;                     -- comment aligned with 'when'
       ;; indenting '-- comment'
       (wisi-indent-paren (+ 1 ada-indent-when)))

      (WITH
       (cl-ecase (wisi-cache-nonterm containing)
	 (aggregate
	  ;; test/ada_mode-nominal-child.ads
	  ;; (Default_Parent with
	  ;;  Child_Element_1 => 10,
	  ;;  Child_Element_2 => 12.0,
	  ;; indenting 'Child_Element_2'
	  (wisi-indent-paren 1))

	 (aspect_specification_opt
	  ;; test/aspects.ads:
	  ;; type Vector is tagged private
	  ;; with
	  ;;   Constant_Indexing => Constant_Reference,
	  ;;   Variable_Indexing => Reference,
	  ;; indenting 'Variable_Indexing'
	  (+ (current-indentation) ada-indent-broken))
	 ))
      )
    ))

(defun ada-wisi-before-cache ()
  "Point is at indentation, before a cached token. Return new indentation for point."
  (let ((pos-0 (point))
	(cache (wisi-get-cache (point)))
	(prev-token (save-excursion (wisi-backward-token)))
	)
    (when cache
      (cl-ecase (wisi-cache-class cache)
	(block-start
	 (cl-case (wisi-cache-token cache)
	   (IS ;; subprogram body
	    (ada-wisi-indent-containing 0 cache t))

	   (RECORD
	    ;; test/ada_mode-nominal.ads; ada-indent-record-rel-type = 3
	    ;; type Private_Type_2 is abstract tagged limited
	    ;;    record
	    ;; indenting 'record'
	    ;;
	    ;; type Limited_Derived_Type_1d is
	    ;;    abstract limited new Private_Type_1 with
	    ;; record
	    ;; indenting 'record'
	    ;;
	    ;; for Record_Type_1 use
	    ;;   record
	    ;;   indenting 'record'
	    (let ((containing (wisi-goto-containing cache)))
	      (while (not (memq (wisi-cache-token containing) '(FOR TYPE)))
		(setq containing (wisi-goto-containing containing)))
	      (+ (current-column) ada-indent-record-rel-type)))

	   (t ;; other
	    (ada-wisi-indent-containing ada-indent cache t))))

	(block-end
	 (cl-case (wisi-cache-nonterm cache)
	   (record_definition
	    (save-excursion
	      (wisi-goto-containing cache);; now on 'record'
	      (current-indentation)))

	   (t
	    (ada-wisi-indent-containing 0 cache t))
	   ))

	(block-middle
	 (cl-case (wisi-cache-token cache)
	   (WHEN
	    (ada-wisi-indent-containing ada-indent-when cache t))

	   (t
	    (ada-wisi-indent-containing 0 cache t))
	   ))

	(close-paren (wisi-indent-paren 0))

	(keyword
	 ;; defer to after-cache)
	 nil)

	(name
	 (cond
	  ((let ((temp (save-excursion (wisi-goto-containing cache))))
	     (and temp
		  (memq (wisi-cache-nonterm temp) '(subprogram_body subprogram_declaration))))
	   ;; test/ada_mode-nominal.ads
	   ;; not
	   ;; overriding
	   ;; procedure
	   ;;   Procedure_1c (Item  : in out Parent_Type_1);
	   ;; indenting 'Procedure_1c'
	   ;;
	   ;; not overriding function
	   ;;   Function_2e (Param : in Parent_Type_1) return Float;
	   ;; indenting 'Function_2e'
	   (ada-wisi-indent-containing ada-indent-broken cache t))

	  (t
	   ;; defer to ada-wisi-after-cache, for consistency
	   nil)
	  ))

	(name-paren
	 ;; defer to ada-wisi-after-cache, for consistency
	 nil)

	(open-paren
	 (let ((containing (wisi-goto-containing cache)))
	   (cl-case (wisi-cache-token containing)
	     (COMMA
	      ;; test/ada_mode-parens.adb
	      ;; A : Matrix_Type :=
	      ;;   ((1, 2, 3),
	      ;;    (4, 5, 6),
	      ;; indenting (4
	      (ada-wisi-indent-containing 0 containing))

	     (EQUAL_GREATER
	      (setq containing (wisi-goto-containing containing))
	      (cl-ecase (wisi-cache-token containing)
		(COMMA
		 ;; test/ada_mode-long_paren.adb
		 ;; (RT                            => RT,
		 ;;  Monitor                       => True,
		 ;;  RX_Enable                     =>
		 ;;    (RX_Torque_Subaddress |
		 ;; indenting (RX_Torque
		 (ada-wisi-indent-containing ada-indent-broken containing t))
		(LEFT_PAREN
		 ;; test/ada_mode-parens.adb
		 ;; (1 =>
		 ;;    (1 => 12,
		 ;; indenting '(1 => 12'; containing is '=>'
		 (ada-wisi-indent-cache (1- ada-indent) containing))
		(WHEN
		 ;; test/ada_mode-conditional_expressions.adb
		 ;;  when 1 =>
		 ;;    (if J > 42
		 ;; indenting '(if'; containing is '=>'
		 (+ (current-column) -1 ada-indent))
		(WITH
		 ;; test/aspects.ads
		 ;;    function Wuff return Boolean with Pre =>
		 ;;      (for all x in U =>
		 ;; indenting '(for';  containing is '=>', 'with', 'function'
		 (ada-wisi-indent-cache (1- ada-indent) containing))
		))

	     ((FUNCTION PROCEDURE)
	      ;; test/ada_mode-nominal.adb
	      ;; function Function_Access_11
	      ;;   (A_Param : in Float)
	      ;;   --  EMACSCMD:(test-face "function" font-lock-keyword-face)
	      ;;   return access function
	      ;;     (A_Param : in Float)
	      ;;     return
	      ;;     Standard.Float -- Ada mode 4.01, GPS do this differently
	      ;; indenting second '(A_Param)
	      (+ (current-indentation) -1 ada-indent))

	     (LEFT_PAREN
	      ;; test/ada_mode-parens.adb
	      ;; or else ((B.all
	      ;;             and then C)
	      ;;            or else
	      ;;            (D
	      ;; indenting (D
	      (+ (current-column) 1 ada-indent-broken))

	     (WHEN
	      ;; test/ada_mode-nominal.adb
	      ;;
	      ;; when Local_1 = 0 and not
	      ;;   (Local_2 = 1)
	      ;; indenting (Local_2
	      ;;
	      ;; entry E3
	      ;;   (X : Integer) when Local_1 = 0 and not
	      ;;     (Local_2 = 1)
	      (+ (ada-wisi-current-indentation) ada-indent-broken))

	     ((IDENTIFIER selected_component name)
	      ;; test/indent.ads
	      ;; CSCL_Type'
	      ;;   (
	      ;; identing (
	      ;;
	      ;; test/ada_mode-parens.adb
	      ;; Check
	      ;;   ("foo bar",
	      ;;    A
	      ;;      (1),
	      ;;    A(2));
	      ;; indenting (1)
	      ;;
	      ;; test/ada_mode-parens.adb
	      ;; Local_11 : Local_11_Type := Local_11_Type'
	      ;;   (A => Integer
	      ;;      (1.0),
	      ;;    B => Integer
	      ;;      (2.0));
	      ;;
	      ;; test/ada_mode-parens.adb
	      ;; Local_12 : Local_11_Type
	      ;;   := Local_11_Type'(A => Integer
	      ;;     (1.0),
	      ;; indenting (1.0)
	      (+ (ada-wisi-current-indentation) ada-indent-broken))

	     (t
	      (cond
		((memq (wisi-cache-class containing) '(block-start statement-start))
		 ;; test/ada_mode-nominal.adb
		 ;; entry E2
		 ;;   (X : Integer)
		 ;; indenting (X
		 (ada-wisi-indent-cache ada-indent-broken containing))

		(t
		 ;; Open paren in an expression.
		 ;;
		 ;; test/ada_mode-conditional_expressions.adb
		 ;; L0 : Integer :=
		 ;;   (case J is when 42 => -1, when Integer'First .. 41 => 0, when others => 1);
		 ;; indenting (case
		 (ada-wisi-indent-containing ada-indent-broken containing t))
		))
	     )))

	(return-1;; parameter list
	 (let ((return-pos (point)))
	   (wisi-goto-containing cache nil) ;; matching 'function'
	   (cond
	    ((<= ada-indent-return 0)
	     ;; indent relative to "("
	     (wisi-forward-find-class 'open-paren return-pos)
	     (+ (current-column) (- ada-indent-return)))

	    (t
	     (+ (current-column) ada-indent-return))
	    )))

	(return-2;; no parameter list
	 (wisi-goto-containing cache nil) ;; matching 'function'
	 (+ (current-column) ada-indent-broken))

	(statement-end
	 (ada-wisi-indent-containing ada-indent-broken cache t))

	(statement-other
	 (let ((containing (wisi-goto-containing cache nil)))
	   (cl-case (wisi-cache-token cache)
	     (EQUAL_GREATER
	      (+ (current-column) ada-indent-broken))

	     (ELSIF
	      ;; test/g-comlin.adb
	      ;;   elsif Current_Argument < CL.Argument_Count then
	      (ada-wisi-indent-cache 0 containing))

	     (RENAMES
	      (cl-ecase (wisi-cache-nonterm containing)
		((generic_renaming_declaration subprogram_renaming_declaration)
		 (wisi-forward-find-token '(FUNCTION PROCEDURE) pos-0)
		 (let ((pos-subprogram (point))
		       (has-params
			;; this is wrong for one return access
			;; function case: overriding function Foo
			;; return access Bar (...) renames ...;
			(wisi-forward-find-token 'LEFT_PAREN pos-0 t)))
		   (if has-params
		       (if (<= ada-indent-renames 0)
			   ;; indent relative to paren
			   (+ (current-column) (- ada-indent-renames))
			 ;; else relative to line containing keyword
			 (goto-char pos-subprogram)
			 (+ (current-indentation) ada-indent-renames))

		     ;; no params
		     (goto-char pos-subprogram)
		     (+ (current-indentation) ada-indent-broken))
		   ))

		(object_renaming_declaration
		 (+ (current-indentation) ada-indent-broken))
		))

	     (t
	      (while (not (wisi-cache-nonterm containing))
		(setq containing (wisi-goto-containing containing)))

	      (cl-ecase (wisi-cache-nonterm containing)
		(aggregate
		 ;; indenting 'with'
		 (+ (current-column) 1))

		(association_list
		 ;; test/ada_mode-parens.adb
		 ;; Local_13 : Local_11_Type
		 ;;   := (Integer'(1),
		 ;;       Integer'(2));
		 (ada-wisi-indent-cache 0 containing))

		(association_opt
		 ;; test/indent.ads
		 ;; 1 =>  --  Used to be aligned on "CSCL_Type'"
		 ;;       --  aligned with previous comment.
		 ;;   IO_CPU_Control_State_S_Pkg.CPU2_Fault_Status_Type'
		 (ada-wisi-indent-cache ada-indent-broken containing))

		(asynchronous_select
		 ;; indenting 'abort'
		 (+ (current-column) ada-indent-broken))

		(component_declaration
		 ;; test/ada_mode-nominal.ads record_type_3
		 (+ (current-column) ada-indent-broken))

		(entry_body
		 ;; indenting 'when'
		 (+ (current-column) ada-indent-broken))

		(formal_package_declaration
		 ;; test/ada_mode-generic_package.ads
		 ;; with package A_Package_7 is
		 ;;   new Ada.Text_IO.Integer_IO (Num => Formal_Signed_Integer_Type);
		 ;; indenting 'new'
		 (+ (current-column) ada-indent-broken))

		(full_type_declaration
		 ;; test/ada_mode-nominal.ads
		 ;; type Unconstrained_Array_Type_3 is array (Integer range <>, Standard.Character range <>)
		 ;;   of Object_Access_Type_1;
		 ;; indenting 'of'
		 ;;
		 ;; type Object_Access_Type_7
		 ;;   is access all Integer;
		 ;; indenting 'is'
		 ;;
		 ;; type Limited_Derived_Type_1 is abstract limited new Private_Type_1 with
		 ;; record
		 ;; indenting 'record'
		 ;;
		 ;; type Limited_Derived_Type_3 is abstract limited new Private_Type_1
		 ;;   with null record;
		 ;; indenting 'with'
		 ;;
		 ;; type Limited_Derived_Type_2a is abstract limited new Private_Type_1
		 ;; with record
		 ;; indenting 'with record'
		 ;;
		 ;; test/access_in_record.ads
		 ;; type A
		 ;;    is new Ada.Streams.Root_Stream_Type with record
		 ;; FIXME: line with 'record' use ada-indent-record-rel-type

		 (while (not (eq 'TYPE (wisi-cache-token containing)))
		   (setq containing (wisi-goto-containing containing)))

		 (cond
		  ((eq (wisi-cache-token cache) 'RECORD)
		   (+ (current-column) ada-indent-record-rel-type))

		  ((eq (wisi-cache-token cache) 'WITH)
		   (let ((type-col (current-column)))
		     (wisi-goto-end-1 cache)
		     (if (eq 'WITH (wisi-cache-token (wisi-backward-cache)))
			 ;; 'with null record;' or 'with private;'
			 (+ type-col ada-indent-broken)
		       (+ type-col ada-indent-record-rel-type))))

		  (t
		   (+ (current-column) ada-indent-broken))
		  ))

		(generic_instantiation
		 ;; test/ada_mode-generic_instantiation.ads
		 ;; procedure Procedure_7 is
		 ;;   new Instance.Generic_Procedure (Integer, Function_1);
		 ;; indenting 'new'
		 (+ (current-column) ada-indent-broken))

		(generic_renaming_declaration
		 ;; indenting keyword following 'generic'
		 (current-column))

		(object_declaration
		 (cl-ecase (wisi-cache-token containing)
		   (COLON
		    ;; test/ada_mode-nominal.ads
		    ;; Anon_Array_3 : array (1 .. 10)
		    ;;   of Integer;
		    ;; indenting 'of'
		    (+ (current-indentation) ada-indent-broken))

		   (COLON_EQUAL
		    ;; test/indent.ads
		    ;; C_S_Controls : constant
		    ;;   CSCL_Type :=
		    ;;     CSCL_Type'
		    ;; indenting 'CSCL_Type'
		    (+ (current-indentation) ada-indent-broken))

		   (identifier_list
		    ;; test/ada_mode-nominal.adb
		    ;; Local_2 : constant Float
		    ;;   := Local_1;
		    (+ (current-indentation) ada-indent-broken))
		   ))

		(private_extension_declaration
		 ;; test/ada_mode-nominal.ads
		 ;; type Limited_Derived_Type_3 is abstract limited
		 ;;   new Private_Type_1 with private;
		 (+ (current-indentation) ada-indent-broken))

		(private_type_declaration
		 ;; test/aspects.ads
		 ;; type Vector is tagged private
		 ;; with
		 ;; indenting 'with'
		 (current-indentation))

		(qualified_expression
		 ;; test/ada_mode-nominal-child.ads
		 ;; Child_Obj_5 : constant Child_Type_1 :=
		 ;;   (Parent_Type_1'
		 ;;     (Parent_Element_1 => 1,
		 (ada-wisi-indent-cache ada-indent-broken containing))

		(statement
		 (cl-case (wisi-cache-token containing)
		   (label_opt
		    (- (current-column) ada-indent-label))

		   (t
		    ;; test/ada_mode-nominal.adb
		    ;; select
		    ;;    delay 1.0;
		    ;; then
		    ;;    -- ...
		    ;;   abort
		    (ada-wisi-indent-cache ada-indent-broken cache))
		   ))

		((subprogram_body subprogram_declaration subprogram_specification null_procedure_declaration)
		 (cl-ecase (wisi-cache-token cache)
		   (IS
		    ;; test/ada_mode-nominal.ads
		    ;; procedure Procedure_1d
		    ;;   (Item   : in out Parent_Type_1;
		    ;;    Item_1 : in     Character;
		    ;;    Item_2 : out    Character)
		    ;;   is null;
		    ;; indenting 'is'
		    (+ (current-column) ada-indent-broken))

		   (OVERRIDING
		    ;; indenting 'overriding' following 'not'
		    (current-column))

		   ((PROCEDURE FUNCTION)
		    ;; indenting 'procedure' or 'function following 'overriding'
		    (current-column))

		   (WITH
		    ;; indenting aspect specification on subprogram declaration
		    ;; test/aspects.ads
		    ;; procedure Foo (X : Integer;
		    ;;                Y : out Integer)
		    ;; with Pre => X > 10 and
		    ;; indenting 'with'
		    (current-column))
		   ))

		(subtype_declaration
		 ;; test/adacore_9717_001.ads A_Long_Name
		 (+ (current-column) ada-indent-broken))

		))))) ;; end statement-other

	(statement-start
	 (cond
	  ((eq 'label_opt (wisi-cache-token cache))
	   (ada-wisi-indent-containing (+ ada-indent-label ada-indent) cache t))

	  (t
	   (let ((containing-cache (wisi-get-containing-cache cache)))
	     (if (not containing-cache)
		 ;; at bob
		 0
	       ;; not at bob
	       (cl-case (wisi-cache-class containing-cache)
		 ((block-start block-middle)
		  (wisi-goto-containing cache)
		  (cl-case (wisi-cache-nonterm containing-cache)
		    (record_definition
		     (+ (current-indentation) ada-indent))

		    (t
		     (ada-wisi-indent-cache ada-indent containing-cache))
		    ))

		 (list-break
		  (ada-wisi-indent-list-break cache prev-token))

		 (statement-other
		  ;; defer to ada-wisi-after-cache
		  nil)
		 ))))
	     ))
	))
    ))

(defun ada-wisi-after-cache ()
  "Point is at indentation, not before a cached token. Find previous
cached token, return new indentation for point."
  (let ((start (point))
	(prev-token (save-excursion (wisi-backward-token)))
	(cache (wisi-backward-cache)))

    (cond
     ((not cache) ;; bob
	0)

     (t
      (while (memq (wisi-cache-class cache) '(keyword name name-paren type))
	;; not useful for indenting
	(setq cache (wisi-backward-cache)))

      (cl-ecase (wisi-cache-class cache)
	(block-end
	 ;; indenting block/subprogram name after 'end'
	 (wisi-indent-current ada-indent-broken))

	(block-middle
	 (cl-case (wisi-cache-token cache)
	   (IS
	    (cl-case (wisi-cache-nonterm cache)
	      (case_statement
	       ;; between 'case .. is' and first 'when'; most likely a comment
	       (ada-wisi-indent-containing 0 cache t))

	      (t
	       (+ (ada-wisi-indent-containing ada-indent cache t)))
	      ))

	   ((THEN ELSE)
	   ;;
	   ;; test/ada_mode-conditional_expressions.adb
	   ;; K3 : Integer := (if
	   ;;                    J > 42
	   ;;                  then
	   ;;                    -1
	   ;;                  else
	   ;;                    +1);
	   ;; indenting -1, +1
	    (let ((indent
		   (cl-ecase (wisi-cache-nonterm (wisi-get-containing-cache cache))
		     ((statement if_statement elsif_statement_item) ada-indent)
		     ((if_expression elsif_expression_item) ada-indent-broken))))
	      (ada-wisi-indent-containing indent cache t)))

	   (WHEN
	    ;; between 'when' and '=>'
	    (+ (current-column) ada-indent-broken))

	   (t
	    ;; block-middle keyword may not be on separate line:
	    ;;       function Create (Model   : in Integer;
	    ;;                        Context : in String) return String is
	    (ada-wisi-indent-containing ada-indent cache nil))
	   ))

	(block-start
	 (cl-case (wisi-cache-nonterm cache)
	   (exception_handler
	    ;; between 'when' and '=>'
	    (+ (current-column) ada-indent-broken))

	   (if_expression
	    (ada-wisi-indent-containing ada-indent-broken cache nil))

	   (select_alternative
	    (ada-wisi-indent-containing (+ ada-indent-when ada-indent-broken) cache nil))

	   (t ;; other; normal block statement
	    (ada-wisi-indent-cache ada-indent cache))
	   ))

	(close-paren
	 ;; actual_parameter_part: test/ada_mode-nominal.adb
	 ;; return 1.0 +
	 ;;   Foo (Bar) + -- multi-line expression that happens to have a cache at a line start
	 ;;   12;
	 ;; indenting '12'; don't indent relative to containing function name
	 ;;
	 ;; attribute_designator: test/ada_mode-nominal.adb
	 ;; raise Constraint_Error with Count'Image (Line (File)) &
	 ;;    "foo";
	 ;; indenting '"foo"'; relative to raise
	 ;;
	 ;; test/ada_mode-slices.adb
	 ;; Put_Line(Day'Image(D1) & " - " & Day'Image(D2) & " = " &
	 ;;            Integer'Image(N));
	 ;; indenting 'Integer'
	 (when (memq (wisi-cache-nonterm cache)
		     '(actual_parameter_part attribute_designator))
	   (setq cache (wisi-goto-containing cache)))
	 (ada-wisi-indent-containing ada-indent-broken cache nil))

	(list-break
	 (ada-wisi-indent-list-break cache prev-token))

	(open-paren
	 ;; 1) A parenthesized expression, or the first item in an aggregate:
	 ;;
	 ;;    (foo +
	 ;;       bar)
	 ;;    (foo =>
	 ;;       bar)
	 ;;
	 ;;     we are indenting 'bar'
	 ;;
	 ;; 2) A parenthesized expression, or the first item in an
	 ;;    aggregate, and there is whitespace between
	 ;;    ( and the first token:
	 ;;
	 ;; test/ada_mode-parens.adb
	 ;; Local_9 : String := (
	 ;;                      "123"
	 ;;
	 ;; 3) A parenthesized expression, or the first item in an
	 ;;    aggregate, and there is a comment between
	 ;;    ( and the first token:
	 ;;
	 ;; test/ada_mode-nominal.adb
	 ;; A :=
	 ;;   (
	 ;;    -- a comment between paren and first association
	 ;;    1 =>
	 ;;
	 ;; test/ada_mode-parens.adb
	 ;; return Float (
	 ;;               Integer'Value
	 ;; indenting 'Integer'
	 (let ((paren-column (current-column))
	       (start-is-comment (save-excursion (goto-char start) (looking-at comment-start-skip))))
	   (wisi-forward-token); point is now after paren
	   (if start-is-comment
	       (skip-syntax-forward " >"); point is now on comment
	     (forward-comment (point-max)); point is now on first token
	     )
	   (if (= (point) start)
	       ;; case 2) or 3)
	       (1+ paren-column)
	     ;; 1)
	     (+ paren-column 1 ada-indent-broken))))

	((return-1 return-2)
	 ;; test/ada_mode-nominal.adb
	 ;; function Function_Access_1
	 ;;   (A_Param : in Float)
	 ;;   return
	 ;;     Standard.Float
	 ;; indenting 'Standard.Float'
	 ;;
	 ;; test/ada_mode-expression_functions.ads
	 ;; function Square (A : in Float) return Float
	 ;;   is (A * A);
	 ;; indenting 'is'
	 ;;
	 ;; test/ada_mode-nominal.ads
	 ;; function Function_2g
	 ;;   (Param : in Private_Type_1)
	 ;;   return Float
	 ;;   is abstract;
	 ;; indenting 'is'
	 (back-to-indentation)
 	 (+ (current-column) ada-indent-broken))

	(statement-end
	 (ada-wisi-indent-containing 0 cache nil))

	(statement-other
	 (cl-ecase (wisi-cache-token cache)
	   (ABORT
	    ;; select
	    ;;    Please_Abort;
	    ;; then
	    ;;   abort
	    ;;    -- 'abort' indented with ada-indent-broken, since this is part
	    ;;    Titi;
	    (ada-wisi-indent-containing ada-indent cache))

	    ;; test/subdir/ada_mode-separate_task_body.adb
	   ((COLON COLON_EQUAL)
	    ;; Local_3 : constant Float :=
	    ;;   Local_2;
	    (ada-wisi-indent-cache ada-indent-broken cache))

	   (COMMA
	    (cl-ecase (wisi-cache-nonterm cache)
	      (name_list
	       (cl-ecase (wisi-cache-nonterm (wisi-get-containing-cache cache))
		 (use_clause
		  ;; test/with_use1.adb
		  (ada-wisi-indent-containing ada-indent-use cache))

		 (with_clause
		  ;; test/ada_mode-nominal.ads
		  ;; limited private with Ada.Strings.Bounded,
		  ;;   --EMACSCMD:(test-face "Ada.Containers" 'default)
		  ;;   Ada.Containers;
		  ;;
		  ;; test/with_use1.adb
		  (ada-wisi-indent-containing ada-indent-with cache))
		 ))
	      ))

	   (ELSIF
	    ;; test/g-comlin.adb
	    ;; elsif Index_Switches + Max_Length <= Switches'Last
	    ;;   and then Switches (Index_Switches + Max_Length) = '?'
	    (ada-wisi-indent-cache ada-indent-broken cache))

	   (EQUAL_GREATER
	    (let ((cache-col (current-column))
		  (cache-pos (point))
		  (line-end-pos (line-end-position))
		  (containing (wisi-goto-containing cache nil)))
	      (while (eq (wisi-cache-nonterm containing) 'association_list)
		(setq containing (wisi-goto-containing containing nil)))

	      (cl-ecase (wisi-cache-nonterm containing)
		((actual_parameter_part aggregate)
		 ;; ada_mode-generic_package.ads
		 ;; with package A_Package_2 is new Ada.Text_IO.Integer_IO (Num =>
		 ;;                                                           Formal_Signed_Integer_Type);
		 ;;  indenting 'Formal_Signed_...', point on '(Num'
		 ;;
		 ;; test/ada_mode-parens.adb
		 ;; (1      =>
		 ;;    1,
		 ;;  2      =>
		 ;;    1 + 2 * 3,
		 ;; indenting '1,' or '1 +'; point on '(1'
		 (+ (current-column) 1 ada-indent-broken))

		(aspect_specification_opt
		 ;; test/aspects.ads
		 ;; with Pre => X > 10 and
		 ;;             X < 50 and
		 ;;             F (X),
		 ;;   Post =>
		 ;;     Y >= X and
		 ;; indenting 'X < 50' or 'Y >= X'; cache is '=>', point is on '=>'
		 ;; or indenting 'Post =>'; cache is ',', point is on 'with'
		 (cl-ecase (wisi-cache-token cache)
		   (COMMA
		    (+ (current-indentation) ada-indent-broken))

		   (EQUAL_GREATER
		    (if (= (+ 2 cache-pos) line-end-pos)
			;;   Post =>
			;;     Y >= X and
			(progn
			  (goto-char cache-pos)
			  (+ (current-indentation) ada-indent-broken))
		      ;; with Pre => X > 10 and
		      ;;             X < 50 and
		      (+ 3 cache-col)))
		   ))

		(association_list
		 (cl-ecase (save-excursion (wisi-cache-token (wisi-goto-containing cache nil)))
		   (COMMA
		    (ada-wisi-indent-containing (* 2 ada-indent-broken) cache))
		   ))

		((case_expression_alternative case_statement_alternative exception_handler)
		 ;; containing is 'when'
		 (+ (current-column) ada-indent))

		(generic_renaming_declaration
		 ;; not indenting keyword following 'generic'
		 (+ (current-column) ada-indent-broken))

		(primary
		 ;; test/ada_mode-quantified_expressions.adb
		 ;; if (for some J in 1 .. 10 =>
		 ;;       J/2 = 0)
		 (ada-wisi-indent-containing ada-indent-broken cache))


		(select_alternative
		 ;; test/ada_mode-nominal.adb
		 ;; or when Started
		 ;;      =>
		 ;;       accept Finish;
		 ;; indenting 'accept'; point is on 'when'
		 (+ (current-column) ada-indent))

		(variant
		 ;; test/generic_param.adb
		 ;; case Item_Type is
		 ;;    when Fix | Airport =>
		 ;;       null;
		 ;; indenting 'null'
		 (+ (current-column) ada-indent))

		)))

	   (IS
	    (setq cache (wisi-goto-containing cache))
	    (cl-ecase (wisi-cache-nonterm cache)
	      (full_type_declaration
	       ;; ada_mode/nominal.ads
	       ;; type Limited_Derived_Type_1a is abstract limited new
	       ;;    Private_Type_1 with record
	       ;;       Component_1 : Integer;
	       ;; indenting 'Private_Type_1'; look for 'record'
	       (let ((type-column (current-column)))
		 (goto-char start)
		 (if (wisi-forward-find-token 'RECORD (line-end-position) t)
		     ;; 'record' on line being indented
		     (+ type-column ada-indent-record-rel-type)
		   ;; 'record' on later line
		   (+ type-column ada-indent-broken))))

	      ((formal_type_declaration
		;; test/ada_mode-generic_package.ads
		;; type Synchronized_Formal_Derived_Type is abstract synchronized new Formal_Private_Type and Interface_Type
		;;   with private;

		subtype_declaration)
		;; test/ada_mode-nominal.ads
		;;    subtype Subtype_2 is Signed_Integer_Type range 10 ..
		;;      20;

	       (+ (current-column) ada-indent-broken))

	      (null_procedure_declaration
	       ;; ada_mode-nominal.ads
	       ;; procedure Procedure_3b is
	       ;;   null;
	       ;; indenting null
	       (+ (current-column) ada-indent-broken))

	      ))

	   (LEFT_PAREN
	    ;; test/indent.ads
	    ;; C_S_Controls : constant
	    ;;   CSCL_Type :=
	    ;;     CSCL_Type'
	    ;;       (
	    ;;        1 =>
	    (+ (current-column) 1))

	   (NEW
	    ;; ada_mode-nominal.ads
	    ;; type Limited_Derived_Type_2 is abstract limited new Private_Type_1 with
	    ;;   private;
	    ;;
	    ;; test/ada_mode-generic_instantiation.ads
	    ;;   procedure Procedure_6 is new
	    ;;     Instance.Generic_Procedure (Integer, Function_1);
	    ;; indenting 'Instance'; containing is 'new'
	    (ada-wisi-indent-containing ada-indent-broken cache))

	   (OF
	    ;; ada_mode-nominal.ads
	    ;; Anon_Array_2 : array (1 .. 10) of
	    ;;   Integer;
	    (ada-wisi-indent-containing ada-indent-broken cache))

	   (WHEN
	    ;; test/ada_mode-parens.adb
	    ;; exit when A.all
	    ;;   or else B.all
	    (ada-wisi-indent-containing ada-indent-broken cache))

	   (WITH
	    (cl-case (wisi-cache-nonterm cache)
	      (aggregate
	       ;; test/ada_mode-nominal-child.ads
	       ;;   (Default_Parent with
	       ;;    10, 12.0, True);
	       ;; indenting '10'; containing is '('
	       (ada-wisi-indent-containing 0 cache nil))

	      (aspect_specification_opt
	       ;; test/aspects.ads
	       ;; type Vector is tagged private
	       ;; with
	       ;;   Constant_Indexing => Constant_Reference,
	       ;; indenting 'Constant_Indexing'; point is on 'with'
	       (+ (current-indentation) ada-indent-broken))
	      ))

	   ;; otherwise just hanging
	   ((ACCEPT FUNCTION PROCEDURE RENAMES)
	    (back-to-indentation)
	    (+ (current-column) ada-indent-broken))

	  ))

	(statement-start
	 (cl-case (wisi-cache-token cache)
	   (WITH ;; with_clause
	    (+ (current-column) ada-indent-with))

	   (label_opt
	    ;; comment after label
	    (+ (current-column) (- ada-indent-label)))

	   (t
	    ;; procedure Procedure_8
	    ;;   is new Instance.Generic_Procedure (Integer, Function_1);
	    ;; indenting 'is'; hanging
	    ;;
	    ;; test/ada_mode-conditional_expressions.adb
	    ;; K3 : Integer := (if
	    ;;                    J > 42
	    ;;                  then
	    ;;                    -1
	    ;;                  else
	    ;;                    +1);
	    ;; indenting J
	    (ada-wisi-indent-cache ada-indent-broken cache))
	   ))
	)))
    ))

(defun ada-wisi-comment ()
  "Compute indentation of a comment. For `wisi-indent-calculate-functions'."
  ;; We know we are at the first token on a line. We check for comment
  ;; syntax, not comment-start, to accomodate gnatprep, skeleton
  ;; placeholders, etc.
  (when (and (not (= (point) (point-max))) ;; no char after EOB!
	     (= 11 (syntax-class (syntax-after (point)))))

    ;; We are at a comment; indent to previous code or comment.
    (cond
     ((and ada-indent-comment-col-0
	   (= 0 (current-column)))
      0)

     ((or
       (save-excursion (forward-line -1) (looking-at "\\s *$"))
       (save-excursion (forward-comment -1)(not (looking-at comment-start))))
      ;; comment is after a blank line or code; indent as if code
      ;;
      ;; ada-wisi-before-cache will find the keyword _after_ the
      ;; comment, which could be a block-middle or block-end, and that
      ;; would align the comment with the block-middle, which is wrong. So
      ;; we only call ada-wisi-after-cache.

      ;; FIXME: need option to match gnat style check; change indentation to match (ie mod 3)
      (ada-wisi-after-cache))

      (t
       ;; comment is after a comment
       (forward-comment -1)
       (current-column))
      )))

(defun ada-wisi-post-parse-fail ()
  "For `wisi-post-parse-fail-hook'."
  (save-excursion
    (let ((start-cache (wisi-goto-start (or (wisi-get-cache (point)) (wisi-backward-cache)))))
      (when start-cache
	;; nil when in a comment at point-min
	(indent-region (point) (wisi-cache-end start-cache)))
      ))
  (back-to-indentation))

;;;; ada-mode functions (alphabetical)

(defun ada-wisi-declarative-region-start-p (cache)
  "Return t if cache is a keyword starting a declarative region."
  (cl-case (wisi-cache-token cache)
   (DECLARE t)
   (IS
    (memq (wisi-cache-class cache) '(block-start block-middle)))
   (t nil)
   ))

(defun ada-wisi-context-clause ()
  "For `ada-fix-context-clause'."
  (wisi-validate-cache (point-max))
  (save-excursion
    (goto-char (point-min))
    (let ((begin nil)
	  (end nil)
	  cache)

      (while (not end)
	(setq cache (wisi-forward-cache))
	(cl-case (wisi-cache-nonterm cache)
	  (pragma_g (wisi-goto-end-1 cache))
	  (use_clause (wisi-goto-end-1 cache))
	  (with_clause
	   (when (not begin)
	     (setq begin (point-at-bol)))
	   (wisi-goto-end-1 cache))
	  (t
	   ;; start of compilation unit
	   (setq end (point-at-bol))
	   (unless begin
	     (setq begin end)))
	  ))
      (cons begin end)
    )))

(defun ada-wisi-on-context-clause ()
  "For `ada-on-context-clause'."

  (save-excursion
    (and (wisi-goto-statement-start)
	 (memq (wisi-cache-nonterm (wisi-goto-statement-start)) '(use_clause with_clause)))))

(defun ada-wisi-goto-subunit-name ()
  "For `ada-goto-subunit-name'."
  (wisi-validate-cache (point-max))
<<<<<<< HEAD
  (unless (> wisi-cache-max (point))
    (error "parse failed; can't goto subunit name"))

  (let ((end nil)
	cache
	(name-pos nil))
    (save-excursion
      ;; move to top declaration
      (goto-char (point-min))
      (setq cache (or (wisi-get-cache (point))
		      (wisi-forward-cache)))
      (while (not end)
	(cl-case (wisi-cache-nonterm cache)
	  ((pragma_g use_clause with_clause)
	   (wisi-goto-end-1 cache)
	   (setq cache (wisi-forward-cache)))
	  (t
	   ;; start of compilation unit
	   (setq end t))
	  )
	(setq cache (wisi-forward-cache))
	)
      (when (eq (wisi-cache-nonterm cache) 'subunit)
	(wisi-forward-find-class 'name (point-max)) ;; parent name
	(wisi-forward-token)
	(wisi-forward-find-class 'name (point-max)) ;; subunit name
	(setq name-pos (point)))
      )
    (when name-pos
      (goto-char name-pos))
    ))
=======
  (if (not (> wisi-cache-max (point)))
      (progn
	(message "parse failed; can't goto subunit name")
	nil)

    (let ((end nil)
	  cache
	  (name-pos nil))
      (save-excursion
	;; move to top declaration
	(goto-char (point-min))
	(setq cache (or (wisi-get-cache (point))
			(wisi-forward-cache)))
	(while (not end)
	  (cl-case (wisi-cache-nonterm cache)
	    ((pragma use_clause with_clause)
	     (wisi-goto-end-1 cache)
	     (setq cache (wisi-forward-cache)))
	    (t
	     ;; start of compilation unit
	     (setq end t))
	    ))
	(when (eq (wisi-cache-nonterm cache) 'subunit)
	  (wisi-forward-find-class 'name (point-max)) ;; parent name
	  (wisi-forward-token)
	  (wisi-forward-find-class 'name (point-max)) ;; subunit name
	  (setq name-pos (point)))
	)
      (when name-pos
	(goto-char name-pos))
      )))
>>>>>>> 6eb64e1e

(defun ada-wisi-goto-declaration-start ()
  "For `ada-goto-declaration-start', which see.
Also return cache at start."
  (wisi-validate-cache (point))
  (unless (> wisi-cache-max (point))
    (error "parse failed; can't goto declarative-region-start"))

  (let ((cache (wisi-get-cache (point)))
	(done nil))
    (unless cache
      (setq cache (wisi-backward-cache)))
    ;; cache is null at bob
    (while (not done)
      (if cache
	  (progn
	    (setq done
		  (cl-case (wisi-cache-nonterm cache)
		    ((generic_package_declaration generic_subprogram_declaration)
		     (eq (wisi-cache-token cache) 'GENERIC))

		    ((package_body package_declaration)
		     (eq (wisi-cache-token cache) 'PACKAGE))

		    ((protected_body protected_type_declaration single_protected_declaration)
		     (eq (wisi-cache-token cache) 'PROTECTED))

		    ((subprogram_body subprogram_declaration null_procedure_declaration)
		     (memq (wisi-cache-token cache) '(NOT OVERRIDING FUNCTION PROCEDURE)))

		    (task_type_declaration
		     (eq (wisi-cache-token cache) 'TASK))

		    ))
	    (unless done
	      (setq cache (wisi-goto-containing cache nil))))
	(setq done t))
	)
    cache))

(defun ada-wisi-goto-declaration-end ()
  "For `ada-goto-declaration-end', which see."
  ;; first goto-declaration-start, so we get the right end, not just
  ;; the current statement end.
  (wisi-goto-end-1 (ada-wisi-goto-declaration-start)))

(defun ada-wisi-goto-declarative-region-start ()
  "For `ada-goto-declarative-region-start', which see."
  (wisi-validate-cache (point))
  (unless (> wisi-cache-max (point))
    (error "parse failed; can't goto declarative-region-start"))

  (let ((done nil)
	(first t)
	(cache
	 (or
	  (wisi-get-cache (point))
	  ;; we use forward-cache here, to handle the case where point is after a subprogram declaration:
	  ;; declare
	  ;;     ...
	  ;;     function ... is ... end;
	  ;;     <point>
	  ;;     function ... is ... end;
	  (wisi-forward-cache))))
    (while (not done)
      (if (ada-wisi-declarative-region-start-p cache)
	  (progn
	    (wisi-forward-token)
	    (setq done t))
	(cl-case (wisi-cache-class cache)
	  ((block-middle block-end)
	   (setq cache (wisi-prev-statement-cache cache)))

	  (statement-start
	   ;; 1) test/ada_mode-nominal.adb
	   ;;    protected body Protected_1 is -- target 2
	   ;;        <point>
	   ;;    want target 2
	   ;;
	   ;; 2) test/ada_mode-nominal.adb
	   ;;    function Function_Access_1
	   ;;      (A_Param <point> : in Float)
	   ;;      return
	   ;;        Standard.Float
	   ;;    is -- target 1
	   ;;    want target 1
	   ;;
	   ;; 3) test/ada_mode-nominal-child.adb
	   ;;    overriding <point> function Function_2c (Param : in Child_Type_1)
	   ;;                                    return Float
	   ;;    is -- target Function_2c
	   ;;    want target

	   (if first
	       ;; case 1
	       (setq cache (wisi-goto-containing cache t))
	     ;; case 2, 3
	     (cl-case (wisi-cache-nonterm cache)
	       (subprogram_body
		(while (not (eq 'IS (wisi-cache-token cache)))
		  (setq cache (wisi-next-statement-cache cache))))
	       (t
		(setq cache (wisi-goto-containing cache t)))
	       )))
	  (t
	   (setq cache (wisi-goto-containing cache t)))
	  ))
      (when first (setq first nil)))
    ))

(defun ada-wisi-in-paramlist-p ()
  "For `ada-in-paramlist-p'."
  (wisi-validate-cache (point))
  ;; (info "(elisp)Parser State" "*syntax-ppss*")
  (let* ((parse-result (syntax-ppss))
	 cache)
    (and (> (nth 0 parse-result) 0)
	 ;; cache is nil if the parse failed
	 (setq cache (wisi-get-cache (nth 1 parse-result)))
	 (eq 'formal_part (wisi-cache-nonterm cache)))
    ))

(defun ada-wisi-make-subprogram-body ()
  "For `ada-make-subprogram-body'."
  (wisi-validate-cache (point))
  (when wisi-parse-failed
    (error "syntax parse failed; cannot create body"))

  (let* ((begin (point))
	 (end (save-excursion (wisi-forward-find-class 'statement-end (point-max)) (point)))
	 (cache (wisi-forward-find-class 'name end))
	 (name (buffer-substring-no-properties
		(point)
		(+ (point) (wisi-cache-last cache)))))
    (goto-char end)
    (newline)
    (insert " is begin\nnull;\nend ");; legal syntax; parse does not fail
    (insert name)
    (forward-char 1)

    ;; newline after body to separate from next body
    (newline-and-indent)
    (indent-region begin (point))
    (forward-line -2)
    (back-to-indentation); before 'null;'
    ))

(defun ada-wisi-scan-paramlist (begin end)
  "For `ada-scan-paramlist'."
  (wisi-validate-cache end)
  (when (< wisi-cache-max end)
    (error "parse failed; can't scan paramlist"))

  (goto-char begin)
  (let (token
	text
	identifiers
	(aliased-p nil)
	(in-p nil)
	(out-p nil)
	(not-null-p nil)
	(access-p nil)
	(constant-p nil)
	(protected-p nil)
	(type nil)
	type-begin
	type-end
	(default nil)
	(default-begin nil)
	param
	paramlist
	(done nil))
    (while (not done)
      (let ((token-text (wisi-forward-token)))
	(setq token (nth 0 token-text))
	(setq text  (wisi-token-text token-text)))
      (cond
       ((equal token 'COMMA) nil);; multiple identifiers

       ((equal token 'COLON)
	;; identifiers done. find type-begin; there may be no mode
	(skip-syntax-forward " ")
	(setq type-begin (point))
	(save-excursion
	  (while (member (car (wisi-forward-token)) '(ALIASED IN OUT NOT NULL ACCESS CONSTANT PROTECTED))
	    (skip-syntax-forward " ")
	    (setq type-begin (point)))))

       ((equal token 'ALIASED) (setq aliased-p t))
       ((equal token 'IN) (setq in-p t))
       ((equal token 'OUT) (setq out-p t))
       ((and (not type-end)
	     (member token '(NOT NULL)))
	;; "not", "null" could be part of the default expression
	(setq not-null-p t))
       ((equal token 'ACCESS) (setq access-p t))
       ((equal token 'CONSTANT) (setq constant-p t))
       ((equal token 'PROTECTED) (setq protected-p t))

       ((equal token 'COLON_EQUAL)
	(setq type-end (save-excursion (backward-char 2) (skip-syntax-backward " ") (point)))
	(skip-syntax-forward " ")
	(setq default-begin (point))
	(wisi-forward-find-token 'SEMICOLON end t))

       ((member token '(SEMICOLON RIGHT_PAREN))
	(when (not type-end)
	  (setq type-end (save-excursion (backward-char 1) (skip-syntax-backward " ") (point))))

	(setq type (buffer-substring-no-properties type-begin type-end))

	(when default-begin
	  (setq default (buffer-substring-no-properties default-begin (1- (point)))))

	(when (equal token 'RIGHT_PAREN)
	  (setq done t))

	(setq param (list (reverse identifiers)
			  aliased-p in-p out-p not-null-p access-p constant-p protected-p
			  type default))
	(if paramlist
	    (add-to-list 'paramlist param)
	  (setq paramlist (list param)))
	(setq identifiers nil
	      aliased-p nil
	      in-p nil
	      out-p nil
	      not-null-p nil
	      access-p nil
	      constant-p nil
	      protected-p nil
	      type nil
	      type-begin nil
	      type-end nil
	      default nil
	      default-begin nil))

       (t
	(when (not type-begin)
	  (if identifiers
	      (add-to-list 'identifiers text)
	    (setq identifiers (list text)))))
       ))
    paramlist))

(defun ada-wisi-which-function-1 (keyword add-body)
  "used in `ada-wisi-which-function'."
  (let (region
	result
	(cache (wisi-forward-find-class 'name (point-max))))

    (setq result (wisi-cache-text cache))

    (when (not ff-function-name)
      (setq ff-function-name
	    (concat
	     keyword
	     (when add-body "\\s-+body")
	     "\\s-+"
	     result
	     ada-symbol-end)))
    result))

(defun ada-wisi-which-function ()
  "For `ada-which-function'."
  (wisi-validate-cache (point))
  (save-excursion
    (let ((result nil)
	  (cache (ada-wisi-goto-declaration-start)))
      (if (null cache)
	  ;; bob
	  (setq result "")

	(cl-case (wisi-cache-nonterm cache)
	  ((generic_package_declaration generic_subprogram_declaration)
	   ;; name is after next statement keyword
	   (wisi-next-statement-cache cache)
	   (setq cache (wisi-get-cache (point))))
	  )

	;; add or delete 'body' as needed
	(cl-ecase (wisi-cache-nonterm cache)
	  (package_body
	   (setq result (ada-wisi-which-function-1 "package" nil)))

	  ((package_declaration
	    generic_package_declaration) ;; after 'generic'
	   (setq result (ada-wisi-which-function-1 "package" t)))

	  (protected_body
	   (setq result (ada-wisi-which-function-1 "protected" nil)))

	  ((protected_type_declaration single_protected_declaration)
	   (setq result (ada-wisi-which-function-1 "protected" t)))

	  ((subprogram_declaration
	    generic_subprogram_declaration ;; after 'generic'
	    null_procedure_declaration)
	   (setq result (ada-wisi-which-function-1
			 (wisi-cache-text (wisi-forward-find-token '(FUNCTION PROCEDURE) (point-max)))
			 nil))) ;; no 'body' keyword in subprogram bodies

	  (subprogram_body
	   (setq result (ada-wisi-which-function-1
			 (wisi-cache-text (wisi-forward-find-token '(FUNCTION PROCEDURE) (point-max)))
			 nil)))

	  (task_type_declaration
	   (setq result (ada-wisi-which-function-1 "task" t)))

	  ))
      result)))

;;;; debugging
(defun ada-wisi-debug-keys ()
  "Add debug key definitions to `ada-mode-map'."
  (interactive)
  (define-key ada-mode-map "\M-e" 'wisi-show-parse-error)
  (define-key ada-mode-map "\M-h" 'wisi-show-containing-or-previous-cache)
  (define-key ada-mode-map "\M-i" 'wisi-goto-statement-end)
  (define-key ada-mode-map "\M-j" 'wisi-show-cache)
  (define-key ada-mode-map "\M-k" 'wisi-show-token)
  )

(defun ada-wisi-number-p (token-text)
  "Return t if TOKEN-TEXT plus text after point matches the
syntax for a real literal; otherwise nil. point is after
TOKEN-TEXT; move point to just past token."
  ;; test in test/wisi/ada-number-literal.input
  ;;
  ;; starts with a simple integer
  (let ((end (point)))
    ;; this first test must be very fast; it is executed for every token
    (when (and (memq (aref token-text 0) '(?0 ?1 ?2 ?3 ?4 ?5 ?6 ?7 ?8 ?9))
	       (string-match "^[0-9]+" token-text))
      (cond
       ((= (char-after) ?#)
	;; based number
	(forward-char 1)
	(if (not (looking-at "[0-9a-fA-F]+"))
	    (progn (goto-char end) nil)

	  (goto-char (match-end 0))
	  (cond
	   ((= (char-after) ?#)
	    ;; based integer
	    (forward-char 1)
	    t)

	   ((= (char-after) ?.)
	    ;; based real?
	    (forward-char 1)
	    (if (not (looking-at "[0-9a-fA-F]+"))
		(progn (goto-char end) nil)

	      (goto-char (match-end 0))

	      (if (not (= (char-after) ?#))
		  (progn (goto-char end) nil)

		(forward-char 1)
		(setq end (point))

		(if (not (memq (char-after) '(?e ?E)))
		    ;; based real, no exponent
		    t

		  ;; exponent?
		  (forward-char 1)
		  (if (not (looking-at "[+-]?[0-9]+"))
		      (progn (goto-char end) t)

		    (goto-char (match-end 0))
		    t
		)))))

	   (t
	    ;; missing trailing #
	    (goto-char end) nil)
	   )))

       ((= (char-after ?.))
	;; decimal real number?
	(forward-char 1)
	(if (not (looking-at "[0-9]+"))
	    ;; decimal integer
	    (progn (goto-char end) t)

	  (setq end (goto-char (match-end 0)))

	  (if (not (memq (char-after) '(?e ?E)))
	      ;; decimal real, no exponent
	      t

	    ;; exponent?
	    (forward-char 1)
	    (if (not (looking-at "[+-]?[0-9]+"))
		(progn (goto-char end) t)

	      (goto-char (match-end 0))
	      t
	      ))))

       (t
	;; just an integer
	t)
       ))
    ))

(defun ada-wisi-setup ()
  "Set up a buffer for parsing Ada files with wisi."
  (wisi-setup '(ada-wisi-comment
		ada-wisi-before-cache
		ada-wisi-after-cache)
	      'ada-wisi-post-parse-fail
	      ada-wisi-class-list
	      ada_grammar-wy--keyword-table
	      ada_grammar-wy--token-table
	      ada_grammar-wy--parse-table
	      ada_grammar-names)

  ;; Handle escaped quotes in strings
  (setq wisi-string-quote-escape-doubled t)

  (set (make-local-variable 'comment-indent-function) 'wisi-comment-indent)
<<<<<<< HEAD

  (add-hook 'hack-local-variables-hook 'ada-wisi-post-local-vars nil t)
  )

(defun ada-wisi-face ()
  "Return face for token in match-data 2"
  (let ((pos (match-beginning 2))
	cache)
    (when (< (point-max) ada-wisi-font-lock-size-threshold)
      (wisi-validate-cache (line-end-position)))

    (if	(setq cache (wisi-get-cache pos))
	(wisi-cache-face cache)
      'default)
    ))

(defun ada-wisi-post-local-vars ()
  ;; run after file local variables are read because font-lock-add-keywords
  ;; evaluates font-lock-defaults, which depends on ada-language-version.
  ;;
  ;; use parse results to distinguish difficult cases, but don't
  ;; require parse just for font-lock
  ;;
  ;; name is not found if on next line
  (font-lock-add-keywords nil
   (list
    (list
     "\\<\\(of[ \t]+reverse\\)\\>"  ;; following word is object
     '(1 font-lock-keyword-face)
     )
    (list
     (concat
      "\\<\\("
      "aliased[ \t]+not[ \t]+null[ \t]+access\\|"
      "aliased[ \t]+not[ \t]+null\\|"
      "return[ \t]+access[ \t]+constant\\|"
      "return[ \t]+access"
      "\\)\\>[ \t]*"
      ada-name-regexp "?")
     '(1 font-lock-keyword-face)
     '(2 font-lock-type-face nil t)
     )
    (list
     (concat
      "\\<\\("
      "aliased\\|"
      "and\\|"
      "of\\|"
      "new\\|"
      "renames\\|"
      "return"
      "\\)\\>[ \t]*"
      ada-name-regexp "?")
     '(1 font-lock-keyword-face)
     '(2 (ada-wisi-face) nil t)
     ))
   nil ;; add at start of list, so these have precedence
   )

=======
>>>>>>> 6eb64e1e
  )

(add-hook 'ada-mode-hook 'ada-wisi-setup)

(setq ada-fix-context-clause 'ada-wisi-context-clause)
(setq ada-goto-declaration-end 'ada-wisi-goto-declaration-end)
(setq ada-goto-declaration-start 'ada-wisi-goto-declaration-start)
(setq ada-goto-declarative-region-start 'ada-wisi-goto-declarative-region-start)
(setq ada-goto-end 'wisi-goto-statement-end)
(setq ada-goto-subunit-name 'ada-wisi-goto-subunit-name)
(setq ada-in-paramlist-p 'ada-wisi-in-paramlist-p)
(setq ada-indent-statement 'wisi-indent-statement)
(setq ada-make-subprogram-body 'ada-wisi-make-subprogram-body)
(setq ada-next-statement-keyword 'wisi-forward-statement-keyword)
(setq ada-on-context-clause 'ada-wisi-on-context-clause)
(setq ada-prev-statement-keyword 'wisi-backward-statement-keyword)
(setq ada-reset-parser 'wisi-invalidate-cache)
(setq ada-scan-paramlist 'ada-wisi-scan-paramlist)
(setq ada-show-parse-error 'wisi-show-parse-error)
(setq ada-which-function 'ada-wisi-which-function)

(provide 'ada-wisi)
(provide 'ada-indent-engine)

;; end of file<|MERGE_RESOLUTION|>--- conflicted
+++ resolved
@@ -1249,39 +1249,6 @@
 (defun ada-wisi-goto-subunit-name ()
   "For `ada-goto-subunit-name'."
   (wisi-validate-cache (point-max))
-<<<<<<< HEAD
-  (unless (> wisi-cache-max (point))
-    (error "parse failed; can't goto subunit name"))
-
-  (let ((end nil)
-	cache
-	(name-pos nil))
-    (save-excursion
-      ;; move to top declaration
-      (goto-char (point-min))
-      (setq cache (or (wisi-get-cache (point))
-		      (wisi-forward-cache)))
-      (while (not end)
-	(cl-case (wisi-cache-nonterm cache)
-	  ((pragma_g use_clause with_clause)
-	   (wisi-goto-end-1 cache)
-	   (setq cache (wisi-forward-cache)))
-	  (t
-	   ;; start of compilation unit
-	   (setq end t))
-	  )
-	(setq cache (wisi-forward-cache))
-	)
-      (when (eq (wisi-cache-nonterm cache) 'subunit)
-	(wisi-forward-find-class 'name (point-max)) ;; parent name
-	(wisi-forward-token)
-	(wisi-forward-find-class 'name (point-max)) ;; subunit name
-	(setq name-pos (point)))
-      )
-    (when name-pos
-      (goto-char name-pos))
-    ))
-=======
   (if (not (> wisi-cache-max (point)))
       (progn
 	(message "parse failed; can't goto subunit name")
@@ -1297,7 +1264,7 @@
 			(wisi-forward-cache)))
 	(while (not end)
 	  (cl-case (wisi-cache-nonterm cache)
-	    ((pragma use_clause with_clause)
+	    ((pragma_g use_clause with_clause)
 	     (wisi-goto-end-1 cache)
 	     (setq cache (wisi-forward-cache)))
 	    (t
@@ -1313,7 +1280,6 @@
       (when name-pos
 	(goto-char name-pos))
       )))
->>>>>>> 6eb64e1e
 
 (defun ada-wisi-goto-declaration-start ()
   "For `ada-goto-declaration-start', which see.
@@ -1739,68 +1705,6 @@
   (setq wisi-string-quote-escape-doubled t)
 
   (set (make-local-variable 'comment-indent-function) 'wisi-comment-indent)
-<<<<<<< HEAD
-
-  (add-hook 'hack-local-variables-hook 'ada-wisi-post-local-vars nil t)
-  )
-
-(defun ada-wisi-face ()
-  "Return face for token in match-data 2"
-  (let ((pos (match-beginning 2))
-	cache)
-    (when (< (point-max) ada-wisi-font-lock-size-threshold)
-      (wisi-validate-cache (line-end-position)))
-
-    (if	(setq cache (wisi-get-cache pos))
-	(wisi-cache-face cache)
-      'default)
-    ))
-
-(defun ada-wisi-post-local-vars ()
-  ;; run after file local variables are read because font-lock-add-keywords
-  ;; evaluates font-lock-defaults, which depends on ada-language-version.
-  ;;
-  ;; use parse results to distinguish difficult cases, but don't
-  ;; require parse just for font-lock
-  ;;
-  ;; name is not found if on next line
-  (font-lock-add-keywords nil
-   (list
-    (list
-     "\\<\\(of[ \t]+reverse\\)\\>"  ;; following word is object
-     '(1 font-lock-keyword-face)
-     )
-    (list
-     (concat
-      "\\<\\("
-      "aliased[ \t]+not[ \t]+null[ \t]+access\\|"
-      "aliased[ \t]+not[ \t]+null\\|"
-      "return[ \t]+access[ \t]+constant\\|"
-      "return[ \t]+access"
-      "\\)\\>[ \t]*"
-      ada-name-regexp "?")
-     '(1 font-lock-keyword-face)
-     '(2 font-lock-type-face nil t)
-     )
-    (list
-     (concat
-      "\\<\\("
-      "aliased\\|"
-      "and\\|"
-      "of\\|"
-      "new\\|"
-      "renames\\|"
-      "return"
-      "\\)\\>[ \t]*"
-      ada-name-regexp "?")
-     '(1 font-lock-keyword-face)
-     '(2 (ada-wisi-face) nil t)
-     ))
-   nil ;; add at start of list, so these have precedence
-   )
-
-=======
->>>>>>> 6eb64e1e
   )
 
 (add-hook 'ada-mode-hook 'ada-wisi-setup)
