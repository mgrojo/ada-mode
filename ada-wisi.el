--- conflicted
+++ resolved
@@ -971,18 +971,6 @@
 	(setq cache (wisi-forward-cache))
 	(case (wisi-cache-nonterm cache)
 	  (pragma nil)
-<<<<<<< HEAD
-	 (use-clause nil)
-	 (with-clause
-	  (when (not begin)
-	    (setq begin (point-at-bol))))
-	 (t
-	  ;; start of compilation unit
-	  (setq end (point-at-bol))
-	  (unless begin
-	    (setq begin end)))
-	 ))
-=======
 	  (use-clause nil)
 	  (with-clause
 	   (when (not begin)
@@ -993,7 +981,6 @@
 	   (unless begin
 	     (setq begin end)))
 	  ))
->>>>>>> 35630f7c
       (cons begin end)
     )))
 
