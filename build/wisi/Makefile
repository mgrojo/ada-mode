# build and test the Emacs wisent Ada indentation and navigation engine

# test with mtn controlled source:  (setenv "ADA_MODE_DIR" "-L ../.. -l autoloads.el")
# test with installed elpa package: (setenv "ADA_MODE_DIR" "-f package-initialize")
ADA_MODE_DIR ?= -L ../.. -l autoloads.el

# "compile-ada" is a test; it verifies the test sources are legal Ada.
# It also generates *.ali files for gnatxref, gpr_query
all : byte-compile-clean compile-ada-clean update compile-ada autoloads test-clean test

# this updates everything after any source change, without running the tests.
<<<<<<< HEAD
update : ../../ada-grammar-elisp.el ../../gpr-grammar-elisp.el byte-compile
=======
update : ../../ada_grammar-wy.el
update : ../../gpr-grammar-wy.el
update : ../../ada_grammar.ads
update : install
update : byte-compile
update : ada_mode_wisi_parse.exe
>>>>>>> 4f32beff

# *-elisp.el are in monotone, so this is all we need after a monotone update
# doing byte-compile-clean first avoids errors caused by loading new source on old .elc
# Emacs 24.2 requires cl-lib from Gnu ELPA, so we need package-initialize here
byte-compile : byte-compile-clean
	cd ../../; $(EMACS_EXE) -Q -batch -L . --eval '(progn (package-initialize)(batch-byte-compile))' *.el

# IMPROVEME: test-wisi, test-elisp abort on failure; others accumulate failures in test.log
test : test-wisi

# The various gnatxref tests no longer work with any GPL version of GNAT.
# But some customers still manage to use them, so we rely on their
# testing.
#
# GPL 2016: 'gnatlist' does not include system libraries
# GPL 2015: 'gnatfind -pada_mode_parent.gpr' can't find ada_mode-nominal.ali
# GPL 2014: can't compile ada_mode-nominal.ads protected type
# test : test-ada-gnatxref.stamp

test : test-ada-gpr_query.stamp
test : gpr-skel.gpr.diff
test : test-ada-ext-gpr_query.stamp
test : test-gpr
test : test-elisp
test : summarize

# test-elisp debug:
# (progn (add-to-list 'load-path (expand-file-name "../../test")) (load "ada-mode-test.el"))

# test-wisi debug:
# (progn (load-file "../run-wisi-test.el") (run-test "ada-number-literal"))

test-wisi :: ada-number-literal.wisi-test
test-wisi :: body_instantiation_conflict.wisi-test
test-wisi :: case_expression.wisi-test
test-wisi :: empty_production_6.wisi-test
test-wisi :: empty_production_8.wisi-test
test-wisi :: identifier_list_name_conflict.wisi-test
test-wisi :: number-literal.wisi-test
test-wisi :: range_conflict.wisi-test
test-wisi :: subprograms.wisi-test

ONE_TEST_FILES += ada-number-literal.wisi-test
#ONE_TEST_FILES += ada_mode-nominal.ads
# one : RUNTEST := run-wisi-test.el
one : one-clean $(ONE_TEST_FILES)
one-clean: force
	rm -f $(ONE_TEST_FILES)
	cd ../../test/wisi/; rm -f *-elisp.el *.output

# one : update
# one : one-clean $(addsuffix .diff-run, $(ONE_TEST_FILES))
# one-clean: force
# 	for file in $(ONE_TEST_FILES) ; do rm -f $$file* ; done

two : export Ada_Mode_Wisi_Parse_Build := Debug
two : export WISI_OPENTOKEN := /Projects/org.opentoken.stephe/build/debug
two : run_ada_parser.exe
	./run_ada_parser.exe -v 1 ../../test/ada_mode-conditional_expressions.adb > debug.parse

vpath %.wy ../../ ../../test/wisi
vpath %.el ../../ .

# These are correct paths for Stephe's development machines;
# WISI_FASTTOKEN can be overridden on the 'make' command line or by an
# external environment variable.
ifeq ($(shell uname),Linux)
WISI_FASTTOKEN ?= /Projects/org.fasttoken/build/release
export ADA_PROJECT_PATH=../../test/:../../test/subdir

else ifeq ($(shell uname),Darwin)
WISI_FASTTOKEN ?= /home/Projects/fasttoken/org.fasttoken/build/release
export ADA_PROJECT_PATH=../../test/:../../test/subdir

else
# windows
# FIXME: change to wisi_generate_dir?
#WISI_FASTTOKEN ?= $(CURDIR)/../../../org.fasttoken/build/release
WISI_FASTTOKEN ?= $(CURDIR)/../../../org.fasttoken/build/release
export ADA_PROJECT_PATH=../../test/;../../test/subdir

endif

%.wisi-test : %-lalr-elisp.el
	$(EMACS_EXE) -Q -batch -L .. $(ADA_MODE_DIR) -l run-wisi-test.el --eval '(run-test "$*")'

<<<<<<< HEAD
.PRECIOUS : %-elisp.el ../../%-grammar-elisp.el
=======
.PRECIOUS : %-wy.el ../../%-wy.el %.ads
>>>>>>> 4f32beff

# FIXME: verify wisi-generate version

# -v 1 dumps grammar
# -v 2 dumps debug info from parser table generation, continues with unused tokens, unknown conflicts
<<<<<<< HEAD
%-lalr-elisp.el : %.wy $(WISI_FASTTOKEN)/wisi-generate.exe
	cd ./$(<D); $(WISI_FASTTOKEN)/wisi-generate.exe -v 1 $(<F) > $(*F).output
ifeq ($(shell uname),Linux)
else ifeq ($(shell uname),Darwin)
else
# windows
	cd ./$(<D); dos2unix $(@F)
	cd ./$(<D); dos2unix $*-lr1-elisp.el
endif

%-elisp.el : %.wy $(WISI_FASTTOKEN)/wisi-generate.exe
	cd ./$(<D); $(WISI_FASTTOKEN)/wisi-generate.exe -v 1 $(<F) > $(*F).output
=======
%-wy.el : %.wy $(WISI_OPENTOKEN)/wisi-generate.exe
	cd ./$(<D); $(WISI_OPENTOKEN)/wisi-generate.exe -v 1 $(<F) Elisp > $(*F).elisp_output
>>>>>>> 4f32beff
ifeq ($(shell uname),Linux)
else ifeq ($(shell uname),Darwin)
else
# windows
	cd ./$(<D); dos2unix $(@F)
endif

<<<<<<< HEAD
# ../../../org.fasttoken/wisi/wisi-generate.adb
$(WISI_FASTTOKEN)/wisi-generate.exe : force
	$(MAKE) -C $(WISI_FASTTOKEN) wisi-generate.exe
=======
%.ads : %.wy $(WISI_OPENTOKEN)/wisi-generate.exe
	cd ./$(<D); $(WISI_OPENTOKEN)/wisi-generate.exe -v 1 $(<F) Ada_Emacs > $(*F).ada_output
	cd ./$(<D); dos2unix $(@F) $(*F).el

%.a : %.l
	aflex -i $<

%.ads : %.a
	gnatchop -w $*.a $*_dfa.a $*_io.a

%.exe : ../../%.adb force
	gprbuild -p ada_mode_wisi_parse_agg.gpr $<

#ada_mode_wisi_parse.exe : export Ada_Mode_Wisi_Parse_Build := Debug
ada_mode_wisi_parse.exe : ../../ada_grammar.ads force
	gprbuild -p ada_mode_wisi_parse_agg.gpr

run_ada_parser.exe : ../../ada_grammar.ads force
	gprbuild -p ada_mode_wisi_parse_agg.gpr run_ada_parser.adb

install : INSTALL_BIN := $(dir $(shell cygpath -w $(shell bash -c "type -p emacs")))
install : ada_mode_wisi_parse.exe
	strip -o $(INSTALL_BIN)$^ $^

clean ::
	rm -f *.a *.ads *.adb *.exe
	rm -rf obj

# ../../../org.opentoken/wisi/wisi-generate.adb
$(WISI_OPENTOKEN)/wisi-generate.exe : force
	$(MAKE) -C $(WISI_OPENTOKEN) wisi-generate.exe
>>>>>>> 4f32beff

.PHONY : force

byte-compile-clean :
	cd ../..; rm -f *.elc

clean ::
	cd ../..; rm -f *-elisp.el *.elc
	rm -f *-elisp.el *.elc

test-clean ::
	rm -f *.log *.output *.wisi-test *.stamp
	cd ../../test/wisi/; rm -f *-elisp.el *.output

include ../common.make

.PHONY : force

# suitable for copying to ../../notes.text
diffs : force
	cd ../../; find build/wisi -name "*.diff" -not -size 0

test-ada-gnatxref : RUNTEST := run-indent-test-wisi.el
test-ada-gnatxref : $(addsuffix .diff, $(subst subdir/,,$(ADA_TEST_FILES)))

test-ada-gnatxref.stamp : force
	rm -f *.diff *.tmp
	$(MAKE) test-ada-gnatxref
	touch $@
	find . -name "*.diff" -not -size 0 >> test.log

test-ada-gpr_query : RUNTEST := run-indent-test-wisi-gpr_query.el
test-ada-gpr_query : $(addsuffix .diff, $(subst subdir/,,$(ADA_TEST_FILES)))

test-ada-gpr_query.stamp : force
	rm -f *.diff *.tmp
	$(MAKE) test-ada-gpr_query
	touch $@
	find . -name "*.diff" -not -size 0 >> test.log

test-gpr: RUNTEST := run-indent-test-wisi.el
test-gpr: $(addsuffix .diff, $(subst subdir/,,$(GPR_TEST_FILES)))

test-gpr.stamp : force
	rm -f *.diff *.tmp
	$(MAKE) test-gpr
	touch $@
	find . -name "*.diff" -not -size 0 >> test.log

summarize :
	cat *.log

# ada-gps specific tests
test-ada-gps : RUNTEST := run-indent-test-gps.el
test-ada-gps : $(addsuffix .diff, $(ADA_GPS_TEST_FILES))

test-ada-gps.stamp : force
	rm -f *.diff *.tmp
	$(MAKE) test-ada-gps
	touch $@
	find . -name "*.diff" -not -size 0 >> test.log

# compare gps indent to ada-wisi indent
compare-ada-gps : RUNTEST := run-indent-test-gps.el
compare-ada-gps : $(addsuffix .diff, $(subst subdir/,,$(ADA_TEST_FILES)))

compare-ada-gps.stamp : force
	rm -f *.diff *.tmp
	$(MAKE) test-ada-gps
	touch $@
	find . -name "*.diff" -not -size 0 >> test.log

test-ada-ext-gpr_query : RUNTEST := run-indent-test-wisi-ext-gpr_query.el
test-ada-ext-gpr_query : $(addsuffix .diff, $(subst subdir/,,$(ADA_TEST_FILES)))

test-ada-ext-gpr_query.stamp : force
	rm -f *.diff *.tmp
	$(MAKE) test-ada-ext-gpr_query
	touch $@

# we don't use 'expand-file-name' here because that adds c:/ on windows
<<<<<<< HEAD
# eval: (setenv "WISI_FASTTOKEN" "/Projects/org.fasttoken/build/release")
# eval: (ada-parse-prj-file "wisi_fasttoken.prj")
# eval: (ada-select-prj-file "wisi_fasttoken.prj")
=======
# eval: (setenv "WISI_OPENTOKEN" "/Projects/org.opentoken.stephe/build/release")
# eval: (ada-parse-prj-file "wisi_opentoken.prj")
# eval: (ada-select-prj-file "wisi_opentoken.prj")
>>>>>>> 4f32beff

# eval: (ada-parse-prj-file "../ada-mode.prj")
# eval: (ada-select-prj-file "../ada-mode.prj")

# Local Variables:
# eval: (setenv "WISI_OPENTOKEN" "/Projects/org.opentoken.stephe/build/debug")
# eval: (ada-parse-prj-file "ada_mode_wisi_parse.prj")
# eval: (ada-select-prj-file "ada_mode_wisi_parse.prj")
# End:
# end of file<|MERGE_RESOLUTION|>--- conflicted
+++ resolved
@@ -9,16 +9,12 @@
 all : byte-compile-clean compile-ada-clean update compile-ada autoloads test-clean test
 
 # this updates everything after any source change, without running the tests.
-<<<<<<< HEAD
-update : ../../ada-grammar-elisp.el ../../gpr-grammar-elisp.el byte-compile
-=======
-update : ../../ada_grammar-wy.el
-update : ../../gpr-grammar-wy.el
+update : ../../ada_grammar-elisp.el
+update : ../../gpr-grammar-elisp.el
 update : ../../ada_grammar.ads
 update : install
 update : byte-compile
 update : ada_mode_wisi_parse.exe
->>>>>>> 4f32beff
 
 # *-elisp.el are in monotone, so this is all we need after a monotone update
 # doing byte-compile-clean first avoids errors caused by loading new source on old .elc
@@ -39,8 +35,8 @@
 # test : test-ada-gnatxref.stamp
 
 test : test-ada-gpr_query.stamp
+test : test-ada-ext-gpr_query.stamp
 test : gpr-skel.gpr.diff
-test : test-ada-ext-gpr_query.stamp
 test : test-gpr
 test : test-elisp
 test : summarize
@@ -95,28 +91,21 @@
 
 else
 # windows
-# FIXME: change to wisi_generate_dir?
-#WISI_FASTTOKEN ?= $(CURDIR)/../../../org.fasttoken/build/release
 WISI_FASTTOKEN ?= $(CURDIR)/../../../org.fasttoken/build/release
 export ADA_PROJECT_PATH=../../test/;../../test/subdir
 
 endif
 
-%.wisi-test : %-lalr-elisp.el
+%.wisi-test : %-elisp.el
 	$(EMACS_EXE) -Q -batch -L .. $(ADA_MODE_DIR) -l run-wisi-test.el --eval '(run-test "$*")'
 
-<<<<<<< HEAD
-.PRECIOUS : %-elisp.el ../../%-grammar-elisp.el
-=======
-.PRECIOUS : %-wy.el ../../%-wy.el %.ads
->>>>>>> 4f32beff
+.PRECIOUS : %-elisp.el ../../%-grammar-elisp.el  %.ads
 
 # FIXME: verify wisi-generate version
 
 # -v 1 dumps grammar
 # -v 2 dumps debug info from parser table generation, continues with unused tokens, unknown conflicts
-<<<<<<< HEAD
-%-lalr-elisp.el : %.wy $(WISI_FASTTOKEN)/wisi-generate.exe
+%-elisp.el : %.wy $(WISI_FASTTOKEN)/wisi-generate.exe
 	cd ./$(<D); $(WISI_FASTTOKEN)/wisi-generate.exe -v 1 $(<F) > $(*F).output
 ifeq ($(shell uname),Linux)
 else ifeq ($(shell uname),Darwin)
@@ -126,56 +115,37 @@
 	cd ./$(<D); dos2unix $*-lr1-elisp.el
 endif
 
-%-elisp.el : %.wy $(WISI_FASTTOKEN)/wisi-generate.exe
-	cd ./$(<D); $(WISI_FASTTOKEN)/wisi-generate.exe -v 1 $(<F) > $(*F).output
-=======
-%-wy.el : %.wy $(WISI_OPENTOKEN)/wisi-generate.exe
-	cd ./$(<D); $(WISI_OPENTOKEN)/wisi-generate.exe -v 1 $(<F) Elisp > $(*F).elisp_output
->>>>>>> 4f32beff
-ifeq ($(shell uname),Linux)
-else ifeq ($(shell uname),Darwin)
-else
-# windows
-	cd ./$(<D); dos2unix $(@F)
-endif
-
-<<<<<<< HEAD
+%.ads : %.wy $(WISI_FASTTOKEN)/wisi-generate.exe
+	cd ./$(<D); $(WISI_FASTTOKEN)/wisi-generate.exe -v 1 --output_language Ada_Emacs --lexer Aflex --interface process $(<F) > $(*F).ada_output
+	cd ./$(<D); dos2unix $(@F) $(*F).el
+
+%.a : %.l
+	aflex -i $<
+
+%.ads : %.a
+	gnatchop -w $*.a $*_dfa.a $*_io.a
+
+%.exe : ../../%.adb force
+	gprbuild -p ada_mode_wisi_parse_agg.gpr $<
+
+#ada_mode_wisi_parse.exe : export Ada_Mode_Wisi_Parse_Build := Debug
+ada_mode_wisi_parse.exe : ../../ada_grammar.ads force
+	gprbuild -p ada_mode_wisi_parse_agg.gpr
+
+run_ada_parser.exe : ../../ada_grammar.ads force
+	gprbuild -p ada_mode_wisi_parse_agg.gpr run_ada_parser.adb
+
+install : INSTALL_BIN := $(dir $(shell cygpath -w $(shell bash -c "type -p emacs")))
+install : ada_mode_wisi_parse.exe
+	strip -o $(INSTALL_BIN)$^ $^
+
+clean ::
+	rm -f *.a *.ads *.adb *.exe
+	rm -rf obj
+
 # ../../../org.fasttoken/wisi/wisi-generate.adb
 $(WISI_FASTTOKEN)/wisi-generate.exe : force
 	$(MAKE) -C $(WISI_FASTTOKEN) wisi-generate.exe
-=======
-%.ads : %.wy $(WISI_OPENTOKEN)/wisi-generate.exe
-	cd ./$(<D); $(WISI_OPENTOKEN)/wisi-generate.exe -v 1 $(<F) Ada_Emacs > $(*F).ada_output
-	cd ./$(<D); dos2unix $(@F) $(*F).el
-
-%.a : %.l
-	aflex -i $<
-
-%.ads : %.a
-	gnatchop -w $*.a $*_dfa.a $*_io.a
-
-%.exe : ../../%.adb force
-	gprbuild -p ada_mode_wisi_parse_agg.gpr $<
-
-#ada_mode_wisi_parse.exe : export Ada_Mode_Wisi_Parse_Build := Debug
-ada_mode_wisi_parse.exe : ../../ada_grammar.ads force
-	gprbuild -p ada_mode_wisi_parse_agg.gpr
-
-run_ada_parser.exe : ../../ada_grammar.ads force
-	gprbuild -p ada_mode_wisi_parse_agg.gpr run_ada_parser.adb
-
-install : INSTALL_BIN := $(dir $(shell cygpath -w $(shell bash -c "type -p emacs")))
-install : ada_mode_wisi_parse.exe
-	strip -o $(INSTALL_BIN)$^ $^
-
-clean ::
-	rm -f *.a *.ads *.adb *.exe
-	rm -rf obj
-
-# ../../../org.opentoken/wisi/wisi-generate.adb
-$(WISI_OPENTOKEN)/wisi-generate.exe : force
-	$(MAKE) -C $(WISI_OPENTOKEN) wisi-generate.exe
->>>>>>> 4f32beff
 
 .PHONY : force
 
@@ -257,15 +227,9 @@
 	touch $@
 
 # we don't use 'expand-file-name' here because that adds c:/ on windows
-<<<<<<< HEAD
 # eval: (setenv "WISI_FASTTOKEN" "/Projects/org.fasttoken/build/release")
 # eval: (ada-parse-prj-file "wisi_fasttoken.prj")
 # eval: (ada-select-prj-file "wisi_fasttoken.prj")
-=======
-# eval: (setenv "WISI_OPENTOKEN" "/Projects/org.opentoken.stephe/build/release")
-# eval: (ada-parse-prj-file "wisi_opentoken.prj")
-# eval: (ada-select-prj-file "wisi_opentoken.prj")
->>>>>>> 4f32beff
 
 # eval: (ada-parse-prj-file "../ada-mode.prj")
 # eval: (ada-select-prj-file "../ada-mode.prj")
