--- conflicted
+++ resolved
@@ -122,10 +122,6 @@
 	$(MAKE) test-ada-gpr_query
 	touch $@
 
-<<<<<<< HEAD
-# we don't use 'expand-file-name' here because that adds c:/ on windows
-# eval: (setenv "WISI_OPENTOKEN" "/Projects/org.opentoken/build/release")
-=======
 test-ada-gps : RUNTEST := run-indent-test-gps.el
 test-ada-gps : $(addsuffix .diff, $(subst subdir/,,$(ADA_TEST_FILES)))
 
@@ -134,7 +130,8 @@
 	$(MAKE) test-ada-gps
 	touch $@
 
->>>>>>> 6fb295ca
+# we don't use 'expand-file-name' here because that adds c:/ on windows
+# eval: (setenv "WISI_OPENTOKEN" "/Projects/org.opentoken/build/release")
 # eval: (ada-parse-prj-file "wisi_opentoken.prj")
 # eval: (ada-select-prj-file "wisi_opentoken.prj")
 
