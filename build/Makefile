# Build elisp code, Ada executables, manuals; publish to web and ELPA
#
# The gprbuild commands depend on the GPR_PROJECT_PATH environment
# variable, that is set in the project files loaded in the file local
# variables below.
#
# test ELPA packages from process-archive:
#    (setq package-archives (list (cons "test" "/Projects/elpa/archive/packages")))
#
# Ideally we'd have 5 elpa packages with dependencies:
#
# ada-mode  => gnat-core, wisi, gpr-query
# gpr-mode  => gnat-core, wisi
# gnat-core =>
# gpr_query => gnat-core
# wisi 	    =>
#
# but currently the code is not that clean; gpr-mode and gpr-query
# require ada-mode. And it's not worth making gnat-core a package.

export ADA_MODE_VERSION       := 7.1.3
export ADA_REF_MAN_VERSION    := 2012.5
export WISI_VERSION           := 3.1.2
export UNIQUIFY_FILES_VERSION := 1.0.2

ELPA_ROOT ?= $(shell cd ../../elpa; pwd)

TEST_DIR ?= source

# emacs to test with
#
# This can be overridden on the 'make' command line or by an external
# environment variable.
ifeq ($(shell uname),Linux)
EMACS_EXE ?= emacs
else ifeq ($(shell uname),Darwin)
EMACS_EXE ?= "/Applications/Emacs.app/Contents/MacOS/Emacs"
else
# windows
# specify uniscribe to workaround weird Windows harfbuzz bug
EMACS_EXE ?= emacs -xrm Emacs.fontBackend:uniscribe
endif

# compile with debug to get assertions for testing new code
export Standard_Common_Build := Debug
#export Gnatcoll_Build := Debug

elisp : byte-compile-clean compile-ada-test-clean update compile-ada-test test-clean test

pub : docs pub-ada pub-wisi pub-ada-ref-man clean-elpa build-elpa uninstall-elpa

docs : info html

recover-compare : wisitoken-ada-recover-compare.stamp
recover-compare : libadalang-recover-compare.stamp
recover-compare : wisitoken-ada_lite-recover-compare.stamp
recover-compare : tree_sitter-ada_lite-recover-compare.stamp
recover-compare : compare_lengths.stamp

# This updates elisp and related executables after any source change,
# without running the tests.
update : build_executables
update : autoloads
update : byte-compile

# This updates and installs everything after any source change, without running the
# tests or publishing to elpa
update-install : update
update-install : install
update-install : docs

install : install_executables

# *-elisp.el are in monotone, so this is all we need after a monotone
# update. Doing byte-compile-clean first avoids errors caused by
# loading new source on old .elc.
#
# 'package-initialize' is required for 'uniquify-files'.
byte-compile : byte-compile-clean
	cd ../; $(EMACS_EXE) -Q -batch -L . --eval '(progn (package-initialize)(setq byte-compile-error-on-warn t)(batch-byte-compile))' *.el

byte-compile-clean :
	cd ..; rm -f *.elc

ifeq ($(TEST_DIR),source)
test : build_executables
endif
test : test-all-harness.run
test : test-ada-lalr-process-gpr_query.stamp
test : test-ada-lalr-process-gnatxref.stamp
test : gpr-skel.gpr.diff
test : test-gpr-lalr-process.stamp
test : summarize

summarize :
	cat test.log

#ONE_TEST_FILES ?= $(shell cd ../test; ls ada_mode-recover*.ad[sb])
#ONE_TEST_FILES := $(filter-out ada_mode-recover%, $(ADA_TEST_FILES))
ONE_TEST_FILES ?= ada_mode-incremental_parse.adb
one :: build_executables
one :: byte-compile autoloads
#one :: compile-ada-test
one :: one-clean
one-clean :: force
	for file in $(ONE_TEST_FILES) ; do rm -f $$file.* ; done
#	rm -f ../test/gpr_query.db*
one :: RUNTEST := run-indent-test-lalr-process-gpr_query.el
#one :: RUNTEST := run-indent-test-lalr-process-gnatxref.el
#one :: $(addsuffix .diff-run, $(ONE_TEST_FILES))
one :: $(addsuffix .diff, $(ONE_TEST_FILES))
#one :: $(addsuffix .debug, $(ONE_TEST_FILES))

<<<<<<< HEAD
two : RUN_ARGS ?= post_parse indent ../test/ada_mode-incremental_parse.adb 1 642 0 --verbosity "debug=1 action=2"
two : IGNORE_CONFLICTS := --generate LALR Ada_Emacs Process re2c
two : ../run_ada_lalr_parse.exe
=======
# With DOS line endings, use (1- (+ (position-bytes (point)) (line-number-at-pos (point))))
# to get begin, end pos.
# partial indent args: begin-byte send-end parse-end begin-char begin-line end-line begin-indent
two : RUN_ARGS ?= parse indent ../test/ada_mode-recover_41.adb --verbosity "mckenzie=1"
two : IGNORE_CONFLICTS := --generate LALR Ada_Emacs Process re2c
two : ../ada_annex_p_re2c.c ../run_ada_lalr_parse.exe
>>>>>>> c916252c
	../run_ada_lalr_parse.exe $(RUN_ARGS)

two_mem : export Standard_Common_Mem_Check := On
two_mem : build_executables
	../exec_mem/run_ada_lalr_parse.exe c:/tmp/regulation-iflight.adb Face
	gnatmem ../exec_mem/run_ada_lalr_parse.exe > regulation_iflight.memory

two_pro : export Standard_Common_Profile := On
two_pro : build_executables
	../exec_pro/run_ada_lalr_parse.exe ../test/ada_mode-recover_partial_02_lr1.adb Indent --enqueue_limit 120_000 --task_count 1
	gprof ../exec_pro/run_ada_lalr_parse.exe > recover_partial_02-lalr.profile

three : $(WISITOKEN)/build/wisitoken-bnf-generate.exe
	cd ..; $(WISITOKEN_GENERATE) --generate LALR Ada_Emacs Process re2c --time --output_bnf -v 0 0 2 ada.wy > generate.log

# WISITOKEN is correct for Stephe's development machines;
# it can be overridden on the 'make' command line or by an
# external environment variable.
#
# ADA_PROJECT_PATH is used by the ../test/*.ad? files to test Ada mode
# interaction with gpr project files.
ifeq ($(shell uname),Linux)
export WISITOKEN ?= /Projects/org.wisitoken
export ADA_PROJECT_PATH=../test/:../test/subdir

else ifeq ($(shell uname),Darwin)
export WISITOKEN ?= /home/Projects/wisitoken/org.wisitoken
export ADA_PROJECT_PATH=../test/:../test/subdir

else
# windows
export WISITOKEN ?= c:/Projects/org.wisitoken
export ADA_PROJECT_PATH=../test/;../test/subdir

INSTALL_BIN := d:/Apps/emacs-25.1/libexec/emacs/25.1/x86_64-w64-mingw32
endif

# WISITOKEN_GENERATE must be after WISITOKEN
ifeq ($(TEST_DIR),source)
# test with mtn controlled source
ADA_MODE_DIR := -L .. -l autoloads.el
WISITOKEN_GENERATE := $(WISITOKEN)/build/wisitoken-bnf-generate.exe

else
# test with installed elpa package; don't rebuild grammars
ADA_MODE_DIR := -f package-initialize
WISITOKEN_GENERATE :=
endif

# 'include' must be after WISITOKEN_GENERATE and other vars are set.
include rules.make

update-test-log : force
	find . -name "*.diff" -not -size 0 >> test.log

test-all-harness.run : ../test_all_harness.exe force
	../test_all_harness.exe $(RUN_ARGS)

test-ada-lalr-process-gnatxref : RUNTEST := run-indent-test-lalr-process-gnatxref.el
test-ada-lalr-process-gnatxref : $(addsuffix .diff, $(subst subdir/,,$(GNATXREF_TEST_FILES)))

test-ada-lalr-process-gnatxref.stamp : force
	rm -f *.diff *.tmp
	$(MAKE) test-ada-lalr-process-gnatxref
	touch $@
	echo "test-ada-lalr-process-gnatxref" >> test.log
	find . -name "*.diff" -not -size 0 >> test.log

test-ada-lalr-process-gpr_query : RUNTEST := run-indent-test-lalr-process-gpr_query.el
test-ada-lalr-process-gpr_query : $(addsuffix .diff, $(subst subdir/,,$(ADA_TEST_FILES)))

test-ada-lalr-process-gpr_query.stamp : force
	rm -f *.diff *.tmp
	$(MAKE) test-ada-lalr-process-gpr_query
	touch $@
	echo "test-ada-lalr-process-gpr_query" >> test.log
	find . -name "*.diff" -not -size 0 >> test.log

test-gpr-lalr-process : RUNTEST := run-indent-test-lalr-process-gpr_query.el
test-gpr-lalr-process : $(addsuffix .diff, $(subst subdir/,,$(GPR_TEST_FILES)))

test-gpr-lalr-process.stamp : force
	rm -f *.diff *.tmp
	$(MAKE) test-gpr-lalr-process
	touch $@
	echo "test-gpr-lalr-process" >> test.log
	find . -name "*.diff" -not -size 0 >> test.log

ifeq ($(shell uname),Linux)
EXE_EXT :=

GNAT_EXE    := $(shell which gnat)
INSTALL_BIN := $(dir $(GNAT_EXE))

else ifeq ($(shell uname),Darwin)
EXE_EXT :=

GNAT_EXE    := $(shell which gnat)
INSTALL_BIN := $(dir $(GNAT_EXE))

else
# windows
EXE_EXT := .exe

# make can't see 'type', so we use 'which'
GNAT_EXE    := $(shell cygpath --mixed $(shell which gnat))
INSTALL_BIN := $(dir $(GNAT_EXE))

endif

BRANCH := $(notdir $(shell cd ..; pwd))

ifeq ($(BRANCH),org.emacs.ada-mode)
  TAR_FILE := org.emacs.ada-mode-$(ADA_MODE_VERSION)
else
  TAR_FILE := $(BRANCH)
endif

wisitoken-ada-recover-compare.stamp : ada-correct-tokens.stamp wisitoken-tokens.stamp
	-for file in $(RECOVER_TEST_FILES) ; do diff -u ada-correct-tokens/$$file.tokens wisitoken-tokens/$$file.tokens > wisitoken-tokens/$$file.diff ; done
	touch $@

wisitoken-ada_lite-recover-compare.stamp : ada_lite-correct-tokens.stamp  wisitoken-ada_lite-tokens.stamp force
	-for file in $(RECOVER_TEST_FILES) ; do if test -f ../test/ada_lite/$$file ; then diff -u ada_lite-correct-tokens/$$file.tokens wisitoken-ada_lite-tokens/$$file.tokens > wisitoken-ada_lite-tokens/$$file.diff ; fi ; done
	touch $@

tree_sitter-ada_lite-recover-compare.stamp : ada_lite-correct-tokens.stamp  tree_sitter-ada_lite-tokens.stamp force
	-for file in $(RECOVER_TEST_FILES) ; do if test -f ../test/ada_lite/$$file ; then diff -u ada_lite-correct-tokens/$$file.tokens tree_sitter-ada_lite-tokens/$$file.tokens > tree_sitter-ada_lite-tokens/$$file.diff ; fi ; done
	touch $@

libadalang-recover-compare.stamp : ada-correct-tokens.stamp  libadalang-tokens force
	-for file in $(RECOVER_TEST_FILES) ; do diff -u ada-correct-tokens/$$file.tokens libadalang-tokens/$$file.tokens > libadalang-tokens/$$file.diff ; done
	touch $@

wisitoken-libadalang-diff : wisitoken-tokens.stamp libadalang-tokens.stamp
	rm -f *.diff
	-for file in $(RECOVER_TEST_FILES) ; do diff -u wisitoken-tokens/$$file.tokens libadalang-tokens/$$file.tokens > $$file.diff ; done

compare_lengths.log : compare_lengths$(EXE_EXT) sum_diff_lengths$(EXE_EXT)
	cd wisitoken-tokens; ../../sum_diff_lengths > ../compare_lengths.log
	cd libadalang-tokens; ../../sum_diff_lengths >> ../compare_lengths.log
	cd wisitoken-ada_lite-tokens; ../../sum_diff_lengths >> ../compare_lengths.log
	cd tree_sitter-ada_lite-tokens; ../../sum_diff_lengths >> ../compare_lengths.log
	../compare_lengths wisitoken-tokens libadalang-tokens >> compare_lengths.log
	../compare_lengths wisitoken-ada_lite-tokens tree_sitter-ada_lite-tokens >> compare_lengths.log

# default to LR1 for error correction
DUMP_ALG ?= LR1

wisitoken-tokens.stamp : ../dump_wisitoken_corrected$(EXE_EXT)
	mkdir -p wisitoken-tokens
	for file in $(RECOVER_TEST_FILES) ; do ../dump_wisitoken_corrected $(DUMP_ALG)  ../test/$$file > wisitoken-tokens/$$file.tokens ; done
	touch $@

wisitoken-ada_lite-tokens.stamp : $(WISITOKEN)/build/dump_wisitoken_ada_lite_corrected.exe
	mkdir -p wisitoken-ada_lite-tokens
	for file in $(RECOVER_TEST_FILES) ; do if test -f ../test/ada_lite/$$file ; then $(WISITOKEN)/build/dump_wisitoken_ada_lite_corrected $(DUMP_ALG) ../test/ada_lite/$$file > wisitoken-ada_lite-tokens/$$file.tokens ; fi ; done
	touch $@

$(WISITOKEN)/build/dump_wisitoken_ada_lite_corrected.exe : force
	$(MAKE) -C $(WISITOKEN)/build dump_wisitoken_ada_lite_corrected.exe

wisitoken-ada_lite-tokens/%.tokens : ../test/ada_lite/% $(WISITOKEN)/build/dump_wisitoken_ada_lite_corrected.exe force
	$(WISITOKEN)/build/dump_wisitoken_ada_lite_corrected.exe LR1 $< $(VERBOSITY) > $@

wisitoken-ada_lite-tokens/%.diff : wisitoken-ada_lite-tokens/%.tokens ada_lite-correct-tokens/%.tokens
	-diff -u ada_lite-correct-tokens/$*.tokens wisitoken-ada_lite-tokens/$*.tokens > $@

tree_sitter-ada_lite-tokens.stamp : $(WISITOKEN)/build/dump_tree_sitter_ada_lite_corrected.exe
	mkdir -p tree_sitter-ada_lite-tokens
	for file in $(RECOVER_TEST_FILES) ; do if test -f ../test/ada_lite/$$file ; then $(WISITOKEN)/build/dump_tree_sitter_ada_lite_corrected.exe ../test/ada_lite/$$file > tree_sitter-ada_lite-tokens/$$file.tokens ; fi ; done
	touch $@

tree_sitter-ada_lite-tokens/%.tokens : ../test/ada_lite/% $(WISITOKEN)/build/dump_tree_sitter_ada_lite_corrected.exe force
	$(WISITOKEN)/build/dump_tree_sitter_ada_lite_corrected.exe LR1 $< $(VERBOSITY) > $@

tree_sitter-ada_lite-tokens/%.diff : tree_sitter-ada_lite-tokens/%.tokens ada_lite-correct-tokens/%.tokens
	-diff -u ada_lite-correct-tokens/$*.tokens tree_sitter-ada_lite-tokens/$*.tokens > $@

$(WISITOKEN)/build/dump_tree_sitter_ada_lite_corrected.exe : force
	$(MAKE) -C $(WISITOKEN)/build dump_tree_sitter_ada_lite_corrected.exe

libadalang-tokens : ../dump_libadalang_corrected$(EXE_EXT)
	mkdir -p libadalang-tokens
	for file in $(RECOVER_TEST_FILES) ; do ../dump_libadalang_corrected  ../test/$$file > libadalang-tokens/$$file.tokens ; done

ada-correct-tokens.stamp : ../dump_wisitoken_corrected$(EXE_EXT)
	mkdir -p ada-correct-tokens
	for file in $(RECOVER_TEST_FILES) ; do ../dump_wisitoken_corrected LALR ../test/correct/$$file > ada-correct-tokens/$$file.tokens ; done
	touch $@

ada_lite-correct-tokens.stamp : $(WISITOKEN)/build/dump_wisitoken_ada_lite_corrected$(EXE_EXT)
	mkdir -p ada_lite-correct-tokens
	for file in $(RECOVER_TEST_FILES) ; do $(WISITOKEN)/build/dump_wisitoken_ada_lite_corrected LALR ../test/ada_lite-correct/$$file > ada_lite-correct-tokens/$$file.tokens ; done
	touch $@

ada_lite-correct-tokens/%.tokens : ../test/ada_lite-correct/% $(WISITOKEN)/build/dump_wisitoken_ada_lite_corrected$(EXE_EXT)
	$(WISITOKEN)/build/dump_wisitoken_ada_lite_corrected$(EXE_EXT) LR1 $< $(VERBOSITY) > $@

zip :
	rm -rf ../../$(TAR_FILE)
	mtn checkout --branch $(BRANCH) ../../$(TAR_FILE)
	tar jcf $(TAR_FILE).tar.bz2 --exclude _MTN -C ../.. $(TAR_FILE)


# tarball of ELPA packages source, for sending to customers with their
# own CM but without good network access
DATE := $(shell date +%Y-%m-%d)
elpa-zip : ada-mode-elpa-$(DATE).tar.gz

ada-mode-elpa-$(DATE).tar.gz :
	tar zcf ada-mode-elpa-$(DATE).tar.gz -C $(ELPA_ROOT)/packages ada-ref-man ada-mode wisi

# tarball to create local ELPA archive
elpa-archive-zip : ada-mode-elpa-archive-$(DATE).tar.bz2

ada-mode-elpa-archive-$(DATE).tar.bz2 : $(ELPA_ROOT)/archive/packages/archive-contents
	tar -c -C $(ELPA_ROOT) archive/packages | bzip2 -9 > ada-mode-elpa-archive-$(DATE).tar.bz2

tag :
	mtn tag h:org.emacs.ada-mode org.emacs.ada-mode-$(ADA_MODE_VERSION)

MANUALS := ada-mode gpr-mode wisi

INFO_FILES := $(addsuffix .info, $(MANUALS))
info : ../dir-ada-mode
html : $(addsuffix .html, $(MANUALS))

../dir-ada-mode : $(INFO_FILES)
	for file in $(INFO_FILES); do install-info ../$$file ../dir-ada-mode; done

VPATH := ..

### Publish Gnu ELPA packages
# First delete all files in Gnu ELPA, so we catch files deleted here.
#
# Copy files to Gnu ELPA ada-mode package
# ada-project.el depends on not-yet-published elpa packages.
pub-ada : force
	mkdir -p $(ELPA_ROOT)/packages/ada-mode
	rm -rf $(ELPA_ROOT)/packages/ada-mode/*
	cp ../ada*.el ../ada-mode.texi ../ada-mode.info  ../ada_license.text $(ELPA_ROOT)/packages/ada-mode
	rm $(ELPA_ROOT)/packages/ada-mode/ada-ref-man.el
	cp ../build.sh ../install.sh $(ELPA_ROOT)/packages/ada-mode/
	cp ../dir-ada-mode $(ELPA_ROOT)/packages/ada-mode/dir
	cp ../NEWS-ada-mode.text $(ELPA_ROOT)/packages/ada-mode/NEWS
	cp ../README-ada-mode $(ELPA_ROOT)/packages/ada-mode/README
	cp ../gnat*.el $(ELPA_ROOT)/packages/ada-mode
	cp ../gpr*.el ../gpr-mode.texi ../gpr-mode.info $(ELPA_ROOT)/packages/ada-mode
	cp ../*.wy ../ada*.ad? ../gpr*.ad? ../run_ada*.ad? ../run_gpr*.ad? ../wisi-ada*.ad? ../wisi-gpr.ad?  $(ELPA_ROOT)/packages/ada-mode
	cp ../ada_lr1_parse_table.txt $(ELPA_ROOT)/packages/ada-mode
	gzip $(ELPA_ROOT)/packages/ada-mode/ada_lr1_parse_table.txt
	cp ../wisitoken-*-ada.ad? $(ELPA_ROOT)/packages/ada-mode
	cp ../*.c $(ELPA_ROOT)/packages/ada-mode
	cp ../*.gp $(ELPA_ROOT)/packages/ada-mode
	cp ../config.pragmas $(ELPA_ROOT)/packages/ada-mode

# copy files to ELPA ada-ref-man package
pub-ada-ref-man: ARM_INFO ?= c:/Projects/org.adaic.arm_form
pub-ada-ref-man : force
	rm -f $(ARM_INFO)/build/*2005.info
	make -C $(ARM_INFO)/build create-dir
	cp ../ada-ref-man.el $(ELPA_ROOT)/packages/ada-ref-man/
	cp ../README-ada-ref-man $(ELPA_ROOT)/packages/ada-ref-man/README
	cp $(ARM_INFO)/NEWS $(ELPA_ROOT)/packages/ada-ref-man
	cp $(ARM_INFO)/build/dir $(ELPA_ROOT)/packages/ada-ref-man
	cp $(ARM_INFO)/build/arm2012.info $(ELPA_ROOT)/packages/ada-ref-man
	cp $(ARM_INFO)/build/aarm2012.info $(ELPA_ROOT)/packages/ada-ref-man
	cp $(ARM_INFO)/source_2012/* $(ELPA_ROOT)/packages/ada-ref-man/source_2012
	cp $(ARM_INFO)/build/arm2020.info $(ELPA_ROOT)/packages/ada-ref-man
	cp $(ARM_INFO)/build/aarm2020.info $(ELPA_ROOT)/packages/ada-ref-man
	cp $(ARM_INFO)/source_2020/* $(ELPA_ROOT)/packages/ada-ref-man/source_2020
	cp $(ARM_INFO)/progs/* $(ELPA_ROOT)/packages/ada-ref-man/progs
	cp $(ARM_INFO)/build/Makefile $(ELPA_ROOT)/packages/ada-ref-man/build
	cp $(ARM_INFO)/build/arm_info.gpr $(ELPA_ROOT)/packages/ada-ref-man/build
	cp $(ARM_INFO)/build/arm_info.prj $(ELPA_ROOT)/packages/ada-ref-man/build
	cp $(ARM_INFO)/build/download.py $(ELPA_ROOT)/packages/ada-ref-man/build
	cp $(ARM_INFO)/build/emacs_case_exceptions $(ELPA_ROOT)/packages/ada-ref-man/build

# copy files to ELPA wisi package
pub-wisi : force
	make -C $(WISITOKEN)/build doc
	rm -f $(ELPA_ROOT)/packages/wisi/*
	cp ../README-wisi $(ELPA_ROOT)/packages/wisi/README
	cp ../NEWS-wisi.text $(ELPA_ROOT)/packages/wisi/NEWS
	cp ../gen_*parse.ad? ../*_wisi_common_parse.ad? $(ELPA_ROOT)/packages/wisi
	cp ../wisi*.el ../wisi.texi ../wisi.info $(ELPA_ROOT)/packages/wisi
	cp ../wisi.ad? $(ELPA_ROOT)/packages/wisi
	cp ../wisi.gpr.gp  $(ELPA_ROOT)/packages/wisi
	cp ../wisitoken-parse_table-mode.el $(ELPA_ROOT)/packages/wisi
	cp $(WISITOKEN)/Docs/dir $(ELPA_ROOT)/packages/wisi/
	cp $(WISITOKEN)/Docs/*.info $(ELPA_ROOT)/packages/wisi/
	cp $(WISITOKEN)/*.ad? $(ELPA_ROOT)/packages/wisi
	rm $(ELPA_ROOT)/packages/wisi/wisitoken-regexp.ad?
	cp $(WISITOKEN)/wisitoken_grammar_re2c.c  $(ELPA_ROOT)/packages/wisi
	cp ../../org.stephe_leake.makerules/standard_common.gpr $(ELPA_ROOT)/packages/wisi
	cp ../../org.stephe_leake.sal/source/long_float_elementary_functions.ads $(ELPA_ROOT)/packages/wisi
	cp ../../org.stephe_leake.sal/source/sal-ada_containers* $(ELPA_ROOT)/packages/wisi
	cp ../../org.stephe_leake.sal/source/sal-gen_array_image.ad? $(ELPA_ROOT)/packages/wisi
	cp ../../org.stephe_leake.sal/source/sal-gen_bounded_definite_queues.ad? $(ELPA_ROOT)/packages/wisi
	cp ../../org.stephe_leake.sal/source/sal-gen_bounded_definite_stacks*.ad? $(ELPA_ROOT)/packages/wisi
	cp ../../org.stephe_leake.sal/source/sal-gen_bounded_definite_vectors.ad? $(ELPA_ROOT)/packages/wisi
	cp ../../org.stephe_leake.sal/source/sal-gen_bounded_definite_vectors-gen_refs.ad? $(ELPA_ROOT)/packages/wisi
	cp ../../org.stephe_leake.sal/source/sal-gen_bounded_definite_vectors-gen_image*.ad? $(ELPA_ROOT)/packages/wisi
	cp ../../org.stephe_leake.sal/source/sal-gen_bounded_definite_vectors_sorted*.ad? $(ELPA_ROOT)/packages/wisi
	cp ../../org.stephe_leake.sal/source/sal-gen_definite_doubly_linked_lists_sorted.ad? $(ELPA_ROOT)/packages/wisi
	cp ../../org.stephe_leake.sal/source/sal-gen_definite_doubly_linked_lists_sorted-gen_image.ad? $(ELPA_ROOT)/packages/wisi
	cp ../../org.stephe_leake.sal/source/sal-gen_graphs.ad? $(ELPA_ROOT)/packages/wisi
	cp ../../org.stephe_leake.sal/source/sal-gen_indefinite_doubly_linked_lists.ad? $(ELPA_ROOT)/packages/wisi
	cp ../../org.stephe_leake.sal/source/sal-gen_trimmed_image.ad? $(ELPA_ROOT)/packages/wisi
	cp ../../org.stephe_leake.sal/source/sal-gen_unbounded_definite_min_heaps_fibonacci.ad? $(ELPA_ROOT)/packages/wisi
	cp ../../org.stephe_leake.sal/source/sal-gen_unbounded_definite_queues-gen_image_aux.ad? $(ELPA_ROOT)/packages/wisi
	cp ../../org.stephe_leake.sal/source/sal-gen_unbounded_definite_queues.ad? $(ELPA_ROOT)/packages/wisi
	cp ../../org.stephe_leake.sal/source/sal-gen_unbounded_definite_red_black_trees.ad? $(ELPA_ROOT)/packages/wisi
	cp ../../org.stephe_leake.sal/source/sal-gen_unbounded_definite_stacks.ad? $(ELPA_ROOT)/packages/wisi
	cp ../../org.stephe_leake.sal/source/sal-gen_unbounded_definite_stacks-gen_image_aux.ad? $(ELPA_ROOT)/packages/wisi
	cp ../../org.stephe_leake.sal/source/sal-gen_unbounded_definite_vectors.ad? $(ELPA_ROOT)/packages/wisi
	cp ../../org.stephe_leake.sal/source/sal-gen_unbounded_definite_vectors-gen_image*.ad? $(ELPA_ROOT)/packages/wisi
	cp ../../org.stephe_leake.sal/source/sal-gen_unbounded_definite_vectors_sorted.ad? $(ELPA_ROOT)/packages/wisi
	cp ../../org.stephe_leake.sal/source/sal-gen_unconstrained_array_image.ad? $(ELPA_ROOT)/packages/wisi
	cp ../../org.stephe_leake.sal/source/sal-gen_unconstrained_array_image_aux.ad? $(ELPA_ROOT)/packages/wisi
	cp ../../org.stephe_leake.sal/source/sal-generic_decimal_image.ad? $(ELPA_ROOT)/packages/wisi
	cp ../../org.stephe_leake.sal/source/sal.ad? $(ELPA_ROOT)/packages/wisi
# for wisitoken-bnf-generate:
	cp ../build-wisitoken-bnf-generate.sh $(ELPA_ROOT)/packages/wisi
	cp ../../org.stephe_leake.sal/source/sal-gen_unbounded_definite_vectors-gen_comparable.ad? $(ELPA_ROOT)/packages/wisi
	cp ../../org.stephe_leake.sal/source/sal-gen_definite_doubly_linked_lists.ad?  $(ELPA_ROOT)/packages/wisi

# 'make -C elpa all-in-place' does not build archive-contents, just *.elc
#
# Other packages are often broken, so just build ours, by only copying
# ours into archive-tmp. Packages at version 0 are deleted by
# process-archive.
clean-elpa :
	rm -rf $(ELPA_ROOT)/archive
	rm -rf $(ELPA_ROOT)/archive-tmp
	mkdir -p $(ELPA_ROOT)/archive-tmp/packages

build-elpa : force
	cp -a $(ELPA_ROOT)/packages/ada-mode $(ELPA_ROOT)/archive-tmp/packages
	cp -a $(ELPA_ROOT)/packages/ada-ref-man $(ELPA_ROOT)/archive-tmp/packages
	cp -a $(ELPA_ROOT)/packages/uniquify-files $(ELPA_ROOT)/archive-tmp/packages
	cp -a $(ELPA_ROOT)/packages/wisi     $(ELPA_ROOT)/archive-tmp/packages
	make -C $(ELPA_ROOT)/ process-archive

# (dvc-state-one "/Projects/elpa/")
# shell git push

uninstall-elpa :
	emacs -Q --eval '(progn (load-file "uninstall-elpa.el")(kill-emacs))'

# We don't kill emacs here, so we can check for compilation errors/warnings
install-elpa :
	emacs -Q --eval '(load-file "install-elpa.el")'

# We specify $(SHELL) here to work around a Mingw64 'make' problem.
Makefile.conf : create_makefile_conf.sh
	$(SHELL) -c ./create_makefile_conf.sh

include Makefile.conf

../ada_mode_wisi_parse.gpr : ../ada_mode_wisi_parse.gpr.gp
	gnatprep -DHAVE_GNAT_UTIL=$(HAVE_GNAT_UTIL) -DHAVE_LIBADALANG=$(HAVE_LIBADALANG) -DELPA="no" $< $@

../wisi.gpr : ../wisi.gpr.gp
	gnatprep -DELPA="no" $< $@

trace :
	addr2line -e ../exec_pro/run_ada_parser.exe 0x79c027 0x7715ff3f 0x7715ff11 0x7716068d 0x758a42 0x402903 0x7afce0 0x4013db 0x74927c02 0x7717ad2d 0x7717acf8

$(INSTALL_BIN)gpr_query$(EXE_EXT) install_gpr_query : gpr_query$(EXE_EXT)
	gprinstall -f -p -P ../gpr_query.gpr --install-name=gpr_query

%$(EXE_EXT) : %.adb force
	gprbuild -p -j8 ../ada_mode_wisi_parse.gpr $*.adb

build_executables :  ../ada_mode_wisi_parse.gpr ../wisi.gpr ../gpr_re2c.c ../ada_annex_p_re2c.c force
	gprbuild -p -j8 ../ada_mode_wisi_parse.gpr

install_executables : build_executables
	gprinstall -f -p -P ../ada_mode_wisi_parse.gpr --install-name=ada_mode_wisi_parse

../ada_annex_p_txt.wy : ../ada_annex_p.txt annex_p_to_wy.exe
	../annex_p_to_wy.exe ../ada_annex_p.txt ../ada_annex_p_txt.wy
	dos2unix -q ../ada_annex_p_txt.wy

compare_annex_p.stamp : ../ada_annex_p_txt.wy ../ada_annex_p.wy compare_annex_p.exe
	../compare_annex_p.exe ../ada_annex_p_txt.wy ../ada_annex_p.wy
	touch $@

# Local Variables:
# eval: (unless dvc-doing-ediff-p (load-file "prj.el"))
# end:
# end of file<|MERGE_RESOLUTION|>--- conflicted
+++ resolved
@@ -111,18 +111,9 @@
 one :: $(addsuffix .diff, $(ONE_TEST_FILES))
 #one :: $(addsuffix .debug, $(ONE_TEST_FILES))
 
-<<<<<<< HEAD
 two : RUN_ARGS ?= post_parse indent ../test/ada_mode-incremental_parse.adb 1 642 0 --verbosity "debug=1 action=2"
 two : IGNORE_CONFLICTS := --generate LALR Ada_Emacs Process re2c
 two : ../run_ada_lalr_parse.exe
-=======
-# With DOS line endings, use (1- (+ (position-bytes (point)) (line-number-at-pos (point))))
-# to get begin, end pos.
-# partial indent args: begin-byte send-end parse-end begin-char begin-line end-line begin-indent
-two : RUN_ARGS ?= parse indent ../test/ada_mode-recover_41.adb --verbosity "mckenzie=1"
-two : IGNORE_CONFLICTS := --generate LALR Ada_Emacs Process re2c
-two : ../ada_annex_p_re2c.c ../run_ada_lalr_parse.exe
->>>>>>> c916252c
 	../run_ada_lalr_parse.exe $(RUN_ARGS)
 
 two_mem : export Standard_Common_Mem_Check := On
