# Build gpr_query, manuals; publish to web and ELPA; see subdirs for
# building elisp code and running tests (each subdir supports a
# different indentation engine)
#
# test packages from process-archive: (setq package-archives (list (cons "test" "/Projects/elpa/archive/packages")))
# test packages from all-in-place: (setq package-archives (list (cons "test" "/Projects/elpa/packages")))
#
# Ideally we'd have 5 packages with dependencies:
#
# ada-mode     => gnat-core, wisi, gpr-query
# gpr-mode     => gnat-core, wisi
# gnat-core    =>
# gpr_query => gnat-core
# wisi         =>
#
# but currently the code is not that clean; gpr-mode and gpr-query
# require ada-mode. And it's not worth making gnat-core a package.

export ADA_MODE_VERSION    := 5.2.1
export ADA_REF_MAN_VERSION := 2012.0
export WISI_VERSION        := 1.1.4

all : docs pub-ada pub-wisi build-elpa uninstall-elpa
# all : pub-ada-ref-man

docs : info html

BRANCH := $(notdir $(shell cd ..; pwd))

ifeq ($(BRANCH),org.emacs.ada-mode)
  TAR_FILE := org.emacs.ada-mode-$(ADA_MODE_VERSION).tar.gz
  TAR_DIR := ../../
  TAR_PAT := org.emacs.ada-mode-$(ADA_MODE_VERSION)
else
  TAR_FILE := $(BRANCH).tar.gz
  TAR_DIR := ../
  TAR_PAT := $(BRANCH)
endif

zip :
	tar zcf $(TAR_FILE) --exclude _MTN --exclude "autoloads.el" --exclude "gpr_query.db*" --exclude "*~" --exclude "*.ali" --exclude "*.diff" --exclude "*.elc" --exclude "*.exe" --exclude "obj" --exclude "*.output" --exclude "*.stamp" --exclude "*.tar.gz"  --exclude "*.tmp" --exclude "*.wisi-test" -C $(TAR_DIR) $(TAR_PAT)


MANUALS := ada-mode gpr-mode

INFO_FILES := $(addsuffix .info, $(MANUALS))
info : ../dir-ada-mode
html : $(addsuffix .html, $(MANUALS))

../dir-ada-mode : $(INFO_FILES)
	for file in $(INFO_FILES); do install-info ../$$file ../dir-ada-mode; done

VPATH := ..

%.info : %.texi
	makeinfo $< -o ../$@

%.html : %.texi
	makeinfo --html --no-split $< -o ../$@

clean ::
	rm -f ../*.info ../*.html ../dir-ada-mode

source-clean :
	-find .. -name "*~" -print -delete
	-find .. -name ".#*" -print -delete

.PHONY : force

# copy files to ELPA ada-mode package
# First delete all files in ELPA, so we catch files deleted here.
pub-ada : force
	rm -rf ../../elpa/archive
	mkdir -p ../../elpa/packages/ada-mode
	rm -f ../../elpa/packages/ada-mode/*
	cp ../ada*.el ../ada-*.texi ../ada-*.info ../ada_license.text ../../elpa/packages/ada-mode
	rm ../../elpa/packages/ada-mode/ada-ref-man.el
	cp ../dir-ada-mode ../../elpa/packages/ada-mode/dir
	cp ../NEWS-ada-mode.text ../../elpa/packages/ada-mode/NEWS
	cp ../README-ada-mode ../../elpa/packages/ada-mode/README
	cp ../gnat*.el ../../elpa/packages/ada-mode
	cp ../gpr*.el ../gpr-*.texi ../gpr-*.info ../../elpa/packages/ada-mode
	cp ../gpr_query.adb ../gpr_query.gpr ../../elpa/packages/ada-mode

# copy files to ELPA ada-ref-man package
pub-ada-ref-man: ARM_INFO ?= c:/Projects/arm_info/org.adaic.arm_form
pub-ada-ref-man : force
	cp ../ada-ref-man.el ../../elpa/packages/ada-ref-man/
	cp ../README-ada-ref-man ../../elpa/packages/ada-ref-man/README
	cp ../dir-ada-ref-man ../../elpa/packages/ada-ref-man/dir
	cp $(ARM_INFO)/build/arm2012.info ../../elpa/packages/ada-ref-man
	cp $(ARM_INFO)/build/aarm2012.info ../../elpa/packages/ada-ref-man

# copy files to ELPA wisi package
pub-wisi : force
	rm -f ../../elpa/packages/wisi/*
	cp ../README-wisi ../../elpa/packages/wisi/README
	cp ../NEWS-wisi.text ../../elpa/packages/wisi/NEWS
	cp ../wisi*.el ../../elpa/packages/wisi

# 'make -C elpa all-in-place' does not build archive-contents, just *.elc
#
# Other packages are often broken, so just build ours, by only copying
# ours into archive-tmp
build-elpa : force
	rm -rf ../../elpa/archive-tmp
	mkdir -p ../../elpa/archive-tmp/packages
	cp -a ../../elpa/packages/ada-mode ../../elpa/archive-tmp/packages
	cp -a ../../elpa/packages/ada-ref-man ../../elpa/archive-tmp/packages
	cp -a ../../elpa/packages/wisi     ../../elpa/archive-tmp/packages
	make -C ../../elpa/ process-archive

# (setq package-archives (list (cons "test" "/Projects/elpa/archive/packages")))
# (list-packages)

# (dvc-state-one "/Projects/elpa/")
# shell git push

uninstall-elpa :
	emacs -Q --eval '(progn (load-file "uninstall-elpa.el")(kill-emacs))'

# package install from public doesn't work in batch
install-elpa :
	emacs -Q --eval '(progn (load-file "install-elpa.el")(kill-emacs))'

install-elpa-review :
	emacs -Q --eval '(load-file "install-elpa.el")'

<<<<<<< HEAD
install-clean :
	rm -r ~/.emacs.d/elpa/ada-mode*
	rm -r ~/.emacs.d/elpa/ada-ref-man*
	rm -r ~/.emacs.d/elpa/wisi*
	rm -r ~/.emacs.d/elpa/cl*

## build gpr_query, ada_mode_gps_indent
=======
## build gpr_query
>>>>>>> 8cbdd49f

.PHONY : force

GNAT_EXE    := $(shell which gnat)
INSTALL_BIN := $(dir $(GNAT_EXE))

ifeq ($(shell uname),Linux)
EXE_EXT :=

else ifeq ($(shell uname),Darwin)
EXE_EXT :=

else
# windows
EXE_EXT := .exe

ada_mode_gps_indent$(EXE_EXT) : export GPS_ROOT ?= /Projects/gps-release-ide-6.0.1-src/

endif

# for debugging:
export Gnatcoll_Build := Debug
# export Gpr_Query_Build := Debug
export BUILD := Debug

# '-' means no std .gpr; use gnat_utils from ~/Projects (source debug)
# set in Emacs for gud-gdb
# (setenv "GPR_PROJECT_PATH" "-:/home/gds/Projects/gnat_util-7.2.1-src:/home/gds/Projects/gnatcoll-1.7w-src/src")
# (setenv "GPR_PROJECT_PATH" nil)
# export GPR_PROJECT_PATH := -:/home/gds/Projects/gnat_util-7.2.1-src:/home/gds/Projects/gnatcoll-1.7w-src/src
<<<<<<< HEAD
gpr_query$(EXE_EXT) : force
	gprbuild -p gpr_query.gpr

# (setq ada-gps-exec (concat default-directory "ada_mode_gps_indent"))
ada_mode_gps_indent$(EXE_EXT) : force
	gprbuild -p ada_mode_gps_indent.gpr

one : ada_mode_gps_indent$(EXE_EXT)
	./ada_mode_gps_indent$(EXE_EXT) < commands.txt

trace :
	addr2line -e gpr_query 0x925505 0x4166d3 0x40cb34 0x391ae1ed1b 0x40cb77

$(INSTALL_BIN)/gpr_query$(EXE_EXT) install_gpr_query : gpr_query$(EXE_EXT)
	cp gpr_query$(EXE_EXT) $(INSTALL_BIN)
=======
# export Gpr_Query_Build := Debug
# export Gnatcoll_Build := Debug
# export BUILD := Debug
../gpr_query$(EXE_EXT) : force
	gprbuild -p ../gpr_query.gpr

$(INSTALL_BIN)/gpr_query$(EXE_EXT) install : ../gpr_query$(EXE_EXT)
	gprinstall -f -P ../gpr_query.gpr
>>>>>>> 8cbdd49f

$(INSTALL_BIN)/ada_mode_gps_indent$(EXE_EXT) install_ada_mode_gps_indent : ada_mode_gps_indent$(EXE_EXT)
	cp ada_mode_gps_indent$(EXE_EXT) $(INSTALL_BIN)

install : install_gpr_query install_ada_mode_gps_indent

clean ::
	rm -rf obj
	rm -rf gpr_query$(EXE_EXT)
	rm -rf ada_mode_gps_indent$(EXE_EXT)

# (getenv "GPR_PROJECT_PATH")

# Local Variables:
# eval: (setenv "GPS_ROOT" "/Projects/gps-release-ide-6.0.1-src")
# eval: (ada-parse-prj-file "ada_mode_gps_indent.prj")
# eval: (ada-select-prj-file "ada_mode_gps_indent.prj")
# end:
# end of file<|MERGE_RESOLUTION|>--- conflicted
+++ resolved
@@ -126,17 +126,7 @@
 install-elpa-review :
 	emacs -Q --eval '(load-file "install-elpa.el")'
 
-<<<<<<< HEAD
-install-clean :
-	rm -r ~/.emacs.d/elpa/ada-mode*
-	rm -r ~/.emacs.d/elpa/ada-ref-man*
-	rm -r ~/.emacs.d/elpa/wisi*
-	rm -r ~/.emacs.d/elpa/cl*
-
 ## build gpr_query, ada_mode_gps_indent
-=======
-## build gpr_query
->>>>>>> 8cbdd49f
 
 .PHONY : force
 
@@ -167,7 +157,6 @@
 # (setenv "GPR_PROJECT_PATH" "-:/home/gds/Projects/gnat_util-7.2.1-src:/home/gds/Projects/gnatcoll-1.7w-src/src")
 # (setenv "GPR_PROJECT_PATH" nil)
 # export GPR_PROJECT_PATH := -:/home/gds/Projects/gnat_util-7.2.1-src:/home/gds/Projects/gnatcoll-1.7w-src/src
-<<<<<<< HEAD
 gpr_query$(EXE_EXT) : force
 	gprbuild -p gpr_query.gpr
 
@@ -182,20 +171,10 @@
 	addr2line -e gpr_query 0x925505 0x4166d3 0x40cb34 0x391ae1ed1b 0x40cb77
 
 $(INSTALL_BIN)/gpr_query$(EXE_EXT) install_gpr_query : gpr_query$(EXE_EXT)
-	cp gpr_query$(EXE_EXT) $(INSTALL_BIN)
-=======
-# export Gpr_Query_Build := Debug
-# export Gnatcoll_Build := Debug
-# export BUILD := Debug
-../gpr_query$(EXE_EXT) : force
-	gprbuild -p ../gpr_query.gpr
-
-$(INSTALL_BIN)/gpr_query$(EXE_EXT) install : ../gpr_query$(EXE_EXT)
 	gprinstall -f -P ../gpr_query.gpr
->>>>>>> 8cbdd49f
 
 $(INSTALL_BIN)/ada_mode_gps_indent$(EXE_EXT) install_ada_mode_gps_indent : ada_mode_gps_indent$(EXE_EXT)
-	cp ada_mode_gps_indent$(EXE_EXT) $(INSTALL_BIN)
+	gprinstall -f -P ../ada_mode_gps_indent.gpr
 
 install : install_gpr_query install_ada_mode_gps_indent
 
