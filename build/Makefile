# Build elisp code, Ada executables, manuals; publish to web and ELPA
#
# The gprbuild commands depend on the GPR_PROJECT_PATH environment
# variable, that is set in the project files loaded in the file local
# variables below.
#
# Ideally we'd have 5 elpa packages with dependencies:
#
# ada-mode  => gnat-core, wisi, gpr-query
# gpr-mode  => gnat-core, wisi
# gnat-core =>
# gpr_query => gnat-core
# wisi 	    =>
#
# but currently the code is not that clean; gpr-mode and gpr-query
# require ada-mode. And it's not worth making gnat-core a package.

export ADA_MODE_VERSION       := 7.1.5
export ADA_REF_MAN_VERSION    := 2012.5
export WISI_VERSION           := 3.1.3
export UNIQUIFY_FILES_VERSION := 1.0.2

ELPA_ROOT ?= $(shell cd ../../elpa; pwd)

TEST_DIR ?= source

# emacs to test with
#
# This can be overridden on the 'make' command line or by an external
# environment variable.
ifeq ($(shell uname),Linux)
EMACS_EXE ?= emacs
else ifeq ($(shell uname),Darwin)
EMACS_EXE ?= "/Applications/Emacs.app/Contents/MacOS/Emacs"
else
# windows
# specify uniscribe to workaround weird Windows harfbuzz bug
EMACS_EXE ?= emacs -xrm Emacs.fontBackend:uniscribe
endif

# compile with debug with default Standard_Common_Assertions to get
# assertions for testing new code, or to allow running debugger.
# assertions off for speed
# export Standard_Common_Build := Debug
# export Standard_Common_Assertions := Off

all : byte-compile-clean compile-ada-test-clean update compile-ada-test test-clean test docs

# 'pub' does not do install, because 'build-elpa' uses the last
# commit, not the current workspace.
pub : pub-ada
# (dvc-state-multiple "c:/Projects/elpa/packages")
pub-install: clean-elpa build-elpa uninstall-elpa

docs : info html

recover-compare : wisitoken-ada-recover-compare.stamp
recover-compare : libadalang-recover-compare.stamp
recover-compare : wisitoken-ada_lite-recover-compare.stamp
recover-compare : tree_sitter-ada_lite-recover-compare.stamp
recover-compare : compare_lengths.stamp

# This updates elisp and related executables after any source change,
# without running the tests.
update : build_executables
update : autoloads
update : byte-compile

# This updates and installs everything after any source change, without running the
# tests or publishing to elpa
update-install : update
update-install : install
update-install : docs

install : install_executables

# Doing byte-compile-clean first avoids errors caused by
# loading new source on old .elc.
#
# 'package-initialize' is required for 'uniquify-files'.
byte-compile : byte-compile-clean
	$(MAKE) -C $(WISI)/build byte-compile
	cd ../; $(EMACS_EXE) -Q -batch -L . -L $(WISI) -l build/exclude-elpa.el --eval '(progn (package-initialize)(setq byte-compile-error-on-warn t)(batch-byte-compile))' *.el

byte-compile-clean :
	cd ..; rm -f *.elc

ifeq ($(TEST_DIR),source)
test : build_executables
endif
test : test-ada-lalr-partial-process-gpr_query.stamp
test : test-ada-lalr-incremental-process-gpr_query.stamp
test : test-ada-lalr-process-gnatxref.stamp
test : gpr-skel.gpr.diff
test : test-gpr-lalr-process.stamp
test : summarize

summarize :
	cat test.log

benchmark : RUN_ARGS ?= c:/eurocontrol/gnatcoll-xref.adb
benchmark :
	$(EMACS_EXE) -Q -L . $(ADA_MODE_DIR) -l benchmark.el $(RUN_ARGS)

<<<<<<< HEAD
#ONE_TEST_FILE ?= $(shell cd ../test; ls ada_mode-recover*.ad[sb])
#ONE_TEST_FILE := $(filter-out ada_mode-recover%, $(ADA_TEST_FILES))
ONE_TEST_FILE ?= ada_mode-incremental_delete_lines.adb
one :: ELISP ?= (setq save-parser-log "../debug-1.log" save-edited-text "../debug_edited-1")
=======
ONE_TEST_FILE ?= debug.adb
one :: ELISP ?= (setq-default wisi-parser-verbosity "debug=1" save-parser-log "../debug-1.log" save-edited-text "../debug_edited-1")
>>>>>>> 5f1afbdf
one :: IGNORE_CONFLICTS := --generate LALR Ada_Emacs Process re2c
one :: build_executables
one :: byte-compile autoloads
#one :: compile-ada-test
one :: one-clean
one-clean :: force
	for file in $(ONE_TEST_FILE) ; do rm -f $$file.* ; done
#	rm -f ../test/gpr_query.db*
#one :: RUNTEST := run-indent-test-lalr-incremental-process-gpr_query.el
one :: RUNTEST := run-indent-test-lalr-partial-process-gpr_query.el
#one :: RUNTEST := run-indent-test-lalr-process-gnatxref.el
#one :: $(addsuffix .diff-run, $(ONE_TEST_FILE))
one :: $(addsuffix .diff, $(ONE_TEST_FILE))

one-debug :: RUNTEST := run-indent-test-lalr-incremental-process-gpr_query.el
one-debug :: force
	$(EMACS_EXE) -Q -L . $(ADA_MODE_DIR) -l $(RUNTEST) --eval '(progn $(ELISP))'


oneb :: one-clean
#oneb :: RUNTEST := run-indent-test-lalr-incremental-process-gpr_query.el
oneb :: RUNTEST := run-indent-test-lalr-partial-process-gpr_query.el
oneb :: $(addsuffix .diff, $(ONE_TEST_FILE))

two : RUN_ARGS ?= command_file debug.cmd
two : LOG_ARGS ?= > debug.log 2>&1
#two : RUN_ARGS ?= parse_partial face test/debug.adb --verbosity "debug=1 mckenzie=1 parse=1" --mckenzie_enqueue_limit 60000 --lang_params "3 2 0 1 0 0 2 0 2 0 2 0 0" > debug.log
two : IGNORE_CONFLICTS := --generate LALR Ada_Emacs Process re2c
two : ../run_ada_lalr_parse.exe
	cd ../; ./run_ada_lalr_parse.exe $(RUN_ARGS) $(LOG_ARGS)

two-lr1 : RUN_ARGS ?= parse_partial none test/debug.adb --verbosity "debug=1 mckenzie=1 parse=1" --lang_params "3 2 0 1 0 0 2 0 2 0 2 0 0"
two-lr1 : ../run_ada_lr1_parse.exe
	cd ../; ./run_ada_lr1_parse.exe $(RUN_ARGS)

two-gpr : RUN_ARGS ?= parse_partial indent test/gpr/gds.gpr
two-gpr : ../run_gpr_parse.exe
	cd ../; ./run_gpr_parse.exe $(RUN_ARGS)

two-gpr-packrat_gen : RUN_ARGS ?= parse_partial indent test/gpr/gpr_incremental_01.gpr --verbosity "debug=1 parse=2"
two-gpr-packrat_gen : ../run_gpr_packrat_gen_parse.exe
	cd ../; ./run_gpr_packrat_gen_parse.exe $(RUN_ARGS)

two-gpr-packrat_proc : RUN_ARGS ?= parse_partial indent test/gpr/gpr_incremental_01.gpr --verbosity "debug=1 parse=2"
two-gpr-packrat_proc : ../run_gpr_packrat_proc_parse.exe
	cd ../; ./run_gpr_packrat_proc_parse.exe $(RUN_ARGS)

two_mem : export Standard_Common_Mem_Check := On
two_mem : build_executables
	../exec_mem/run_ada_lalr_parse.exe c:/tmp/regulation-iflight.adb Face
	gnatmem ../exec_mem/run_ada_lalr_parse.exe > regulation_iflight.memory

two_pro : export Standard_Common_Profile := On
two_pro : build_executables
	../exec_pro/run_ada_lalr_parse.exe ../test/ada_mode-recover_partial_02_lr1.adb Indent --enqueue_limit 120_000 --task_count 1
	gprof ../exec_pro/run_ada_lalr_parse.exe > recover_partial_02-lalr.profile

three : RUN_ARGS := c:/Eurocontrol 10
three : run_libadalang.exe
	cd ..; ./run_libadalang.exe $(RUN_ARGS)

# WISITOKEN is correct for Stephe's development machines;
# it can be overridden on the 'make' command line or by an
# external environment variable.
#
# ADA_PROJECT_PATH is used by the ../test/*.ad? files to test Ada mode
# interaction with gpr project files.
ifeq ($(shell uname),Linux)
export WISITOKEN ?= /Projects/org.wisitoken
export ADA_PROJECT_PATH=../test/:../test/subdir

else ifeq ($(shell uname),Darwin)
export WISITOKEN ?= /home/Projects/wisitoken/org.wisitoken
export ADA_PROJECT_PATH=../test/:../test/subdir

else
# windows
export WISITOKEN ?= c:/Projects/org.wisitoken
export ADA_PROJECT_PATH=../test/;../test/subdir

INSTALL_BIN := d:/Apps/emacs-25.1/libexec/emacs/25.1/x86_64-w64-mingw32
endif

# WISITOKEN_GENERATE must be after WISITOKEN
ifeq ($(TEST_DIR),source)
# test with development source
ADA_MODE_DIR := -L .. -L $(WISI) -l autoloads.el -l build/exclude-elpa.el
WISITOKEN_GENERATE := $(WISITOKEN)/build/wisitoken-bnf-generate.exe

else
# test with installed elpa package; don't rebuild grammars
ADA_MODE_DIR :=
WISITOKEN_GENERATE :=
endif

# 'include' must be after WISITOKEN_GENERATE and other vars are set.
include rules.make

update-test-log : force
	find . -maxdepth 1 -name "*.diff" -not -size 0 >> test.log

test-ada-lalr-process-gnatxref : RUNTEST := run-indent-test-lalr-process-gnatxref.el
test-ada-lalr-process-gnatxref : $(addsuffix .diff, $(subst subdir/,,$(GNATXREF_TEST_FILES)))

test-ada-lalr-process-gnatxref.stamp : force
	rm -f *.diff *.tmp
	$(MAKE) test-ada-lalr-process-gnatxref
	touch $@
	echo "test-ada-lalr-process-gnatxref" >> test.log
	find . -name "*.diff" -not -size 0 >> test.log

test-ada-lalr-partial-process-gpr_query : RUNTEST := run-indent-test-lalr-partial-process-gpr_query.el
test-ada-lalr-partial-process-gpr_query : $(addsuffix .diff, $(subst subdir/,,$(ADA_TEST_FILES)))

test-ada-lalr-partial-process-gpr_query.stamp : force
	rm -f *.diff *.tmp
	$(MAKE) test-ada-lalr-partial-process-gpr_query
	touch $@
	echo "test-ada-lalr-partial-process-gpr_query" >> test.log
	find . -name "*.diff" -not -size 0 >> test.log

test-ada-lalr-incremental-process-gpr_query : RUNTEST := run-indent-test-lalr-incremental-process-gpr_query.el
test-ada-lalr-incremental-process-gpr_query : $(addsuffix .diff, $(subst subdir/,,$(ADA_TEST_FILES)))

test-ada-lalr-incremental-process-gpr_query.stamp : force
	rm -f *.diff *.tmp
	$(MAKE) test-ada-lalr-incremental-process-gpr_query
	touch $@
	echo "test-ada-lalr-incremental-process-gpr_query" >> test.log
	find . -name "*.diff" -not -size 0 >> test.log

test-gpr-lalr-process : RUNTEST := run-indent-test-lalr-incremental-process-gpr_query.el
test-gpr-lalr-process : $(addsuffix .diff, $(subst subdir/,,$(GPR_TEST_FILES)))

test-gpr-lalr-process.stamp : force
	rm -f *.diff *.tmp
	$(MAKE) test-gpr-lalr-process
	touch $@
	echo "test-gpr-lalr-process" >> test.log
	find . -name "*.diff" -not -size 0 >> test.log

ifeq ($(shell uname),Linux)
EXE_EXT :=

GNAT_EXE    := $(shell which gnat)
INSTALL_BIN := $(dir $(GNAT_EXE))

else ifeq ($(shell uname),Darwin)
EXE_EXT :=

GNAT_EXE    := $(shell which gnat)
INSTALL_BIN := $(dir $(GNAT_EXE))

else
# windows
EXE_EXT := .exe

# make can't see 'type', so we use 'which'
GNAT_EXE    := $(shell cygpath --mixed $(shell which gnat))
INSTALL_BIN := $(dir $(GNAT_EXE))

endif

BRANCH := $(notdir $(shell cd ..; pwd))

ifeq ($(BRANCH),org.emacs.ada-mode)
  TAR_FILE := org.emacs.ada-mode-$(ADA_MODE_VERSION)
else
  TAR_FILE := $(BRANCH)
endif

wisitoken-ada-recover-compare.stamp : ada-correct-tokens.stamp wisitoken-tokens.stamp
	-for file in $(RECOVER_TEST_FILES) ; do diff -u ada-correct-tokens/$$file.tokens wisitoken-tokens/$$file.tokens > wisitoken-tokens/$$file.diff ; done
	touch $@

wisitoken-ada_lite-recover-compare.stamp : ada_lite-correct-tokens.stamp  wisitoken-ada_lite-tokens.stamp force
	-for file in $(RECOVER_TEST_FILES) ; do if test -f ../test/ada_lite/$$file ; then diff -u ada_lite-correct-tokens/$$file.tokens wisitoken-ada_lite-tokens/$$file.tokens > wisitoken-ada_lite-tokens/$$file.diff ; fi ; done
	touch $@

tree_sitter-ada_lite-recover-compare.stamp : ada_lite-correct-tokens.stamp  tree_sitter-ada_lite-tokens.stamp force
	-for file in $(RECOVER_TEST_FILES) ; do if test -f ../test/ada_lite/$$file ; then diff -u ada_lite-correct-tokens/$$file.tokens tree_sitter-ada_lite-tokens/$$file.tokens > tree_sitter-ada_lite-tokens/$$file.diff ; fi ; done
	touch $@

libadalang-recover-compare.stamp : ada-correct-tokens.stamp  libadalang-tokens force
	-for file in $(RECOVER_TEST_FILES) ; do diff -u ada-correct-tokens/$$file.tokens libadalang-tokens/$$file.tokens > libadalang-tokens/$$file.diff ; done
	touch $@

wisitoken-libadalang-diff : wisitoken-tokens.stamp libadalang-tokens.stamp
	rm -f *.diff
	-for file in $(RECOVER_TEST_FILES) ; do diff -u wisitoken-tokens/$$file.tokens libadalang-tokens/$$file.tokens > $$file.diff ; done

compare_lengths.log : compare_lengths$(EXE_EXT) sum_diff_lengths$(EXE_EXT)
	cd wisitoken-tokens; ../../sum_diff_lengths > ../compare_lengths.log
	cd libadalang-tokens; ../../sum_diff_lengths >> ../compare_lengths.log
	cd wisitoken-ada_lite-tokens; ../../sum_diff_lengths >> ../compare_lengths.log
	cd tree_sitter-ada_lite-tokens; ../../sum_diff_lengths >> ../compare_lengths.log
	../compare_lengths wisitoken-tokens libadalang-tokens >> compare_lengths.log
	../compare_lengths wisitoken-ada_lite-tokens tree_sitter-ada_lite-tokens >> compare_lengths.log

# default to LR1 for error correction
DUMP_ALG ?= LR1

wisitoken-tokens.stamp : ../dump_wisitoken_corrected$(EXE_EXT)
	mkdir -p wisitoken-tokens
	for file in $(RECOVER_TEST_FILES) ; do ../dump_wisitoken_corrected $(DUMP_ALG)  ../test/$$file > wisitoken-tokens/$$file.tokens ; done
	touch $@

wisitoken-ada_lite-tokens.stamp : $(WISITOKEN)/build/dump_wisitoken_ada_lite_corrected.exe
	mkdir -p wisitoken-ada_lite-tokens
	for file in $(RECOVER_TEST_FILES) ; do if test -f ../test/ada_lite/$$file ; then $(WISITOKEN)/build/dump_wisitoken_ada_lite_corrected $(DUMP_ALG) ../test/ada_lite/$$file > wisitoken-ada_lite-tokens/$$file.tokens ; fi ; done
	touch $@

$(WISITOKEN)/build/dump_wisitoken_ada_lite_corrected.exe : force
	$(MAKE) -C $(WISITOKEN)/build dump_wisitoken_ada_lite_corrected.exe

wisitoken-ada_lite-tokens/%.tokens : ../test/ada_lite/% $(WISITOKEN)/build/dump_wisitoken_ada_lite_corrected.exe force
	$(WISITOKEN)/build/dump_wisitoken_ada_lite_corrected.exe LR1 $< $(VERBOSITY) > $@

wisitoken-ada_lite-tokens/%.diff : wisitoken-ada_lite-tokens/%.tokens ada_lite-correct-tokens/%.tokens
	-diff -u ada_lite-correct-tokens/$*.tokens wisitoken-ada_lite-tokens/$*.tokens > $@

tree_sitter-ada_lite-tokens.stamp : $(WISITOKEN)/build/dump_tree_sitter_ada_lite_corrected.exe
	mkdir -p tree_sitter-ada_lite-tokens
	for file in $(RECOVER_TEST_FILES) ; do if test -f ../test/ada_lite/$$file ; then $(WISITOKEN)/build/dump_tree_sitter_ada_lite_corrected.exe ../test/ada_lite/$$file > tree_sitter-ada_lite-tokens/$$file.tokens ; fi ; done
	touch $@

tree_sitter-ada_lite-tokens/%.tokens : ../test/ada_lite/% $(WISITOKEN)/build/dump_tree_sitter_ada_lite_corrected.exe force
	$(WISITOKEN)/build/dump_tree_sitter_ada_lite_corrected.exe LR1 $< $(VERBOSITY) > $@

tree_sitter-ada_lite-tokens/%.diff : tree_sitter-ada_lite-tokens/%.tokens ada_lite-correct-tokens/%.tokens
	-diff -u ada_lite-correct-tokens/$*.tokens tree_sitter-ada_lite-tokens/$*.tokens > $@

$(WISITOKEN)/build/dump_tree_sitter_ada_lite_corrected.exe : force
	$(MAKE) -C $(WISITOKEN)/build dump_tree_sitter_ada_lite_corrected.exe

libadalang-tokens : ../dump_libadalang_corrected$(EXE_EXT)
	mkdir -p libadalang-tokens
	for file in $(RECOVER_TEST_FILES) ; do ../dump_libadalang_corrected  ../test/$$file > libadalang-tokens/$$file.tokens ; done

ada-correct-tokens.stamp : ../dump_wisitoken_corrected$(EXE_EXT)
	mkdir -p ada-correct-tokens
	for file in $(RECOVER_TEST_FILES) ; do ../dump_wisitoken_corrected LALR ../test/correct/$$file > ada-correct-tokens/$$file.tokens ; done
	touch $@

ada_lite-correct-tokens.stamp : $(WISITOKEN)/build/dump_wisitoken_ada_lite_corrected$(EXE_EXT)
	mkdir -p ada_lite-correct-tokens
	for file in $(RECOVER_TEST_FILES) ; do $(WISITOKEN)/build/dump_wisitoken_ada_lite_corrected LALR ../test/ada_lite-correct/$$file > ada_lite-correct-tokens/$$file.tokens ; done
	touch $@

ada_lite-correct-tokens/%.tokens : ../test/ada_lite-correct/% $(WISITOKEN)/build/dump_wisitoken_ada_lite_corrected$(EXE_EXT)
	$(WISITOKEN)/build/dump_wisitoken_ada_lite_corrected$(EXE_EXT) LR1 $< $(VERBOSITY) > $@

zip :
	rm -rf ../../$(TAR_FILE)
	mtn checkout --branch $(BRANCH) ../../$(TAR_FILE)
	tar jcf $(TAR_FILE).tar.bz2 --exclude _MTN -C ../.. $(TAR_FILE)


# tarball of ELPA packages source, for sending to customers with their
# own CM but without good network access
DATE := $(shell date +%Y-%m-%d)
elpa-zip : ada-mode-elpa-$(DATE).tar.gz

ada-mode-elpa-$(DATE).tar.gz :
	tar zcf ada-mode-elpa-$(DATE).tar.gz -C $(ELPA_ROOT)/packages ada-ref-man ada-mode wisi

# tarball to create local ELPA archive
elpa-archive-zip : ada-mode-elpa-archive-$(DATE).tar.bz2

ada-mode-elpa-archive-$(DATE).tar.bz2 : $(ELPA_ROOT)/archive/packages/archive-contents
	tar -c -C $(ELPA_ROOT) archive/packages | bzip2 -9 > ada-mode-elpa-archive-$(DATE).tar.bz2

tag :
	mtn tag h:org.emacs.ada-mode org.emacs.ada-mode-$(ADA_MODE_VERSION)

MANUALS := ada-mode gpr-mode

INFO_FILES := $(addsuffix .info, $(MANUALS))
info : ../dir-ada-mode
html : $(addsuffix .html, $(MANUALS))

../dir-ada-mode : $(INFO_FILES)
	for file in $(INFO_FILES); do install-info ../$$file ../dir-ada-mode; done

VPATH := ..

### Publish Gnu ELPA packages
# First delete all files in Gnu ELPA, so we catch files deleted here.
#
# Copy files to Gnu ELPA ada-mode package
pub-ada : force
	mkdir -p $(ELPA_ROOT)/packages/ada-mode
	rm -rf $(ELPA_ROOT)/packages/ada-mode/*
	cp ../*.el ../*.texi ../ada_license.text $(ELPA_ROOT)/packages/ada-mode
	cd $(ELPA_ROOT)/packages/ada-mode; rm ada-ref-man.el ada_annex_p_bnf.wy *.parse_table
	cd $(ELPA_ROOT)/packages/ada-mode; rm ada_annex_p_lr1_parse_table.txt ada_annex_p_txt.wy autoloads.el
	cp ../build.sh ../install.sh $(ELPA_ROOT)/packages/ada-mode/
	cp ../Makefile ../Makefile.conf ../create_makefile_conf.sh $(ELPA_ROOT)/packages/ada-mode/
	cp ../ada_mode.prj ../prj.el $(ELPA_ROOT)/packages/ada-mode/
	cp ../NEWS $(ELPA_ROOT)/packages/ada-mode/NEWS
	cp ../README $(ELPA_ROOT)/packages/ada-mode/README
	cp ../gpr*.el ../gpr-mode.texi $(ELPA_ROOT)/packages/ada-mode
	cp ../*.wy ../ada*.ad? ../gpr*.ad? ../run_ada*.ad? ../run_gpr*.ad? ../wisi-ada*.ad? ../wisi-gpr.ad?  $(ELPA_ROOT)/packages/ada-mode
	cp ../wisitoken-*-ada.ad? $(ELPA_ROOT)/packages/ada-mode
	cp ../*.c $(ELPA_ROOT)/packages/ada-mode
	cp ../*.gp $(ELPA_ROOT)/packages/ada-mode

# copy files to ELPA ada-ref-man package
pub-ada-ref-man: ARM_INFO ?= c:/Projects/org.adaic.arm_form
pub-ada-ref-man : force
	rm -rf $(ELPA_ROOT)/packages/ada-ref-man/*
	rm -f $(ARM_INFO)/build/*2005.info
	make -C $(ARM_INFO)/build create-dir
	cp ../ada-ref-man.el $(ELPA_ROOT)/packages/ada-ref-man/
	cp $(ARM_INFO)/NEWS $(ELPA_ROOT)/packages/ada-ref-man
	cp $(ARM_INFO)/build/dir $(ELPA_ROOT)/packages/ada-ref-man
	cp $(ARM_INFO)/build/arm2012.info $(ELPA_ROOT)/packages/ada-ref-man
	cp $(ARM_INFO)/build/aarm2012.info $(ELPA_ROOT)/packages/ada-ref-man
	cp $(ARM_INFO)/source_2012/* $(ELPA_ROOT)/packages/ada-ref-man/source_2012
	cp $(ARM_INFO)/build/arm2020.info $(ELPA_ROOT)/packages/ada-ref-man
	cp $(ARM_INFO)/build/aarm2020.info $(ELPA_ROOT)/packages/ada-ref-man
	cp $(ARM_INFO)/source_2020/* $(ELPA_ROOT)/packages/ada-ref-man/source_2020
	cp $(ARM_INFO)/progs/* $(ELPA_ROOT)/packages/ada-ref-man/progs
	cp $(ARM_INFO)/build/Makefile $(ELPA_ROOT)/packages/ada-ref-man/build
	cp $(ARM_INFO)/build/arm_info.gpr $(ELPA_ROOT)/packages/ada-ref-man/build
	cp $(ARM_INFO)/build/arm_info.prj $(ELPA_ROOT)/packages/ada-ref-man/build
	cp $(ARM_INFO)/build/download.py $(ELPA_ROOT)/packages/ada-ref-man/build
	cp $(ARM_INFO)/build/emacs_case_exceptions $(ELPA_ROOT)/packages/ada-ref-man/build


# builds $(ELPA_ROOT)/archive-devel/*, from the last commit, _not_ the
# current workspace Also checks copyright; run elpa/GNUMakefile
# check/<pkg> first if added files.
build-elpa : force
	rm -rf $(ELPA_ROOT)/archive-devel
	make -C $(ELPA_ROOT)/ build/ada-mode build/wisi

uninstall-elpa :
	emacs -Q --eval '(progn (load-file "uninstall-elpa.el")(kill-emacs))'

# We don't kill emacs here, so we can check for compilation errors/warnings
install-elpa :
	emacs -Q --eval '(load-file "install-elpa.el")'

# We specify $(SHELL) here to work around a Mingw64 'make' problem.
Makefile.conf : create_makefile_conf.sh
	$(SHELL) -c ./create_makefile_conf.sh

include Makefile.conf

../ada_mode_wisi_parse.gpr : ../ada_mode_wisi_parse.gpr.gp $(WISI)/wisi.gpr
	gnatprep -DHAVE_GNAT_UTIL=$(HAVE_GNAT_UTIL) -DHAVE_LIBADALANG=$(HAVE_LIBADALANG) -DELPA="no" $< $@

$(WISI)/wisi.gpr : force
	$(MAKE) -C $(WISI)/build ../wisi.gpr

# RUN_ARG is a list of addresses from a stack dump
trace :
	addr2line -e ../run_ada_lalr_parse.exe $(RUN_ARG)

$(INSTALL_BIN)gpr_query$(EXE_EXT) install_gpr_query : gpr_query$(EXE_EXT)
	gprinstall -f -p -P ../gpr_query.gpr --install-name=gpr_query

%$(EXE_EXT) : %.adb force
	cd ..; gprbuild -p -j8 -P ada_mode_wisi_parse.gpr $*.adb

build_executables : $(WISI)/wisi.gpr ../ada_mode_wisi_parse.gpr ../gpr_re2c.c ../ada_annex_p_re2c.c force
	gprbuild -p -j8 ../ada_mode_wisi_parse.gpr

install_executables : build_executables
	gprinstall -f -p -P ../ada_mode_wisi_parse.gpr --install-name=ada_mode_wisi_parse

switch_compiler : force
	rm -rf ../obj
	rm -rf $(WISI)/obj
	rm -rf ../../org.stephe_leake.aunit_ext/build/objects
	rm -rf ../../org.stephe_leake.sal/build/obj
	rm -rf ../../org.stephe_leake.sal/build/devel_obj
	rm -rf ../../org.wisitoken/build/obj
	rm -rf ../../org.wisitoken/build/devel_obj
	rm -rf ../../org.wisitoken.grammar_mode/obj

../ada_annex_p_txt.wy : ../ada_annex_p.txt annex_p_to_wy.exe
	../annex_p_to_wy.exe ../ada_annex_p.txt ../ada_annex_p_txt.wy
	dos2unix -q ../ada_annex_p_txt.wy

compare_annex_p.stamp : ../ada_annex_p_txt.wy ../ada_annex_p.wy compare_annex_p.exe
	../compare_annex_p.exe ../ada_annex_p_txt.wy ../ada_annex_p.wy
	touch $@

# Local Variables:
# eval: (unless dvc-doing-ediff-p (load-file "prj.el"))
# end:
# end of file<|MERGE_RESOLUTION|>--- conflicted
+++ resolved
@@ -102,15 +102,8 @@
 benchmark :
 	$(EMACS_EXE) -Q -L . $(ADA_MODE_DIR) -l benchmark.el $(RUN_ARGS)
 
-<<<<<<< HEAD
-#ONE_TEST_FILE ?= $(shell cd ../test; ls ada_mode-recover*.ad[sb])
-#ONE_TEST_FILE := $(filter-out ada_mode-recover%, $(ADA_TEST_FILES))
-ONE_TEST_FILE ?= ada_mode-incremental_delete_lines.adb
-one :: ELISP ?= (setq save-parser-log "../debug-1.log" save-edited-text "../debug_edited-1")
-=======
 ONE_TEST_FILE ?= debug.adb
 one :: ELISP ?= (setq-default wisi-parser-verbosity "debug=1" save-parser-log "../debug-1.log" save-edited-text "../debug_edited-1")
->>>>>>> 5f1afbdf
 one :: IGNORE_CONFLICTS := --generate LALR Ada_Emacs Process re2c
 one :: build_executables
 one :: byte-compile autoloads
