--- conflicted
+++ resolved
@@ -1,84 +1,61 @@
-# Gnu Makefile for WisiToken
-#
-# Top level rules here for visibility; lower level rules in rules.make
-
-<<<<<<< HEAD
-ZIP_VERSION := 1.0.1
-=======
-ZIP_VERSION := 1.1.0
->>>>>>> 015eed2a
-#w-$(shell date +%Y-%m-%d)
-
-all : test-clean tests doc
-
-<<<<<<< HEAD
-export Standard_Common_Build := Debug
-=======
-#export Standard_Common_Build := Debug
->>>>>>> 015eed2a
-
-# test_one_harness.adb
-# test_all_harness.adb
-#
-t_one :: one-clean
-t_one :: wisitoken-bnf-generate.exe
-t_one :: ada_lite_re2c.c
-t_one :: ada_lite_lr1_run.exe
-# t_one :: RUN_ARGS ?= Abandon_Pattern 2 3 > test_one_harness.log
-t_one :: test_one_harness.run
-
-t_all :: wisitoken-bnf-generate.exe gen test-executables
-t_all :: test_all_harness.run
-
-one-clean :
-	rm -rf ada_lite*
-
-# one :: one-clean
-<<<<<<< HEAD
-one :: ../wisitoken_grammar_re2c.c
-one :: wisitoken-bnf-generate.exe
-	./wisitoken-bnf-generate.exe -v 2 --output_bnf ada_lite_bnf.wy --generate LALR Ada re2c ../Test/bnf/ada_lite_ebnf.wy > debug.log
-=======
-one :: wisitoken-bnf-generate.exe
-	./wisitoken-bnf-generate.exe -v 2 --generate LR1 Ada re2c ../wisi/test/ada_lite.wy > ada_lite_lr1_generate.log
->>>>>>> 015eed2a
-
-#c:/Projects/org.emacs.ada-mode.stephe-4/ada.wy
-
-# rule copied from gprbuild_rules.make; that rule gets overridden by
-# %.exe rules in rules.make
-exec_pro/wisitoken-bnf-generate.exe : force
-	gprbuild -XStandard_Common_Profile=On -p -P wisitoken.gpr wisitoken-bnf-generate
-
-gmon.out : exec_pro/wisitoken-bnf-generate.exe
-	exec_pro/wisitoken-bnf-generate.exe --generate LR1 Ada re2c ../wisi/test/ada_lite.wy
-
-generate_ada_lite_lr1.gprof : gmon.out
-	gprof exec_pro/wisitoken-bnf-generate.exe > generate_ada_lite_lr1.gprof
-
-<<<<<<< HEAD
-two : wisitoken-bnf-generate.exe
-	./wisitoken-bnf-generate.exe -v 2 --output_bnf debug_bnf.wy --generate LALR Ada re2c ../test/bnf/debug.wy > debug.log
-
-
-.PHONY : t_one_1 t_one_2
-
-=======
->>>>>>> 015eed2a
-doc :: ../Docs/wisitoken-user_guide.info
-doc :: ../Docs/wisitoken-user_guide.html
-doc :: create-dir
-
-create-dir : force
-	cd ../Docs/; for file in *.info; do install-info $$file dir; done
-
-trace :
-	addr2line -e test_all_harness.exe 0x6eb427 0x7728ff3f 0x7728ff11 0x7729068d
-
-include ../../org.stephe_leake.makerules/texinfo_rules.make
-include rules.make
-
-# Local Variables:
-# eval: (unless dvc-doing-ediff-p (load-file "prj.el"))
-# End:
-# end of file+# Gnu Makefile for WisiToken
+#
+# Top level rules here for visibility; lower level rules in rules.make
+
+ZIP_VERSION := 1.1.0
+#w-$(shell date +%Y-%m-%d)
+
+all : test-clean tests doc
+
+#export Standard_Common_Build := Debug
+
+# test_one_harness.adb
+# test_all_harness.adb
+#
+t_one :: one-clean
+t_one :: wisitoken-bnf-generate.exe
+t_one :: ada_lite_re2c.c
+t_one :: ada_lite_lr1_run.exe
+# t_one :: RUN_ARGS ?= Abandon_Pattern 2 3 > test_one_harness.log
+t_one :: test_one_harness.run
+
+t_all :: wisitoken-bnf-generate.exe gen test-executables
+t_all :: test_all_harness.run
+
+one-clean :
+	rm -rf ada_lite*
+
+# one :: one-clean
+one :: wisitoken-bnf-generate.exe
+	./wisitoken-bnf-generate.exe -v 2 --generate LR1 Ada re2c ../wisi/test/ada_lite.wy > ada_lite_lr1_generate.log
+
+#c:/Projects/org.emacs.ada-mode.stephe-4/ada.wy
+
+# rule copied from gprbuild_rules.make; that rule gets overridden by
+# %.exe rules in rules.make
+exec_pro/wisitoken-bnf-generate.exe : force
+	gprbuild -XStandard_Common_Profile=On -p -P wisitoken.gpr wisitoken-bnf-generate
+
+gmon.out : exec_pro/wisitoken-bnf-generate.exe
+	exec_pro/wisitoken-bnf-generate.exe --generate LR1 Ada re2c ../wisi/test/ada_lite.wy
+
+generate_ada_lite_lr1.gprof : gmon.out
+	gprof exec_pro/wisitoken-bnf-generate.exe > generate_ada_lite_lr1.gprof
+
+doc :: ../Docs/wisitoken-user_guide.info
+doc :: ../Docs/wisitoken-user_guide.html
+doc :: create-dir
+
+create-dir : force
+	cd ../Docs/; for file in *.info; do install-info $$file dir; done
+
+trace :
+	addr2line -e test_all_harness.exe 0x6eb427 0x7728ff3f 0x7728ff11 0x7729068d
+
+include ../../org.stephe_leake.makerules/texinfo_rules.make
+include rules.make
+
+# Local Variables:
+# eval: (unless dvc-doing-ediff-p (load-file "prj.el"))
+# End:
+# end of file