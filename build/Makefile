--- conflicted
+++ resolved
@@ -9,7 +9,6 @@
 	-find ../ -name ".#*" -print | xargs rm -v
 	-find ../ -name "*,t" -print | xargs rm -v
 
-<<<<<<< HEAD
 linux-clean :
 	make -C linux_release distclean
 	make -C linux_debug distclean
@@ -21,10 +20,9 @@
 
 $(ZIPFILE) : force
 	tar -zcf $(ZIPFILE) -C ../.. --exclude=_MTN --exclude=*.tar.gz --exclude=*.tar --no-anchor opentoken
-=======
+
 # GDS targets
 windows-all :
 	make -C windows_release all
->>>>>>> f22ef4f6
 
 # end of file