;; Project definitions for compiling ada-mode
<<<<<<< HEAD

=======
>>>>>>> 3f1e2c18
(wisi-prj-select-cache
 "ada_mode_wisi_parse.prj"
 (create-ada-prj
  :name "ada_mode_wisi_parse main"
  :compile-env
  (list
<<<<<<< HEAD
   (concat "GPR_COMPILER=" (expand-file-name "../../org.emacs.gpr-compiler"))
   (concat "SAL=" 	   (expand-file-name "../../org.stephe_leake.sal.stephe-1"))
   (concat "WISITOKEN="    (expand-file-name "../../org.wisitoken.stephe-1"))
   (concat "WISI=" 	   (expand-file-name "../../org.emacs.wisi.stephe-4"))
   ))
 "Makefile")
=======
   (concat "SAL="       (expand-file-name "../../org.stephe_leake.sal"))
   (concat "WISITOKEN=" (expand-file-name "../../org.wisitoken"))
   (concat "WISI="      (expand-file-name "../../org.emacs.wisi"))
   ))
 "Makefile"
 )
>>>>>>> 3f1e2c18

(ada-parse-require-process) ;; slow start due to lr1 parse table
;; end of file<|MERGE_RESOLUTION|>--- conflicted
+++ resolved
@@ -1,29 +1,16 @@
 ;; Project definitions for compiling ada-mode
-<<<<<<< HEAD
-
-=======
->>>>>>> 3f1e2c18
 (wisi-prj-select-cache
  "ada_mode_wisi_parse.prj"
  (create-ada-prj
   :name "ada_mode_wisi_parse main"
   :compile-env
   (list
-<<<<<<< HEAD
    (concat "GPR_COMPILER=" (expand-file-name "../../org.emacs.gpr-compiler"))
    (concat "SAL=" 	   (expand-file-name "../../org.stephe_leake.sal.stephe-1"))
    (concat "WISITOKEN="    (expand-file-name "../../org.wisitoken.stephe-1"))
    (concat "WISI=" 	   (expand-file-name "../../org.emacs.wisi.stephe-4"))
    ))
  "Makefile")
-=======
-   (concat "SAL="       (expand-file-name "../../org.stephe_leake.sal"))
-   (concat "WISITOKEN=" (expand-file-name "../../org.wisitoken"))
-   (concat "WISI="      (expand-file-name "../../org.emacs.wisi"))
-   ))
- "Makefile"
- )
->>>>>>> 3f1e2c18
 
 (ada-parse-require-process) ;; slow start due to lr1 parse table
 ;; end of file