# common rules for Emacs Ada and gpr mode tests
#
# We run gprbuild -c to make sure the Ada is syntactically
# correct; in general, we don't care if the indentation does the wrong
# thing on incorrect code, as long as it doesn't hang or crash.
# Exceptions noted below in COMPILE_FILES.

ADA_TEST_FILES := $(shell cd ../test; ls *.ad[sb])
ADA_TEST_FILES := $(ADA_TEST_FILES) $(shell cd ../test; ls subdir/*.ad[sb])

ADA_TEST_FILES := $(filter-out debug.adb, $(ADA_TEST_FILES))# debug only
ADA_TEST_FILES := $(filter-out debug.ads, $(ADA_TEST_FILES))# debug only

GPR_TEST_FILES := $(shell cd ../test/gpr; ls *.gpr)
GPR_TEST_FILES := $(filter-out debug.gpr, $(GPR_TEST_FILES))
GPR_TEST_FILES := $(filter-out gpr-skel.gpr, $(GPR_TEST_FILES))

COMPILE_FILES := $(ADA_TEST_FILES)

COMPILE_FILES := $(subst subdir/,,$(COMPILE_FILES))

# filter out files that are not compiled; in file alphabetical order; comment explains why.

COMPILE_FILES := $(filter-out access_in_record.ads, $(COMPILE_FILES))# incomplete code
COMPILE_FILES := $(filter-out ada_mode-ada83.ads, $(COMPILE_FILES))# font-lock only
COMPILE_FILES := $(filter-out ada_mode-ada95.ads, $(COMPILE_FILES))# font-lock only
COMPILE_FILES := $(filter-out ada_mode-ada2005.ads, $(COMPILE_FILES))# font-lock only
COMPILE_FILES := $(filter-out ada_mode-ada2012.ads, $(COMPILE_FILES))# font-lock only

# parents are not pure
COMPILE_FILES := $(filter-out ada_mode-generic_parent_instantiation.ads, $(COMPILE_FILES))

# These have incomplete code deliberately; used for interactive editing test (via EMACSCMD)
COMPILE_FILES := $(filter-out ada_mode-interactive_case_statement.adb, $(COMPILE_FILES))
COMPILE_FILES := $(filter-out ada_mode-interactive_1.adb, $(COMPILE_FILES))
COMPILE_FILES := $(filter-out ada_mode-interactive_2.adb, $(COMPILE_FILES))
COMPILE_FILES := $(filter-out ada_mode-interactive_gps_fallback.adb, $(COMPILE_FILES))
COMPILE_FILES := $(filter-out ada_mode-interactive_recover.adb, $(COMPILE_FILES))

# This has incomplete code; tests a former bug in syntax-ppss
COMPILE_FILES := $(filter-out ada_mode-long_paren.adb, $(COMPILE_FILES))

# GNAT GPL 2016 complains about compiling these; not clear why
COMPILE_FILES := $(filter-out ada_mode-nominal-separate_package_1-separate_procedure_1.adb, $(COMPILE_FILES))
SYNTAX_FILES  := $(SYNTAX_FILES) ada_mode-nominal-separate_package_1-separate_procedure_1.adb
COMPILE_FILES := $(filter-out ada_mode-nominal-separate_package_1-separate_procedure_2.adb, $(COMPILE_FILES))
SYNTAX_FILES  := $(SYNTAX_FILES) ada_mode-nominal-separate_package_1-separate_procedure_2.adb
COMPILE_FILES := $(filter-out ada_mode-nominal-separate_package_1.adb, $(COMPILE_FILES))
SYNTAX_FILES  := $(SYNTAX_FILES) ada_mode-nominal-separate_package_1.adb

# This has incomplete code; used for testing OpenToken special rule
COMPILE_FILES := $(filter-out ada_mode-opentoken.ads, $(COMPILE_FILES))

# GNAT GPL 2016 complains about compiling these; not clear why
COMPILE_FILES := $(filter-out ada_mode-options-indent_return_1.ads, $(COMPILE_FILES))
SYNTAX_FILES  := $(SYNTAX_FILES) ada_mode-options-indent_return_1.ads
COMPILE_FILES := $(filter-out ada_mode-options-indent_return_2.ads, $(COMPILE_FILES))
SYNTAX_FILES  := $(SYNTAX_FILES) ada_mode-options-indent_return_2.ads
COMPILE_FILES := $(filter-out ada_mode-options-indent_return_3.ads, $(COMPILE_FILES))
SYNTAX_FILES  := $(SYNTAX_FILES) ada_mode-options-indent_return_3.ads
COMPILE_FILES := $(filter-out ada_mode-separate_function.adb, $(COMPILE_FILES))
SYNTAX_FILES  := $(SYNTAX_FILES) ada_mode-separate_function.adb
COMPILE_FILES := $(filter-out ada_mode-separate_procedure.adb, $(COMPILE_FILES))
SYNTAX_FILES  := $(SYNTAX_FILES) ada_mode-separate_procedure.adb
COMPILE_FILES := $(filter-out ada_mode-separate_protected_body.adb, $(COMPILE_FILES))
SYNTAX_FILES  := $(SYNTAX_FILES) ada_mode-separate_protected_body.adb
COMPILE_FILES := $(filter-out ada_mode-separate_task_body.adb, $(COMPILE_FILES))
SYNTAX_FILES  := $(SYNTAX_FILES) ada_mode-separate_task_body.adb
COMPILE_FILES := $(filter-out ada_mode-spec.ads, $(COMPILE_FILES))
SYNTAX_FILES  := $(SYNTAX_FILES) ada_mode-spec.ads

# not worth making these compile
COMPILE_FILES := $(filter-out ada_mode-recover_align_1.adb, $(COMPILE_FILES))
COMPILE_FILES := $(filter-out ada_mode-recover_indent_1.adb, $(COMPILE_FILES))
COMPILE_FILES := $(filter-out ada_mode-recover_indent_2.adb, $(COMPILE_FILES))
COMPILE_FILES := $(filter-out ada_mode-recover_indent_3.adb, $(COMPILE_FILES))
<<<<<<< HEAD
COMPILE_FILES := $(filter-out ada_mode-recover_match_names.adb, $(COMPILE_FILES))
=======
>>>>>>> 5207fa4b
COMPILE_FILES := $(filter-out ada_mode-recover_pattern_1.adb, $(COMPILE_FILES))
COMPILE_FILES := $(filter-out ada_mode-recover_pattern_2.adb, $(COMPILE_FILES))
COMPILE_FILES := $(filter-out ada_mode-recover_repair_1.adb, $(COMPILE_FILES))
COMPILE_FILES := $(filter-out ada_mode-recover_virtual.adb, $(COMPILE_FILES))

# This has illegal code; used for testing skeleton expansion
COMPILE_FILES := $(filter-out ada_skel.adb, $(COMPILE_FILES))

# This is generated by gnatstub, and raises compile time errors
COMPILE_FILES := $(filter-out ada_mode-spec.adb, $(COMPILE_FILES))

# GNAT GPL 2016 complains about compiling these; not clear why
COMPILE_FILES := $(filter-out adacore_6505_010.ads, $(COMPILE_FILES))
SYNTAX_FILES  := $(SYNTAX_FILES) adacore_6505_010.ads
COMPILE_FILES := $(filter-out adacore_6805_003.ads, $(COMPILE_FILES))
SYNTAX_FILES  := $(SYNTAX_FILES) adacore_6805_003.ads
COMPILE_FILES := $(filter-out adacore_8114_010.ads, $(COMPILE_FILES))
SYNTAX_FILES  := $(SYNTAX_FILES) adacore_8114_010.ads
COMPILE_FILES := $(filter-out adacore_8529_012.ads, $(COMPILE_FILES))
SYNTAX_FILES  := $(SYNTAX_FILES) adacore_8529_012.ads

COMPILE_FILES := $(filter-out aspects.ads, $(COMPILE_FILES))# complicated aspects
SYNTAX_FILES  := $(SYNTAX_FILES) aspects.ads

COMPILE_FILES := $(filter-out bad_error_recover_1.adb, $(COMPILE_FILES))# deliberate error
COMPILE_FILES := $(filter-out bug_2016_11_21_01.adb, $(COMPILE_FILES))# missing declarations
COMPILE_FILES := $(filter-out g-comlin.adb, $(COMPILE_FILES))# copied from gnat runtime; gnat won't compile it!
COMPILE_FILES := $(filter-out gnatprep.adb, $(COMPILE_FILES))# could run thru gnatprep, but it's not worth it.
COMPILE_FILES := $(filter-out gps_indent_options.adb, $(COMPILE_FILES))# gnat style, cases
COMPILE_FILES := $(filter-out highlight.adb, $(COMPILE_FILES))# font-lock only

# GNAT GPL 2016 complains about compiling these; not clear why
COMPILE_FILES := $(filter-out indent6.ads, $(COMPILE_FILES))
SYNTAX_FILES  := $(SYNTAX_FILES) indent6.ads
COMPILE_FILES := $(filter-out indent8.ads, $(COMPILE_FILES))
SYNTAX_FILES  := $(SYNTAX_FILES) indent8.ads

# These heritage tests don't compile, and they are not worth fixing
COMPILE_FILES := $(filter-out parent.adb, $(COMPILE_FILES))
SYNTAX_FILES  := $(SYNTAX_FILES) parent.adb
COMPILE_FILES := $(filter-out prime-volatilities.adb, $(COMPILE_FILES))
SYNTAX_FILES  := $(SYNTAX_FILES) prime-volatilities.adb

# deliberate errors to test error recovery
COMPILE_FILES := $(filter-out slow_recover_1.adb, $(COMPILE_FILES))
COMPILE_FILES := $(filter-out slow_recover_2.adb, $(COMPILE_FILES))

# GNAT GPL 2016 complains about compiling these; not clear why
COMPILE_FILES := $(filter-out test_private.ads, $(COMPILE_FILES))
SYNTAX_FILES  := $(SYNTAX_FILES) test_private.ads
COMPILE_FILES := $(filter-out virtual_renames.adb, $(COMPILE_FILES))

ADA_GPS_TEST_FILES := $(shell cd ../test/ada-gps; ls *.ad[sb])

.PRECIOUS : %-elisp.el %-process.el %.ads %.re2c %.tmp %_process.adb %_re2c.c

.PHONY : all force one test test-clean

vpath %.adb   ../test ../test/ada-gps ../test/subdir ../test/wisi
vpath %.ads   ../test ../test/ada-gps ../test/subdir ../test/wisi
vpath %.el    ../ ../test/wisi
vpath %.gpr   ../test/gpr
vpath %.input ../test/wisi
vpath %.wy    ../ ../test/wisi

# emacs to test with
#
# This can be overridden on the 'make' command line or by an external
# environment variable.
EMACS_EXE ?= emacs

test-elisp :
	$(EMACS_EXE) -Q -batch -L ../test -L . $(ADA_MODE_DIR) -l ada-mode-test.el

gpr-skel.gpr.tmp :
	$(EMACS_EXE) -Q -batch -L ../test/gpr -L . $(ADA_MODE_DIR) -l gpr-skel-test.el --eval '(progn (setq vc-handled-backends nil)(gpr-skel-test))'

%.diff : % %.tmp
	-diff -u $< $*.tmp > $*.diff

%.diff-run : % %.tmp
	-diff -u $< $*.tmp

%.wisi-test : %-elisp.el
	$(EMACS_EXE) -Q -batch -L . $(ADA_MODE_DIR) -l run-wisi-test.el --eval '(run-test "$*")'

%_wisi_parse.exe : %_wisi_parse.ads %_process.ads %_re2c.c force
	gprbuild -p wisi_parse.gpr $<

run_%_parse.exe : run_%_parse.ads %_process.ads %_re2c.c force
	gprbuild -p wisi_parse.gpr $<

# -v 1 dumps grammar
%-elisp.el : %.wy $(WISI_WISITOKEN)/wisi-generate.exe
	cd ./$(<D); $(WISI_WISITOKEN)/wisi-generate.exe -v 1 --lexer Elisp --output_language Elisp $(<F) > $(*F).elisp_parse_table
ifeq ($(shell uname),Linux)
else ifeq ($(shell uname),Darwin)
else
# windows
	cd ./$(<D); dos2unix $(@F)
endif

elisp-clean :
	rm -f ../*.output ../autoloads.el
	rm -f ../*-wy.el ../*.elc

# We create the output files in the same directory as the .wy file, so
# they can be saved in CM together.
%_process.ads %.re2c : %.wy $(WISI_WISITOKEN)/wisi-generate.exe
	cd ./$(<D); $(WISI_WISITOKEN)/wisi-generate.exe -v 1 --output_language Ada_Emacs --lexer re2c --interface process --enum $(<F) > $(*F).ada_parse_table
	cd ./$(<D); dos2unix $(*F)_process.ads $(*F)_process.adb $(*F)-process.el $(*F).re2c

# The previous rule confuses 'make'; it thinks *.re2c is created in
# the build dir, when it is not. Specify path in higher level dependencies.
%_re2c.c : %.re2c
	$(RE2C_HOME)/bin/re2c --no-generation-date --debug-output --input custom -W -Werror --utf-8 -o $@ $<

autoloads : force
	$(EMACS_EXE) -Q -batch --eval '(progn (setq vc-handled-backends nil)(let ((generated-autoload-file (expand-file-name "../autoloads.el")))(update-directory-autoloads "../")))'

# load path rationale:
#    .. for run-*.el
#    ADA_MODE_DIR = "-L .. -l "autoloads.el"" for developing ada-mode
#    ADA_MODE_DIR = "-f package-initialize" for testing installed ELPA package
ADA_MODE_DIR ?= -l define_ADA_MODE_DIR

# All gpr-query functions run "gpr_query" in a background process.
# That fails in batch mode; batch mode does not support background
# processes. FIXME: not true in Emacs 25? So we don't run tests in
# batch mode. We can't use -nw here because the standard input is not
# a tty (at least on Windows). We don't include any other
# dependencies, because the complete list is complex, and we sometimes
# want to ignore it.
%.tmp : %
	$(EMACS_EXE) -Q -L . $(ADA_MODE_DIR) -l $(RUNTEST) --eval '(progn (run-test "$<")(kill-emacs))'

COMPILE_FILES := $(COMPILE_FILES:.adb=.ali)
COMPILE_FILES := $(COMPILE_FILES:.ads=.ali)

# remove duplicates
COMPILE_FILES := $(sort $(COMPILE_FILES))

compile-ada-test : $(COMPILE_FILES)

# we compile with -gnatyN3 to be sure our indentation meets gnat's
# check. We don't check any other style requirements; not needed for
# comparing indentation, and they get in the way.

# override on command line for other compiler versions
GPRBUILD := gprbuild

%.ali : %.adb
	$(GPRBUILD) -P ada_mode_compile.gpr -c $(<F)

%.ali : %.ads
	$(GPRBUILD) -P ada_mode_compile.gpr -c $(<F)

%.info : %.texi
	makeinfo $< -o ../$@

%.html : %.texi
	makeinfo --html --no-split $< -o ../$@

# (grep-find "find .. -type f -print | xargs grep -n FIXME")

clean :: build-ada-exec-clean compile-ada-test-clean doc-clean elisp-clean exe-clean source-clean test-clean profile-clean
	rm -f check_xref.gpr Makefile.conf

doc-clean ::
	rm -f ../*.info ../*.html ../dir-ada-mode

# delete the gpr_query database, to be sure it is rebuilt accurately
# for the current compiler version.
compile-ada-test-clean :
	rm -f ../test/*.ali ../test/subdir/*.ali
	rm -f ../test/*.o ../test/subdir/*.o
	rm -f ../test/*.std* ../test/subdir/*.std*
	rm -f ../test/gpr_query.db*

exe-clean ::
	rm -rf obj
	rm -rf ../obj
	rm -rf ../gpr_query$(EXE_EXT) ../gpr_query.gpr
	rm -rf ../gpr_query-process_refresh.adb
	rm -rf ../ada_mode_gps_indent$(EXE_EXT) ../ada_mode_gps_indent.gpr
	rm -rf ../ada_mode_wisi_parse$(EXE_EXT)
	rm -rf ../gpr_mode_wisi_parse$(EXE_EXT)
	rm -rf ../run_ada_parser$(EXE_EXT)
	rm -rf ../run_gpr_parser$(EXE_EXT)

profile-clean ::
	rm -rf ../exec_pro ../obj_pro

# delete all files created by wisi-generate for main programs
build-ada-exec-clean :
	cd ..; rm -f *.*_parse_table *.re2c *_re2c.c *_re2c_c.ads *-elisp.el *-process.el *_process.ad?

test-clean ::
	rm -f *.diff *.tmp
# ada_mode-spec.adb is a temporary, generated by
# ada-make-package-body.
	rm -f ../test/ada_mode-spec.adb
	rm -f *.log *.output *.wisi-test *.stamp
	cd ../test/wisi/; rm -f *-elisp.el *.*parse_table
	cd ../test/wisi/; rm -f subprograms.ada_parse_table subprograms.re2c subprograms_re2c.c subprograms_re2c_c.ads subprograms-process.el subprograms_process.ad? subprograms_wisi_parse.exe

source-clean :: test-clean
	-find ../ -name "*~" -print -delete
	-find ../ -name ".#*" -print -delete

# end of file<|MERGE_RESOLUTION|>--- conflicted
+++ resolved
@@ -1,291 +1,287 @@
-# common rules for Emacs Ada and gpr mode tests
-#
-# We run gprbuild -c to make sure the Ada is syntactically
-# correct; in general, we don't care if the indentation does the wrong
-# thing on incorrect code, as long as it doesn't hang or crash.
-# Exceptions noted below in COMPILE_FILES.
-
-ADA_TEST_FILES := $(shell cd ../test; ls *.ad[sb])
-ADA_TEST_FILES := $(ADA_TEST_FILES) $(shell cd ../test; ls subdir/*.ad[sb])
-
-ADA_TEST_FILES := $(filter-out debug.adb, $(ADA_TEST_FILES))# debug only
-ADA_TEST_FILES := $(filter-out debug.ads, $(ADA_TEST_FILES))# debug only
-
-GPR_TEST_FILES := $(shell cd ../test/gpr; ls *.gpr)
-GPR_TEST_FILES := $(filter-out debug.gpr, $(GPR_TEST_FILES))
-GPR_TEST_FILES := $(filter-out gpr-skel.gpr, $(GPR_TEST_FILES))
-
-COMPILE_FILES := $(ADA_TEST_FILES)
-
-COMPILE_FILES := $(subst subdir/,,$(COMPILE_FILES))
-
-# filter out files that are not compiled; in file alphabetical order; comment explains why.
-
-COMPILE_FILES := $(filter-out access_in_record.ads, $(COMPILE_FILES))# incomplete code
-COMPILE_FILES := $(filter-out ada_mode-ada83.ads, $(COMPILE_FILES))# font-lock only
-COMPILE_FILES := $(filter-out ada_mode-ada95.ads, $(COMPILE_FILES))# font-lock only
-COMPILE_FILES := $(filter-out ada_mode-ada2005.ads, $(COMPILE_FILES))# font-lock only
-COMPILE_FILES := $(filter-out ada_mode-ada2012.ads, $(COMPILE_FILES))# font-lock only
-
-# parents are not pure
-COMPILE_FILES := $(filter-out ada_mode-generic_parent_instantiation.ads, $(COMPILE_FILES))
-
-# These have incomplete code deliberately; used for interactive editing test (via EMACSCMD)
-COMPILE_FILES := $(filter-out ada_mode-interactive_case_statement.adb, $(COMPILE_FILES))
-COMPILE_FILES := $(filter-out ada_mode-interactive_1.adb, $(COMPILE_FILES))
-COMPILE_FILES := $(filter-out ada_mode-interactive_2.adb, $(COMPILE_FILES))
-COMPILE_FILES := $(filter-out ada_mode-interactive_gps_fallback.adb, $(COMPILE_FILES))
-COMPILE_FILES := $(filter-out ada_mode-interactive_recover.adb, $(COMPILE_FILES))
-
-# This has incomplete code; tests a former bug in syntax-ppss
-COMPILE_FILES := $(filter-out ada_mode-long_paren.adb, $(COMPILE_FILES))
-
-# GNAT GPL 2016 complains about compiling these; not clear why
-COMPILE_FILES := $(filter-out ada_mode-nominal-separate_package_1-separate_procedure_1.adb, $(COMPILE_FILES))
-SYNTAX_FILES  := $(SYNTAX_FILES) ada_mode-nominal-separate_package_1-separate_procedure_1.adb
-COMPILE_FILES := $(filter-out ada_mode-nominal-separate_package_1-separate_procedure_2.adb, $(COMPILE_FILES))
-SYNTAX_FILES  := $(SYNTAX_FILES) ada_mode-nominal-separate_package_1-separate_procedure_2.adb
-COMPILE_FILES := $(filter-out ada_mode-nominal-separate_package_1.adb, $(COMPILE_FILES))
-SYNTAX_FILES  := $(SYNTAX_FILES) ada_mode-nominal-separate_package_1.adb
-
-# This has incomplete code; used for testing OpenToken special rule
-COMPILE_FILES := $(filter-out ada_mode-opentoken.ads, $(COMPILE_FILES))
-
-# GNAT GPL 2016 complains about compiling these; not clear why
-COMPILE_FILES := $(filter-out ada_mode-options-indent_return_1.ads, $(COMPILE_FILES))
-SYNTAX_FILES  := $(SYNTAX_FILES) ada_mode-options-indent_return_1.ads
-COMPILE_FILES := $(filter-out ada_mode-options-indent_return_2.ads, $(COMPILE_FILES))
-SYNTAX_FILES  := $(SYNTAX_FILES) ada_mode-options-indent_return_2.ads
-COMPILE_FILES := $(filter-out ada_mode-options-indent_return_3.ads, $(COMPILE_FILES))
-SYNTAX_FILES  := $(SYNTAX_FILES) ada_mode-options-indent_return_3.ads
-COMPILE_FILES := $(filter-out ada_mode-separate_function.adb, $(COMPILE_FILES))
-SYNTAX_FILES  := $(SYNTAX_FILES) ada_mode-separate_function.adb
-COMPILE_FILES := $(filter-out ada_mode-separate_procedure.adb, $(COMPILE_FILES))
-SYNTAX_FILES  := $(SYNTAX_FILES) ada_mode-separate_procedure.adb
-COMPILE_FILES := $(filter-out ada_mode-separate_protected_body.adb, $(COMPILE_FILES))
-SYNTAX_FILES  := $(SYNTAX_FILES) ada_mode-separate_protected_body.adb
-COMPILE_FILES := $(filter-out ada_mode-separate_task_body.adb, $(COMPILE_FILES))
-SYNTAX_FILES  := $(SYNTAX_FILES) ada_mode-separate_task_body.adb
-COMPILE_FILES := $(filter-out ada_mode-spec.ads, $(COMPILE_FILES))
-SYNTAX_FILES  := $(SYNTAX_FILES) ada_mode-spec.ads
-
-# not worth making these compile
-COMPILE_FILES := $(filter-out ada_mode-recover_align_1.adb, $(COMPILE_FILES))
-COMPILE_FILES := $(filter-out ada_mode-recover_indent_1.adb, $(COMPILE_FILES))
-COMPILE_FILES := $(filter-out ada_mode-recover_indent_2.adb, $(COMPILE_FILES))
-COMPILE_FILES := $(filter-out ada_mode-recover_indent_3.adb, $(COMPILE_FILES))
-<<<<<<< HEAD
-COMPILE_FILES := $(filter-out ada_mode-recover_match_names.adb, $(COMPILE_FILES))
-=======
->>>>>>> 5207fa4b
-COMPILE_FILES := $(filter-out ada_mode-recover_pattern_1.adb, $(COMPILE_FILES))
-COMPILE_FILES := $(filter-out ada_mode-recover_pattern_2.adb, $(COMPILE_FILES))
-COMPILE_FILES := $(filter-out ada_mode-recover_repair_1.adb, $(COMPILE_FILES))
-COMPILE_FILES := $(filter-out ada_mode-recover_virtual.adb, $(COMPILE_FILES))
-
-# This has illegal code; used for testing skeleton expansion
-COMPILE_FILES := $(filter-out ada_skel.adb, $(COMPILE_FILES))
-
-# This is generated by gnatstub, and raises compile time errors
-COMPILE_FILES := $(filter-out ada_mode-spec.adb, $(COMPILE_FILES))
-
-# GNAT GPL 2016 complains about compiling these; not clear why
-COMPILE_FILES := $(filter-out adacore_6505_010.ads, $(COMPILE_FILES))
-SYNTAX_FILES  := $(SYNTAX_FILES) adacore_6505_010.ads
-COMPILE_FILES := $(filter-out adacore_6805_003.ads, $(COMPILE_FILES))
-SYNTAX_FILES  := $(SYNTAX_FILES) adacore_6805_003.ads
-COMPILE_FILES := $(filter-out adacore_8114_010.ads, $(COMPILE_FILES))
-SYNTAX_FILES  := $(SYNTAX_FILES) adacore_8114_010.ads
-COMPILE_FILES := $(filter-out adacore_8529_012.ads, $(COMPILE_FILES))
-SYNTAX_FILES  := $(SYNTAX_FILES) adacore_8529_012.ads
-
-COMPILE_FILES := $(filter-out aspects.ads, $(COMPILE_FILES))# complicated aspects
-SYNTAX_FILES  := $(SYNTAX_FILES) aspects.ads
-
-COMPILE_FILES := $(filter-out bad_error_recover_1.adb, $(COMPILE_FILES))# deliberate error
-COMPILE_FILES := $(filter-out bug_2016_11_21_01.adb, $(COMPILE_FILES))# missing declarations
-COMPILE_FILES := $(filter-out g-comlin.adb, $(COMPILE_FILES))# copied from gnat runtime; gnat won't compile it!
-COMPILE_FILES := $(filter-out gnatprep.adb, $(COMPILE_FILES))# could run thru gnatprep, but it's not worth it.
-COMPILE_FILES := $(filter-out gps_indent_options.adb, $(COMPILE_FILES))# gnat style, cases
-COMPILE_FILES := $(filter-out highlight.adb, $(COMPILE_FILES))# font-lock only
-
-# GNAT GPL 2016 complains about compiling these; not clear why
-COMPILE_FILES := $(filter-out indent6.ads, $(COMPILE_FILES))
-SYNTAX_FILES  := $(SYNTAX_FILES) indent6.ads
-COMPILE_FILES := $(filter-out indent8.ads, $(COMPILE_FILES))
-SYNTAX_FILES  := $(SYNTAX_FILES) indent8.ads
-
-# These heritage tests don't compile, and they are not worth fixing
-COMPILE_FILES := $(filter-out parent.adb, $(COMPILE_FILES))
-SYNTAX_FILES  := $(SYNTAX_FILES) parent.adb
-COMPILE_FILES := $(filter-out prime-volatilities.adb, $(COMPILE_FILES))
-SYNTAX_FILES  := $(SYNTAX_FILES) prime-volatilities.adb
-
-# deliberate errors to test error recovery
-COMPILE_FILES := $(filter-out slow_recover_1.adb, $(COMPILE_FILES))
-COMPILE_FILES := $(filter-out slow_recover_2.adb, $(COMPILE_FILES))
-
-# GNAT GPL 2016 complains about compiling these; not clear why
-COMPILE_FILES := $(filter-out test_private.ads, $(COMPILE_FILES))
-SYNTAX_FILES  := $(SYNTAX_FILES) test_private.ads
-COMPILE_FILES := $(filter-out virtual_renames.adb, $(COMPILE_FILES))
-
-ADA_GPS_TEST_FILES := $(shell cd ../test/ada-gps; ls *.ad[sb])
-
-.PRECIOUS : %-elisp.el %-process.el %.ads %.re2c %.tmp %_process.adb %_re2c.c
-
-.PHONY : all force one test test-clean
-
-vpath %.adb   ../test ../test/ada-gps ../test/subdir ../test/wisi
-vpath %.ads   ../test ../test/ada-gps ../test/subdir ../test/wisi
-vpath %.el    ../ ../test/wisi
-vpath %.gpr   ../test/gpr
-vpath %.input ../test/wisi
-vpath %.wy    ../ ../test/wisi
-
-# emacs to test with
-#
-# This can be overridden on the 'make' command line or by an external
-# environment variable.
-EMACS_EXE ?= emacs
-
-test-elisp :
-	$(EMACS_EXE) -Q -batch -L ../test -L . $(ADA_MODE_DIR) -l ada-mode-test.el
-
-gpr-skel.gpr.tmp :
-	$(EMACS_EXE) -Q -batch -L ../test/gpr -L . $(ADA_MODE_DIR) -l gpr-skel-test.el --eval '(progn (setq vc-handled-backends nil)(gpr-skel-test))'
-
-%.diff : % %.tmp
-	-diff -u $< $*.tmp > $*.diff
-
-%.diff-run : % %.tmp
-	-diff -u $< $*.tmp
-
-%.wisi-test : %-elisp.el
-	$(EMACS_EXE) -Q -batch -L . $(ADA_MODE_DIR) -l run-wisi-test.el --eval '(run-test "$*")'
-
-%_wisi_parse.exe : %_wisi_parse.ads %_process.ads %_re2c.c force
-	gprbuild -p wisi_parse.gpr $<
-
-run_%_parse.exe : run_%_parse.ads %_process.ads %_re2c.c force
-	gprbuild -p wisi_parse.gpr $<
-
-# -v 1 dumps grammar
-%-elisp.el : %.wy $(WISI_WISITOKEN)/wisi-generate.exe
-	cd ./$(<D); $(WISI_WISITOKEN)/wisi-generate.exe -v 1 --lexer Elisp --output_language Elisp $(<F) > $(*F).elisp_parse_table
-ifeq ($(shell uname),Linux)
-else ifeq ($(shell uname),Darwin)
-else
-# windows
-	cd ./$(<D); dos2unix $(@F)
-endif
-
-elisp-clean :
-	rm -f ../*.output ../autoloads.el
-	rm -f ../*-wy.el ../*.elc
-
-# We create the output files in the same directory as the .wy file, so
-# they can be saved in CM together.
-%_process.ads %.re2c : %.wy $(WISI_WISITOKEN)/wisi-generate.exe
-	cd ./$(<D); $(WISI_WISITOKEN)/wisi-generate.exe -v 1 --output_language Ada_Emacs --lexer re2c --interface process --enum $(<F) > $(*F).ada_parse_table
-	cd ./$(<D); dos2unix $(*F)_process.ads $(*F)_process.adb $(*F)-process.el $(*F).re2c
-
-# The previous rule confuses 'make'; it thinks *.re2c is created in
-# the build dir, when it is not. Specify path in higher level dependencies.
-%_re2c.c : %.re2c
-	$(RE2C_HOME)/bin/re2c --no-generation-date --debug-output --input custom -W -Werror --utf-8 -o $@ $<
-
-autoloads : force
-	$(EMACS_EXE) -Q -batch --eval '(progn (setq vc-handled-backends nil)(let ((generated-autoload-file (expand-file-name "../autoloads.el")))(update-directory-autoloads "../")))'
-
-# load path rationale:
-#    .. for run-*.el
-#    ADA_MODE_DIR = "-L .. -l "autoloads.el"" for developing ada-mode
-#    ADA_MODE_DIR = "-f package-initialize" for testing installed ELPA package
-ADA_MODE_DIR ?= -l define_ADA_MODE_DIR
-
-# All gpr-query functions run "gpr_query" in a background process.
-# That fails in batch mode; batch mode does not support background
-# processes. FIXME: not true in Emacs 25? So we don't run tests in
-# batch mode. We can't use -nw here because the standard input is not
-# a tty (at least on Windows). We don't include any other
-# dependencies, because the complete list is complex, and we sometimes
-# want to ignore it.
-%.tmp : %
-	$(EMACS_EXE) -Q -L . $(ADA_MODE_DIR) -l $(RUNTEST) --eval '(progn (run-test "$<")(kill-emacs))'
-
-COMPILE_FILES := $(COMPILE_FILES:.adb=.ali)
-COMPILE_FILES := $(COMPILE_FILES:.ads=.ali)
-
-# remove duplicates
-COMPILE_FILES := $(sort $(COMPILE_FILES))
-
-compile-ada-test : $(COMPILE_FILES)
-
-# we compile with -gnatyN3 to be sure our indentation meets gnat's
-# check. We don't check any other style requirements; not needed for
-# comparing indentation, and they get in the way.
-
-# override on command line for other compiler versions
-GPRBUILD := gprbuild
-
-%.ali : %.adb
-	$(GPRBUILD) -P ada_mode_compile.gpr -c $(<F)
-
-%.ali : %.ads
-	$(GPRBUILD) -P ada_mode_compile.gpr -c $(<F)
-
-%.info : %.texi
-	makeinfo $< -o ../$@
-
-%.html : %.texi
-	makeinfo --html --no-split $< -o ../$@
-
-# (grep-find "find .. -type f -print | xargs grep -n FIXME")
-
-clean :: build-ada-exec-clean compile-ada-test-clean doc-clean elisp-clean exe-clean source-clean test-clean profile-clean
-	rm -f check_xref.gpr Makefile.conf
-
-doc-clean ::
-	rm -f ../*.info ../*.html ../dir-ada-mode
-
-# delete the gpr_query database, to be sure it is rebuilt accurately
-# for the current compiler version.
-compile-ada-test-clean :
-	rm -f ../test/*.ali ../test/subdir/*.ali
-	rm -f ../test/*.o ../test/subdir/*.o
-	rm -f ../test/*.std* ../test/subdir/*.std*
-	rm -f ../test/gpr_query.db*
-
-exe-clean ::
-	rm -rf obj
-	rm -rf ../obj
-	rm -rf ../gpr_query$(EXE_EXT) ../gpr_query.gpr
-	rm -rf ../gpr_query-process_refresh.adb
-	rm -rf ../ada_mode_gps_indent$(EXE_EXT) ../ada_mode_gps_indent.gpr
-	rm -rf ../ada_mode_wisi_parse$(EXE_EXT)
-	rm -rf ../gpr_mode_wisi_parse$(EXE_EXT)
-	rm -rf ../run_ada_parser$(EXE_EXT)
-	rm -rf ../run_gpr_parser$(EXE_EXT)
-
-profile-clean ::
-	rm -rf ../exec_pro ../obj_pro
-
-# delete all files created by wisi-generate for main programs
-build-ada-exec-clean :
-	cd ..; rm -f *.*_parse_table *.re2c *_re2c.c *_re2c_c.ads *-elisp.el *-process.el *_process.ad?
-
-test-clean ::
-	rm -f *.diff *.tmp
-# ada_mode-spec.adb is a temporary, generated by
-# ada-make-package-body.
-	rm -f ../test/ada_mode-spec.adb
-	rm -f *.log *.output *.wisi-test *.stamp
-	cd ../test/wisi/; rm -f *-elisp.el *.*parse_table
-	cd ../test/wisi/; rm -f subprograms.ada_parse_table subprograms.re2c subprograms_re2c.c subprograms_re2c_c.ads subprograms-process.el subprograms_process.ad? subprograms_wisi_parse.exe
-
-source-clean :: test-clean
-	-find ../ -name "*~" -print -delete
-	-find ../ -name ".#*" -print -delete
-
-# end of file+# common rules for Emacs Ada and gpr mode tests
+#
+# We run gprbuild -c to make sure the Ada is syntactically
+# correct; in general, we don't care if the indentation does the wrong
+# thing on incorrect code, as long as it doesn't hang or crash.
+# Exceptions noted below in COMPILE_FILES.
+
+ADA_TEST_FILES := $(shell cd ../test; ls *.ad[sb])
+ADA_TEST_FILES := $(ADA_TEST_FILES) $(shell cd ../test; ls subdir/*.ad[sb])
+
+ADA_TEST_FILES := $(filter-out debug.adb, $(ADA_TEST_FILES))# debug only
+ADA_TEST_FILES := $(filter-out debug.ads, $(ADA_TEST_FILES))# debug only
+
+GPR_TEST_FILES := $(shell cd ../test/gpr; ls *.gpr)
+GPR_TEST_FILES := $(filter-out debug.gpr, $(GPR_TEST_FILES))
+GPR_TEST_FILES := $(filter-out gpr-skel.gpr, $(GPR_TEST_FILES))
+
+COMPILE_FILES := $(ADA_TEST_FILES)
+
+COMPILE_FILES := $(subst subdir/,,$(COMPILE_FILES))
+
+# filter out files that are not compiled; in file alphabetical order; comment explains why.
+
+COMPILE_FILES := $(filter-out access_in_record.ads, $(COMPILE_FILES))# incomplete code
+COMPILE_FILES := $(filter-out ada_mode-ada83.ads, $(COMPILE_FILES))# font-lock only
+COMPILE_FILES := $(filter-out ada_mode-ada95.ads, $(COMPILE_FILES))# font-lock only
+COMPILE_FILES := $(filter-out ada_mode-ada2005.ads, $(COMPILE_FILES))# font-lock only
+COMPILE_FILES := $(filter-out ada_mode-ada2012.ads, $(COMPILE_FILES))# font-lock only
+
+# parents are not pure
+COMPILE_FILES := $(filter-out ada_mode-generic_parent_instantiation.ads, $(COMPILE_FILES))
+
+# These have incomplete code deliberately; used for interactive editing test (via EMACSCMD)
+COMPILE_FILES := $(filter-out ada_mode-interactive_case_statement.adb, $(COMPILE_FILES))
+COMPILE_FILES := $(filter-out ada_mode-interactive_1.adb, $(COMPILE_FILES))
+COMPILE_FILES := $(filter-out ada_mode-interactive_2.adb, $(COMPILE_FILES))
+COMPILE_FILES := $(filter-out ada_mode-interactive_gps_fallback.adb, $(COMPILE_FILES))
+COMPILE_FILES := $(filter-out ada_mode-interactive_recover.adb, $(COMPILE_FILES))
+
+# This has incomplete code; tests a former bug in syntax-ppss
+COMPILE_FILES := $(filter-out ada_mode-long_paren.adb, $(COMPILE_FILES))
+
+# GNAT GPL 2016 complains about compiling these; not clear why
+COMPILE_FILES := $(filter-out ada_mode-nominal-separate_package_1-separate_procedure_1.adb, $(COMPILE_FILES))
+SYNTAX_FILES  := $(SYNTAX_FILES) ada_mode-nominal-separate_package_1-separate_procedure_1.adb
+COMPILE_FILES := $(filter-out ada_mode-nominal-separate_package_1-separate_procedure_2.adb, $(COMPILE_FILES))
+SYNTAX_FILES  := $(SYNTAX_FILES) ada_mode-nominal-separate_package_1-separate_procedure_2.adb
+COMPILE_FILES := $(filter-out ada_mode-nominal-separate_package_1.adb, $(COMPILE_FILES))
+SYNTAX_FILES  := $(SYNTAX_FILES) ada_mode-nominal-separate_package_1.adb
+
+# This has incomplete code; used for testing OpenToken special rule
+COMPILE_FILES := $(filter-out ada_mode-opentoken.ads, $(COMPILE_FILES))
+
+# GNAT GPL 2016 complains about compiling these; not clear why
+COMPILE_FILES := $(filter-out ada_mode-options-indent_return_1.ads, $(COMPILE_FILES))
+SYNTAX_FILES  := $(SYNTAX_FILES) ada_mode-options-indent_return_1.ads
+COMPILE_FILES := $(filter-out ada_mode-options-indent_return_2.ads, $(COMPILE_FILES))
+SYNTAX_FILES  := $(SYNTAX_FILES) ada_mode-options-indent_return_2.ads
+COMPILE_FILES := $(filter-out ada_mode-options-indent_return_3.ads, $(COMPILE_FILES))
+SYNTAX_FILES  := $(SYNTAX_FILES) ada_mode-options-indent_return_3.ads
+COMPILE_FILES := $(filter-out ada_mode-separate_function.adb, $(COMPILE_FILES))
+SYNTAX_FILES  := $(SYNTAX_FILES) ada_mode-separate_function.adb
+COMPILE_FILES := $(filter-out ada_mode-separate_procedure.adb, $(COMPILE_FILES))
+SYNTAX_FILES  := $(SYNTAX_FILES) ada_mode-separate_procedure.adb
+COMPILE_FILES := $(filter-out ada_mode-separate_protected_body.adb, $(COMPILE_FILES))
+SYNTAX_FILES  := $(SYNTAX_FILES) ada_mode-separate_protected_body.adb
+COMPILE_FILES := $(filter-out ada_mode-separate_task_body.adb, $(COMPILE_FILES))
+SYNTAX_FILES  := $(SYNTAX_FILES) ada_mode-separate_task_body.adb
+COMPILE_FILES := $(filter-out ada_mode-spec.ads, $(COMPILE_FILES))
+SYNTAX_FILES  := $(SYNTAX_FILES) ada_mode-spec.ads
+
+# not worth making these compile
+COMPILE_FILES := $(filter-out ada_mode-recover_align_1.adb, $(COMPILE_FILES))
+COMPILE_FILES := $(filter-out ada_mode-recover_indent_1.adb, $(COMPILE_FILES))
+COMPILE_FILES := $(filter-out ada_mode-recover_indent_2.adb, $(COMPILE_FILES))
+COMPILE_FILES := $(filter-out ada_mode-recover_indent_3.adb, $(COMPILE_FILES))
+COMPILE_FILES := $(filter-out ada_mode-recover_match_names.adb, $(COMPILE_FILES))
+COMPILE_FILES := $(filter-out ada_mode-recover_pattern_1.adb, $(COMPILE_FILES))
+COMPILE_FILES := $(filter-out ada_mode-recover_pattern_2.adb, $(COMPILE_FILES))
+COMPILE_FILES := $(filter-out ada_mode-recover_repair_1.adb, $(COMPILE_FILES))
+COMPILE_FILES := $(filter-out ada_mode-recover_virtual.adb, $(COMPILE_FILES))
+
+# This has illegal code; used for testing skeleton expansion
+COMPILE_FILES := $(filter-out ada_skel.adb, $(COMPILE_FILES))
+
+# This is generated by gnatstub, and raises compile time errors
+COMPILE_FILES := $(filter-out ada_mode-spec.adb, $(COMPILE_FILES))
+
+# GNAT GPL 2016 complains about compiling these; not clear why
+COMPILE_FILES := $(filter-out adacore_6505_010.ads, $(COMPILE_FILES))
+SYNTAX_FILES  := $(SYNTAX_FILES) adacore_6505_010.ads
+COMPILE_FILES := $(filter-out adacore_6805_003.ads, $(COMPILE_FILES))
+SYNTAX_FILES  := $(SYNTAX_FILES) adacore_6805_003.ads
+COMPILE_FILES := $(filter-out adacore_8114_010.ads, $(COMPILE_FILES))
+SYNTAX_FILES  := $(SYNTAX_FILES) adacore_8114_010.ads
+COMPILE_FILES := $(filter-out adacore_8529_012.ads, $(COMPILE_FILES))
+SYNTAX_FILES  := $(SYNTAX_FILES) adacore_8529_012.ads
+
+COMPILE_FILES := $(filter-out aspects.ads, $(COMPILE_FILES))# complicated aspects
+SYNTAX_FILES  := $(SYNTAX_FILES) aspects.ads
+
+COMPILE_FILES := $(filter-out bad_error_recover_1.adb, $(COMPILE_FILES))# deliberate error
+COMPILE_FILES := $(filter-out bug_2016_11_21_01.adb, $(COMPILE_FILES))# missing declarations
+COMPILE_FILES := $(filter-out g-comlin.adb, $(COMPILE_FILES))# copied from gnat runtime; gnat won't compile it!
+COMPILE_FILES := $(filter-out gnatprep.adb, $(COMPILE_FILES))# could run thru gnatprep, but it's not worth it.
+COMPILE_FILES := $(filter-out gps_indent_options.adb, $(COMPILE_FILES))# gnat style, cases
+COMPILE_FILES := $(filter-out highlight.adb, $(COMPILE_FILES))# font-lock only
+
+# GNAT GPL 2016 complains about compiling these; not clear why
+COMPILE_FILES := $(filter-out indent6.ads, $(COMPILE_FILES))
+SYNTAX_FILES  := $(SYNTAX_FILES) indent6.ads
+COMPILE_FILES := $(filter-out indent8.ads, $(COMPILE_FILES))
+SYNTAX_FILES  := $(SYNTAX_FILES) indent8.ads
+
+# These heritage tests don't compile, and they are not worth fixing
+COMPILE_FILES := $(filter-out parent.adb, $(COMPILE_FILES))
+SYNTAX_FILES  := $(SYNTAX_FILES) parent.adb
+COMPILE_FILES := $(filter-out prime-volatilities.adb, $(COMPILE_FILES))
+SYNTAX_FILES  := $(SYNTAX_FILES) prime-volatilities.adb
+
+# deliberate errors to test error recovery
+COMPILE_FILES := $(filter-out slow_recover_1.adb, $(COMPILE_FILES))
+
+# GNAT GPL 2016 complains about compiling these; not clear why
+COMPILE_FILES := $(filter-out test_private.ads, $(COMPILE_FILES))
+SYNTAX_FILES  := $(SYNTAX_FILES) test_private.ads
+COMPILE_FILES := $(filter-out virtual_renames.adb, $(COMPILE_FILES))
+
+ADA_GPS_TEST_FILES := $(shell cd ../test/ada-gps; ls *.ad[sb])
+
+.PRECIOUS : %-elisp.el %-process.el %.ads %.re2c %.tmp %_process.adb %_re2c.c
+
+.PHONY : all force one test test-clean
+
+vpath %.adb   ../test ../test/ada-gps ../test/subdir ../test/wisi
+vpath %.ads   ../test ../test/ada-gps ../test/subdir ../test/wisi
+vpath %.el    ../ ../test/wisi
+vpath %.gpr   ../test/gpr
+vpath %.input ../test/wisi
+vpath %.wy    ../ ../test/wisi
+
+# emacs to test with
+#
+# This can be overridden on the 'make' command line or by an external
+# environment variable.
+EMACS_EXE ?= emacs
+
+test-elisp :
+	$(EMACS_EXE) -Q -batch -L ../test -L . $(ADA_MODE_DIR) -l ada-mode-test.el
+
+gpr-skel.gpr.tmp :
+	$(EMACS_EXE) -Q -batch -L ../test/gpr -L . $(ADA_MODE_DIR) -l gpr-skel-test.el --eval '(progn (setq vc-handled-backends nil)(gpr-skel-test))'
+
+%.diff : % %.tmp
+	-diff -u $< $*.tmp > $*.diff
+
+%.diff-run : % %.tmp
+	-diff -u $< $*.tmp
+
+%.wisi-test : %-elisp.el
+	$(EMACS_EXE) -Q -batch -L . $(ADA_MODE_DIR) -l run-wisi-test.el --eval '(run-test "$*")'
+
+%_wisi_parse.exe : %_wisi_parse.ads %_process.ads %_re2c.c force
+	gprbuild -p wisi_parse.gpr $<
+
+run_%_parse.exe : run_%_parse.ads %_process.ads %_re2c.c force
+	gprbuild -p wisi_parse.gpr $<
+
+# -v 1 dumps grammar
+%-elisp.el : %.wy $(WISI_WISITOKEN)/wisi-generate.exe
+	cd ./$(<D); $(WISI_WISITOKEN)/wisi-generate.exe -v 1 --lexer Elisp --output_language Elisp $(<F) > $(*F).elisp_parse_table
+ifeq ($(shell uname),Linux)
+else ifeq ($(shell uname),Darwin)
+else
+# windows
+	cd ./$(<D); dos2unix $(@F)
+endif
+
+elisp-clean :
+	rm -f ../*.output ../autoloads.el
+	rm -f ../*-wy.el ../*.elc
+
+# We create the output files in the same directory as the .wy file, so
+# they can be saved in CM together.
+%_process.ads %.re2c : %.wy $(WISI_WISITOKEN)/wisi-generate.exe
+	cd ./$(<D); $(WISI_WISITOKEN)/wisi-generate.exe -v 1 --output_language Ada_Emacs --lexer re2c --interface process --enum $(<F) > $(*F).ada_parse_table
+	cd ./$(<D); dos2unix $(*F)_process.ads $(*F)_process.adb $(*F)-process.el $(*F).re2c
+
+# The previous rule confuses 'make'; it thinks *.re2c is created in
+# the build dir, when it is not. Specify path in higher level dependencies.
+%_re2c.c : %.re2c
+	$(RE2C_HOME)/bin/re2c --no-generation-date --debug-output --input custom -W -Werror --utf-8 -o $@ $<
+
+autoloads : force
+	$(EMACS_EXE) -Q -batch --eval '(progn (setq vc-handled-backends nil)(let ((generated-autoload-file (expand-file-name "../autoloads.el")))(update-directory-autoloads "../")))'
+
+# load path rationale:
+#    .. for run-*.el
+#    ADA_MODE_DIR = "-L .. -l "autoloads.el"" for developing ada-mode
+#    ADA_MODE_DIR = "-f package-initialize" for testing installed ELPA package
+ADA_MODE_DIR ?= -l define_ADA_MODE_DIR
+
+# All gpr-query functions run "gpr_query" in a background process.
+# That fails in batch mode; batch mode does not support background
+# processes. FIXME: not true in Emacs 25? So we don't run tests in
+# batch mode. We can't use -nw here because the standard input is not
+# a tty (at least on Windows). We don't include any other
+# dependencies, because the complete list is complex, and we sometimes
+# want to ignore it.
+%.tmp : %
+	$(EMACS_EXE) -Q -L . $(ADA_MODE_DIR) -l $(RUNTEST) --eval '(progn (run-test "$<")(kill-emacs))'
+
+COMPILE_FILES := $(COMPILE_FILES:.adb=.ali)
+COMPILE_FILES := $(COMPILE_FILES:.ads=.ali)
+
+# remove duplicates
+COMPILE_FILES := $(sort $(COMPILE_FILES))
+
+compile-ada-test : $(COMPILE_FILES)
+
+# we compile with -gnatyN3 to be sure our indentation meets gnat's
+# check. We don't check any other style requirements; not needed for
+# comparing indentation, and they get in the way.
+
+# override on command line for other compiler versions
+GPRBUILD := gprbuild
+
+%.ali : %.adb
+	$(GPRBUILD) -P ada_mode_compile.gpr -c $(<F)
+
+%.ali : %.ads
+	$(GPRBUILD) -P ada_mode_compile.gpr -c $(<F)
+
+%.info : %.texi
+	makeinfo $< -o ../$@
+
+%.html : %.texi
+	makeinfo --html --no-split $< -o ../$@
+
+# (grep-find "find .. -type f -print | xargs grep -n FIXME")
+
+clean :: build-ada-exec-clean compile-ada-test-clean doc-clean elisp-clean exe-clean source-clean test-clean profile-clean
+	rm -f check_xref.gpr Makefile.conf
+
+doc-clean ::
+	rm -f ../*.info ../*.html ../dir-ada-mode
+
+# delete the gpr_query database, to be sure it is rebuilt accurately
+# for the current compiler version.
+compile-ada-test-clean :
+	rm -f ../test/*.ali ../test/subdir/*.ali
+	rm -f ../test/*.o ../test/subdir/*.o
+	rm -f ../test/*.std* ../test/subdir/*.std*
+	rm -f ../test/gpr_query.db*
+
+exe-clean ::
+	rm -rf obj
+	rm -rf ../obj
+	rm -rf ../gpr_query$(EXE_EXT) ../gpr_query.gpr
+	rm -rf ../gpr_query-process_refresh.adb
+	rm -rf ../ada_mode_gps_indent$(EXE_EXT) ../ada_mode_gps_indent.gpr
+	rm -rf ../ada_mode_wisi_parse$(EXE_EXT)
+	rm -rf ../gpr_mode_wisi_parse$(EXE_EXT)
+	rm -rf ../run_ada_parser$(EXE_EXT)
+	rm -rf ../run_gpr_parser$(EXE_EXT)
+
+profile-clean ::
+	rm -rf ../exec_pro ../obj_pro
+
+# delete all files created by wisi-generate for main programs
+build-ada-exec-clean :
+	cd ..; rm -f *.*_parse_table *.re2c *_re2c.c *_re2c_c.ads *-elisp.el *-process.el *_process.ad?
+
+test-clean ::
+	rm -f *.diff *.tmp
+# ada_mode-spec.adb is a temporary, generated by
+# ada-make-package-body.
+	rm -f ../test/ada_mode-spec.adb
+	rm -f *.log *.output *.wisi-test *.stamp
+	cd ../test/wisi/; rm -f *-elisp.el *.*parse_table
+	cd ../test/wisi/; rm -f subprograms.ada_parse_table subprograms.re2c subprograms_re2c.c subprograms_re2c_c.ads subprograms-process.el subprograms_process.ad? subprograms_wisi_parse.exe
+
+source-clean :: test-clean
+	-find ../ -name "*~" -print -delete
+	-find ../ -name ".#*" -print -delete
+
+# end of file