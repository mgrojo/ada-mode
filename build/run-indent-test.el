--- conflicted
+++ resolved
@@ -60,15 +60,10 @@
   "Run an indentation and casing test on the current buffer."
   (interactive)
   (setq indent-tabs-mode nil)
-<<<<<<< HEAD
-  (setq debug-on-quit t)
-  (let (last-result last-cmd expected-result error-p)
-=======
   (setq jit-lock-context-time 0.0);; for test-face
 
   (let ((error-count 0)
 	last-result last-cmd expected-result)
->>>>>>> 6eb64e1e
     ;; Look for --EMACS comments in the file:
     ;;
     ;; --EMACSCMD: <form>
