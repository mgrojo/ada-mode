;; utils for automating indentation and casing tests

<<<<<<< HEAD
=======
(require 'wisi-tests)

>>>>>>> acb77539
;; user can set these to t in an EMACSCMD
(defvar skip-cmds nil)
(defvar skip-reindent-test nil)
(defvar skip-recase-test nil)
(defvar skip-write nil)

(defun test-in-comment-p ()
  (nth 4 (syntax-ppss)))

(defun test-face (token face)
  "Test if all of TOKEN in next code line has FACE.
FACE may be a list; emacs 24.3.93 uses nil instead of 'default."
  (save-excursion
    (wisi-validate-cache (line-end-position 3) nil 'face)
    (when (test-in-comment-p)
      (beginning-of-line); forward-comment doesn't move if inside a comment!
      (forward-comment (point-max)))
    (condition-case err
	(search-forward token (line-end-position 5))
      (error
       (error "can't find '%s'" token)))

    ;; We don't use face-at-point, because it doesn't respect
    ;; font-lock-face set by the parser! And we want to check for
    ;; conflicts between font-lock-keywords and the parser.

    ;; If we use (get-text-property (point) 'face), we also get
    ;; 'font-lock-face, but not vice-versa. So we have to use
    ;; text-properties-at to check for both.
    (let ((token (match-string 0))
	  (props (text-properties-at (match-beginning 0)))
	  (token-face (get-text-property (match-beginning 0) 'face)))

      (when (and (memq 'font-lock-face props)
		 (memq 'face props))
	(describe-text-properties (match-beginning 0))
	(error "mixed font-lock-keyword and parser faces for '%s'" token))

      (unless (not (text-property-not-all 0 (length token) 'face token-face token))
	(error "mixed faces, expecting %s for '%s'" face token))

      (unless (or (and (listp face)
		       (memq token-face face))
		  (eq token-face face))
	(error "found face %s, expecting %s for '%s'" token-face face token))
    )))

(defun test-face-1 (search token face)
  "Move to end of comment, search for SEARCH, call `test-face'."
  (save-excursion
    (when (test-in-comment-p)
      (beginning-of-line); forward-comment doesn't move if inside a comment!
      (forward-comment (point-max)))
    (search-forward search)
    (test-face token face)
    ))

(defun test-cache-class (token class)
  "Test if TOKEN in next code line has wisi-cache with class CLASS."
  (save-excursion
    (wisi-validate-cache (line-end-position 3) nil 'navigate)
    (beginning-of-line); forward-comment doesn't move if inside a comment!
    (forward-comment (point-max))
    (condition-case err
	(search-forward token (line-end-position 5))
      (error
       (error "can't find '%s'" token)))

    (let ((cache (get-text-property (match-beginning 0) 'wisi-cache)))

      (unless cache (error "no cache"))
      (unless (eq (wisi-cache-class cache) class)
	(error "expecting class %s, found '%s'" class (wisi-cache-class cache)))
    )))

(defun test-cache-containing (containing contained)
  "Test if CONTAINING in next code line has wisi-cache with that contains CONTAINED."
  (save-excursion
    (wisi-validate-cache (line-end-position 3) nil 'navigate)
    (beginning-of-line)
    (forward-comment (point-max))
    (let (containing-pos contained-cache)
      (condition-case err
	  (search-forward containing (line-end-position 5))
	(error
	 (error "can't find '%s'" containing)))
      (setq containing-pos (match-beginning 0))

      (condition-case err
	  (search-forward contained (line-end-position 5))
	(error
	 (error "can't find '%s'" contained)))
      (setq contained-cache (get-text-property (match-beginning 0) 'wisi-cache))

      (unless contained-cache (error "no cache on %s" contained))
      (unless (= containing-pos (wisi-cache-containing contained-cache))
	(error "expecting %d, got %d" containing-pos (wisi-cache-containing contained-cache)))
    )))

(defun run-test-here ()
  "Run an indentation and casing test on the current buffer."
  (interactive)
  (setq indent-tabs-mode nil)
  (setq jit-lock-context-time 0.0);; for test-face

  (let ((error-count 0)
	cmd-line
	last-result last-cmd expected-result)
    ;; Look for --EMACS comments in the file:
    ;;
    ;; --EMACSCMD: <form>
    ;;    Executes the lisp form inside a save-excursion, saves the result as a lisp object.
    ;;
    ;; --EMACSRESULT: <form>
    ;;    point is moved to end of line, <form> is evaluated inside
    ;;    save-excursion and compared (using `equal') with the result
    ;;    of the previous EMACSCMD, and the test fails if they don't
    ;;    match.
    ;;
    ;; --EMACS_SKIP_UNLESS: <form>
    ;;   skip entire test if form evals nil
    ;;
    ;; --EMACSDEBUG: <form>
    ;;    Eval form, display result. Also used for setting breakpoint.

    (goto-char (point-min))
    (while (and (not skip-cmds)
		(re-search-forward "--EMACS\\([^:]+\\):" nil t))
      (cond
       ((string= (match-string 1) "CMD")
	(looking-at ".*$")
	(save-excursion
	  (setq cmd-line (line-number-at-pos)
		last-cmd (match-string 0)
		last-result
		(condition-case-unless-debug err
		    (eval (car (read-from-string last-cmd)))
		  (error
		     (setq error-count (1+ error-count))
		     (message "%s:%d: command: %s"
			      (buffer-file-name) cmd-line last-cmd)
		     (message "%s:%d: %s: %s"
			      (buffer-file-name)
			      (line-number-at-pos)
			      (car err)
			      (cdr err))))
		)))

       ((string= (match-string 1) "RESULT")
	(looking-at ".*$")
	(setq expected-result (save-excursion (end-of-line 1) (eval (car (read-from-string (match-string 0))))))
	(unless (equal expected-result last-result)
	  (when debug-on-error (debug))
	  (setq error-count (1+ error-count))
	  (message
	   (concat
	    (format "error: %s:%d:\n" (buffer-file-name) (line-number-at-pos))
	    (format "Result of '%s' does not match.\nGot    '%s',\nexpect '%s'"
		    last-cmd
		    last-result
		    expected-result)
	    ))))

       ((string= (match-string 1) "_SKIP_UNLESS")
	(looking-at ".*$")
	(unless (eval (car (read-from-string (match-string 0))))
	  (setq skip-cmds t)
	  (setq skip-reindent-test t)
	  (setq skip-recase-test t)
	  ;; We don’t set ‘skip-write’ t here, so the *.diff Make target succeeds.
	  ))

       ((string= (match-string 1) "DEBUG")
	(looking-at ".*$")
	(message "DEBUG: %s:%d %s"
		 (current-buffer)
		 (line-number-at-pos)
		 (eval (car (read-from-string (match-string 0))))))

       (t
	(setq error-count (1+ error-count))
	(error (concat "Unexpected EMACS test command " (match-string 1))))))

    (when (> error-count 0)
      (error
       "%s:%d: aborting due to previous errors (%d)"
       (buffer-file-name) (line-number-at-pos (point)) error-count))
    )

  (when (not skip-reindent-test)
    ;; Reindent the buffer
    (message "indenting")

    ;; first unindent; if the indentation rules do nothing, the test
    ;; would pass, otherwise!  Only unindent by 1 column, so comments
    ;; not currently in column 0 are still not in column 0, in case
    ;; the mode supports a special case for comments in column 0.
    (indent-rigidly (point-min) (point-max) -1)

    ;; indent-region uses save-excursion, so we can't goto an error location
    (indent-region (point-min) (point-max))

    ;; Cleanup the buffer; indenting often leaves trailing whitespace;
    ;; files must be saved without any.
    (delete-trailing-whitespace)
    )

  (when (and (not skip-recase-test)
	     (eq major-mode 'ada-mode))
    ;; gpr-mode doesn't support casing yet
    (message "casing")
    (ada-case-adjust-buffer))
  )

(defun run-test (file-name)
  "Run an indentation and casing test on FILE-NAME."
  (interactive "f")
  ;; we'd like to run emacs from a makefile as:
  ;;
  ;; emacs -Q --batch -l runtest.el -f run-test-here <filename>
  ;;
  ;; However, the function specified with -f is run _before_
  ;; <filename> is visited. So we try this instead:
  ;;
  ;; emacs -Q --batch -l runtest.el --eval '(run-test "<filename>")'
  ;;
  ;; And then we discover that processes spawned with start-process
  ;; don't run when emacs is in --batch mode. So we try this:
  ;;
  ;; emacs -Q -l runtest.el --eval '(progn (run-test "<filename>")(kill-emacs))'
  ;;
  ;; Then we have problems with font lock defaulting to jit-lock; that
  ;; screws up font-lock tests because the test runs before jit-lock
  ;; does. This forces default font-lock, which fontifies the whole
  ;; buffer when (font-lock-fontify-buffer) is called, which tests
  ;; that rely on font-lock do explicitly.
  (setq font-lock-support-mode nil)

  (let ((dir default-directory))
    (find-file file-name) ;; sets default-directory

    (when (eq major-mode 'fundamental-mode)
      ;; Running a grammar in test/wisi
      (add-to-list 'load-path (expand-file-name "."))
      (wisi-tests-setup (file-name-sans-extension (file-name-nondirectory file-name))))

    (run-test-here)

    (unless skip-write
      ;; Write the result file; makefile will diff.
      (when skip-reindent-test
	;; user sets skip-reindent-test when testing interactive editing
	;; commands, so the diff would fail. Revert to the original file,
	;; save a copy of that.
	(revert-buffer t t))

      (write-file (concat dir (file-name-nondirectory file-name) ".tmp")) )
    )
  )

(provide 'run-indent-test)
;; end of file<|MERGE_RESOLUTION|>--- conflicted
+++ resolved
@@ -1,269 +1,266 @@
-;; utils for automating indentation and casing tests
-
-<<<<<<< HEAD
-=======
-(require 'wisi-tests)
-
->>>>>>> acb77539
-;; user can set these to t in an EMACSCMD
-(defvar skip-cmds nil)
-(defvar skip-reindent-test nil)
-(defvar skip-recase-test nil)
-(defvar skip-write nil)
-
-(defun test-in-comment-p ()
-  (nth 4 (syntax-ppss)))
-
-(defun test-face (token face)
-  "Test if all of TOKEN in next code line has FACE.
-FACE may be a list; emacs 24.3.93 uses nil instead of 'default."
-  (save-excursion
-    (wisi-validate-cache (line-end-position 3) nil 'face)
-    (when (test-in-comment-p)
-      (beginning-of-line); forward-comment doesn't move if inside a comment!
-      (forward-comment (point-max)))
-    (condition-case err
-	(search-forward token (line-end-position 5))
-      (error
-       (error "can't find '%s'" token)))
-
-    ;; We don't use face-at-point, because it doesn't respect
-    ;; font-lock-face set by the parser! And we want to check for
-    ;; conflicts between font-lock-keywords and the parser.
-
-    ;; If we use (get-text-property (point) 'face), we also get
-    ;; 'font-lock-face, but not vice-versa. So we have to use
-    ;; text-properties-at to check for both.
-    (let ((token (match-string 0))
-	  (props (text-properties-at (match-beginning 0)))
-	  (token-face (get-text-property (match-beginning 0) 'face)))
-
-      (when (and (memq 'font-lock-face props)
-		 (memq 'face props))
-	(describe-text-properties (match-beginning 0))
-	(error "mixed font-lock-keyword and parser faces for '%s'" token))
-
-      (unless (not (text-property-not-all 0 (length token) 'face token-face token))
-	(error "mixed faces, expecting %s for '%s'" face token))
-
-      (unless (or (and (listp face)
-		       (memq token-face face))
-		  (eq token-face face))
-	(error "found face %s, expecting %s for '%s'" token-face face token))
-    )))
-
-(defun test-face-1 (search token face)
-  "Move to end of comment, search for SEARCH, call `test-face'."
-  (save-excursion
-    (when (test-in-comment-p)
-      (beginning-of-line); forward-comment doesn't move if inside a comment!
-      (forward-comment (point-max)))
-    (search-forward search)
-    (test-face token face)
-    ))
-
-(defun test-cache-class (token class)
-  "Test if TOKEN in next code line has wisi-cache with class CLASS."
-  (save-excursion
-    (wisi-validate-cache (line-end-position 3) nil 'navigate)
-    (beginning-of-line); forward-comment doesn't move if inside a comment!
-    (forward-comment (point-max))
-    (condition-case err
-	(search-forward token (line-end-position 5))
-      (error
-       (error "can't find '%s'" token)))
-
-    (let ((cache (get-text-property (match-beginning 0) 'wisi-cache)))
-
-      (unless cache (error "no cache"))
-      (unless (eq (wisi-cache-class cache) class)
-	(error "expecting class %s, found '%s'" class (wisi-cache-class cache)))
-    )))
-
-(defun test-cache-containing (containing contained)
-  "Test if CONTAINING in next code line has wisi-cache with that contains CONTAINED."
-  (save-excursion
-    (wisi-validate-cache (line-end-position 3) nil 'navigate)
-    (beginning-of-line)
-    (forward-comment (point-max))
-    (let (containing-pos contained-cache)
-      (condition-case err
-	  (search-forward containing (line-end-position 5))
-	(error
-	 (error "can't find '%s'" containing)))
-      (setq containing-pos (match-beginning 0))
-
-      (condition-case err
-	  (search-forward contained (line-end-position 5))
-	(error
-	 (error "can't find '%s'" contained)))
-      (setq contained-cache (get-text-property (match-beginning 0) 'wisi-cache))
-
-      (unless contained-cache (error "no cache on %s" contained))
-      (unless (= containing-pos (wisi-cache-containing contained-cache))
-	(error "expecting %d, got %d" containing-pos (wisi-cache-containing contained-cache)))
-    )))
-
-(defun run-test-here ()
-  "Run an indentation and casing test on the current buffer."
-  (interactive)
-  (setq indent-tabs-mode nil)
-  (setq jit-lock-context-time 0.0);; for test-face
-
-  (let ((error-count 0)
-	cmd-line
-	last-result last-cmd expected-result)
-    ;; Look for --EMACS comments in the file:
-    ;;
-    ;; --EMACSCMD: <form>
-    ;;    Executes the lisp form inside a save-excursion, saves the result as a lisp object.
-    ;;
-    ;; --EMACSRESULT: <form>
-    ;;    point is moved to end of line, <form> is evaluated inside
-    ;;    save-excursion and compared (using `equal') with the result
-    ;;    of the previous EMACSCMD, and the test fails if they don't
-    ;;    match.
-    ;;
-    ;; --EMACS_SKIP_UNLESS: <form>
-    ;;   skip entire test if form evals nil
-    ;;
-    ;; --EMACSDEBUG: <form>
-    ;;    Eval form, display result. Also used for setting breakpoint.
-
-    (goto-char (point-min))
-    (while (and (not skip-cmds)
-		(re-search-forward "--EMACS\\([^:]+\\):" nil t))
-      (cond
-       ((string= (match-string 1) "CMD")
-	(looking-at ".*$")
-	(save-excursion
-	  (setq cmd-line (line-number-at-pos)
-		last-cmd (match-string 0)
-		last-result
-		(condition-case-unless-debug err
-		    (eval (car (read-from-string last-cmd)))
-		  (error
-		     (setq error-count (1+ error-count))
-		     (message "%s:%d: command: %s"
-			      (buffer-file-name) cmd-line last-cmd)
-		     (message "%s:%d: %s: %s"
-			      (buffer-file-name)
-			      (line-number-at-pos)
-			      (car err)
-			      (cdr err))))
-		)))
-
-       ((string= (match-string 1) "RESULT")
-	(looking-at ".*$")
-	(setq expected-result (save-excursion (end-of-line 1) (eval (car (read-from-string (match-string 0))))))
-	(unless (equal expected-result last-result)
-	  (when debug-on-error (debug))
-	  (setq error-count (1+ error-count))
-	  (message
-	   (concat
-	    (format "error: %s:%d:\n" (buffer-file-name) (line-number-at-pos))
-	    (format "Result of '%s' does not match.\nGot    '%s',\nexpect '%s'"
-		    last-cmd
-		    last-result
-		    expected-result)
-	    ))))
-
-       ((string= (match-string 1) "_SKIP_UNLESS")
-	(looking-at ".*$")
-	(unless (eval (car (read-from-string (match-string 0))))
-	  (setq skip-cmds t)
-	  (setq skip-reindent-test t)
-	  (setq skip-recase-test t)
-	  ;; We don’t set ‘skip-write’ t here, so the *.diff Make target succeeds.
-	  ))
-
-       ((string= (match-string 1) "DEBUG")
-	(looking-at ".*$")
-	(message "DEBUG: %s:%d %s"
-		 (current-buffer)
-		 (line-number-at-pos)
-		 (eval (car (read-from-string (match-string 0))))))
-
-       (t
-	(setq error-count (1+ error-count))
-	(error (concat "Unexpected EMACS test command " (match-string 1))))))
-
-    (when (> error-count 0)
-      (error
-       "%s:%d: aborting due to previous errors (%d)"
-       (buffer-file-name) (line-number-at-pos (point)) error-count))
-    )
-
-  (when (not skip-reindent-test)
-    ;; Reindent the buffer
-    (message "indenting")
-
-    ;; first unindent; if the indentation rules do nothing, the test
-    ;; would pass, otherwise!  Only unindent by 1 column, so comments
-    ;; not currently in column 0 are still not in column 0, in case
-    ;; the mode supports a special case for comments in column 0.
-    (indent-rigidly (point-min) (point-max) -1)
-
-    ;; indent-region uses save-excursion, so we can't goto an error location
-    (indent-region (point-min) (point-max))
-
-    ;; Cleanup the buffer; indenting often leaves trailing whitespace;
-    ;; files must be saved without any.
-    (delete-trailing-whitespace)
-    )
-
-  (when (and (not skip-recase-test)
-	     (eq major-mode 'ada-mode))
-    ;; gpr-mode doesn't support casing yet
-    (message "casing")
-    (ada-case-adjust-buffer))
-  )
-
-(defun run-test (file-name)
-  "Run an indentation and casing test on FILE-NAME."
-  (interactive "f")
-  ;; we'd like to run emacs from a makefile as:
-  ;;
-  ;; emacs -Q --batch -l runtest.el -f run-test-here <filename>
-  ;;
-  ;; However, the function specified with -f is run _before_
-  ;; <filename> is visited. So we try this instead:
-  ;;
-  ;; emacs -Q --batch -l runtest.el --eval '(run-test "<filename>")'
-  ;;
-  ;; And then we discover that processes spawned with start-process
-  ;; don't run when emacs is in --batch mode. So we try this:
-  ;;
-  ;; emacs -Q -l runtest.el --eval '(progn (run-test "<filename>")(kill-emacs))'
-  ;;
-  ;; Then we have problems with font lock defaulting to jit-lock; that
-  ;; screws up font-lock tests because the test runs before jit-lock
-  ;; does. This forces default font-lock, which fontifies the whole
-  ;; buffer when (font-lock-fontify-buffer) is called, which tests
-  ;; that rely on font-lock do explicitly.
-  (setq font-lock-support-mode nil)
-
-  (let ((dir default-directory))
-    (find-file file-name) ;; sets default-directory
-
-    (when (eq major-mode 'fundamental-mode)
-      ;; Running a grammar in test/wisi
-      (add-to-list 'load-path (expand-file-name "."))
-      (wisi-tests-setup (file-name-sans-extension (file-name-nondirectory file-name))))
-
-    (run-test-here)
-
-    (unless skip-write
-      ;; Write the result file; makefile will diff.
-      (when skip-reindent-test
-	;; user sets skip-reindent-test when testing interactive editing
-	;; commands, so the diff would fail. Revert to the original file,
-	;; save a copy of that.
-	(revert-buffer t t))
-
-      (write-file (concat dir (file-name-nondirectory file-name) ".tmp")) )
-    )
-  )
-
-(provide 'run-indent-test)
-;; end of file+;; utils for automating indentation and casing tests
+
+(require 'wisi-tests)
+
+;; user can set these to t in an EMACSCMD
+(defvar skip-cmds nil)
+(defvar skip-reindent-test nil)
+(defvar skip-recase-test nil)
+(defvar skip-write nil)
+
+(defun test-in-comment-p ()
+  (nth 4 (syntax-ppss)))
+
+(defun test-face (token face)
+  "Test if all of TOKEN in next code line has FACE.
+FACE may be a list; emacs 24.3.93 uses nil instead of 'default."
+  (save-excursion
+    (wisi-validate-cache (line-end-position 3) nil 'face)
+    (when (test-in-comment-p)
+      (beginning-of-line); forward-comment doesn't move if inside a comment!
+      (forward-comment (point-max)))
+    (condition-case err
+	(search-forward token (line-end-position 5))
+      (error
+       (error "can't find '%s'" token)))
+
+    ;; We don't use face-at-point, because it doesn't respect
+    ;; font-lock-face set by the parser! And we want to check for
+    ;; conflicts between font-lock-keywords and the parser.
+
+    ;; If we use (get-text-property (point) 'face), we also get
+    ;; 'font-lock-face, but not vice-versa. So we have to use
+    ;; text-properties-at to check for both.
+    (let ((token (match-string 0))
+	  (props (text-properties-at (match-beginning 0)))
+	  (token-face (get-text-property (match-beginning 0) 'face)))
+
+      (when (and (memq 'font-lock-face props)
+		 (memq 'face props))
+	(describe-text-properties (match-beginning 0))
+	(error "mixed font-lock-keyword and parser faces for '%s'" token))
+
+      (unless (not (text-property-not-all 0 (length token) 'face token-face token))
+	(error "mixed faces, expecting %s for '%s'" face token))
+
+      (unless (or (and (listp face)
+		       (memq token-face face))
+		  (eq token-face face))
+	(error "found face %s, expecting %s for '%s'" token-face face token))
+    )))
+
+(defun test-face-1 (search token face)
+  "Move to end of comment, search for SEARCH, call `test-face'."
+  (save-excursion
+    (when (test-in-comment-p)
+      (beginning-of-line); forward-comment doesn't move if inside a comment!
+      (forward-comment (point-max)))
+    (search-forward search)
+    (test-face token face)
+    ))
+
+(defun test-cache-class (token class)
+  "Test if TOKEN in next code line has wisi-cache with class CLASS."
+  (save-excursion
+    (wisi-validate-cache (line-end-position 3) nil 'navigate)
+    (beginning-of-line); forward-comment doesn't move if inside a comment!
+    (forward-comment (point-max))
+    (condition-case err
+	(search-forward token (line-end-position 5))
+      (error
+       (error "can't find '%s'" token)))
+
+    (let ((cache (get-text-property (match-beginning 0) 'wisi-cache)))
+
+      (unless cache (error "no cache"))
+      (unless (eq (wisi-cache-class cache) class)
+	(error "expecting class %s, found '%s'" class (wisi-cache-class cache)))
+    )))
+
+(defun test-cache-containing (containing contained)
+  "Test if CONTAINING in next code line has wisi-cache with that contains CONTAINED."
+  (save-excursion
+    (wisi-validate-cache (line-end-position 3) nil 'navigate)
+    (beginning-of-line)
+    (forward-comment (point-max))
+    (let (containing-pos contained-cache)
+      (condition-case err
+	  (search-forward containing (line-end-position 5))
+	(error
+	 (error "can't find '%s'" containing)))
+      (setq containing-pos (match-beginning 0))
+
+      (condition-case err
+	  (search-forward contained (line-end-position 5))
+	(error
+	 (error "can't find '%s'" contained)))
+      (setq contained-cache (get-text-property (match-beginning 0) 'wisi-cache))
+
+      (unless contained-cache (error "no cache on %s" contained))
+      (unless (= containing-pos (wisi-cache-containing contained-cache))
+	(error "expecting %d, got %d" containing-pos (wisi-cache-containing contained-cache)))
+    )))
+
+(defun run-test-here ()
+  "Run an indentation and casing test on the current buffer."
+  (interactive)
+  (setq indent-tabs-mode nil)
+  (setq jit-lock-context-time 0.0);; for test-face
+
+  (let ((error-count 0)
+	cmd-line
+	last-result last-cmd expected-result)
+    ;; Look for --EMACS comments in the file:
+    ;;
+    ;; --EMACSCMD: <form>
+    ;;    Executes the lisp form inside a save-excursion, saves the result as a lisp object.
+    ;;
+    ;; --EMACSRESULT: <form>
+    ;;    point is moved to end of line, <form> is evaluated inside
+    ;;    save-excursion and compared (using `equal') with the result
+    ;;    of the previous EMACSCMD, and the test fails if they don't
+    ;;    match.
+    ;;
+    ;; --EMACS_SKIP_UNLESS: <form>
+    ;;   skip entire test if form evals nil
+    ;;
+    ;; --EMACSDEBUG: <form>
+    ;;    Eval form, display result. Also used for setting breakpoint.
+
+    (goto-char (point-min))
+    (while (and (not skip-cmds)
+		(re-search-forward "--EMACS\\([^:]+\\):" nil t))
+      (cond
+       ((string= (match-string 1) "CMD")
+	(looking-at ".*$")
+	(save-excursion
+	  (setq cmd-line (line-number-at-pos)
+		last-cmd (match-string 0)
+		last-result
+		(condition-case-unless-debug err
+		    (eval (car (read-from-string last-cmd)))
+		  (error
+		     (setq error-count (1+ error-count))
+		     (message "%s:%d: command: %s"
+			      (buffer-file-name) cmd-line last-cmd)
+		     (message "%s:%d: %s: %s"
+			      (buffer-file-name)
+			      (line-number-at-pos)
+			      (car err)
+			      (cdr err))))
+		)))
+
+       ((string= (match-string 1) "RESULT")
+	(looking-at ".*$")
+	(setq expected-result (save-excursion (end-of-line 1) (eval (car (read-from-string (match-string 0))))))
+	(unless (equal expected-result last-result)
+	  (when debug-on-error (debug))
+	  (setq error-count (1+ error-count))
+	  (message
+	   (concat
+	    (format "error: %s:%d:\n" (buffer-file-name) (line-number-at-pos))
+	    (format "Result of '%s' does not match.\nGot    '%s',\nexpect '%s'"
+		    last-cmd
+		    last-result
+		    expected-result)
+	    ))))
+
+       ((string= (match-string 1) "_SKIP_UNLESS")
+	(looking-at ".*$")
+	(unless (eval (car (read-from-string (match-string 0))))
+	  (setq skip-cmds t)
+	  (setq skip-reindent-test t)
+	  (setq skip-recase-test t)
+	  ;; We don’t set ‘skip-write’ t here, so the *.diff Make target succeeds.
+	  ))
+
+       ((string= (match-string 1) "DEBUG")
+	(looking-at ".*$")
+	(message "DEBUG: %s:%d %s"
+		 (current-buffer)
+		 (line-number-at-pos)
+		 (eval (car (read-from-string (match-string 0))))))
+
+       (t
+	(setq error-count (1+ error-count))
+	(error (concat "Unexpected EMACS test command " (match-string 1))))))
+
+    (when (> error-count 0)
+      (error
+       "%s:%d: aborting due to previous errors (%d)"
+       (buffer-file-name) (line-number-at-pos (point)) error-count))
+    )
+
+  (when (not skip-reindent-test)
+    ;; Reindent the buffer
+    (message "indenting")
+
+    ;; first unindent; if the indentation rules do nothing, the test
+    ;; would pass, otherwise!  Only unindent by 1 column, so comments
+    ;; not currently in column 0 are still not in column 0, in case
+    ;; the mode supports a special case for comments in column 0.
+    (indent-rigidly (point-min) (point-max) -1)
+
+    ;; indent-region uses save-excursion, so we can't goto an error location
+    (indent-region (point-min) (point-max))
+
+    ;; Cleanup the buffer; indenting often leaves trailing whitespace;
+    ;; files must be saved without any.
+    (delete-trailing-whitespace)
+    )
+
+  (when (and (not skip-recase-test)
+	     (eq major-mode 'ada-mode))
+    ;; gpr-mode doesn't support casing yet
+    (message "casing")
+    (ada-case-adjust-buffer))
+  )
+
+(defun run-test (file-name)
+  "Run an indentation and casing test on FILE-NAME."
+  (interactive "f")
+  ;; we'd like to run emacs from a makefile as:
+  ;;
+  ;; emacs -Q --batch -l runtest.el -f run-test-here <filename>
+  ;;
+  ;; However, the function specified with -f is run _before_
+  ;; <filename> is visited. So we try this instead:
+  ;;
+  ;; emacs -Q --batch -l runtest.el --eval '(run-test "<filename>")'
+  ;;
+  ;; And then we discover that processes spawned with start-process
+  ;; don't run when emacs is in --batch mode. So we try this:
+  ;;
+  ;; emacs -Q -l runtest.el --eval '(progn (run-test "<filename>")(kill-emacs))'
+  ;;
+  ;; Then we have problems with font lock defaulting to jit-lock; that
+  ;; screws up font-lock tests because the test runs before jit-lock
+  ;; does. This forces default font-lock, which fontifies the whole
+  ;; buffer when (font-lock-fontify-buffer) is called, which tests
+  ;; that rely on font-lock do explicitly.
+  (setq font-lock-support-mode nil)
+
+  (let ((dir default-directory))
+    (find-file file-name) ;; sets default-directory
+
+    (when (eq major-mode 'fundamental-mode)
+      ;; Running a grammar in test/wisi
+      (add-to-list 'load-path (expand-file-name "."))
+      (wisi-tests-setup (file-name-sans-extension (file-name-nondirectory file-name))))
+
+    (run-test-here)
+
+    (unless skip-write
+      ;; Write the result file; makefile will diff.
+      (when skip-reindent-test
+	;; user sets skip-reindent-test when testing interactive editing
+	;; commands, so the diff would fail. Revert to the original file,
+	;; save a copy of that.
+	(revert-buffer t t))
+
+      (write-file (concat dir (file-name-nondirectory file-name) ".tmp")) )
+    )
+  )
+
+(provide 'run-indent-test)
+;; end of file