--- conflicted
+++ resolved
@@ -9,12 +9,8 @@
 t_all : test_all_harness.diff
 
 # from ../common.make
-<<<<<<< HEAD
-one : subprograms-parse.diff
-=======
 #one : test-clean
 one : multi_conflict-parse.diff
->>>>>>> fef01fcd
 
 trace :
 	addr2line -e asu_example_5_10_rd-run.exe 0x411a82 0x411aec 0x416f34 0x401783 0x401235 0x401286 0x7c817075
