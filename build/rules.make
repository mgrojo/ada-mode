--- conflicted
+++ resolved
@@ -164,13 +164,8 @@
 
 %.run : %.exe ;	./$(*F).exe $(RUN_ARGS)
 
-<<<<<<< HEAD
 # We assume all generate parameters are specified in the .wy file.
 %.re2c : %.wy wisi-generate.exe
-=======
-# We assume lexer is specified in the .wy file. wisi-generate also generates other files.
-%.re2c %.l : %.wy wisi-generate.exe
->>>>>>> aa6860f9
 	./wisi-generate.exe -v 1 $< > $*.parse_table
 	dos2unix $*.parse_table
 	dos2unix $**
@@ -189,12 +184,8 @@
 
 # Re2c rules; wisi-generate outputs %.qx
 %_re2c.c : %.re2c
-<<<<<<< HEAD
-	$(RE2C_HOME)/bin/re2c --debug-output --input custom -W -Werror --utf-8 -o $@ $<
+	$(RE2C_HOME)/re2c --debug-output --input custom -W -Werror --utf-8 -o $@ $<
 	dos2unix $*_re2c.c
-=======
-	$(RE2C_HOME)/re2c --debug-output --input custom -W -Werror --utf-8 -o $@ $<
->>>>>>> aa6860f9
 
 re2c-clean :
 	rm -f *.c *.re2c
