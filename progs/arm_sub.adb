--- conflicted
+++ resolved
@@ -169,12 +169,6 @@
 
 	function To_Lower (A : in String) return String renames
 	    Ada.Characters.Handling.To_Lower;
-<<<<<<< HEAD
-	--  function To_Lower (A : in Character) return Character renames
-	--      Ada.Characters.Handling.To_Lower;
-        --      not referenced
-=======
->>>>>>> 7f5bfc0e
 
 
         function "<" (Left, Right : Item_List) return Boolean is
@@ -776,4 +770,3 @@
 
 end ARM_Subindex;
 
-
