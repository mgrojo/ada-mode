with ARM_Output,
     ARM_Contents,
     Ada.Text_IO;
-- private
with Ada.Strings.Unbounded;
package ARM_HTML is

    --
    -- Ada reference manual formatter (ARM_Form).
    --
    -- This package defines the HTML output object.
    -- Output objects are responsible for implementing the details of
    -- a particular format.
    --
    -- ---------------------------------------
<<<<<<< HEAD
    -- Copyright 2000, 2001, 2002, 2004, 2005, 2006, 2007, 2011
    --   AXE Consultants. All rights reserved.
=======
    -- Copyright 2000, 2001, 2002, 2004, 2005, 2006, 2011  AXE Consultants.
>>>>>>> 0d982a19
    -- P.O. Box 1512, Madison WI  53701
    -- E-Mail: randy@rrsoftware.com
    --
    -- ARM_Form is free software: you can redistribute it and/or modify
    -- it under the terms of the GNU General Public License version 3
    -- as published by the Free Software Foundation.
    --
    -- AXE CONSULTANTS MAKES THIS TOOL AND SOURCE CODE AVAILABLE ON AN "AS IS"
    -- BASIS AND MAKES NO WARRANTY, EXPRESS OR IMPLIED, AS TO THE ACCURACY,
    -- CAPABILITY, EFFICIENCY, MERCHANTABILITY, OR FUNCTIONING OF THIS TOOL.
    -- IN NO EVENT WILL AXE CONSULTANTS BE LIABLE FOR ANY GENERAL,
    -- CONSEQUENTIAL, INDIRECT, INCIDENTAL, EXEMPLARY, OR SPECIAL DAMAGES,
    -- EVEN IF AXE CONSULTANTS HAS BEEN ADVISED OF THE POSSIBILITY OF SUCH
    -- DAMAGES.
    --
    -- A copy of the GNU General Public License is available in the file
    -- gpl-3-0.txt in the standard distribution of the ARM_Form tool.
    -- Otherwise, see <http://www.gnu.org/licenses/>.
    --
    -- If the GPLv3 license is not satisfactory for your needs, a commercial
    -- use license is available for this tool. Contact Randy at AXE Consultants
    -- for more information.
    --
    -- ---------------------------------------
    --
    -- Edit History:
    --
    --  4/19/00 - RLB - Created base package.
    --  4/21/00 - RLB - Added line break and hard space routines.
    --  4/24/00 - RLB - Added DR references and Insert/Delete text formats.
    --  4/25/00 - RLB - Added size to format.
    --  5/10/00 - RLB - Added End_Hang_Item.
    --  5/12/00 - RLB - Added No_Prefix to Start_Paragraph.
    --  5/13/00 - RLB - Added Special_Character.
    --  5/17/00 - RLB - Added New_Page.
    --  5/22/00 - RLB - Added Includes_Changes to Create.
    --  5/23/00 - RLB - Added Set_Column and New_Column.
    --		      - Added Tab_Info and Tab_Stops.
    --  5/24/00 - RLB - Added Location to Text_Format.
    --		- RLB - Added No_Breaks and Keep_with_Next to Start_Paragraph.
    --  5/25/00 - RLB - Added Big_Files to Create. Added Justification.
    --		- RLB - Added Separator_Lines and TOC routines.
    --  5/26/00 - RLB - Added table operations.
    --  6/ 2/00 - RLB - Added Soft_Line_Break.
    --  8/ 2/00 - RLB - Added Soft_Hyphen_Break.
    --  8/ 7/00 - RLB - Added Leading flag to Start_Paragraph.
    --  8/17/00 - RLB - Replaced "Leading" by "Space_After".
    --  8/22/00 - RLB - Added Revised_Clause_Header.
    --  9/27/00 - RLB - Added tab emulation when in the fixed font.
    --		- RLB - Added column emulation.
    --  9/29/00 - RLB - Added Any_Nonspace flag.
    --  7/18/01 - RLB - Added support for Big_Files.
    --  7/18/02 - RLB - Removed Document parameter from Create, replaced by
    --			three strings and For_ISO boolean.
    --		- RLB - Added AI_Reference.
    --		- RLB - Added Change_Version_Type and uses.
    --  9/10/04 - RLB - Added "Both" to possible changes to handle
    --			replacement of changed text.
    --  9/14/04 - RLB - Moved Change_Version_Type to ARM_Contents.
    --  5/27/05 - RLB - Added arbitrary Unicode characters.
    --  1/11/06 - RLB - Eliminated dispatching Create in favor of tailored
    --			versions.
    --  1/12/06 - RLB - Added a number of parameters to Create.
    --  1/13/06 - RLB - Added new Link operations.
    --  1/16/06 - RLB - Added Index_URL to Create.
    --  1/27/06 - RLB - Added Tab_Emulation.
    --  2/ 8/06 - RLB - Added additional parameters to the table command.
    --  2/10/06 - RLB - Added even more additional parameters to the
    --			table command.
    --		- RLB - Added picture command.
    --  2/19/06 - RLB - Added Number_Paragraphs flag and large letter count.
    --  9/21/06 - RLB - Added Body_Font.
    --  9/25/06 - RLB - Added Last_Column_Width to Start_Table.
    -- 10/13/06 - RLB - Added specifiable colors.
    --          - RLB - Added Local_Link_Start and Local_Link_End to allow
    --			formatting in the linked text.
    --  2/ 9/07 - RLB - Changed comments on AI_Reference.
    --  2/13/07 - RLB - Revised to separate style and indent information
    --			for paragraphs.
    -- 12/19/07 - RLB - Added DOS_Filename flag.
    --		- RLB - Added limited colors to Text_Format.
    -- 10/18/11 - RLB - Changed to GPLv3 license.
    -- 10/25/11 - RLB - Added old insertion version to Revised_Clause_Header.

    type HTML_Output_Type is new ARM_Output.Output_Type with private;

    type HTML_Type is (HTML_3, -- Use only HTML 3 elements.
		       HTML_4_Compatible, -- Use HTML 4 when needed, but try to look good on old browsers.
		       HTML_4_Only); -- Use only HTML 4 elements (no attempt to look good on old browsers).

    type Tab_Emulation_Type is
		(Single_Space,		-- Replace all tabs by a single space.
		 Quad_Space,		-- Replace all tabs by four hard spaces.
		 Emulate_Fixed_Only,	-- Emulate tabs in fixed font styles;
					-- replace others by a single space.
		 Emulate_Fixed_Only_Quad,--Emulate tabs in fixed font styles;
					-- replace others by four hard spaces.
		 Emulate_All);		-- Replace tabs in all styles; note that
					-- it is unlikely that they will line
					-- up perfectly for non-fixed fonts.

    subtype Color_String is String (1..7); -- "#hhhhhh" to specify a color.

    procedure Create (Output_Object : in out HTML_Output_Type;
		      Big_Files : in Boolean;
		      File_Prefix : in String;
		      DOS_Filenames : in Boolean;
		      HTML_Kind : in HTML_Type;
		      Use_Unicode : in Boolean;
		      Number_Paragraphs : in Boolean;
	              Ref_URL : in String;
	              Srch_URL : in String;
	              Index_URL : in String;
	              Use_Buttons : Boolean;
	              Nav_On_Top : Boolean;
	              Nav_On_Bottom : Boolean;
		      Tab_Emulation : Tab_Emulation_Type;
	              Header_HTML : String;
	              Footer_HTML : String;
		      Title : in String := "";
		      Body_Font : ARM_Output.Font_Family_Type;
		      Text_Color : Color_String;
		      Background_Color : Color_String;
		      Link_Color : Color_String;
		      VLink_Color : Color_String;
		      ALink_Color : Color_String);
	-- Create an Output_Object for a document.
	-- Generate a few large output files if
	-- Big_Files is True; otherwise generate smaller output files.
	-- The prefix of the output file names is File_Prefix - this
	-- should be no more than 4 characters allowed in file names.
	-- If DOS_Filename is true, use 8.3 file names;
	-- in that case, File_Prefix must be less than 4 characters in length;
	-- and no clause or subclause number may exceed 35 if Big_Files is False.
	-- The title of the document is Title.
	-- HTML_Kind determines the kind of HTML generated; HTML_3 works on
	-- every browser but has little control over formatting;
	-- HTML_4_Compatible has better control, but tries to make the results
	-- look good on older browsers; HTML_4_Only uses maximum formatting,
	-- but makes no attempt to look good on browsers older than IE 5.0 and
	-- Firefox 1.0.
	-- If Use_Unicode is true, Unicode characters available on US versions
	-- of Windows 2000 are used when appropriate; otherwise, Unicode
	-- characters are only used when explicitly requested with
	-- Unicode_Character (other characters are replaced with reasonable
	-- equivalents). [Note: It's known that IE on Windows 95/98/ME cannot
	-- display Unicode characters.] Use_Unicode has no effect if HTML_Kind
	-- is set to HTML_3.
	-- Number_Paragraphs means that paragraph numbers will be used;
	-- otherwise, the Number parameter to Start_Paragraph must be "".
	-- Ref_URL, Srch_URL, and Index_URL are the URLs (possibly relative)
	-- for the "References", "Search", and "Index" buttons/labels,
	-- respectively. If null, these buttons/labels link to sections named
	-- "References", "Search", and "Index"; if these do not exist, the
	-- buttons/labels are omitted.
	-- If Use_Buttons is true, button images are used, otherwise text labels
	-- are used for the navigation bar.
	-- If Nav_On_Top is true, the navigation bar will appear in the header
	-- of each page. If Nav_On_Bottom is true, the navigation bar will
	-- appear in the footer of each page.
	-- Tab_Emulation determines how tabs are emulated.
	-- Header_HTML gives self-contained HTML that will appear before the
	-- navigation bar in the header. Footer_HTML gives self-contained HTML
	-- that will appear after the navigation bar in the footer.
	-- Body_Font selects the default font for the document body.
	-- Text_Color specifies the default text color; Background_Color
	-- specifies the default background color; Link_Color specifies the
	-- default color of normal links; VLink_Color specifies the
	-- default color of visited links; and ALink_Color specifies the
	-- default color of active (in the act of clinking) links.


    overriding procedure Close (Output_Object : in out HTML_Output_Type);
	-- Close an Output_Object. No further output to the object is
	-- allowed after this call.


    overriding procedure Section (Output_Object : in out HTML_Output_Type;
		       Section_Title : in String;
		       Section_Name : in String);
	-- Start a new section. The title is Section_Title (this is
	-- intended for humans). The name is Section_Name (this is
	-- intended to be suitable to be a portion of a file name).

    overriding procedure Set_Columns (Output_Object : in out HTML_Output_Type;
			   Number_of_Columns : in ARM_Output.Column_Count);
	-- Set the number of columns.
	-- Raises Not_Valid_Error if in a paragraph.

<<<<<<< HEAD
    procedure Start_Paragraph (Output_Object : in out HTML_Output_Type;
			       Style     : in ARM_Output.Paragraph_Style_Type;
			       Indent    : in ARM_Output.Paragraph_Indent_Type;
			       Number    : in String;
=======
    overriding procedure Start_Paragraph (Output_Object : in out HTML_Output_Type;
			       Format : in ARM_Output.Paragraph_Type;
			       Number : in String;
>>>>>>> 0d982a19
			       No_Prefix : in Boolean := False;
			       Tab_Stops : in ARM_Output.Tab_Info := ARM_Output.NO_TABS;
			       No_Breaks : in Boolean := False;
			       Keep_with_Next : in Boolean := False;
			       Space_After : in ARM_Output.Space_After_Type
				   := ARM_Output.Normal;
			       Justification : in ARM_Output.Justification_Type
				   := ARM_Output.Default);
	-- Start a new paragraph. The style and indent of the paragraph is as
	-- specified. The (AA)RM paragraph number (which might include update
	-- and version numbers as well: [12.1/1]) is Number. If the format is
	-- a type with a prefix (bullets, hangining items), the prefix is
	-- omitted if No_Prefix is true. Tab_Stops defines the tab stops for
	-- the paragraph. If No_Breaks is True, we will try to avoid page breaks
	-- in the paragraph. If Keep_with_Next is true, we will try to avoid
	-- separating this paragraph and the next one. (These may have no
	-- effect in formats that don't have page breaks). Space_After
	-- specifies the amount of space following the paragraph. Justification
	-- specifies the text justification for the paragraph. Not_Valid_Error
	-- is raised if Tab_Stops /= NO_TABS for a hanging or bulleted format.

    overriding procedure End_Paragraph (Output_Object : in out HTML_Output_Type);
	-- End a paragraph.

    overriding procedure Category_Header (Output_Object : in out HTML_Output_Type;
			       Header_Text : String);
	-- Output a Category header (that is, "Legality Rules",
	-- "Dynamic Semantics", etc.)
	-- (Note: We did not use a enumeration here to insure that these
	-- headers are spelled the same in all output versions).
	-- Raises Not_Valid_Error if in a paragraph.

    overriding procedure Clause_Header (Output_Object : in out HTML_Output_Type;
			     Header_Text : in String;
			     Level : in ARM_Contents.Level_Type;
			     Clause_Number : in String;
			     No_Page_Break : in Boolean := False);
	-- Output a Clause header. The level of the header is specified
	-- in Level. The Clause Number is as specified.
	-- These should appear in the table of contents.
	-- For hyperlinked formats, this should generate a link target.
	-- If No_Page_Break is True, suppress any page breaks.
	-- Raises Not_Valid_Error if in a paragraph.

    overriding procedure Revised_Clause_Header (Output_Object : in out HTML_Output_Type;
			     New_Header_Text : in String;
			     Old_Header_Text : in String;
			     Level : in ARM_Contents.Level_Type;
			     Clause_Number : in String;
			     Version : in ARM_Contents.Change_Version_Type;
			     Old_Version : in ARM_Contents.Change_Version_Type;
        		     No_Page_Break : in Boolean := False);
	-- Output a revised clause header. Both the original and new text will
	-- be output. The level of the header is specified in Level. The Clause
	-- Number is as specified.
	-- These should appear in the table of contents.
	-- For hyperlinked formats, this should generate a link target.
	-- Version is the insertion version of the new text; Old_Version is
	-- the insertion version of the old text.
	-- If No_Page_Break is True, suppress any page breaks.
	-- Raises Not_Valid_Error if in a paragraph.

    overriding procedure TOC_Marker (Output_Object : in out HTML_Output_Type;
			  For_Start : in Boolean);
	-- Mark the start (if For_Start is True) or end (if For_Start is
	-- False) of the table of contents data. Output objects that
	-- auto-generate the table of contents can use this to do needed
	-- actions.

    overriding procedure New_Page (Output_Object : in out HTML_Output_Type;
			Kind : ARM_Output.Page_Kind_Type := ARM_Output.Any_Page);
	-- Output a page break.
	-- Note that this has no effect on non-printing formats.
	-- Any_Page breaks to the top of the next page (whatever it is);
	-- Odd_Page_Only breaks to the top of the odd-numbered page;
	-- Soft_Page allows a page break but does not force one (use in
	-- "No_Breaks" paragraphs.)
	-- Raises Not_Valid_Error if in a paragraph if Kind = Any_Page or
	-- Odd_Page, and if not in a paragraph if Kind = Soft_Page.

    overriding procedure New_Column (Output_Object : in out HTML_Output_Type);
	-- Output a column break.
	-- Raises Not_Valid_Error if in a paragraph, or if the number of
	-- columns is 1.

    overriding procedure Separator_Line (Output_Object : in out HTML_Output_Type;
			      Is_Thin : Boolean := True);
	-- Output a separator line. It is thin if "Is_Thin" is true.
	-- Raises Not_Valid_Error if in a paragraph.

    overriding procedure Start_Table (Output_Object : in out HTML_Output_Type;
			   Columns : in ARM_Output.Column_Count;
			   First_Column_Width : in ARM_Output.Column_Count;
			   Last_Column_Width : in ARM_Output.Column_Count;
			   Alignment : in ARM_Output.Column_Text_Alignment;
			   No_Page_Break : in Boolean;
			   Has_Border : in Boolean;
			   Small_Text_Size : in Boolean;
			   Header_Kind : in ARM_Output.Header_Kind_Type);
	-- Starts a table. The number of columns is Columns; the first
	-- column has First_Column_Width times the normal column width, and
	-- the last column has Last_Column_Width times the normal column width.
	-- Alignment is the horizontal text alignment within the columns.
	-- No_Page_Break should be True to keep the table intact on a single
	-- page; False to allow it to be split across pages.
	-- Has_Border should be true if a border is desired, false otherwise.
	-- Small_Text_Size means that the contents will have the AARM size;
	-- otherwise it will have the normal size.
	-- Header_Kind determines whether the table has headers.
	-- This command starts a paragraph; the entire table is a single
	-- paragraph. Text will be considered part of the caption until the
	-- next table marker call.
	-- Raises Not_Valid_Error if in a paragraph.

    overriding procedure Table_Marker (Output_Object : in out HTML_Output_Type;
			    Marker : in ARM_Output.Table_Marker_Type);
	-- Marks the end of an entity in a table.
	-- If Marker is End_Caption, the table caption ends and the
	--	future text is part of the table header.
	-- If Marker is End_Header, the table header ends and the
	--	future text is part of the table body.
	-- If Marker is End_Row, a row in the table is completed, and another
	--	row started.
	-- If Marker is End_Item, an item in the table header or body is ended,
	--	and another started.
	-- If Marker is End_Table, the entire table is finished.
	-- Raises Not_Valid_Error if not in a table.

    -- Text output: These are only allowed after a Start_Paragraph and
    -- before any End_Paragraph. Raises Not_Valid_Error if not in a paragraph,
    -- or another error.

    overriding procedure Ordinary_Text (Output_Object : in out HTML_Output_Type;
			     Text : in String);
	-- Output ordinary text.
	-- The text must end at a word break, never in the middle of a word.

    overriding procedure Ordinary_Character (Output_Object : in out HTML_Output_Type;
			          Char : in Character);
	-- Output an ordinary character.
	-- Spaces will be used to break lines as needed.

    overriding procedure Hard_Space (Output_Object : in out HTML_Output_Type);
	-- Output a hard space. No line break should happen at a hard space.

    overriding procedure Line_Break (Output_Object : in out HTML_Output_Type);
	-- Output a line break. This does not start a new paragraph.
	-- This corresponds to a "<BR>" in HTML.

    overriding procedure Index_Line_Break (Output_Object : in out HTML_Output_Type;
				Clear_Keep_with_Next : in Boolean);
	-- Output a line break for the index. This does not start a new
	-- paragraph in terms of spacing. This corresponds to a "<BR>"
	-- in HTML. If Clear_Keep_with_Next is true, insure that the next
	-- line does not require the following line to stay with it.
	-- Raises Not_Valid_Error if the paragraph is not in the index format.

    overriding procedure Soft_Line_Break (Output_Object : in out HTML_Output_Type);
	-- Output a soft line break. This is a place (in the middle of a
	-- "word") that we allow a line break. It is usually used after
	-- underscores in long non-terminals.

    overriding procedure Soft_Hyphen_Break (Output_Object : in out HTML_Output_Type);
	-- Output a soft line break, with a hyphen. This is a place (in the middle of
	-- a "word") that we allow a line break. If the line break is used,
	-- a hyphen will be added to the text.

    overriding procedure Tab (Output_Object : in out HTML_Output_Type);
	-- Output a tab, inserting space up to the next tab stop.
	-- Raises Not_Valid_Error if the paragraph was created with
	-- Tab_Stops = ARM_Output.NO_TABS.

    overriding procedure Special_Character (Output_Object : in out HTML_Output_Type;
			         Char : in ARM_Output.Special_Character_Type);
	-- Output an special character.

    overriding procedure Unicode_Character (Output_Object : in out HTML_Output_Type;
			         Char : in ARM_Output.Unicode_Type);
	-- Output a Unicode character, with code position Char.

    overriding procedure End_Hang_Item (Output_Object : in out HTML_Output_Type);
	-- Marks the end of a hanging item. Call only once per paragraph.
	-- Raises Not_Valid_Error if the paragraph style is not in
	-- Text_Prefixed_Style_Subtype, or if this has already been
	-- called for the current paragraph, or if the paragraph was started
	-- with No_Prefix = True.

<<<<<<< HEAD
    procedure Text_Format (Output_Object : in out HTML_Output_Type;
			   Format : in ARM_Output.Format_Type);
	-- Change the text format so that all of the properties are as specified.
=======
    overriding procedure Text_Format (Output_Object : in out HTML_Output_Type;
			   Bold : in Boolean;
			   Italic : in Boolean;
			   Font : in ARM_Output.Font_Family_Type;
			   Size : in ARM_Output.Size_Type;
			   Change : in ARM_Output.Change_Type;
			   Version : in ARM_Contents.Change_Version_Type := '0';
			   Added_Version : in ARM_Contents.Change_Version_Type := '0';
			   Location : in ARM_Output.Location_Type);
	-- Change the text format so that Bold, Italics, the font family,
	-- the text size, and the change state are as specified.
	-- Added_Version is only used when the change state is "Both"; it's
	-- the version of the insertion; Version is the version of the (newer)
	-- deletion.
>>>>>>> 0d982a19
	-- Note: Changes to these properties ought be stack-like; that is,
	-- Bold on, Italic on, Italic off, Bold off is OK; Bold on, Italic on,
	-- Bold off, Italic off should be avoided (as separate commands).

    overriding procedure Clause_Reference (Output_Object : in out HTML_Output_Type;
				Text : in String;
				Clause_Number : in String);
	-- Generate a reference to a clause in the standard. The text of
	-- the reference is "text", and the number of the clause is
	-- Clause_Number. For hyperlinked formats, this should generate
	-- a link; for other formats, the text alone is generated.

    overriding procedure Index_Target (Output_Object : in out HTML_Output_Type;
			    Index_Key : in Natural);
	-- Generate a index target. This marks the location where an index
	-- reference occurs. Index_Key names the index item involved.
	-- For hyperlinked formats, this should generate a link target;
	-- for other formats, nothing is generated.

    overriding procedure Index_Reference (Output_Object : in out HTML_Output_Type;
			       Text : in String;
			       Index_Key : in Natural;
			       Clause_Number : in String);
	-- Generate a reference to an index target in the standard. The text
	-- of the reference is "Text", and Index_Key and Clause_Number denotes
	-- the target. For hyperlinked formats, this should generate
	-- a link; for other formats, the text alone is generated.

    overriding procedure DR_Reference (Output_Object : in out HTML_Output_Type;
			    Text : in String;
			    DR_Number : in String);
	-- Generate a reference to an DR from the standard. The text
	-- of the reference is "Text", and DR_Number denotes
	-- the target. For hyperlinked formats, this should generate
	-- a link; for other formats, the text alone is generated.

    overriding procedure AI_Reference (Output_Object : in out HTML_Output_Type;
			    Text : in String;
			    AI_Number : in String);
	-- Generate a reference to an AI from the standard. The text
	-- of the reference is "Text", and AI_Number denotes
	-- the target (in folded format). For hyperlinked formats, this should
	-- generate a link; for other formats, the text alone is generated.

    overriding procedure Local_Target (Output_Object : in out HTML_Output_Type;
			    Text : in String;
			    Target : in String);
	-- Generate a local target. This marks the potential target of local
	-- links identified by "Target". Text is the text of the target.
	-- For hyperlinked formats, this should generate a link target;
	-- for other formats, only the text is generated.

    overriding procedure Local_Link (Output_Object : in out HTML_Output_Type;
			  Text : in String;
			  Target : in String;
			  Clause_Number : in String);
	-- Generate a local link to the target and clause given.
	-- Text is the text of the link.
	-- For hyperlinked formats, this should generate a link;
	-- for other formats, only the text is generated.

    overriding procedure Local_Link_Start (Output_Object : in out HTML_Output_Type;
				Target : in String;
				Clause_Number : in String);
	-- Generate a local link to the target and clause given.
	-- The link will surround text until Local_Link_End is called.
	-- Local_Link_End must be called before this routine can be used again.
	-- For hyperlinked formats, this should generate a link;
	-- for other formats, only the text is generated.

    overriding procedure Local_Link_End (Output_Object : in out HTML_Output_Type;
			      Target : in String;
			      Clause_Number : in String);
	-- End a local link for the target and clause given.
	-- This must be in the same paragraph as the Local_Link_Start.
	-- For hyperlinked formats, this should generate a link;
	-- for other formats, only the text is generated.

    overriding procedure URL_Link (Output_Object : in out HTML_Output_Type;
			Text : in String;
			URL : in String);
	-- Generate a link to the URL given.
	-- Text is the text of the link.
	-- For hyperlinked formats, this should generate a link;
	-- for other formats, only the text is generated.

    overriding procedure Picture  (Output_Object : in out HTML_Output_Type;
			Name  : in String;
			Descr : in String;
			Alignment : in ARM_Output.Picture_Alignment;
			Height, Width : in Natural;
			Border : in ARM_Output.Border_Kind);
	-- Generate a picture.
	-- Name is the (simple) file name of the picture; Descr is a
	-- descriptive name for the picture (it will appear in some web
	-- browsers).
	-- We assume that it is a .PNG or .JPG and that it will be present
	-- in the same directory as the output files.
	-- Alignment specifies the picture alignment.
	-- Height and Width specify the picture size in pixels.
	-- Border specifies the kind of border.

private

    type Column_Text_Item_Type;
    type Column_Text_Ptr is access Column_Text_Item_Type;
    type Column_Text_Item_Type is record
	Text : String (1..120);
	Length : Natural;
	Item : Natural; -- Which item.
	End_Para : Boolean; -- True if this item is an end paragraph.
	Next : Column_Text_Ptr;
    end record;
    type Column_Text_Ptrs_Type is array (1..5) of Column_Text_Ptr;

    subtype Prefix_String is String(1..4);
    type HTML_Output_Type is new ARM_Output.Output_Type with record
	Is_Valid : Boolean := False;

	-- Global properties:
	File_Prefix : Prefix_String; -- Blank padded.
	Big_Files : Boolean; -- For HTML, this means to generate a single monster file.
	DOS_Filenames : Boolean; -- Generate 8.3 MS-DOS filenames.
	Title : Ada.Strings.Unbounded.Unbounded_String;
        HTML_Kind : HTML_Type;
        Use_Unicode : Boolean;
        Number_Paragraphs : Boolean;
        Ref_URL : Ada.Strings.Unbounded.Unbounded_String;
        Srch_URL : Ada.Strings.Unbounded.Unbounded_String;
        Index_URL : Ada.Strings.Unbounded.Unbounded_String;
        Use_Buttons : Boolean := True;
        Nav_On_Top : Boolean := True;
        Nav_On_Bottom : Boolean := True;
	Tab_Emulation : Tab_Emulation_Type;
        Header_HTML : Ada.Strings.Unbounded.Unbounded_String;
        Footer_HTML : Ada.Strings.Unbounded.Unbounded_String;
	Body_Font : ARM_Output.Font_Family_Type := ARM_Output.Roman;
	Text_Color : Color_String;
	Background_Color : Color_String;
	Link_Color : Color_String;
	VLink_Color : Color_String;
	ALink_Color : Color_String;

	-- Current formatting properties:
	Is_In_Paragraph  : Boolean := False;
	Paragraph_Style  : ARM_Output.Paragraph_Style_Type;
	Paragraph_Indent : ARM_Output.Paragraph_Indent_Type;
	Had_Prefix : Boolean := False; -- If in paragraph, value of not No_Prefix.
	Column_Count : ARM_Output.Column_Count := 1;
	Output_File : Ada.Text_IO.File_Type;
	Section_Name : String(1..3);
	Char_Count : Natural := 0; -- Characters on current line.
	Disp_Char_Count : Natural := 0; -- Displayed characters on current line.
	Disp_Large_Char_Count : Natural := 0; -- Displayed large characters on current line (others are "small" characters).
			-- Large characters are capitals, 'm', 'w', and numbers.
	Any_Nonspace : Boolean := False; -- Have we output any non-space on this line?
	Last_was_Space : Boolean := False; -- True if the last visible character
				-- output was a space (any kind), or this is the
				-- start of a line.
	Conditional_Space : Boolean := False; -- If True, output a space if the
				-- next *visible* character is not a space or
				-- punctuation.
	Saw_Hang_End : Boolean := False; -- If we are in a hanging paragraph,
			       -- have we seen the end of the hanging part yet?
	Is_Bold : Boolean; -- Is the text currently bold?
	Is_Italic : Boolean; -- Is the text current italics?
	Font : ARM_Output.Font_Family_Type; -- What is the current font family?
	Size : ARM_Output.Size_Type; -- What is the current relative size?
	Color : ARM_Output.Color_Type := ARM_Output.Default;
	Change : ARM_Output.Change_Type := ARM_Output.None;
	Version : ARM_Contents.Change_Version_Type := '0';
	Added_Version : ARM_Contents.Change_Version_Type := '0';
	Location : ARM_Output.Location_Type := ARM_Output.Normal;
	Tab_Stops : ARM_Output.Tab_Info := ARM_Output.NO_TABS;
	Can_Emulate_Tabs : Boolean := False; -- Can we emulate tabs in the current style?

	Is_In_Table : Boolean := False; -- Are we processing a table?
	In_Header : Boolean := False; -- If Is_In_Table, are we processing the header?
	Table_Column_Alignment : ARM_Output.Column_Text_Alignment; -- If Is_In_Table, specifies the column alignment.
	Table_Has_Small_Text : Boolean := False; -- If Is_In_Table, specifies the text size.

	Current_Column : Natural := 0; -- When processing 4-column+ text, the current column number.
	Current_Item : Natural := 0; -- When processing 4-column+ text, the current item within the column.
	Column_Text : Column_Text_Ptrs_Type := (others => null);
		-- If we are processing 4-column+ text, the text for the columns.

	In_Local_Link : Boolean := False;

	Current_Clause : Ada.Strings.Unbounded.Unbounded_String;
		-- The name of the clause of the currently open file (for
		-- Big_Files = False); used to generate the navigation bar.
    end record;

end ARM_HTML;
<|MERGE_RESOLUTION|>--- conflicted
+++ resolved
@@ -13,12 +13,8 @@
     -- a particular format.
     --
     -- ---------------------------------------
-<<<<<<< HEAD
     -- Copyright 2000, 2001, 2002, 2004, 2005, 2006, 2007, 2011
     --   AXE Consultants. All rights reserved.
-=======
-    -- Copyright 2000, 2001, 2002, 2004, 2005, 2006, 2011  AXE Consultants.
->>>>>>> 0d982a19
     -- P.O. Box 1512, Madison WI  53701
     -- E-Mail: randy@rrsoftware.com
     --
@@ -208,16 +204,10 @@
 	-- Set the number of columns.
 	-- Raises Not_Valid_Error if in a paragraph.
 
-<<<<<<< HEAD
-    procedure Start_Paragraph (Output_Object : in out HTML_Output_Type;
+    overriding procedure Start_Paragraph (Output_Object : in out HTML_Output_Type;
 			       Style     : in ARM_Output.Paragraph_Style_Type;
 			       Indent    : in ARM_Output.Paragraph_Indent_Type;
 			       Number    : in String;
-=======
-    overriding procedure Start_Paragraph (Output_Object : in out HTML_Output_Type;
-			       Format : in ARM_Output.Paragraph_Type;
-			       Number : in String;
->>>>>>> 0d982a19
 			       No_Prefix : in Boolean := False;
 			       Tab_Stops : in ARM_Output.Tab_Info := ARM_Output.NO_TABS;
 			       No_Breaks : in Boolean := False;
@@ -405,26 +395,9 @@
 	-- called for the current paragraph, or if the paragraph was started
 	-- with No_Prefix = True.
 
-<<<<<<< HEAD
-    procedure Text_Format (Output_Object : in out HTML_Output_Type;
+    overriding procedure Text_Format (Output_Object : in out HTML_Output_Type;
 			   Format : in ARM_Output.Format_Type);
 	-- Change the text format so that all of the properties are as specified.
-=======
-    overriding procedure Text_Format (Output_Object : in out HTML_Output_Type;
-			   Bold : in Boolean;
-			   Italic : in Boolean;
-			   Font : in ARM_Output.Font_Family_Type;
-			   Size : in ARM_Output.Size_Type;
-			   Change : in ARM_Output.Change_Type;
-			   Version : in ARM_Contents.Change_Version_Type := '0';
-			   Added_Version : in ARM_Contents.Change_Version_Type := '0';
-			   Location : in ARM_Output.Location_Type);
-	-- Change the text format so that Bold, Italics, the font family,
-	-- the text size, and the change state are as specified.
-	-- Added_Version is only used when the change state is "Both"; it's
-	-- the version of the insertion; Version is the version of the (newer)
-	-- deletion.
->>>>>>> 0d982a19
 	-- Note: Changes to these properties ought be stack-like; that is,
 	-- Bold on, Italic on, Italic off, Bold off is OK; Bold on, Italic on,
 	-- Bold off, Italic off should be avoided (as separate commands).
@@ -618,4 +591,4 @@
 		-- Big_Files = False); used to generate the navigation bar.
     end record;
 
-end ARM_HTML;
+end ARM_HTML;