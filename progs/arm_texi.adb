<<<<<<< HEAD
with Ada.Exceptions;
with Ada.Strings.Fixed;
package body ARM_Texinfo is

   --  Copyright (C) 2003, 2007, 2010, 2011, 2012 Stephen Leake.  All Rights Reserved.
   --  E-Mail: stephen_leake@acm.org
   --
   --  This library is free software; you can redistribute it and/or
   --  modify it under terms of the GNU General Public License as
   --  published by the Free Software Foundation; either version 3, or (at
   --  your option) any later version. This library is distributed in the
   --  hope that it will be useful, but WITHOUT ANY WARRANTY; without even
   --  the implied warranty of MERCHANTABILITY or FITNESS FOR A PARTICULAR
   --  PURPOSE. See the GNU General Public License for more details. You
   --  should have received a copy of the GNU General Public License
   --  distributed with this program; see file gnu-3-0.txt. If not, write to
   --  the Free Software Foundation, 59 Temple Place - Suite 330, Boston,
   --  MA 02111-1307, USA.

   -- ---------------------------------------
   --
   -- Edit History:
   --
   -- Ancient  - S L - Developed package as add-on to Arm_Form.
   -- 10/19/11 - RLB - Integrated outside-developed package into Arm_Form.
   --                  Commented out/replaced Ada 2005 features (this is
   --		       Ada 95 code). Updated for a few other changes since
   --		       the last update.
   -- 10/25/11 - RLB - Added old insertion version to Revised_Clause_Header.
   --  4/ 1/12 - S L - Implemented remaining Texinfo implementation.
   --  4/22/12 - S L - Move @dircategory, @direntry before first @node.
   --  4/28/12 - S L - Add @w{} after @anchor; otherwise following whitespace
   --		       is dropped.


   use Ada.Text_IO;

   Indentation : constant := 5;

   --  VERSION: This is fragile; it changes with each version of the manual.
   Index_Clause      : constant String    := "0.4";
   Index_Clause_Name : constant String    := "Index";
   Index_Clause_Next : constant String    := "operators";
   Operators_Clause  : constant String    := "operators";
   Last_Index_Clause : constant Character := 'Y';

   ----------
   --  local subprograms

   procedure Check_Not_In_Paragraph (Output_Object : in Texinfo_Output_Type)
   is begin
      if Output_Object.In_Paragraph then
         Ada.Exceptions.Raise_Exception
           (ARM_Output.Not_Valid_Error'Identity,
            "In paragraph");
      end if;
   end Check_Not_In_Paragraph;

   procedure Check_Valid (Output_Object : in Texinfo_Output_Type)
   is begin
      if not Output_Object.Is_Valid then
         Ada.Exceptions.Raise_Exception
           (ARM_Output.Not_Valid_Error'Identity,
            "Not valid object");
      end if;
   end Check_Valid;

   procedure Unexpected_State (Output_Object : in Texinfo_Output_Type)
   is begin
      Ada.Exceptions.Raise_Exception
        (ARM_Output.Not_Valid_Error'Identity,
         "Unexpected state: " & State_Type'Image (Output_Object.State));
   end Unexpected_State;

   procedure Escape_Put
     (Output_Object  : in Texinfo_Output_Type;
      Char           : in Character;
      Preserve_Space : in Boolean             := False)
   is begin
      --  Escape special chars
      if Char = '@' then
         Put (Output_Object.File, "@@");
      elsif Char = '{' then
         Put (Output_Object.File, "@{");
      elsif Char = '}' then
         Put (Output_Object.File, "@}");
      elsif Char = ''' then
         --  Avoid makeinfo converting '' into "
         Put (Output_Object.File, "'@w{}");
      elsif Char = '`' then
         --  Avoid makeinfo converting `` into "
         Put (Output_Object.File, "`@w{}");
      elsif Char = '-' then
         Put (Output_Object.File, "@minus{}");
      elsif Char = ' ' and Preserve_Space then
         --  Don't allow collapsing spaces
         Put (Output_Object.File, "@w{ }");
      elsif Char = '\' then
         --  This confuses texi2dvi if not escaped.
         Put (Output_Object.File, "@code{\}");
      else
         Put (Output_Object.File, Char);
      end if;
   end Escape_Put;

   procedure Escape_Put
     (Output_Object  : in Texinfo_Output_Type;
      Text           : in String;
      Preserve_Space : in Boolean             := False)
   is begin
      for I in Text'Range loop
         Escape_Put (Output_Object, Text (I), Preserve_Space);
      end loop;
   end Escape_Put;

   procedure End_Title_Page (Output_Object : in out Texinfo_Output_Type)
   is
      use ARM_Contents;

      procedure Put_Top_Menu_Item
        (Title         : in     Title_Type;
         Level         : in     Level_Type;
         Clause_Number : in     Clause_Number_Type;
         Version       : in     ARM_Contents.Change_Version_Type;
         Quit          :    out Boolean)
      is
         pragma Unreferenced (Version); --  we are only concerned with version 2
         First_Part : String (1 .. 14); --  Get all Titles aligned.
      begin
         Quit := False;

         case Level is
         when Section | Normative_Annex | Informative_Annex | Plain_Annex =>
            Ada.Strings.Fixed.Move
              (Source =>
                 "* " &
                 Make_Clause_Number (Level, Clause_Number) &
                 " ::",
               Target => First_Part);

            Put_Line (Output_Object.File, First_Part & Title);

         when Unnumbered_Section | Clause | Subclause | Subsubclause =>
            null;

	 when ARM_Contents.Dead_Clause  =>
	    Ada.Exceptions.Raise_Exception (Program_Error'Identity, "Dead_Clause header??");
		-- No headers for dead clauses.

         end case;
      end Put_Top_Menu_Item;

      procedure Put_Top_Menu is new For_Each (Put_Top_Menu_Item);
   begin

      New_Line (Output_Object.File); --  Terminate unneeded "@center"

      Put_Line (Output_Object.File, "@menu");
      Put_Line (Output_Object.File, "* Front Matter:: Copyright, Foreword, etc."); --  Not a section in ARM sources
      Put_Top_Menu;
      Put_Line (Output_Object.File, "* Index ::    Index"); --  Not in ARM sources
      Put_Line (Output_Object.File, "@end menu");

      -- @node current, next, prev, up
      Put_Line (Output_Object.File, "@node Front Matter, 0.1, Top, Top");
      Put_Line (Output_Object.File, "@chapter Front Matter");
   end End_Title_Page;

   procedure Get_Clause_Section
     (Clause_String  : in     String;
      Section_Number :    out ARM_Contents.Section_Number_Type;
      Clause_Integer :    out Natural)
   is
      --  This is a partial inverse of ARM_Contents.Make_Clause_Number.
      --
      --  Clause_String has "section.clause.subclause", possibly no subclause.
      --
      --  "section" can be a number, a letter "N", or "Annex N", where
      --
      --  'N' = Character'Val (Character'Pos('A') + (Section_Number - ANNEX_START)

      Section_Dot : constant Natural := Ada.Strings.Fixed.Index (Source => Clause_String, Pattern => ".");

      Clause_Dot : constant Natural := Ada.Strings.Fixed.Index
        (Source => Clause_String (Section_Dot + 1 .. Clause_String'Last),
         Pattern => ".");

      use type ARM_Contents.Section_Number_Type;
   begin
      if Section_Dot = 8 then
         --  Section is "Annex N"
         Section_Number := ARM_Contents.ANNEX_START +
           Character'Pos (Clause_String (Clause_String'First + 6)) - Character'Pos ('A');
      elsif Character'Pos (Clause_String (Clause_String'First)) >= Character'Pos ('A') then
         --  Section is letter.
         Section_Number := ARM_Contents.ANNEX_START +
           Character'Pos (Clause_String (Clause_String'First)) - Character'Pos ('A');
      else
         Section_Number := ARM_Contents.Section_Number_Type'Value
           (Clause_String (Clause_String'First .. Section_Dot - 1));
      end if;

      if Clause_Dot = 0 then
         Clause_Integer := Natural'Value
           (Clause_String (Section_Dot + 1 .. Clause_String'Last));
      else
         Clause_Integer := Natural'Value
           (Clause_String (Section_Dot + 1 .. Clause_Dot - 1));
      end if;
   end Get_Clause_Section;

   procedure Handle_Indent
     (Output_Object : in Texinfo_Output_Type;
      Texinfo_Item  : in String;
      Extra_Indent  : in ARM_Output.Paragraph_Indent_Type := 0)
   is
      use type ARM_Output.Paragraph_Indent_Type;
   begin
      for I in 1 .. Output_Object.Indent + Extra_Indent loop
         Put_Line (Output_Object.File, Texinfo_Item);
      end loop;
   end Handle_Indent;

   procedure Add_To_Column_Item (Output_Object : in out Texinfo_Output_Type; Text : in String)
   is begin
      if Output_Object.Column_Text (Output_Object.Current_Column) = null or else
        Output_Object.Column_Text (Output_Object.Current_Column).Row /= Output_Object.Current_Row
      then
         --  Start a new row.
         Output_Object.Column_Text (Output_Object.Current_Column) :=
           new Column_Text_Item_Type'
           (Text   => (others => ' '),
            Length => 0,
            Row    => Output_Object.Current_Row,
            Next   => Output_Object.Column_Text (Output_Object.Current_Column));
      end if;

      if Output_Object.Column_Text (Output_Object.Current_Column).Length + Text'Length >
        Output_Object.Column_Text (Output_Object.Current_Column).Text'Length
      then
         Ada.Exceptions.Raise_Exception
           (ARM_Output.Not_Valid_Error'Identity,
            "Column item full, but more text: " &
              Output_Object.Column_Text (Output_Object.Current_Column).Text
              (1 .. Output_Object.Column_Text (Output_Object.Current_Column).Length));
      else
         declare
            Current_Text : Column_Text_Item_Type renames Output_Object.Column_Text (Output_Object.Current_Column).all;
         begin
            Current_Text.Text (Current_Text.Length + 1 .. Current_Text.Length + Text'Length) := Text;

            Current_Text.Length := Current_Text.Length + Text'Length;

            if Output_Object.Column_Widths (Output_Object.Current_Column) < Current_Text.Length then
               Output_Object.Column_Widths (Output_Object.Current_Column) := Current_Text.Length;
            end if;
         end;
      end if;
   end Add_To_Column_Item;

   procedure Pad_Columns (Output_Object : in out Texinfo_Output_Type)
   --  Ensure that all columns have the same number of (possibly
   --  empty) rows, for table headers.
   is
      Item          : Column_Text_Ptr;
      First_New_Row : Natural;
   begin
      for Col in 1 .. Output_Object.Column_Count loop
         Item := Output_Object.Column_Text (Col);
         if Item = null then
            First_New_Row := 1;
         else
            First_New_Row := Item.Row + 1;
         end if;

         for I in First_New_Row .. Output_Object.Max_Row loop
            Output_Object.Column_Text (Col) :=
              new Column_Text_Item_Type'
              (Text   => (others => ' '),
               Length => 1,
               Row    => I,
               Next   => Output_Object.Column_Text (Col));
         end loop;
      end loop;
   end Pad_Columns;

   procedure Output_Column_Widths (Output_Object : in out Texinfo_Output_Type)
   is begin
      New_Line (Output_Object.File);
      Put (Output_Object.File, "@multitable ");
      for I in 1 .. Output_Object.Column_Count loop
         Put
           (Output_Object.File,
            " {" &
              String'(1 .. Output_Object.Column_Widths (I) => 'w') &
              "}");
      end loop;
   end Output_Column_Widths;

   procedure Output_Columns (Output_Object : in out Texinfo_Output_Type)
   is
      Row  : Natural         := 1;
      Item : Column_Text_Ptr;
      Temp : Column_Text_Ptr;
   begin
      Rows :
      loop
         New_Line (Output_Object.File);
         Put (Output_Object.File, "@item ");

         --  For all columns, output the items for this row. Note that
         --  the last row is at the front of each column list; the
         --  first row is at the end. We delete the rows as we output
         --  them, so the one we want is always at the end of the
         --  column list.
         Columns :
         for Col in 1 .. Output_Object.Column_Count loop
            Item := Output_Object.Column_Text (Col);

            if Item = null then
               --  Previously finished column
               null;

            elsif Item.Next = null then
               --  This is the last item in the column.
               if Item.Row /= Row then
                  --  This column is empty for this row.
                  Item := null;
               else
                  --  Output Item, and mark that we're done outputing
                  --  this column.
                  Output_Object.Column_Text (Col) := null;
               end if;
            else
               --  Find first item for this row in the column.
               while Item.Next /= null and then Item.Next.Row /= Row loop
                  Item := Item.Next;
               end loop;

               --  Output Item.Next, take it out of list.
               Temp      := Item;
               Item      := Item.Next;
               Temp.Next := null;
            end if;

            if Item /= null then
               --  Output the item
               Escape_Put (Output_Object, Item.Text (1 .. Item.Length), Preserve_Space => True);
               Free (Item);

               if Col /= Output_Object.Column_Count then
                  Put (Output_Object.File, " @tab ");
               end if;

            else
               --  This column is empty for this row
               if Col < Output_Object.Column_Count then
                  Put (Output_Object.File, " @tab ");
               end if;
            end if;
         end loop Columns;

         if Output_Object.Column_Text = Column_Text_Ptrs_Type'(others => null) then
            --  We've output everything.
            exit Rows;
         end if;

         --  End the row:
         Row := Row + 1;
      end loop Rows;
   end Output_Columns;

   procedure Index_Menu (Output_Object : in out Texinfo_Output_Type)
   is begin
      Put_Line (Output_Object.File, "@menu");
      Put_Line (Output_Object.File, "* operators::");
      Put_Line (Output_Object.File, "* A::");
      Put_Line (Output_Object.File, "* B::");
      Put_Line (Output_Object.File, "* C::");
      Put_Line (Output_Object.File, "* D::");
      Put_Line (Output_Object.File, "* E::");
      Put_Line (Output_Object.File, "* F::");
      Put_Line (Output_Object.File, "* G::");
      Put_Line (Output_Object.File, "* H::");
      Put_Line (Output_Object.File, "* I::");
      Put_Line (Output_Object.File, "* J::");
      Put_Line (Output_Object.File, "* K::");
      Put_Line (Output_Object.File, "* L::");
      Put_Line (Output_Object.File, "* M::");
      Put_Line (Output_Object.File, "* N::");
      Put_Line (Output_Object.File, "* O::");
      Put_Line (Output_Object.File, "* P::");
      Put_Line (Output_Object.File, "* Q::");
      Put_Line (Output_Object.File, "* R::");
      Put_Line (Output_Object.File, "* S::");
      Put_Line (Output_Object.File, "* T::");
      Put_Line (Output_Object.File, "* U::");
      Put_Line (Output_Object.File, "* V::");
      Put_Line (Output_Object.File, "* W::");
      Put_Line (Output_Object.File, "* X::");
      Put_Line (Output_Object.File, "* Y::");
      --  Put_Line (Output_Object.File, "* Z::"); --  VERSION: No entries in Z
      Put_Line (Output_Object.File, "@end menu");

      --  @node current, next, prev, up
      Put_Line
        (Output_Object.File,
         "@node " & Operators_Clause &
           ", A, " & Index_Clause_Name &
           ", " & Index_Clause_Name);

      Put_Line (Output_Object.File, "@section operators");
   end Index_Menu;

   ----------
   --  Public subprograms. Alphabetical order

   procedure AI_Reference
     (Output_Object : in out Texinfo_Output_Type;
      Text          : in     String;
      AI_Number     : in     String)
   is begin
      Ordinary_Text (Output_Object, AI_Number & Text);
   end AI_Reference;

   procedure Category_Header
     (Output_Object : in out Texinfo_Output_Type;
      Header_Text   :        String)
   is begin
      Check_Not_In_Paragraph (Output_Object);

      --  Can't be in a multi-column setting.
      --
      --  Don't use @heading; that causes a weird underline in info,
      --  that isn't centered!
      Put_Line (Output_Object.File, "@center @emph{" & Header_Text & "}");
      New_Line (Output_Object.File, 2);
   end Category_Header;

   procedure Clause_Header
     (Output_Object : in out Texinfo_Output_Type;
      Header_Text   : in     String;
      Level         : in     ARM_Contents.Level_Type;
      Clause_Number : in     String;
      No_Page_Break : in     Boolean                 := False)
   is
      pragma Unreferenced (No_Page_Break);
      Title : constant String := Clause_Number & " " & Header_Text;

      use ARM_Contents;

      Section_Number : Section_Number_Type;
      Clause_Integer : Natural;

      procedure Put_Clause_Menu_Item
        (Item_Title         : in     Title_Type;
         Item_Level         : in     Level_Type;
         Item_Clause_Number : in     Clause_Number_Type;
         Version            : in     ARM_Contents.Change_Version_Type;
         Quit               :    out Boolean)
      is
         pragma Unreferenced (Version); --  only version 2
         First_Part : String (1 .. 14); --  Get all Titles aligned.
      begin
         Quit := False;

         case Item_Level is
         when Section | Unnumbered_Section |
	      Normative_Annex | Informative_Annex | Plain_Annex |
	      Subclause | Subsubclause =>
            --  We are doing Clause here
            null;

         when Clause  =>
            if Item_Clause_Number.Section < Section_Number then
               null;

            elsif Item_Clause_Number.Section = Section_Number then
               Ada.Strings.Fixed.Move
                 (Source =>
                    "* " &
                    Make_Clause_Number (Item_Level, Item_Clause_Number) &
                    " ::",
                  Target => First_Part);

               Put_Line (Output_Object.File, First_Part & Item_Title);
            else
               Quit := True;
            end if;
         when Dead_Clause =>
            Ada.Exceptions.Raise_Exception (Program_Error'Identity, "Dead Clause in menu??");
            --  No dead clauses should be output.
         end case;
      end Put_Clause_Menu_Item;

      procedure Put_Clause_Menu is new For_Each (Put_Clause_Menu_Item);

      procedure Put_Subclause_Menu_Item
        (Item_Title         : in     Title_Type;
         Item_Level         : in     Level_Type;
         Item_Clause_Number : in     Clause_Number_Type;
         Version            : in     ARM_Contents.Change_Version_Type;
         Quit               :    out Boolean)
      is
         pragma Unreferenced (Version); --  only version 2
         First_Part : String (1 .. 14); --  Get all Titles aligned.
      begin
         Quit := False;

         case Item_Level is
            when Section | Unnumbered_Section |
		 Normative_Annex | Informative_Annex | Plain_Annex |
		 Clause | Subsubclause =>
               --  We are doing Subclause here
               null;

         when Subclause  =>
            if Item_Clause_Number.Section < Section_Number then
               null;

            elsif Item_Clause_Number.Section = Section_Number then
               if Item_Clause_Number.Clause < Clause_Integer then
                  null;

               elsif Item_Clause_Number.Clause = Clause_Integer then
                  Ada.Strings.Fixed.Move
                    (Source =>
                       "* " &
                       Make_Clause_Number (Item_Level, Item_Clause_Number) &
                       " ::",
                     Target => First_Part);

                  Put_Line (Output_Object.File, First_Part & Item_Title);
               else
                  Quit := True;
               end if;
            else
               Quit := True;
            end if;
         when Dead_Clause =>
            Ada.Exceptions.Raise_Exception (Program_Error'Identity, "Dead clause in submenu??");
            --  No dead clauses should be output.
         end case;
      end Put_Subclause_Menu_Item;

      procedure Put_Subclause_Menu is new For_Each (Put_Subclause_Menu_Item);

      function Safe_Next_Clause (Clause : in String) return String
      is begin
         if Clause = Index_Clause then
            return Index_Clause_Next;
         else
            declare
               Result : constant String := ARM_Contents.Next_Clause (Clause);
            begin
               if Result = Index_Clause then
                  return Index_Clause_Name;
               else
                  return Result;
               end if;
            end;
         end if;
      exception
      when Not_Found_Error =>
         return "";
      end Safe_Next_Clause;

      function Safe_Previous_Clause (Clause : in String) return String
      is begin
         return ARM_Contents.Previous_Clause (Clause);
      exception
      when Not_Found_Error =>
         return "";
      end Safe_Previous_Clause;

      function Safe_Parent_Clause (Clause : in String) return String
      is
         Temp : constant String := ARM_Contents.Parent_Clause (Clause_Number);
      begin
         if Temp'Length = 0 or Temp = "0" then
            return "Top";
         else
            return Temp;
         end if;
      end Safe_Parent_Clause;

   begin
      Check_Not_In_Paragraph (Output_Object);

      --  Handle special cases
      if Clause_Number = "" and Header_Text = "Table of Contents" then
         --  Actual contents output in TOC_Marker below.
         return;

      elsif Header_Text = "The Standard Libraries" then
         --  This section has no content; don't confuse makeinfo.
         return;

      elsif Clause_Number = Index_Clause and Header_Text = Index_Clause_Name then

         Put_Line
           (Output_Object.File,
            "@node " & Index_Clause_Name &
              ", " & Index_Clause_Next &
              ", " & Safe_Previous_Clause (Clause_Number) &
              ", " & Safe_Parent_Clause (Clause_Number));

         Put_Line (Output_Object.File, "@chapter Index");
         Output_Object.State := Index_Start;

         return;
      end if;

      case Level is
      when Section | Normative_Annex | Informative_Annex | Plain_Annex =>
         --  Menu of these done at @node Top
         null;

      when Unnumbered_Section =>
         --  Unnumbered sections are not in ARM_Contents, but there's
         --  currently only one of them, so they are not worth adding;
         --  just hard-code the menu here.
         Get_Clause_Section (Clause_Number, Section_Number, Clause_Integer);

         if Section_Number = 0 and Clause_Integer = 1 then
            Put_Line (Output_Object.File, "@menu");
            Put_Line (Output_Object.File, "* 0.1 :: Foreword to this version of the Ada Reference Manual");
            Put_Line (Output_Object.File, "* 0.2 :: Foreword");
            Put_Line (Output_Object.File, "* 0.3 :: Introduction");
            Put_Line (Output_Object.File, "* 0.99 :: International Standard");
            Put_Line (Output_Object.File, "@end menu");
         end if;

      when Clause =>
         --  Output menu of Clauses in this section, if we haven't already
         Get_Clause_Section (Clause_Number, Section_Number, Clause_Integer);

         if Output_Object.Menu_Section /= Section_Number then
            Put_Line (Output_Object.File, "@menu");
            Put_Clause_Menu;
            Put_Line (Output_Object.File, "@end menu");
            Output_Object.Menu_Section := Section_Number;
            Output_Object.Menu_Clause  := 0;
         end if;

      when Subclause =>
         --  Output menu of Subclauses in this Clause, if we haven't already
         Get_Clause_Section (Clause_Number, Section_Number, Clause_Integer);

         if Output_Object.Menu_Section = Section_Number and
           Output_Object.Menu_Clause /= Clause_Integer
         then
            Put_Line (Output_Object.File, "@menu");
            Put_Subclause_Menu;
            Put_Line (Output_Object.File, "@end menu");
            Output_Object.Menu_Clause := Clause_Integer;
         end if;

      when Subsubclause =>
         Ada.Exceptions.Raise_Exception
           (ARM_Output.Not_Valid_Error'Identity,
            "Clause_Header: Subsubclause");

      when Dead_Clause =>
         Ada.Exceptions.Raise_Exception
           (ARM_Output.Not_Valid_Error'Identity,
            "Clause_Header: Dead_clause");

      end case;

      Put_Line
        (Output_Object.File,
         "@node " & Clause_Number &
           ", " & Safe_Next_Clause (Clause_Number) &
           ", " & Safe_Previous_Clause (Clause_Number) &
           ", " & Safe_Parent_Clause (Clause_Number));

      case Level is
      when Section =>
         Put_Line (Output_Object.File, "@chapter " & Title);

      when Normative_Annex | Informative_Annex | Plain_Annex =>
         Put_Line (Output_Object.File, "@chapter " & Title);

      when Clause | Unnumbered_Section =>
         Put_Line (Output_Object.File, "@section " & Title);

      when Subclause =>
         Put_Line (Output_Object.File, "@subsection " & Title);

      when Subsubclause =>
         Put_Line (Output_Object.File, "@subsubsection " & Title);

      when Dead_Clause =>
         Ada.Exceptions.Raise_Exception (Program_Error'Identity, "Dead_Clause in header?");
         --  No output of dead clauses.
      end case;

   end Clause_Header;

   procedure Clause_Reference
     (Output_Object : in out Texinfo_Output_Type;
      Text          : in     String;
      Clause_Number : in     String)
   is begin
      case Output_Object.State is
      when Contents =>
         null;

      when Multi_Column | Table_Header =>
         --  If this happens, we need to store escaped text in columns.
         Ada.Exceptions.Raise_Exception
           (ARM_Output.Not_Valid_Error'Identity,
            "clause reference in multi-column");

      when Normal =>
         if Text = Clause_Number then
            Put
              (Output_Object.File,
               "@ref{" &
                 Clause_Number &
                 "}");
         else
            Put
              (Output_Object.File,
               "@ref{" &
                 Clause_Number &
                 "} " &
                 Text);
         end if;

      when Title | Index_Start | Index =>
         Unexpected_State (Output_Object);

      end case;
   end Clause_Reference;

   procedure Close (Output_Object : in out Texinfo_Output_Type)
   is begin
      Check_Valid (Output_Object);

      Put_Line (Output_Object.File, "@bye");

      Close (Output_Object.File);

      Output_Object.Is_Valid := False;
   end Close;

   procedure Create
     (Output_Object : in out Texinfo_Output_Type;
      File_Prefix   : in     String;
      Title         : in     String)
   is
      File_Name : constant String := Ada.Strings.Fixed.Trim (File_Prefix & ".texinfo", Ada.Strings.Right);
   begin
      if Output_Object.Is_Valid then
         Ada.Exceptions.Raise_Exception
           (ARM_Output.Not_Valid_Error'Identity,
            "Already valid object");
      end if;

      Output_Object.Is_Valid := True;

      Create (Output_Object.File, Out_File, File_Name);

      Put_Line (Output_Object.File, "\input texinfo");
      Put_Line (Output_Object.File, "@dircategory GNU Ada tools");
      Put_Line (Output_Object.File, "@direntry");
      Put_Line (Output_Object.File, "* Ada Reference Manual: (arm2005).");
      Put_Line (Output_Object.File, "* Annotated ARM: (aarm2005).");
      Put_Line (Output_Object.File, "@end direntry");

      Put_Line (Output_Object.File, "@settitle " & Title);
      Put_Line (Output_Object.File, "@paragraphindent none");
      Put_Line (Output_Object.File, "@exampleindent" & Integer'Image (Indentation));

      Put_Line (Output_Object.File, "@node Top");
      Put_Line (Output_Object.File, "@top " & Title);

      Output_Object.State           := ARM_Texinfo.Title;
      Output_Object.First_Word_Last := 0;

   end Create;

   procedure DR_Reference
     (Output_Object : in out Texinfo_Output_Type;
      Text          : in     String;
      DR_Number     : in     String)
   is begin
      Ordinary_Text (Output_Object, DR_Number & Text);
   end DR_Reference;

   procedure End_Hang_Item (Output_Object : in out Texinfo_Output_Type)
   is
      use ARM_Output;
   begin
      Output_Object.End_Hang_Seen := True;

      case Output_Object.Style is
         when Normal |
           Wide_Above |
           Small |
           Small_Wide_Above |
           Header |
           Small_Header |
           Syntax_Summary =>

            Handle_Indent (Output_Object, "@quotation");

         when Index |
           Title =>
            null;

         when Examples |
           Small_Examples |
           Swiss_Examples |
           Small_Swiss_Examples =>

            Handle_Indent (Output_Object, "@example");

         when Bulleted |
           Small_Bulleted =>

            Handle_Indent (Output_Object, "@itemize");

         when Nested_Bulleted |
           Small_Nested_Bulleted =>

            Handle_Indent (Output_Object, "@itemize", Extra_Indent => 1);

         when Enumerated |
           Small_Enumerated =>

            --  Number has just been output; start text.
            Put (Output_Object.File, "@w{  }");

         when Wide_Hanging |
           Small_Wide_Hanging |
           Narrow_Hanging |
           Small_Narrow_Hanging |
           Hanging_in_Bulleted |
           Small_Hanging_in_Bulleted =>

            New_Line (Output_Object.File);
            Handle_Indent (Output_Object, "@quotation");

      end case;

   end End_Hang_Item;

   procedure Text_Format
     (Output_Object : in out Texinfo_Output_Type;
      Format        : in     ARM_Output.Format_Type)
   is begin
      null;
   end Text_Format;

   procedure End_Paragraph (Output_Object : in out Texinfo_Output_Type)
   is
      use ARM_Output;
   begin
      Output_Object.In_Paragraph := False;

      case Output_Object.State is
      when Contents =>
         null;

      when Multi_Column =>
         --  Skip a row, to separate paragraphs in a column.
         Output_Object.Current_Row := Output_Object.Current_Row + 2;

      when Title =>
         if Output_Object.Line_Empty then
            null;
         else
            New_Line (Output_Object.File, 2);
            Put (Output_Object.File, "@center ");
            Output_Object.Line_Empty := True;
         end if;

      when Normal =>
         case Output_Object.Style is
         when Normal |
           Wide_Above |
           Small |
           Small_Wide_Above |
           Header |
           Small_Header |
           Syntax_Summary =>

            New_Line (Output_Object.File);
            Handle_Indent (Output_Object, "@end quotation");
            New_Line (Output_Object.File);

         when Index |
           Title =>

            New_Line (Output_Object.File, 2);

         when Examples |
           Small_Examples |
           Swiss_Examples |
           Small_Swiss_Examples =>

            New_Line (Output_Object.File);
            Handle_Indent (Output_Object, "@end example");
            New_Line (Output_Object.File);

         when Bulleted |
           Small_Bulleted =>

            New_Line (Output_Object.File);
            Handle_Indent (Output_Object, "@end itemize");
            New_Line (Output_Object.File);

         when Nested_Bulleted |
           Small_Nested_Bulleted =>

            New_Line (Output_Object.File);
            Handle_Indent (Output_Object, "@end itemize", Extra_Indent => 1);
            New_Line (Output_Object.File);

         when Enumerated |
           Small_Enumerated =>

            New_Line (Output_Object.File);
            Handle_Indent (Output_Object, "@end itemize");
            New_Line (Output_Object.File);

         when Wide_Hanging |
           Small_Wide_Hanging |
           Narrow_Hanging |
           Small_Narrow_Hanging |
           Hanging_in_Bulleted |
           Small_Hanging_in_Bulleted =>

            New_Line (Output_Object.File);
            if Output_Object.End_Hang_Seen then
               Handle_Indent (Output_Object, "@end quotation");
            end if;
            New_Line (Output_Object.File);

         end case;

      when Index_Start =>
         Output_Object.State := Index;

         Index_Menu (Output_Object);

      when Index =>
         --  Keep index items tightly grouped.
         Put_Line (Output_Object.File, "@*");

      when Table_Header =>
         Unexpected_State (Output_Object);

      end case;
   end End_Paragraph;

   procedure Hard_Space (Output_Object : in out Texinfo_Output_Type)
   is begin
      case Output_Object.State is
      when Contents =>
         null;

      when Multi_Column | Table_Header =>
         --  Can't do line breaks in columns
         Add_To_Column_Item (Output_Object, " ");

      when Title =>
         if Output_Object.Line_Empty then
            null;
         else
            Put (Output_Object.File, "@w{ }");
         end if;

      when Normal | Index_Start | Index =>
         Put (Output_Object.File, "@w{ }");
      end case;
   end Hard_Space;

   procedure Index_Line_Break
     (Output_Object        : in out Texinfo_Output_Type;
      Clear_Keep_with_Next : in     Boolean)
   is
      pragma Unreferenced (Clear_Keep_with_Next);
   begin
      Put_Line (Output_Object.File, "@*");
   end Index_Line_Break;

   procedure Index_Reference
     (Output_Object : in out Texinfo_Output_Type;
      Text          : in     String;
      Index_Key     : in     Natural;
      Clause_Number : in     String)
   is
      pragma Unreferenced (Clause_Number);
      --  Text is clause_number & paragraph number (optional).
   begin
      Put (Output_Object.File, "@ref{" & Integer'Image (Index_Key) & ", " & Text & "}");
   end Index_Reference;

   procedure Index_Target
     (Output_Object : in out Texinfo_Output_Type;
      Index_Key     : in     Natural)
   is begin
      --  Add an empty non-break object, because @anchor ignores
      --  whitespace after it, which often occurs in the current
      --  Scribe-like source.
      Put (Output_Object.File, "@anchor{" & Integer'Image (Index_Key) & "}@w{}");
   end Index_Target;

   procedure Line_Break (Output_Object : in out Texinfo_Output_Type)
   is
      use ARM_Output;
   begin
      case Output_Object.State is
      when Title =>
         if Output_Object.Line_Empty then
            null;
         else
            Put_Line (Output_Object.File, "@*");
            Output_Object.Line_Empty := True;
         end if;

      when Contents =>
         null;

      when Multi_Column | Table_Header =>
         Output_Object.Current_Row := Output_Object.Current_Row + 1;
         if Output_Object.Max_Row < Output_Object.Current_Row then
            Output_Object.Max_Row := Output_Object.Current_Row;
         end if;

      when Index_Start =>
         --  This doesn't happen
         Ada.Exceptions.Raise_Exception
           (ARM_Output.Not_Valid_Error'Identity,
            "Line_Break Index_Start");

      when Normal | Index =>
         case Output_Object.Style is
         when Normal |
           Wide_Above |
           Small |
           Small_Wide_Above |
           Header |
           Small_Header |
           Syntax_Summary |
           Index |
           Title =>

            Put_Line (Output_Object.File, "@*");

         when Examples |
           Small_Examples |
           Swiss_Examples |
           Small_Swiss_Examples =>

            New_Line (Output_Object.File);

         when Bulleted |
           Small_Bulleted |
           Nested_Bulleted |
           Small_Nested_Bulleted |
           Enumerated |
           Small_Enumerated |
           Wide_Hanging |
           Small_Wide_Hanging |
           Narrow_Hanging |
           Small_Narrow_Hanging |
           Hanging_in_Bulleted |
           Small_Hanging_in_Bulleted =>

            Put_Line (Output_Object.File, "@*");

         end case;

      end case;
   end Line_Break;

   procedure Local_Link
     (Output_Object : in out Texinfo_Output_Type;
      Text          : in     String;
      Target        : in     String;
      Clause_Number : in     String)
   is
      pragma Unreferenced (Target);
      pragma Unreferenced (Clause_Number);
   begin
      --  These are typically references to words in the grammar
      --  summary. Mildly useful, but the best we can do is:
      --
      --  "@ref{" & Target & "," & Text & "}"
      --
      --  makeinfo prepends 'see' and postpends '.', so it screws up
      --  the text. For example, section 2.1 (1) ends up with "the
      --  @ref{S0229, compilation}s." => "the see compilation: S0229."
      --  Emacs info-mode suppresses the ': S0229', but not the 'see'
      --  and the trailing '.'. So we just output the text.
      Ordinary_Text (Output_Object, Text);
   end Local_Link;

   procedure Local_Link_End
     (Output_Object : in out Texinfo_Output_Type;
      Target        : in     String;
      Clause_Number : in     String)
   is begin
      --  These work better than local links, because they are not in
      --  the middle of plurals. First use is section 3.1 (1).
      Put (Output_Object.File, " (@pxref{" & Target & "," & Clause_Number & "})");
   end Local_Link_End;

   procedure Local_Link_Start
     (Output_Object : in out Texinfo_Output_Type;
      Target        : in     String;
      Clause_Number : in     String)
   is
      pragma Unreferenced (Output_Object);
      pragma Unreferenced (Target);
      pragma Unreferenced (Clause_Number);
   begin
      --  implemented in Local_Link_End
      null;
   end Local_Link_Start;

   procedure Local_Target
     (Output_Object : in out Texinfo_Output_Type;
      Text          : in     String;
      Target        : in     String)
   is begin
      --  Add an empty non-break object, because @anchor ignores
      --  whitespace after it, which often occurs in the current
      --  Scribe-like source.
      Put (Output_Object.File, "@anchor{" & Target & "}@w{}");
      Ordinary_Text (Output_Object, Text);
   end Local_Target;

   procedure New_Column (Output_Object : in out Texinfo_Output_Type)
   is begin
      if Output_Object.Column_Count >= 4 then
         Output_Object.Current_Column := Output_Object.Current_Column + 1;
         Output_Object.Current_Row    := 1;
      end if;
   end New_Column;

   procedure New_Page
     (Output_Object : in out Texinfo_Output_Type;
      Kind          :        ARM_Output.Page_Kind_Type := ARM_Output.Any_Page)
   is
      pragma Unreferenced (Kind);
      pragma Unreferenced (Output_Object);
   begin
      --  No such thing in Info.
      null;
   end New_Page;

   procedure Ordinary_Character
     (Output_Object : in out Texinfo_Output_Type;
      Char          : in     Character)
   is
      Copyright : constant String := "Copyright";
   begin
      case Output_Object.State is
      when Contents =>
         null;

      when Multi_Column | Table_Header =>
         Add_To_Column_Item (Output_Object, "" & Char);

      when Title =>
         --  Check for end of title page; indicated by line starting with "Copyright"
         if Output_Object.Line_Empty then
            if Output_Object.First_Word_Last > 0 then
               if Copyright (Output_Object.First_Word_Last + 1) = Char then
                  Output_Object.First_Word_Last := Output_Object.First_Word_Last + 1;
                  Output_Object.First_Word (Output_Object.First_Word_Last) := Char;

                  if Output_Object.First_Word_Last = Copyright'Last then
                     End_Title_Page (Output_Object);
                     Output_Object.State := Normal;
                     Ordinary_Text (Output_Object, Output_Object.First_Word (1 .. Output_Object.First_Word_Last));
                  end if;
               else
                  --  First word is not Copyright; output it
                  Ordinary_Text (Output_Object, Output_Object.First_Word (1 .. Output_Object.First_Word_Last));
                  Output_Object.Line_Empty := False;
               end if;
            else
               --  No non-space seen yet
               if Char = ' ' then
                  null;
               elsif Char = Copyright (1) then
                  Output_Object.First_Word_Last := 1;
                  Output_Object.First_Word (1)  := Char;
               else
                  Escape_Put (Output_Object, Char);
                  Output_Object.Line_Empty := False;
               end if;
            end if;
         else
            --  Line already has stuff on it
            Escape_Put (Output_Object, Char);
         end if;

      when Normal =>
         Output_Object.Line_Empty := Char /= ' ';

         Escape_Put (Output_Object, Char);

      when Index_Start =>
         Escape_Put (Output_Object, Char);
         if Char = '&' then
            --  give debugger a place to break
            Put_Line ("first index entry");
         end if;

      when Index =>
         case Char is
         when ' ' | ',' | '[' | ']' =>
            Put (Output_Object.File, Char);

         when 'A' .. Last_Index_Clause =>
            --  Index section heading

            --  @node current, next, prev, up
            case Char is
            when 'A' =>
               Put_Line
                 (Output_Object.File,
                  "@node " & Char &
                    ", B, " & Operators_Clause &
                    ", " & Index_Clause_Name);

            when Last_Index_Clause =>
               Put_Line
                 (Output_Object.File,
                  "@node " & Char &
                    ", , " & Character'Pred (Char) &
                    ", " & Index_Clause_Name);

            when others =>
               Put_Line
                 (Output_Object.File,
                  "@node " & Char &
                    ", " & Character'Succ (Char) &
                    ", " & Character'Pred (Char) &
                    ", " & Index_Clause_Name);
            end case;

            --  Add non-break space so Emacs info will use big bold
            --  font for single letter titles.
            Put_Line (Output_Object.File, "@section " & Char & "@w{ }");

         when others =>
            Ada.Exceptions.Raise_Exception (ARM_Output.Not_Valid_Error'Identity, "Unexpected char in Index: " & Char);
         end case;
      end case;
   end Ordinary_Character;

   procedure Ordinary_Text
     (Output_Object : in out Texinfo_Output_Type;
      Text          : in     String)
   is begin
      case Output_Object.State is
      when Contents =>
         null;

      when Multi_Column | Table_Header =>
         Add_To_Column_Item (Output_Object, Text);

      when Normal | Title | Index_Start | Index =>
         Output_Object.Line_Empty := False;

         Escape_Put (Output_Object, Text);
      end case;
   end Ordinary_Text;

   procedure Picture
     (Output_Object : in out Texinfo_Output_Type;
      Name          : in     String;
      Descr         : in     String;
      Alignment     : in     ARM_Output.Picture_Alignment;
      Height, Width : in     Natural;
      Border        : in     ARM_Output.Border_Kind)
   is
      pragma Unreferenced (Border);
      pragma Unreferenced (Width);
      pragma Unreferenced (Height);
      pragma Unreferenced (Alignment);
      pragma Unreferenced (Name);
   begin
      Ada.Exceptions.Raise_Exception
        (ARM_Output.Not_Valid_Error'Identity,
         "Picture: " & Descr);
   end Picture;

   procedure Revised_Clause_Header
     (Output_Object   : in out Texinfo_Output_Type;
      New_Header_Text : in     String;
      Old_Header_Text : in     String;
      Level           : in     ARM_Contents.Level_Type;
      Clause_Number   : in     String;
      Version         : in     ARM_Contents.Change_Version_Type;
      Old_Version     : in     ARM_Contents.Change_Version_Type;
      No_Page_Break   : in     Boolean                          := False)
   is
      pragma Unreferenced (Version);
      pragma Unreferenced (Old_Version);
      pragma Unreferenced (Old_Header_Text);
   begin
      Clause_Header (Output_Object, New_Header_Text, Level, Clause_Number, No_Page_Break);
   end Revised_Clause_Header;

   procedure Section
     (Output_Object : in out Texinfo_Output_Type;
      Section_Title : in     String;
      Section_Name  : in     String)
   is
      pragma Unreferenced (Section_Name);
      pragma Unreferenced (Section_Title);
      pragma Unreferenced (Output_Object);
   begin
      --  This is redundant with the various Clause functions
      null;
   end Section;

   procedure Separator_Line
     (Output_Object : in out Texinfo_Output_Type;
      Is_Thin       :        Boolean             := True)
   is begin
      --  Can't be in a multi-column setting.
      New_Line (Output_Object.File);
      if Is_Thin then
         Put_Line (Output_Object.File, "----------");
      else
         Put_Line (Output_Object.File, "==========");
      end if;
   end Separator_Line;

   procedure Set_Columns
     (Output_Object     : in out Texinfo_Output_Type;
      Number_of_Columns : in     ARM_Output.Column_Count)
   is begin
      Check_Valid (Output_Object);
      Check_Not_In_Paragraph (Output_Object);

      --  2 and 3 column formats are displayed without any columns.
      --  This is mainly used for the syntax cross-reference and
      --  index, and these definitely look better without columns.
      --
      --  4 or more columns are output as a table. Note that we assume
      --  such items are formated with explicit New_Column calls, and
      --  do not contain any nested paragraph formats.

      case Output_Object.State is
      when Normal =>
         if Number_of_Columns >= 4 then
            Output_Object.State          := Multi_Column;
            Output_Object.Current_Column := 1;
            Output_Object.Current_Row    := 1;
            Output_Object.Column_Widths  := (others => 0);

            --  Accumulate all column rows in Output_Text, then output
            --  when done, so we can set the correct column width in
            --  the header. Each column is a linked list of allocated
            --  Column_Text_Item_Type.
         else
            null;
         end if;

      when Multi_Column =>
         if Number_of_Columns = 1 then
            --  Finished accumulating columns, output the columns as a table.
            Output_Column_Widths (Output_Object);
            Output_Columns (Output_Object);
            New_Line (Output_Object.File);
            Put_Line (Output_Object.File, "@end multitable");
            New_Line (Output_Object.File);

            Output_Object.State := Normal;
         else
            Ada.Exceptions.Raise_Exception
              (ARM_Output.Not_Valid_Error'Identity, "New multi-column section before end of old");
         end if;

      when Index_Start | Index =>
         null;

      when Table_Header | Contents | Title =>
         Unexpected_State (Output_Object);
      end case;

      Output_Object.Column_Count := Number_of_Columns;
   end Set_Columns;

   procedure Soft_Hyphen_Break (Output_Object : in out Texinfo_Output_Type)
   is begin
      Put (Output_Object.File, "@-");
   end Soft_Hyphen_Break;

   procedure Soft_Line_Break (Output_Object : in out Texinfo_Output_Type)
   is begin
      case Output_Object.State is
      when Contents | Title =>
         null;

      when Normal | Index_Start | Index =>
         Put (Output_Object.File, "@-");

      when Multi_Column | Table_Header =>
         Unexpected_State (Output_Object);

      end case;
   end Soft_Line_Break;

   procedure Special_Character
     (Output_Object : in out Texinfo_Output_Type;
      Char          : in     ARM_Output.Special_Character_Type)
   is begin
      --  We use Ordinary_Text, so this is output to columns when appropriate.
      case Char is
      when ARM_Output.EM_Dash =>
         Ordinary_Text (Output_Object, "--");
      when ARM_Output.EN_Dash =>
         Ordinary_Text (Output_Object, "--");
      when ARM_Output.GEQ =>
         Ordinary_Text (Output_Object, ">=");
      when ARM_Output.LEQ =>
         Ordinary_Text (Output_Object, "<=");
      when ARM_Output.NEQ =>
         Ordinary_Text (Output_Object, "/=");
      when ARM_Output.PI =>
         Ordinary_Text (Output_Object, "PI");

      when ARM_Output.Left_Ceiling =>
         case Output_Object.State is
         when Multi_Column | Table_Header =>
            Ada.Exceptions.Raise_Exception
              (ARM_Output.Not_Valid_Error'Identity,
               "Info does not support ceiling in multi-column");
         when Contents =>
            null;

         when Normal | Index_Start | Index =>
            Put (Output_Object.File, "@code{ceiling(");

         when Title =>
            Unexpected_State (Output_Object);

         end case;

      when ARM_Output.Right_Ceiling =>
         case Output_Object.State is
         when Multi_Column | Table_Header =>
            Ada.Exceptions.Raise_Exception
              (ARM_Output.Not_Valid_Error'Identity,
               "Info does not support ceiling in multi-column");
         when Contents =>
            null;

         when Normal | Index_Start | Index =>
            Put (Output_Object.File, ")}");

         when Title =>
            Unexpected_State (Output_Object);

         end case;

      when ARM_Output.Left_Floor =>
         case Output_Object.State is
         when Multi_Column | Table_Header =>
            Ada.Exceptions.Raise_Exception
              (ARM_Output.Not_Valid_Error'Identity,
               "Info does not support floor in multi-column");
         when Contents =>
            null;

         when Normal | Index_Start | Index =>
            Put (Output_Object.File, "@code{floor(");

         when Title =>
            Unexpected_State (Output_Object);

         end case;

      when ARM_Output.Right_Floor =>
         case Output_Object.State is
         when Multi_Column | Table_Header =>
            Ada.Exceptions.Raise_Exception
              (ARM_Output.Not_Valid_Error'Identity,
               "Info does not support floor in multi-column");
         when Contents =>
            null;

         when Normal | Index_Start | Index =>
            Put (Output_Object.File, ")}");

         when Title =>
            Unexpected_State (Output_Object);

         end case;

      when ARM_Output.Thin_Space =>
         Ordinary_Text (Output_Object, " ");

      when ARM_Output.Left_Quote =>
         Ordinary_Text (Output_Object, "`");

      when ARM_Output.Right_Quote =>
         Ordinary_Text (Output_Object, "'");

      when ARM_Output.Left_Double_Quote =>
         Ordinary_Text (Output_Object, """");

      when ARM_Output.Right_Double_Quote =>
         Ordinary_Text (Output_Object, """");

      when ARM_Output.Small_Dotless_I =>
         Ordinary_Text (Output_Object, "i");

      when ARM_Output.Capital_Dotted_I =>
         Ordinary_Text (Output_Object, "I");
      end case;
   end Special_Character;

   procedure Start_Paragraph
     (Output_Object  : in out Texinfo_Output_Type;
      Style          : in     ARM_Output.Paragraph_Style_Type;
      Indent         : in     ARM_Output.Paragraph_Indent_Type;
      Number         : in     String;
      No_Prefix      : in     Boolean                       := False;
      Tab_Stops      : in     ARM_Output.Tab_Info           := ARM_Output.NO_TABS;
      No_Breaks      : in     Boolean                       := False;
      Keep_with_Next : in     Boolean                       := False;
      Space_After    : in     ARM_Output.Space_After_Type   := ARM_Output.Normal;
      Justification  : in     ARM_Output.Justification_Type := ARM_Output.Default)
   is
      pragma Unreferenced (Justification);
      pragma Unreferenced (Space_After);
      pragma Unreferenced (Keep_with_Next);
      pragma Unreferenced (No_Breaks);
      pragma Unreferenced (Tab_Stops);

      use ARM_Output;

   begin
      Check_Valid (Output_Object);
      Check_Not_In_Paragraph (Output_Object);

      --  Note: makeinfo will do most of the formatting, so No_Breaks,
      --  Keep_with_Next, Space_After, and Justification have no
      --  effect here. In addition, info format has no support for
      --  fonts, so the font aspects of Style are ignored as well. But
      --  we try to respect the indentation and margin aspects.

      --  TexInfo does not directly support tabs, but does use a fixed
      --  font, so we could emulate them. But then we'd have to track
      --  output characters; let's see if we really need it.

      case Output_Object.State is
      when Contents =>
         null;

      when Normal =>
         if Number'Length > 0 then
            Put_Line (Output_Object.File, Number & " @*");
         end if;

         Output_Object.In_Paragraph := True;
         Output_Object.Style        := Style;
         Output_Object.Indent       := Indent;

         case Style is
         when Normal |
           Wide_Above |
           Small |
           Small_Wide_Above |
           Header |
           Small_Header |
           Syntax_Summary  =>

            Handle_Indent (Output_Object, "@quotation");

         when Index |
           Title =>

            null;

         when Examples |
           Small_Examples |
           Swiss_Examples |
           Small_Swiss_Examples =>

            Handle_Indent (Output_Object, "@example");

         when Bulleted |
           Small_Bulleted =>

            Handle_Indent (Output_Object, "@itemize @bullet");
            if not No_Prefix then
               Put (Output_Object.File, "@item ");
            end if;

         when Nested_Bulleted |
           Small_Nested_Bulleted =>

            Handle_Indent (Output_Object, "@itemize @bullet", Extra_Indent => 1);
            if not No_Prefix then
               Put (Output_Object.File, "@item ");
            end if;

         when Enumerated |
           Small_Enumerated =>

            Handle_Indent (Output_Object, "@itemize @w{}");
            Put (Output_Object.File, "@item ");

         when Wide_Hanging |
           Small_Wide_Hanging |
           Narrow_Hanging |
           Small_Narrow_Hanging |
           Hanging_in_Bulleted |
           Small_Hanging_in_Bulleted =>

            if No_Prefix then
               --  Still in hanging part
               Handle_Indent (Output_Object, "@quotation");
               Output_Object.End_Hang_Seen := True;
            else
               Output_Object.End_Hang_Seen := False;
            end if;

         end case;

      when Index_Start | Index | Title | Multi_Column | Table_Header =>
         if Number'Length > 0 then
            Unexpected_State (Output_Object);
         end if;

         Output_Object.In_Paragraph := True;
         Output_Object.Style        := Style;
         Output_Object.Indent       := Indent;

      end case;

   end Start_Paragraph;

   procedure Start_Table
     (Output_Object      : in out Texinfo_Output_Type;
      Columns            : in     ARM_Output.Column_Count;
      First_Column_Width : in     ARM_Output.Column_Count;
      Last_Column_Width  : in     ARM_Output.Column_Count;
      Alignment          : in     ARM_Output.Column_Text_Alignment;
      No_Page_Break      : in     Boolean;
      Has_Border         : in     Boolean;
      Small_Text_Size    : in     Boolean;
      Header_Kind        : in     ARM_Output.Header_Kind_Type)
   is
      pragma Unreferenced (Small_Text_Size);
      pragma Unreferenced (Has_Border);
      pragma Unreferenced (No_Page_Break);
      pragma Unreferenced (Alignment);
      pragma Unreferenced (Last_Column_Width);
      pragma Unreferenced (First_Column_Width);
      use ARM_Output;
   begin
      Output_Object.Column_Count := Columns;
      case Header_Kind is
      when Both_Caption_and_Header =>
         New_Line (Output_Object.File);
         --  Next text output will be the caption, which we don't
         --  format in any special way (first example is F.3.2 (19)).
         --  Then Table_Marker (End_Caption) is called, which will
         --  start the actual table.

      when Header_Only =>
         --  Same as Table_Marker, End_Caption.
         case Columns is
         when 1 =>
            Ada.Exceptions.Raise_Exception
              (ARM_Output.Not_Valid_Error'Identity,
               "Table with 1 column");

         when 2 =>
            New_Line (Output_Object.File);
            Put_Line (Output_Object.File, "@table @asis");

         when others =>
            New_Line (Output_Object.File);
            Put (Output_Object.File, "@multitable");
            Output_Object.State          := Table_Header;
            Output_Object.Current_Column := 1;
            Output_Object.Current_Row    := 1;
            Output_Object.Max_Row        := 0;
            --  The next text output via Ordinary_Text or
            --  Ordinary_Character is the table headers. We
            --  capture them in Output_Object.Column_Text, and
            --  use them to set the table column widths.
         end case;

      when No_Headers =>
         null;

      end case;
   end Start_Table;

   procedure Tab (Output_Object : in out Texinfo_Output_Type)
   is begin
      case Output_Object.State is
      when Contents =>
         null;

      when Multi_Column | Table_Header =>
         Ada.Exceptions.Raise_Exception
           (ARM_Output.Not_Valid_Error'Identity,
            "Tab in multi-column");

      when Title =>
         if Output_Object.Line_Empty then
            null;
         else
            Put (Output_Object.File, "@w{ }");
         end if;

      when Normal | Index_Start | Index =>
         --  Just three spaces for now, for indented trees
         Put (Output_Object.File, "@w{   }");

      end case;
   end Tab;

   procedure Table_Marker
     (Output_Object : in out Texinfo_Output_Type;
      Marker        : in     ARM_Output.Table_Marker_Type)
   is begin
      case Marker is
      when ARM_Output.End_Caption =>
         --  Start the actual table
         case Output_Object.Column_Count is
         when 1 =>
            Ada.Exceptions.Raise_Exception
              (ARM_Output.Not_Valid_Error'Identity,
               "Table with 1 column");

         when 2 =>
            New_Line (Output_Object.File);
            Put_Line (Output_Object.File, "@table @asis");

         when others =>
            New_Line (Output_Object.File);
            Put (Output_Object.File, "@multitable");
            Output_Object.State          := Table_Header;
            Output_Object.Current_Column := 1;
            Output_Object.Current_Row    := 1;
            Output_Object.Max_Row        := 0;
            --  The next text output via Ordinary_Text or
            --  Ordinary_Character is the table headers. We
            --  capture them in Output_Object.Column_Text, and
            --  use them to set the table column widths.
         end case;

      when ARM_Output.End_Item =>
         case Output_Object.State is
         when Table_Header =>
            Output_Object.Current_Column := Output_Object.Current_Column + 1;
            Output_Object.Current_Row    := 1;

         when Normal =>
            case Output_Object.Column_Count is
            when 2 =>
               --  using @table
               Put (Output_Object.File, ' ');

            when others =>
               Put (Output_Object.File, " @tab ");
            end case;

         when Multi_Column | Contents | Title | Index_Start | Index =>
            Unexpected_State (Output_Object);
         end case;

      when ARM_Output.End_Header =>
         case Output_Object.State is
         when Table_Header =>
            Output_Object.State := Normal;

            for I in 1 .. Output_Object.Column_Count loop
               Put
                 (Output_Object.File,
                  " {" &
                    Output_Object.Column_Text (I).Text (1 .. Output_Object.Column_Text (I).Length) &
                    "}");
            end loop;

            New_Line (Output_Object.File);

            Put (Output_Object.File, "@item ");

            Pad_Columns (Output_Object);
            Output_Columns (Output_Object);
            New_Line (Output_Object.File);
            Put (Output_Object.File, "@item ");
            Output_Object.Current_Column := 1;

         when Normal =>
            --  A two-column table; header has been output
            null;

         when Contents | Multi_Column | Title | Index_Start | Index =>
            Unexpected_State (Output_Object);
         end case;

      when ARM_Output.End_Row | ARM_Output.End_Row_Next_Is_Last =>
         New_Line (Output_Object.File);
         Put (Output_Object.File, "@item ");
         Output_Object.Current_Column := 1;

      when ARM_Output.End_Table =>
         case Output_Object.Column_Count is
         when 2 =>
            New_Line (Output_Object.File);
            Put_Line (Output_Object.File, "@end table");

         when others =>
            Put_Line (Output_Object.File, "@end multitable");

         end case;

      end case;
   end Table_Marker;

   procedure TOC_Marker
     (Output_Object : in out Texinfo_Output_Type;
      For_Start     : in     Boolean)
   is begin
      --  We use menus, not @contents (since makeinfo ignores
      --  @contents in info mode). The menus (including the top menu)
      --  are generated from data stored in ARM_Contents during the
      --  scan pass.

      if For_Start then
         Output_Object.State := Contents;
         --  Ignore futher output until For_Start = False.
      else
         Output_Object.State := Normal;
      end if;
   end TOC_Marker;

   procedure Unicode_Character
     (Output_Object : in out Texinfo_Output_Type;
      Char          : in     ARM_Output.Unicode_Type)
   is begin
      --  Used in section 2.3 Identifiers examples, 2.5 character
      --  literals examples, 2.6 string literals examples, 3.3.1
      --  Object Declarations examples, 4.4 Expressions examples
      Put_Line (Output_Object.File, "[Unicode" & ARM_Output.Unicode_Type'Image (Char) & "]");
   end Unicode_Character;

   procedure URL_Link
     (Output_Object : in out Texinfo_Output_Type;
      Text          : in     String;
      URL           : in     String)
   is begin
      Put (Output_Object.File, "@uref{" & URL & "," & Text & "}");
   end URL_Link;

end ARM_Texinfo;
=======
with Ada.Exceptions;
with Ada.Strings.Fixed;
package body ARM_Texinfo is

   --  Copyright (C) 2003, 2007, 2010, 2011, 2012 Stephen Leake.  All Rights Reserved.
   --  E-Mail: stephen_leake@acm.org
   --
   --  This library is free software; you can redistribute it and/or
   --  modify it under terms of the GNU General Public License as
   --  published by the Free Software Foundation; either version 3, or (at
   --  your option) any later version. This library is distributed in the
   --  hope that it will be useful, but WITHOUT ANY WARRANTY; without even
   --  the implied warranty of MERCHANTABILITY or FITNESS FOR A PARTICULAR
   --  PURPOSE. See the GNU General Public License for more details. You
   --  should have received a copy of the GNU General Public License
   --  distributed with this program; see file gnu-3-0.txt. If not, write to
   --  the Free Software Foundation, 59 Temple Place - Suite 330, Boston,
   --  MA 02111-1307, USA.

   -- ---------------------------------------
   --
   -- Edit History:
   --
   -- Ancient  - S L - Developed package as add-on to Arm_Form.
   -- 10/19/11 - RLB - Integrated outside-developed package into Arm_Form.
   --                  Commented out/replaced Ada 2005 features (this is
   --		       Ada 95 code). Updated for a few other changes since
   --		       the last update.
   -- 10/25/11 - RLB - Added old insertion version to Revised_Clause_Header.
   --  4/ 1/12 - S L - Implemented remaining Texinfo implementation.
   --  4/22/12 - S L - Move @dircategory, @direntry before first @node.
   --  4/28/12 - S L - Add @w{} after @anchor; otherwise following whitespace
   --		       is dropped.
   --  8/31/12 - RLB - Added Output_Path.
   -- 10/18/12 - RLB - Added additional hanging styles.
   -- 11/26/12 - RLB - Added subdivision names to Clause_Header and
   --		       Revised_Clause_Header.


   use Ada.Text_IO;

   Indentation : constant := 5;

   --  VERSION: This is fragile; it changes with each version of the manual.
   Index_Clause      : constant String    := "0.4";
   Index_Clause_Name : constant String    := "Index";
   Index_Clause_Next : constant String    := "operators";
   Operators_Clause  : constant String    := "operators";
   Last_Index_Clause : constant Character := 'Y';

   ----------
   --  local subprograms

   procedure Check_Not_In_Paragraph (Output_Object : in Texinfo_Output_Type)
   is begin
      if Output_Object.In_Paragraph then
         Ada.Exceptions.Raise_Exception
           (ARM_Output.Not_Valid_Error'Identity,
            "In paragraph");
      end if;
   end Check_Not_In_Paragraph;

   procedure Check_Valid (Output_Object : in Texinfo_Output_Type)
   is begin
      if not Output_Object.Is_Valid then
         Ada.Exceptions.Raise_Exception
           (ARM_Output.Not_Valid_Error'Identity,
            "Not valid object");
      end if;
   end Check_Valid;

   procedure Unexpected_State (Output_Object : in Texinfo_Output_Type)
   is begin
      Ada.Exceptions.Raise_Exception
        (ARM_Output.Not_Valid_Error'Identity,
         "Unexpected state: " & State_Type'Image (Output_Object.State));
   end Unexpected_State;

   procedure Escape_Put
     (Output_Object  : in Texinfo_Output_Type;
      Char           : in Character;
      Preserve_Space : in Boolean             := False)
   is begin
      --  Escape special chars
      if Char = '@' then
         Put (Output_Object.File, "@@");
      elsif Char = '{' then
         Put (Output_Object.File, "@{");
      elsif Char = '}' then
         Put (Output_Object.File, "@}");
      elsif Char = ''' then
         --  Avoid makeinfo converting '' into "
         Put (Output_Object.File, "'@w{}");
      elsif Char = '`' then
         --  Avoid makeinfo converting `` into "
         Put (Output_Object.File, "`@w{}");
      elsif Char = '-' then
         Put (Output_Object.File, "@minus{}");
      elsif Char = ' ' and Preserve_Space then
         --  Don't allow collapsing spaces
         Put (Output_Object.File, "@w{ }");
      elsif Char = '\' then
         --  This confuses texi2dvi if not escaped.
         Put (Output_Object.File, "@code{\}");
      else
         Put (Output_Object.File, Char);
      end if;
   end Escape_Put;

   procedure Escape_Put
     (Output_Object  : in Texinfo_Output_Type;
      Text           : in String;
      Preserve_Space : in Boolean             := False)
   is begin
      for I in Text'Range loop
         Escape_Put (Output_Object, Text (I), Preserve_Space);
      end loop;
   end Escape_Put;

   procedure End_Title_Page (Output_Object : in out Texinfo_Output_Type)
   is
      use ARM_Contents;

      procedure Put_Top_Menu_Item
        (Title         : in     Title_Type;
         Level         : in     Level_Type;
         Clause_Number : in     Clause_Number_Type;
         Version       : in     ARM_Contents.Change_Version_Type;
         Quit          :    out Boolean)
      is
         pragma Unreferenced (Version); --  we are only concerned with version 2
         First_Part : String (1 .. 14); --  Get all Titles aligned.
      begin
         Quit := False;

         case Level is
         when Section | Normative_Annex | Informative_Annex | Plain_Annex =>
            Ada.Strings.Fixed.Move
              (Source =>
                 "* " &
                 Make_Clause_Number (Level, Clause_Number) &
                 " ::",
               Target => First_Part);

            Put_Line (Output_Object.File, First_Part & Title);

         when Unnumbered_Section | Clause | Subclause | Subsubclause =>
            null;

	 when ARM_Contents.Dead_Clause  =>
	    raise Program_Error with "Dead_Clause header??";
		-- No headers for dead clauses.

         end case;
      end Put_Top_Menu_Item;

      procedure Put_Top_Menu is new For_Each (Put_Top_Menu_Item);
   begin

      New_Line (Output_Object.File); --  Terminate unneeded "@center"

      Put_Line (Output_Object.File, "@menu");
      Put_Line (Output_Object.File, "* Front Matter:: Copyright, Foreword, etc."); --  Not a section in ARM sources
      Put_Top_Menu;
      Put_Line (Output_Object.File, "* Index ::    Index"); --  Not in ARM sources
      Put_Line (Output_Object.File, "@end menu");

      -- @node current, next, prev, up
      Put_Line (Output_Object.File, "@node Front Matter, 0.1, Top, Top");
      Put_Line (Output_Object.File, "@chapter Front Matter");
   end End_Title_Page;

   procedure Get_Clause_Section
     (Clause_String  : in     String;
      Section_Number :    out ARM_Contents.Section_Number_Type;
      Clause_Integer :    out Natural)
   is
      --  This is a partial inverse of ARM_Contents.Make_Clause_Number.
      --
      --  Clause_String has "section.clause.subclause", possibly no subclause.
      --
      --  "section" can be a number, a letter "N", or "Annex N", where
      --
      --  'N' = Character'Val (Character'Pos('A') + (Section_Number - ANNEX_START)

      Section_Dot : constant Natural := Ada.Strings.Fixed.Index (Source => Clause_String, Pattern => ".");

      Clause_Dot : constant Natural := Ada.Strings.Fixed.Index
        (Source => Clause_String (Section_Dot + 1 .. Clause_String'Last),
         Pattern => ".");

      use type ARM_Contents.Section_Number_Type;
   begin
      if Section_Dot = 8 then
         --  Section is "Annex N"
         Section_Number := ARM_Contents.ANNEX_START +
           Character'Pos (Clause_String (Clause_String'First + 6)) - Character'Pos ('A');
      elsif Character'Pos (Clause_String (Clause_String'First)) >= Character'Pos ('A') then
         --  Section is letter.
         Section_Number := ARM_Contents.ANNEX_START +
           Character'Pos (Clause_String (Clause_String'First)) - Character'Pos ('A');
      else
         Section_Number := ARM_Contents.Section_Number_Type'Value
           (Clause_String (Clause_String'First .. Section_Dot - 1));
      end if;

      if Clause_Dot = 0 then
         Clause_Integer := Natural'Value
           (Clause_String (Section_Dot + 1 .. Clause_String'Last));
      else
         Clause_Integer := Natural'Value
           (Clause_String (Section_Dot + 1 .. Clause_Dot - 1));
      end if;
   end Get_Clause_Section;

   procedure Handle_Indent
     (Output_Object : in Texinfo_Output_Type;
      Texinfo_Item  : in String;
      Extra_Indent  : in ARM_Output.Paragraph_Indent_Type := 0)
   is
      use type ARM_Output.Paragraph_Indent_Type;
   begin
      for I in 1 .. Output_Object.Indent + Extra_Indent loop
         Put_Line (Output_Object.File, Texinfo_Item);
      end loop;
   end Handle_Indent;

   procedure Add_To_Column_Item (Output_Object : in out Texinfo_Output_Type; Text : in String)
   is begin
      if Output_Object.Column_Text (Output_Object.Current_Column) = null or else
        Output_Object.Column_Text (Output_Object.Current_Column).Row /= Output_Object.Current_Row
      then
         --  Start a new row.
         Output_Object.Column_Text (Output_Object.Current_Column) :=
           new Column_Text_Item_Type'
           (Text   => (others => ' '),
            Length => 0,
            Row    => Output_Object.Current_Row,
            Next   => Output_Object.Column_Text (Output_Object.Current_Column));
      end if;

      if Output_Object.Column_Text (Output_Object.Current_Column).Length + Text'Length >
        Output_Object.Column_Text (Output_Object.Current_Column).Text'Length
      then
         Ada.Exceptions.Raise_Exception
           (ARM_Output.Not_Valid_Error'Identity,
            "Column item full, but more text: " &
              Output_Object.Column_Text (Output_Object.Current_Column).Text
              (1 .. Output_Object.Column_Text (Output_Object.Current_Column).Length));
      else
         declare
            Current_Text : Column_Text_Item_Type renames Output_Object.Column_Text (Output_Object.Current_Column).all;
         begin
            Current_Text.Text (Current_Text.Length + 1 .. Current_Text.Length + Text'Length) := Text;

            Current_Text.Length := Current_Text.Length + Text'Length;

            if Output_Object.Column_Widths (Output_Object.Current_Column) < Current_Text.Length then
               Output_Object.Column_Widths (Output_Object.Current_Column) := Current_Text.Length;
            end if;
         end;
      end if;
   end Add_To_Column_Item;

   procedure Pad_Columns (Output_Object : in out Texinfo_Output_Type)
   --  Ensure that all columns have the same number of (possibly
   --  empty) rows, for table headers.
   is
      Item          : Column_Text_Ptr;
      First_New_Row : Natural;
   begin
      for Col in 1 .. Output_Object.Column_Count loop
         Item := Output_Object.Column_Text (Col);
         if Item = null then
            First_New_Row := 1;
         else
            First_New_Row := Item.Row + 1;
         end if;

         for I in First_New_Row .. Output_Object.Max_Row loop
            Output_Object.Column_Text (Col) :=
              new Column_Text_Item_Type'
              (Text   => (others => ' '),
               Length => 1,
               Row    => I,
               Next   => Output_Object.Column_Text (Col));
         end loop;
      end loop;
   end Pad_Columns;

   procedure Output_Column_Widths (Output_Object : in out Texinfo_Output_Type)
   is begin
      New_Line (Output_Object.File);
      Put (Output_Object.File, "@multitable ");
      for I in 1 .. Output_Object.Column_Count loop
         Put
           (Output_Object.File,
            " {" &
              String'(1 .. Output_Object.Column_Widths (I) => 'w') &
              "}");
      end loop;
   end Output_Column_Widths;

   procedure Output_Columns (Output_Object : in out Texinfo_Output_Type)
   is
      Row  : Natural         := 1;
      Item : Column_Text_Ptr;
      Temp : Column_Text_Ptr;
   begin
      Rows :
      loop
         New_Line (Output_Object.File);
         Put (Output_Object.File, "@item ");

         --  For all columns, output the items for this row. Note that
         --  the last row is at the front of each column list; the
         --  first row is at the end. We delete the rows as we output
         --  them, so the one we want is always at the end of the
         --  column list.
         Columns :
         for Col in 1 .. Output_Object.Column_Count loop
            Item := Output_Object.Column_Text (Col);

            if Item = null then
               --  Previously finished column
               null;

            elsif Item.Next = null then
               --  This is the last item in the column.
               if Item.Row /= Row then
                  --  This column is empty for this row.
                  Item := null;
               else
                  --  Output Item, and mark that we're done outputing
                  --  this column.
                  Output_Object.Column_Text (Col) := null;
               end if;
            else
               --  Find first item for this row in the column.
               while Item.Next /= null and then Item.Next.Row /= Row loop
                  Item := Item.Next;
               end loop;

               --  Output Item.Next, take it out of list.
               Temp      := Item;
               Item      := Item.Next;
               Temp.Next := null;
            end if;

            if Item /= null then
               --  Output the item
               Escape_Put (Output_Object, Item.Text (1 .. Item.Length), Preserve_Space => True);
               Free (Item);

               if Col /= Output_Object.Column_Count then
                  Put (Output_Object.File, " @tab ");
               end if;

            else
               --  This column is empty for this row
               if Col < Output_Object.Column_Count then
                  Put (Output_Object.File, " @tab ");
               end if;
            end if;
         end loop Columns;

         if Output_Object.Column_Text = Column_Text_Ptrs_Type'(others => null) then
            --  We've output everything.
            exit Rows;
         end if;

         --  End the row:
         Row := Row + 1;
      end loop Rows;
   end Output_Columns;

   procedure Index_Menu (Output_Object : in out Texinfo_Output_Type)
   is begin
      Put_Line (Output_Object.File, "@menu");
      Put_Line (Output_Object.File, "* operators::");
      Put_Line (Output_Object.File, "* A::");
      Put_Line (Output_Object.File, "* B::");
      Put_Line (Output_Object.File, "* C::");
      Put_Line (Output_Object.File, "* D::");
      Put_Line (Output_Object.File, "* E::");
      Put_Line (Output_Object.File, "* F::");
      Put_Line (Output_Object.File, "* G::");
      Put_Line (Output_Object.File, "* H::");
      Put_Line (Output_Object.File, "* I::");
      Put_Line (Output_Object.File, "* J::");
      Put_Line (Output_Object.File, "* K::");
      Put_Line (Output_Object.File, "* L::");
      Put_Line (Output_Object.File, "* M::");
      Put_Line (Output_Object.File, "* N::");
      Put_Line (Output_Object.File, "* O::");
      Put_Line (Output_Object.File, "* P::");
      Put_Line (Output_Object.File, "* Q::");
      Put_Line (Output_Object.File, "* R::");
      Put_Line (Output_Object.File, "* S::");
      Put_Line (Output_Object.File, "* T::");
      Put_Line (Output_Object.File, "* U::");
      Put_Line (Output_Object.File, "* V::");
      Put_Line (Output_Object.File, "* W::");
      Put_Line (Output_Object.File, "* X::");
      Put_Line (Output_Object.File, "* Y::");
      --  Put_Line (Output_Object.File, "* Z::"); --  VERSION: No entries in Z
      Put_Line (Output_Object.File, "@end menu");

      --  @node current, next, prev, up
      Put_Line
        (Output_Object.File,
         "@node " & Operators_Clause &
           ", A, " & Index_Clause_Name &
           ", " & Index_Clause_Name);

      Put_Line (Output_Object.File, "@section operators");
   end Index_Menu;

   ----------
   --  Public subprograms. Alphabetical order

   procedure AI_Reference
     (Output_Object : in out Texinfo_Output_Type;
      Text          : in     String;
      AI_Number     : in     String)
   is begin
      Ordinary_Text (Output_Object, AI_Number & Text);
   end AI_Reference;

   procedure Category_Header
     (Output_Object : in out Texinfo_Output_Type;
      Header_Text   :        String)
   is begin
      Check_Not_In_Paragraph (Output_Object);

      --  Can't be in a multi-column setting.
      --
      --  Don't use @heading; that causes a weird underline in info,
      --  that isn't centered!
      Put_Line (Output_Object.File, "@center @emph{" & Header_Text & "}");
      New_Line (Output_Object.File, 2);
   end Category_Header;

   procedure Clause_Header
     (Output_Object : in out Texinfo_Output_Type;
      Header_Text   : in     String;
      Level         : in     ARM_Contents.Level_Type;
      Clause_Number : in     String;
      Top_Level_Subdivision_Name : in ARM_Output.Top_Level_Subdivision_Name_Kind;
      No_Page_Break : in     Boolean                 := False)
   is
      pragma Unreferenced (No_Page_Break);
      pragma Unreferenced (Top_Level_Subdivision_Name);
      Title : constant String := Clause_Number & " " & Header_Text;

      use ARM_Contents;

      Section_Number : Section_Number_Type;
      Clause_Integer : Natural;

      procedure Put_Clause_Menu_Item
        (Item_Title         : in     Title_Type;
         Item_Level         : in     Level_Type;
         Item_Clause_Number : in     Clause_Number_Type;
         Version            : in     ARM_Contents.Change_Version_Type;
         Quit               :    out Boolean)
      is
         pragma Unreferenced (Version); --  only version 2
         First_Part : String (1 .. 14); --  Get all Titles aligned.
      begin
         Quit := False;

         case Item_Level is
         when Section | Unnumbered_Section |
	      Normative_Annex | Informative_Annex | Plain_Annex |
	      Subclause | Subsubclause =>
            --  We are doing Clause here
            null;

         when Clause  =>
            if Item_Clause_Number.Section < Section_Number then
               null;

            elsif Item_Clause_Number.Section = Section_Number then
               Ada.Strings.Fixed.Move
                 (Source =>
                    "* " &
                    Make_Clause_Number (Item_Level, Item_Clause_Number) &
                    " ::",
                  Target => First_Part);

               Put_Line (Output_Object.File, First_Part & Item_Title);
            else
               Quit := True;
            end if;
         when Dead_Clause =>
            raise Program_Error with "Dead Clause in menu??"; -- No dead clauses should be output.
         end case;
      end Put_Clause_Menu_Item;

      procedure Put_Clause_Menu is new For_Each (Put_Clause_Menu_Item);

      procedure Put_Subclause_Menu_Item
        (Item_Title         : in     Title_Type;
         Item_Level         : in     Level_Type;
         Item_Clause_Number : in     Clause_Number_Type;
         Version            : in     ARM_Contents.Change_Version_Type;
         Quit               :    out Boolean)
      is
         pragma Unreferenced (Version); --  only version 2
         First_Part : String (1 .. 14); --  Get all Titles aligned.
      begin
         Quit := False;

         case Item_Level is
            when Section | Unnumbered_Section |
		 Normative_Annex | Informative_Annex | Plain_Annex |
		 Clause | Subsubclause =>
               --  We are doing Subclause here
               null;

         when Subclause  =>
            if Item_Clause_Number.Section < Section_Number then
               null;

            elsif Item_Clause_Number.Section = Section_Number then
               if Item_Clause_Number.Clause < Clause_Integer then
                  null;

               elsif Item_Clause_Number.Clause = Clause_Integer then
                  Ada.Strings.Fixed.Move
                    (Source =>
                       "* " &
                       Make_Clause_Number (Item_Level, Item_Clause_Number) &
                       " ::",
                     Target => First_Part);

                  Put_Line (Output_Object.File, First_Part & Item_Title);
               else
                  Quit := True;
               end if;
            else
               Quit := True;
            end if;
         when Dead_Clause =>
            raise Program_Error with "Dead clause in submenu??"; -- No dead clauses should be output.
         end case;
      end Put_Subclause_Menu_Item;

      procedure Put_Subclause_Menu is new For_Each (Put_Subclause_Menu_Item);

      function Safe_Next_Clause (Clause : in String) return String
      is begin
         if Clause = Index_Clause then
            return Index_Clause_Next;
         else
            declare
               Result : constant String := ARM_Contents.Next_Clause (Clause);
            begin
               if Result = Index_Clause then
                  return Index_Clause_Name;
               else
                  return Result;
               end if;
            end;
         end if;
      exception
      when Not_Found_Error =>
         return "";
      end Safe_Next_Clause;

      function Safe_Previous_Clause (Clause : in String) return String
      is begin
         return ARM_Contents.Previous_Clause (Clause);
      exception
      when Not_Found_Error =>
         return "";
      end Safe_Previous_Clause;

      function Safe_Parent_Clause (Clause : in String) return String
      is
         Temp : constant String := ARM_Contents.Parent_Clause (Clause_Number);
      begin
         if Temp'Length = 0 or Temp = "0" then
            return "Top";
         else
            return Temp;
         end if;
      end Safe_Parent_Clause;

   begin
      Check_Not_In_Paragraph (Output_Object);

      --  Handle special cases
      if Clause_Number = "" and Header_Text = "Table of Contents" then
         --  Actual contents output in TOC_Marker below.
         return;

      elsif Header_Text = "The Standard Libraries" then
         --  This section has no content; don't confuse makeinfo.
         return;

      elsif Clause_Number = Index_Clause and Header_Text = Index_Clause_Name then

         Put_Line
           (Output_Object.File,
            "@node " & Index_Clause_Name &
              ", " & Index_Clause_Next &
              ", " & Safe_Previous_Clause (Clause_Number) &
              ", " & Safe_Parent_Clause (Clause_Number));

         Put_Line (Output_Object.File, "@chapter Index");
         Output_Object.State := Index_Start;

         return;
      end if;

      case Level is
      when Section | Normative_Annex | Informative_Annex | Plain_Annex =>
         --  Menu of these done at @node Top
         null;

      when Unnumbered_Section =>
         --  Unnumbered sections are not in ARM_Contents, but there's
         --  currently only one of them, so they are not worth adding;
         --  just hard-code the menu here.
         Get_Clause_Section (Clause_Number, Section_Number, Clause_Integer);

         if Section_Number = 0 and Clause_Integer = 1 then
            Put_Line (Output_Object.File, "@menu");
            Put_Line (Output_Object.File, "* 0.1 :: Foreword to this version of the Ada Reference Manual");
            Put_Line (Output_Object.File, "* 0.2 :: Foreword");
            Put_Line (Output_Object.File, "* 0.3 :: Introduction");
            Put_Line (Output_Object.File, "* 0.99 :: International Standard");
            Put_Line (Output_Object.File, "@end menu");
         end if;

      when Clause =>
         --  Output menu of Clauses in this section, if we haven't already
         Get_Clause_Section (Clause_Number, Section_Number, Clause_Integer);

         if Output_Object.Menu_Section /= Section_Number then
            Put_Line (Output_Object.File, "@menu");
            Put_Clause_Menu;
            Put_Line (Output_Object.File, "@end menu");
            Output_Object.Menu_Section := Section_Number;
            Output_Object.Menu_Clause  := 0;
         end if;

      when Subclause =>
         --  Output menu of Subclauses in this Clause, if we haven't already
         Get_Clause_Section (Clause_Number, Section_Number, Clause_Integer);

         if Output_Object.Menu_Section = Section_Number and
           Output_Object.Menu_Clause /= Clause_Integer
         then
            Put_Line (Output_Object.File, "@menu");
            Put_Subclause_Menu;
            Put_Line (Output_Object.File, "@end menu");
            Output_Object.Menu_Clause := Clause_Integer;
         end if;

      when Subsubclause =>
         Ada.Exceptions.Raise_Exception
           (ARM_Output.Not_Valid_Error'Identity,
            "Clause_Header: Subsubclause");

      when Dead_Clause =>
         Ada.Exceptions.Raise_Exception
           (ARM_Output.Not_Valid_Error'Identity,
            "Clause_Header: Dead_clause");

      end case;

      Put_Line
        (Output_Object.File,
         "@node " & Clause_Number &
           ", " & Safe_Next_Clause (Clause_Number) &
           ", " & Safe_Previous_Clause (Clause_Number) &
           ", " & Safe_Parent_Clause (Clause_Number));

      case Level is
      when Section =>
         Put_Line (Output_Object.File, "@chapter " & Title);

      when Normative_Annex | Informative_Annex | Plain_Annex =>
         Put_Line (Output_Object.File, "@chapter " & Title);

      when Clause | Unnumbered_Section =>
         Put_Line (Output_Object.File, "@section " & Title);

      when Subclause =>
         Put_Line (Output_Object.File, "@subsection " & Title);

      when Subsubclause =>
         Put_Line (Output_Object.File, "@subsubsection " & Title);

      when Dead_Clause =>
         raise Program_Error with "Dead_Clause in header?"; -- No output of dead clauses.
      end case;

   end Clause_Header;

   procedure Clause_Reference
     (Output_Object : in out Texinfo_Output_Type;
      Text          : in     String;
      Clause_Number : in     String)
   is begin
      case Output_Object.State is
      when Contents =>
         null;

      when Multi_Column | Table_Header =>
         --  If this happens, we need to store escaped text in columns.
         Ada.Exceptions.Raise_Exception
           (ARM_Output.Not_Valid_Error'Identity,
            "clause reference in multi-column");

      when Normal =>
         if Text = Clause_Number then
            Put
              (Output_Object.File,
               "@ref{" &
                 Clause_Number &
                 "}");
         else
            Put
              (Output_Object.File,
               "@ref{" &
                 Clause_Number &
                 "} " &
                 Text);
         end if;

      when Title | Index_Start | Index =>
         Unexpected_State (Output_Object);

      end case;
   end Clause_Reference;

   procedure Close (Output_Object : in out Texinfo_Output_Type)
   is begin
      Check_Valid (Output_Object);

      Put_Line (Output_Object.File, "@bye");

      Close (Output_Object.File);

      Output_Object.Is_Valid := False;
   end Close;

   procedure Create
     (Output_Object : in out Texinfo_Output_Type;
      File_Prefix   : in     String;
      Output_Path   : in     String;
      Title         : in     String)
   is
      File_Name : constant String := Output_Path &
         Ada.Strings.Fixed.Trim (File_Prefix, Ada.Strings.Right) &
         ".texinfo";
   begin
      if Output_Object.Is_Valid then
         Ada.Exceptions.Raise_Exception
           (ARM_Output.Not_Valid_Error'Identity,
            "Already valid object");
      end if;

      Output_Object.Is_Valid := True;

      Create (Output_Object.File, Out_File, File_Name);

      Put_Line (Output_Object.File, "\input texinfo");
      Put_Line (Output_Object.File, "@dircategory GNU Ada tools");
      Put_Line (Output_Object.File, "@direntry");
      Put_Line (Output_Object.File, "* Ada Reference Manual: (arm2005).");
      Put_Line (Output_Object.File, "* Annotated ARM: (aarm2005).");
      Put_Line (Output_Object.File, "@end direntry");

      Put_Line (Output_Object.File, "@settitle " & Title);
      Put_Line (Output_Object.File, "@paragraphindent none");
      Put_Line (Output_Object.File, "@exampleindent" & Integer'Image (Indentation));

      Put_Line (Output_Object.File, "@node Top");
      Put_Line (Output_Object.File, "@top " & Title);

      Output_Object.State           := ARM_Texinfo.Title;
      Output_Object.First_Word_Last := 0;

   end Create;

   procedure DR_Reference
     (Output_Object : in out Texinfo_Output_Type;
      Text          : in     String;
      DR_Number     : in     String)
   is begin
      Ordinary_Text (Output_Object, DR_Number & Text);
   end DR_Reference;

   procedure End_Hang_Item (Output_Object : in out Texinfo_Output_Type)
   is
      use ARM_Output;
   begin
      Output_Object.End_Hang_Seen := True;

      case Output_Object.Style is
         when Normal |
           Wide_Above |
           Small |
           Small_Wide_Above |
           Header |
           Small_Header |
           Syntax_Summary =>

            Handle_Indent (Output_Object, "@quotation");

         when Index |
           Title =>
            null;

         when Examples |
           Small_Examples |
           Swiss_Examples |
           Small_Swiss_Examples =>

            Handle_Indent (Output_Object, "@example");

         when Bulleted |
           Small_Bulleted =>

            Handle_Indent (Output_Object, "@itemize");

         when Nested_Bulleted |
           Small_Nested_Bulleted =>

            Handle_Indent (Output_Object, "@itemize", Extra_Indent => 1);

         when Enumerated |
           Small_Enumerated =>

            --  Number has just been output; start text.
            Put (Output_Object.File, "@w{  }");

         when Giant_Hanging |
           Small_Giant_Hanging |
           Wide_Hanging |
           Small_Wide_Hanging |
           Medium_Hanging |
           Small_Medium_Hanging |
           Narrow_Hanging |
           Small_Narrow_Hanging |
           Hanging_in_Bulleted |
           Small_Hanging_in_Bulleted =>

            New_Line (Output_Object.File);
            Handle_Indent (Output_Object, "@quotation");

      end case;

   end End_Hang_Item;

   procedure Text_Format
     (Output_Object : in out Texinfo_Output_Type;
      Format        : in     ARM_Output.Format_Type)
   is begin
      null;
   end Text_Format;

   procedure End_Paragraph (Output_Object : in out Texinfo_Output_Type)
   is
      use ARM_Output;
   begin
      Output_Object.In_Paragraph := False;

      case Output_Object.State is
      when Contents =>
         null;

      when Multi_Column =>
         --  Skip a row, to separate paragraphs in a column.
         Output_Object.Current_Row := Output_Object.Current_Row + 2;

      when Title =>
         if Output_Object.Line_Empty then
            null;
         else
            New_Line (Output_Object.File, 2);
            Put (Output_Object.File, "@center ");
            Output_Object.Line_Empty := True;
         end if;

      when Normal =>
         case Output_Object.Style is
         when Normal |
           Wide_Above |
           Small |
           Small_Wide_Above |
           Header |
           Small_Header |
           Syntax_Summary =>

            New_Line (Output_Object.File);
            Handle_Indent (Output_Object, "@end quotation");
            New_Line (Output_Object.File);

         when Index |
           Title =>

            New_Line (Output_Object.File, 2);

         when Examples |
           Small_Examples |
           Swiss_Examples |
           Small_Swiss_Examples =>

            New_Line (Output_Object.File);
            Handle_Indent (Output_Object, "@end example");
            New_Line (Output_Object.File);

         when Bulleted |
           Small_Bulleted =>

            New_Line (Output_Object.File);
            Handle_Indent (Output_Object, "@end itemize");
            New_Line (Output_Object.File);

         when Nested_Bulleted |
           Small_Nested_Bulleted =>

            New_Line (Output_Object.File);
            Handle_Indent (Output_Object, "@end itemize", Extra_Indent => 1);
            New_Line (Output_Object.File);

         when Enumerated |
           Small_Enumerated =>

            New_Line (Output_Object.File);
            Handle_Indent (Output_Object, "@end itemize");
            New_Line (Output_Object.File);

         when Giant_Hanging |
           Small_Giant_Hanging |
           Wide_Hanging |
           Small_Wide_Hanging |
           Medium_Hanging |
           Small_Medium_Hanging |
           Narrow_Hanging |
           Small_Narrow_Hanging |
           Hanging_in_Bulleted |
           Small_Hanging_in_Bulleted =>

            New_Line (Output_Object.File);
            if Output_Object.End_Hang_Seen then
               Handle_Indent (Output_Object, "@end quotation");
            end if;
            New_Line (Output_Object.File);

         end case;

      when Index_Start =>
         Output_Object.State := Index;

         Index_Menu (Output_Object);

      when Index =>
         --  Keep index items tightly grouped.
         Put_Line (Output_Object.File, "@*");

      when Table_Header =>
         Unexpected_State (Output_Object);

      end case;
   end End_Paragraph;

   procedure Hard_Space (Output_Object : in out Texinfo_Output_Type)
   is begin
      case Output_Object.State is
      when Contents =>
         null;

      when Multi_Column | Table_Header =>
         --  Can't do line breaks in columns
         Add_To_Column_Item (Output_Object, " ");

      when Title =>
         if Output_Object.Line_Empty then
            null;
         else
            Put (Output_Object.File, "@w{ }");
         end if;

      when Normal | Index_Start | Index =>
         Put (Output_Object.File, "@w{ }");
      end case;
   end Hard_Space;

   procedure Index_Line_Break
     (Output_Object        : in out Texinfo_Output_Type;
      Clear_Keep_with_Next : in     Boolean)
   is
      pragma Unreferenced (Clear_Keep_with_Next);
   begin
      Put_Line (Output_Object.File, "@*");
   end Index_Line_Break;

   procedure Index_Reference
     (Output_Object : in out Texinfo_Output_Type;
      Text          : in     String;
      Index_Key     : in     Natural;
      Clause_Number : in     String)
   is
      pragma Unreferenced (Clause_Number);
      --  Text is clause_number & paragraph number (optional).
   begin
      Put (Output_Object.File, "@ref{" & Integer'Image (Index_Key) & ", " & Text & "}");
   end Index_Reference;

   procedure Index_Target
     (Output_Object : in out Texinfo_Output_Type;
      Index_Key     : in     Natural)
   is begin
      --  Add an empty non-break object, because @anchor ignores
      --  whitespace after it, which often occurs in the current
      --  Scribe-like source.
      Put (Output_Object.File, "@anchor{" & Integer'Image (Index_Key) & "}@w{}");
   end Index_Target;

   procedure Line_Break (Output_Object : in out Texinfo_Output_Type)
   is
      use ARM_Output;
   begin
      case Output_Object.State is
      when Title =>
         if Output_Object.Line_Empty then
            null;
         else
            Put_Line (Output_Object.File, "@*");
            Output_Object.Line_Empty := True;
         end if;

      when Contents =>
         null;

      when Multi_Column | Table_Header =>
         Output_Object.Current_Row := Output_Object.Current_Row + 1;
         if Output_Object.Max_Row < Output_Object.Current_Row then
            Output_Object.Max_Row := Output_Object.Current_Row;
         end if;

      when Index_Start =>
         --  This doesn't happen
         Ada.Exceptions.Raise_Exception
           (ARM_Output.Not_Valid_Error'Identity,
            "Line_Break Index_Start");

      when Normal | Index =>
         case Output_Object.Style is
         when Normal |
           Wide_Above |
           Small |
           Small_Wide_Above |
           Header |
           Small_Header |
           Syntax_Summary |
           Index |
           Title =>

            Put_Line (Output_Object.File, "@*");

         when Examples |
           Small_Examples |
           Swiss_Examples |
           Small_Swiss_Examples =>

            New_Line (Output_Object.File);

         when Bulleted |
           Small_Bulleted |
           Nested_Bulleted |
           Small_Nested_Bulleted |
           Enumerated |
           Small_Enumerated |
           Giant_Hanging |
           Small_Giant_Hanging |
           Wide_Hanging |
           Small_Wide_Hanging |
           Medium_Hanging |
           Small_Medium_Hanging |
           Narrow_Hanging |
           Small_Narrow_Hanging |
           Hanging_in_Bulleted |
           Small_Hanging_in_Bulleted =>

            Put_Line (Output_Object.File, "@*");

         end case;

      end case;
   end Line_Break;

   procedure Local_Link
     (Output_Object : in out Texinfo_Output_Type;
      Text          : in     String;
      Target        : in     String;
      Clause_Number : in     String)
   is
      pragma Unreferenced (Target);
      pragma Unreferenced (Clause_Number);
   begin
      --  These are typically references to words in the grammar
      --  summary. Mildly useful, but the best we can do is:
      --
      --  "@ref{" & Target & "," & Text & "}"
      --
      --  makeinfo prepends 'see' and postpends '.', so it screws up
      --  the text. For example, section 2.1 (1) ends up with "the
      --  @ref{S0229, compilation}s." => "the see compilation: S0229."
      --  Emacs info-mode suppresses the ': S0229', but not the 'see'
      --  and the trailing '.'. So we just output the text.
      Ordinary_Text (Output_Object, Text);
   end Local_Link;

   procedure Local_Link_End
     (Output_Object : in out Texinfo_Output_Type;
      Target        : in     String;
      Clause_Number : in     String)
   is begin
      --  These work better than local links, because they are not in
      --  the middle of plurals. First use is section 3.1 (1).
      Put (Output_Object.File, " (@pxref{" & Target & "," & Clause_Number & "})");
   end Local_Link_End;

   procedure Local_Link_Start
     (Output_Object : in out Texinfo_Output_Type;
      Target        : in     String;
      Clause_Number : in     String)
   is
      pragma Unreferenced (Output_Object);
      pragma Unreferenced (Target);
      pragma Unreferenced (Clause_Number);
   begin
      --  implemented in Local_Link_End
      null;
   end Local_Link_Start;

   procedure Local_Target
     (Output_Object : in out Texinfo_Output_Type;
      Text          : in     String;
      Target        : in     String)
   is begin
      --  Add an empty non-break object, because @anchor ignores
      --  whitespace after it, which often occurs in the current
      --  Scheme source.
      Put (Output_Object.File, "@anchor{" & Target & "}@w{}");
      Ordinary_Text (Output_Object, Text);
   end Local_Target;

   procedure New_Column (Output_Object : in out Texinfo_Output_Type)
   is begin
      if Output_Object.Column_Count >= 4 then
         Output_Object.Current_Column := Output_Object.Current_Column + 1;
         Output_Object.Current_Row    := 1;
      end if;
   end New_Column;

   procedure New_Page
     (Output_Object : in out Texinfo_Output_Type;
      Kind          :        ARM_Output.Page_Kind_Type := ARM_Output.Any_Page)
   is
      pragma Unreferenced (Kind);
      pragma Unreferenced (Output_Object);
   begin
      --  No such thing in Info.
      null;
   end New_Page;

   procedure Ordinary_Character
     (Output_Object : in out Texinfo_Output_Type;
      Char          : in     Character)
   is
      Copyright : constant String := "Copyright";
   begin
      case Output_Object.State is
      when Contents =>
         null;

      when Multi_Column | Table_Header =>
         Add_To_Column_Item (Output_Object, "" & Char);

      when Title =>
         --  Check for end of title page; indicated by line starting with "Copyright"
         if Output_Object.Line_Empty then
            if Output_Object.First_Word_Last > 0 then
               if Copyright (Output_Object.First_Word_Last + 1) = Char then
                  Output_Object.First_Word_Last := Output_Object.First_Word_Last + 1;
                  Output_Object.First_Word (Output_Object.First_Word_Last) := Char;

                  if Output_Object.First_Word_Last = Copyright'Last then
                     End_Title_Page (Output_Object);
                     Output_Object.State := Normal;
                     Ordinary_Text (Output_Object, Output_Object.First_Word (1 .. Output_Object.First_Word_Last));
                  end if;
               else
                  --  First word is not Copyright; output it
                  Ordinary_Text (Output_Object, Output_Object.First_Word (1 .. Output_Object.First_Word_Last));
                  Output_Object.Line_Empty := False;
               end if;
            else
               --  No non-space seen yet
               if Char = ' ' then
                  null;
               elsif Char = Copyright (1) then
                  Output_Object.First_Word_Last := 1;
                  Output_Object.First_Word (1)  := Char;
               else
                  Escape_Put (Output_Object, Char);
                  Output_Object.Line_Empty := False;
               end if;
            end if;
         else
            --  Line already has stuff on it
            Escape_Put (Output_Object, Char);
         end if;

      when Normal =>
         Output_Object.Line_Empty := Char /= ' ';

         Escape_Put (Output_Object, Char);

      when Index_Start =>
         Escape_Put (Output_Object, Char);
         if Char = '&' then
            --  give debugger a place to break
            Put_Line ("first index entry");
         end if;

      when Index =>
         case Char is
         when ' ' | ',' | '[' | ']' =>
            Put (Output_Object.File, Char);

         when 'A' .. Last_Index_Clause =>
            --  Index section heading

            --  @node current, next, prev, up
            case Char is
            when 'A' =>
               Put_Line
                 (Output_Object.File,
                  "@node " & Char &
                    ", B, " & Operators_Clause &
                    ", " & Index_Clause_Name);

            when Last_Index_Clause =>
               Put_Line
                 (Output_Object.File,
                  "@node " & Char &
                    ", , " & Character'Pred (Char) &
                    ", " & Index_Clause_Name);

            when others =>
               Put_Line
                 (Output_Object.File,
                  "@node " & Char &
                    ", " & Character'Succ (Char) &
                    ", " & Character'Pred (Char) &
                    ", " & Index_Clause_Name);
            end case;

            --  Add non-break space so Emacs info will use big bold
            --  font for single letter titles.
            Put_Line (Output_Object.File, "@section " & Char & "@w{ }");

         when others =>
            Ada.Exceptions.Raise_Exception (ARM_Output.Not_Valid_Error'Identity, "Unexpected char in Index: " & Char);
         end case;
      end case;
   end Ordinary_Character;

   procedure Ordinary_Text
     (Output_Object : in out Texinfo_Output_Type;
      Text          : in     String)
   is begin
      case Output_Object.State is
      when Contents =>
         null;

      when Multi_Column | Table_Header =>
         Add_To_Column_Item (Output_Object, Text);

      when Normal | Title | Index_Start | Index =>
         Output_Object.Line_Empty := False;

         Escape_Put (Output_Object, Text);
      end case;
   end Ordinary_Text;

   procedure Picture
     (Output_Object : in out Texinfo_Output_Type;
      Name          : in     String;
      Descr         : in     String;
      Alignment     : in     ARM_Output.Picture_Alignment;
      Height, Width : in     Natural;
      Border        : in     ARM_Output.Border_Kind)
   is
      pragma Unreferenced (Border);
      pragma Unreferenced (Width);
      pragma Unreferenced (Height);
      pragma Unreferenced (Alignment);
      pragma Unreferenced (Name);
   begin
      Ada.Exceptions.Raise_Exception
        (ARM_Output.Not_Valid_Error'Identity,
         "Picture: " & Descr);
   end Picture;

   procedure Revised_Clause_Header
     (Output_Object   : in out Texinfo_Output_Type;
      New_Header_Text : in     String;
      Old_Header_Text : in     String;
      Level           : in     ARM_Contents.Level_Type;
      Clause_Number   : in     String;
      Version         : in     ARM_Contents.Change_Version_Type;
      Old_Version     : in     ARM_Contents.Change_Version_Type;
      Top_Level_Subdivision_Name : in ARM_Output.Top_Level_Subdivision_Name_Kind;
      No_Page_Break   : in     Boolean                          := False)
   is
      pragma Unreferenced (Version);
      pragma Unreferenced (Old_Version);
      pragma Unreferenced (Old_Header_Text);
   begin
      Clause_Header (Output_Object, New_Header_Text, Level, Clause_Number,
		     Top_Level_Subdivision_Name, No_Page_Break);
   end Revised_Clause_Header;

   procedure Section
     (Output_Object : in out Texinfo_Output_Type;
      Section_Title : in     String;
      Section_Name  : in     String)
   is
      pragma Unreferenced (Section_Name);
      pragma Unreferenced (Section_Title);
      pragma Unreferenced (Output_Object);
   begin
      --  This is redundant with the various Clause functions
      null;
   end Section;

   procedure Separator_Line
     (Output_Object : in out Texinfo_Output_Type;
      Is_Thin       :        Boolean             := True)
   is begin
      --  Can't be in a multi-column setting.
      New_Line (Output_Object.File);
      if Is_Thin then
         Put_Line (Output_Object.File, "----------");
      else
         Put_Line (Output_Object.File, "==========");
      end if;
   end Separator_Line;

   procedure Set_Columns
     (Output_Object     : in out Texinfo_Output_Type;
      Number_of_Columns : in     ARM_Output.Column_Count)
   is begin
      Check_Valid (Output_Object);
      Check_Not_In_Paragraph (Output_Object);

      --  2 and 3 column formats are displayed without any columns.
      --  This is mainly used for the syntax cross-reference and
      --  index, and these definitely look better without columns.
      --
      --  4 or more columns are output as a table. Note that we assume
      --  such items are formated with explicit New_Column calls, and
      --  do not contain any nested paragraph formats.

      case Output_Object.State is
      when Normal =>
         if Number_of_Columns >= 4 then
            Output_Object.State          := Multi_Column;
            Output_Object.Current_Column := 1;
            Output_Object.Current_Row    := 1;
            Output_Object.Column_Widths  := (others => 0);

            --  Accumulate all column rows in Output_Text, then output
            --  when done, so we can set the correct column width in
            --  the header. Each column is a linked list of allocated
            --  Column_Text_Item_Type.
         else
            null;
         end if;

      when Multi_Column =>
         if Number_of_Columns = 1 then
            --  Finished accumulating columns, output the columns as a table.
            Output_Column_Widths (Output_Object);
            Output_Columns (Output_Object);
            New_Line (Output_Object.File);
            Put_Line (Output_Object.File, "@end multitable");
            New_Line (Output_Object.File);

            Output_Object.State := Normal;
         else
            Ada.Exceptions.Raise_Exception
              (ARM_Output.Not_Valid_Error'Identity, "New multi-column section before end of old");
         end if;

      when Index_Start | Index =>
         null;

      when Table_Header | Contents | Title =>
         Unexpected_State (Output_Object);
      end case;

      Output_Object.Column_Count := Number_of_Columns;
   end Set_Columns;

   procedure Soft_Hyphen_Break (Output_Object : in out Texinfo_Output_Type)
   is begin
      Put (Output_Object.File, "@-");
   end Soft_Hyphen_Break;

   procedure Soft_Line_Break (Output_Object : in out Texinfo_Output_Type)
   is begin
      case Output_Object.State is
      when Contents | Title =>
         null;

      when Normal | Index_Start | Index =>
         Put (Output_Object.File, "@-");

      when Multi_Column | Table_Header =>
         Unexpected_State (Output_Object);

      end case;
   end Soft_Line_Break;

   procedure Special_Character
     (Output_Object : in out Texinfo_Output_Type;
      Char          : in     ARM_Output.Special_Character_Type)
   is begin
      --  We use Ordinary_Text, so this is output to columns when appropriate.
      case Char is
      when ARM_Output.EM_Dash =>
         Ordinary_Text (Output_Object, "--");
      when ARM_Output.EN_Dash =>
         Ordinary_Text (Output_Object, "--");
      when ARM_Output.GEQ =>
         Ordinary_Text (Output_Object, ">=");
      when ARM_Output.LEQ =>
         Ordinary_Text (Output_Object, "<=");
      when ARM_Output.NEQ =>
         Ordinary_Text (Output_Object, "/=");
      when ARM_Output.PI =>
         Ordinary_Text (Output_Object, "PI");

      when ARM_Output.Left_Ceiling =>
         case Output_Object.State is
         when Multi_Column | Table_Header =>
            Ada.Exceptions.Raise_Exception
              (ARM_Output.Not_Valid_Error'Identity,
               "Info does not support ceiling in multi-column");
         when Contents =>
            null;

         when Normal | Index_Start | Index =>
            Put (Output_Object.File, "@code{ceiling(");

         when Title =>
            Unexpected_State (Output_Object);

         end case;

      when ARM_Output.Right_Ceiling =>
         case Output_Object.State is
         when Multi_Column | Table_Header =>
            Ada.Exceptions.Raise_Exception
              (ARM_Output.Not_Valid_Error'Identity,
               "Info does not support ceiling in multi-column");
         when Contents =>
            null;

         when Normal | Index_Start | Index =>
            Put (Output_Object.File, ")}");

         when Title =>
            Unexpected_State (Output_Object);

         end case;

      when ARM_Output.Left_Floor =>
         case Output_Object.State is
         when Multi_Column | Table_Header =>
            Ada.Exceptions.Raise_Exception
              (ARM_Output.Not_Valid_Error'Identity,
               "Info does not support floor in multi-column");
         when Contents =>
            null;

         when Normal | Index_Start | Index =>
            Put (Output_Object.File, "@code{floor(");

         when Title =>
            Unexpected_State (Output_Object);

         end case;

      when ARM_Output.Right_Floor =>
         case Output_Object.State is
         when Multi_Column | Table_Header =>
            Ada.Exceptions.Raise_Exception
              (ARM_Output.Not_Valid_Error'Identity,
               "Info does not support floor in multi-column");
         when Contents =>
            null;

         when Normal | Index_Start | Index =>
            Put (Output_Object.File, ")}");

         when Title =>
            Unexpected_State (Output_Object);

         end case;

      when ARM_Output.Thin_Space =>
         Ordinary_Text (Output_Object, " ");

      when ARM_Output.Left_Quote =>
         Ordinary_Text (Output_Object, "`");

      when ARM_Output.Right_Quote =>
         Ordinary_Text (Output_Object, "'");

      when ARM_Output.Left_Double_Quote =>
         Ordinary_Text (Output_Object, """");

      when ARM_Output.Right_Double_Quote =>
         Ordinary_Text (Output_Object, """");

      when ARM_Output.Small_Dotless_I =>
         Ordinary_Text (Output_Object, "i");

      when ARM_Output.Capital_Dotted_I =>
         Ordinary_Text (Output_Object, "I");
      end case;
   end Special_Character;

   procedure Start_Paragraph
     (Output_Object  : in out Texinfo_Output_Type;
      Style          : in     ARM_Output.Paragraph_Style_Type;
      Indent         : in     ARM_Output.Paragraph_Indent_Type;
      Number         : in     String;
      No_Prefix      : in     Boolean                       := False;
      Tab_Stops      : in     ARM_Output.Tab_Info           := ARM_Output.NO_TABS;
      No_Breaks      : in     Boolean                       := False;
      Keep_with_Next : in     Boolean                       := False;
      Space_After    : in     ARM_Output.Space_After_Type   := ARM_Output.Normal;
      Justification  : in     ARM_Output.Justification_Type := ARM_Output.Default)
   is
      pragma Unreferenced (Justification);
      pragma Unreferenced (Space_After);
      pragma Unreferenced (Keep_with_Next);
      pragma Unreferenced (No_Breaks);
      pragma Unreferenced (Tab_Stops);

      use ARM_Output;

   begin
      Check_Valid (Output_Object);
      Check_Not_In_Paragraph (Output_Object);

      --  Note: makeinfo will do most of the formatting, so No_Breaks,
      --  Keep_with_Next, Space_After, and Justification have no
      --  effect here. In addition, info format has no support for
      --  fonts, so the font aspects of Style are ignored as well. But
      --  we try to respect the indentation and margin aspects.

      --  TexInfo does not directly support tabs, but does use a fixed
      --  font, so we could emulate them. But then we'd have to track
      --  output characters; let's see if we really need it.

      case Output_Object.State is
      when Contents =>
         null;

      when Normal =>
         if Number'Length > 0 then
            Put_Line (Output_Object.File, Number & " @*");
         end if;

         Output_Object.In_Paragraph := True;
         Output_Object.Style        := Style;
         Output_Object.Indent       := Indent;

         case Style is
         when Normal |
           Wide_Above |
           Small |
           Small_Wide_Above |
           Header |
           Small_Header |
           Syntax_Summary  =>

            Handle_Indent (Output_Object, "@quotation");

         when Index |
           Title =>

            null;

         when Examples |
           Small_Examples |
           Swiss_Examples |
           Small_Swiss_Examples =>

            Handle_Indent (Output_Object, "@example");

         when Bulleted |
           Small_Bulleted =>

            Handle_Indent (Output_Object, "@itemize @bullet");
            if not No_Prefix then
               Put (Output_Object.File, "@item ");
            end if;

         when Nested_Bulleted |
           Small_Nested_Bulleted =>

            Handle_Indent (Output_Object, "@itemize @bullet", Extra_Indent => 1);
            if not No_Prefix then
               Put (Output_Object.File, "@item ");
            end if;

         when Enumerated |
           Small_Enumerated =>

            Handle_Indent (Output_Object, "@itemize @w{}");
            Put (Output_Object.File, "@item ");

         when Giant_Hanging |
           Small_Giant_Hanging |
	   Wide_Hanging |
           Small_Wide_Hanging |
           Medium_Hanging |
           Small_Medium_Hanging |
           Narrow_Hanging |
           Small_Narrow_Hanging |
           Hanging_in_Bulleted |
           Small_Hanging_in_Bulleted =>

            if No_Prefix then
               --  Still in hanging part
               Handle_Indent (Output_Object, "@quotation");
               Output_Object.End_Hang_Seen := True;
            else
               Output_Object.End_Hang_Seen := False;
            end if;

         end case;

      when Index_Start | Index | Title | Multi_Column | Table_Header =>
         if Number'Length > 0 then
            Unexpected_State (Output_Object);
         end if;

         Output_Object.In_Paragraph := True;
         Output_Object.Style        := Style;
         Output_Object.Indent       := Indent;

      end case;

   end Start_Paragraph;

   procedure Start_Table
     (Output_Object      : in out Texinfo_Output_Type;
      Columns            : in     ARM_Output.Column_Count;
      First_Column_Width : in     ARM_Output.Column_Count;
      Last_Column_Width  : in     ARM_Output.Column_Count;
      Alignment          : in     ARM_Output.Column_Text_Alignment;
      No_Page_Break      : in     Boolean;
      Has_Border         : in     Boolean;
      Small_Text_Size    : in     Boolean;
      Header_Kind        : in     ARM_Output.Header_Kind_Type)
   is
      pragma Unreferenced (Small_Text_Size);
      pragma Unreferenced (Has_Border);
      pragma Unreferenced (No_Page_Break);
      pragma Unreferenced (Alignment);
      pragma Unreferenced (Last_Column_Width);
      pragma Unreferenced (First_Column_Width);
      use ARM_Output;
   begin
      Output_Object.Column_Count := Columns;
      case Header_Kind is
      when Both_Caption_and_Header =>
         New_Line (Output_Object.File);
         --  Next text output will be the caption, which we don't
         --  format in any special way (first example is F.3.2 (19)).
         --  Then Table_Marker (End_Caption) is called, which will
         --  start the actual table.

      when Header_Only =>
         --  Same as Table_Marker, End_Caption.
         case Columns is
         when 1 =>
            Ada.Exceptions.Raise_Exception
              (ARM_Output.Not_Valid_Error'Identity,
               "Table with 1 column");

         when 2 =>
            New_Line (Output_Object.File);
            Put_Line (Output_Object.File, "@table @asis");

         when others =>
            New_Line (Output_Object.File);
            Put (Output_Object.File, "@multitable");
            Output_Object.State          := Table_Header;
            Output_Object.Current_Column := 1;
            Output_Object.Current_Row    := 1;
            Output_Object.Max_Row        := 0;
            --  The next text output via Ordinary_Text or
            --  Ordinary_Character is the table headers. We
            --  capture them in Output_Object.Column_Text, and
            --  use them to set the table column widths.
         end case;

      when No_Headers =>
         null;

      end case;
   end Start_Table;

   procedure Tab (Output_Object : in out Texinfo_Output_Type)
   is begin
      case Output_Object.State is
      when Contents =>
         null;

      when Multi_Column | Table_Header =>
         Ada.Exceptions.Raise_Exception
           (ARM_Output.Not_Valid_Error'Identity,
            "Tab in multi-column");

      when Title =>
         if Output_Object.Line_Empty then
            null;
         else
            Put (Output_Object.File, "@w{ }");
         end if;

      when Normal | Index_Start | Index =>
         --  Just three spaces for now, for indented trees
         Put (Output_Object.File, "@w{   }");

      end case;
   end Tab;

   procedure Table_Marker
     (Output_Object : in out Texinfo_Output_Type;
      Marker        : in     ARM_Output.Table_Marker_Type)
   is begin
      case Marker is
      when ARM_Output.End_Caption =>
         --  Start the actual table
         case Output_Object.Column_Count is
         when 1 =>
            Ada.Exceptions.Raise_Exception
              (ARM_Output.Not_Valid_Error'Identity,
               "Table with 1 column");

         when 2 =>
            New_Line (Output_Object.File);
            Put_Line (Output_Object.File, "@table @asis");

         when others =>
            New_Line (Output_Object.File);
            Put (Output_Object.File, "@multitable");
            Output_Object.State          := Table_Header;
            Output_Object.Current_Column := 1;
            Output_Object.Current_Row    := 1;
            Output_Object.Max_Row        := 0;
            --  The next text output via Ordinary_Text or
            --  Ordinary_Character is the table headers. We
            --  capture them in Output_Object.Column_Text, and
            --  use them to set the table column widths.
         end case;

      when ARM_Output.End_Item =>
         case Output_Object.State is
         when Table_Header =>
            Output_Object.Current_Column := Output_Object.Current_Column + 1;
            Output_Object.Current_Row    := 1;

         when Normal =>
            case Output_Object.Column_Count is
            when 2 =>
               --  using @table
               Put (Output_Object.File, ' ');

            when others =>
               Put (Output_Object.File, " @tab ");
            end case;

         when Multi_Column | Contents | Title | Index_Start | Index =>
            Unexpected_State (Output_Object);
         end case;

      when ARM_Output.End_Header =>
         case Output_Object.State is
         when Table_Header =>
            Output_Object.State := Normal;

            for I in 1 .. Output_Object.Column_Count loop
               Put
                 (Output_Object.File,
                  " {" &
                    Output_Object.Column_Text (I).Text (1 .. Output_Object.Column_Text (I).Length) &
                    "}");
            end loop;

            New_Line (Output_Object.File);

            Put (Output_Object.File, "@item ");

            Pad_Columns (Output_Object);
            Output_Columns (Output_Object);
            New_Line (Output_Object.File);
            Put (Output_Object.File, "@item ");
            Output_Object.Current_Column := 1;

         when Normal =>
            --  A two-column table; header has been output
            null;

         when Contents | Multi_Column | Title | Index_Start | Index =>
            Unexpected_State (Output_Object);
         end case;

      when ARM_Output.End_Row | ARM_Output.End_Row_Next_Is_Last =>
         New_Line (Output_Object.File);
         Put (Output_Object.File, "@item ");
         Output_Object.Current_Column := 1;

      when ARM_Output.End_Table =>
         case Output_Object.Column_Count is
         when 2 =>
            New_Line (Output_Object.File);
            Put_Line (Output_Object.File, "@end table");

         when others =>
            Put_Line (Output_Object.File, "@end multitable");

         end case;

      end case;
   end Table_Marker;

   procedure TOC_Marker
     (Output_Object : in out Texinfo_Output_Type;
      For_Start     : in     Boolean)
   is begin
      --  We use menus, not @contents (since makeinfo ignores
      --  @contents in info mode). The menus (including the top menu)
      --  are generated from data stored in ARM_Contents during the
      --  scan pass.

      if For_Start then
         Output_Object.State := Contents;
         --  Ignore futher output until For_Start = False.
      else
         Output_Object.State := Normal;
      end if;
   end TOC_Marker;

   procedure Unicode_Character
     (Output_Object : in out Texinfo_Output_Type;
      Char          : in     ARM_Output.Unicode_Type)
   is begin
      --  Used in section 2.3 Identifiers examples, 2.5 character
      --  literals examples, 2.6 string literals examples, 3.3.1
      --  Object Declarations examples, 4.4 Expressions examples
      Put_Line (Output_Object.File, "[Unicode" & ARM_Output.Unicode_Type'Image (Char) & "]");
   end Unicode_Character;

   procedure URL_Link
     (Output_Object : in out Texinfo_Output_Type;
      Text          : in     String;
      URL           : in     String)
   is begin
      Put (Output_Object.File, "@uref{" & URL & "," & Text & "}");
   end URL_Link;

end ARM_Texinfo;
>>>>>>> b3d3ec2a
<|MERGE_RESOLUTION|>--- conflicted
+++ resolved
@@ -1,3763 +1,1892 @@
-<<<<<<< HEAD
-with Ada.Exceptions;
-with Ada.Strings.Fixed;
-package body ARM_Texinfo is
-
-   --  Copyright (C) 2003, 2007, 2010, 2011, 2012 Stephen Leake.  All Rights Reserved.
-   --  E-Mail: stephen_leake@acm.org
-   --
-   --  This library is free software; you can redistribute it and/or
-   --  modify it under terms of the GNU General Public License as
-   --  published by the Free Software Foundation; either version 3, or (at
-   --  your option) any later version. This library is distributed in the
-   --  hope that it will be useful, but WITHOUT ANY WARRANTY; without even
-   --  the implied warranty of MERCHANTABILITY or FITNESS FOR A PARTICULAR
-   --  PURPOSE. See the GNU General Public License for more details. You
-   --  should have received a copy of the GNU General Public License
-   --  distributed with this program; see file gnu-3-0.txt. If not, write to
-   --  the Free Software Foundation, 59 Temple Place - Suite 330, Boston,
-   --  MA 02111-1307, USA.
-
-   -- ---------------------------------------
-   --
-   -- Edit History:
-   --
-   -- Ancient  - S L - Developed package as add-on to Arm_Form.
-   -- 10/19/11 - RLB - Integrated outside-developed package into Arm_Form.
-   --                  Commented out/replaced Ada 2005 features (this is
-   --		       Ada 95 code). Updated for a few other changes since
-   --		       the last update.
-   -- 10/25/11 - RLB - Added old insertion version to Revised_Clause_Header.
-   --  4/ 1/12 - S L - Implemented remaining Texinfo implementation.
-   --  4/22/12 - S L - Move @dircategory, @direntry before first @node.
-   --  4/28/12 - S L - Add @w{} after @anchor; otherwise following whitespace
-   --		       is dropped.
-
-
-   use Ada.Text_IO;
-
-   Indentation : constant := 5;
-
-   --  VERSION: This is fragile; it changes with each version of the manual.
-   Index_Clause      : constant String    := "0.4";
-   Index_Clause_Name : constant String    := "Index";
-   Index_Clause_Next : constant String    := "operators";
-   Operators_Clause  : constant String    := "operators";
-   Last_Index_Clause : constant Character := 'Y';
-
-   ----------
-   --  local subprograms
-
-   procedure Check_Not_In_Paragraph (Output_Object : in Texinfo_Output_Type)
-   is begin
-      if Output_Object.In_Paragraph then
-         Ada.Exceptions.Raise_Exception
-           (ARM_Output.Not_Valid_Error'Identity,
-            "In paragraph");
-      end if;
-   end Check_Not_In_Paragraph;
-
-   procedure Check_Valid (Output_Object : in Texinfo_Output_Type)
-   is begin
-      if not Output_Object.Is_Valid then
-         Ada.Exceptions.Raise_Exception
-           (ARM_Output.Not_Valid_Error'Identity,
-            "Not valid object");
-      end if;
-   end Check_Valid;
-
-   procedure Unexpected_State (Output_Object : in Texinfo_Output_Type)
-   is begin
-      Ada.Exceptions.Raise_Exception
-        (ARM_Output.Not_Valid_Error'Identity,
-         "Unexpected state: " & State_Type'Image (Output_Object.State));
-   end Unexpected_State;
-
-   procedure Escape_Put
-     (Output_Object  : in Texinfo_Output_Type;
-      Char           : in Character;
-      Preserve_Space : in Boolean             := False)
-   is begin
-      --  Escape special chars
-      if Char = '@' then
-         Put (Output_Object.File, "@@");
-      elsif Char = '{' then
-         Put (Output_Object.File, "@{");
-      elsif Char = '}' then
-         Put (Output_Object.File, "@}");
-      elsif Char = ''' then
-         --  Avoid makeinfo converting '' into "
-         Put (Output_Object.File, "'@w{}");
-      elsif Char = '`' then
-         --  Avoid makeinfo converting `` into "
-         Put (Output_Object.File, "`@w{}");
-      elsif Char = '-' then
-         Put (Output_Object.File, "@minus{}");
-      elsif Char = ' ' and Preserve_Space then
-         --  Don't allow collapsing spaces
-         Put (Output_Object.File, "@w{ }");
-      elsif Char = '\' then
-         --  This confuses texi2dvi if not escaped.
-         Put (Output_Object.File, "@code{\}");
-      else
-         Put (Output_Object.File, Char);
-      end if;
-   end Escape_Put;
-
-   procedure Escape_Put
-     (Output_Object  : in Texinfo_Output_Type;
-      Text           : in String;
-      Preserve_Space : in Boolean             := False)
-   is begin
-      for I in Text'Range loop
-         Escape_Put (Output_Object, Text (I), Preserve_Space);
-      end loop;
-   end Escape_Put;
-
-   procedure End_Title_Page (Output_Object : in out Texinfo_Output_Type)
-   is
-      use ARM_Contents;
-
-      procedure Put_Top_Menu_Item
-        (Title         : in     Title_Type;
-         Level         : in     Level_Type;
-         Clause_Number : in     Clause_Number_Type;
-         Version       : in     ARM_Contents.Change_Version_Type;
-         Quit          :    out Boolean)
-      is
-         pragma Unreferenced (Version); --  we are only concerned with version 2
-         First_Part : String (1 .. 14); --  Get all Titles aligned.
-      begin
-         Quit := False;
-
-         case Level is
-         when Section | Normative_Annex | Informative_Annex | Plain_Annex =>
-            Ada.Strings.Fixed.Move
-              (Source =>
-                 "* " &
-                 Make_Clause_Number (Level, Clause_Number) &
-                 " ::",
-               Target => First_Part);
-
-            Put_Line (Output_Object.File, First_Part & Title);
-
-         when Unnumbered_Section | Clause | Subclause | Subsubclause =>
-            null;
-
-	 when ARM_Contents.Dead_Clause  =>
-	    Ada.Exceptions.Raise_Exception (Program_Error'Identity, "Dead_Clause header??");
-		-- No headers for dead clauses.
-
-         end case;
-      end Put_Top_Menu_Item;
-
-      procedure Put_Top_Menu is new For_Each (Put_Top_Menu_Item);
-   begin
-
-      New_Line (Output_Object.File); --  Terminate unneeded "@center"
-
-      Put_Line (Output_Object.File, "@menu");
-      Put_Line (Output_Object.File, "* Front Matter:: Copyright, Foreword, etc."); --  Not a section in ARM sources
-      Put_Top_Menu;
-      Put_Line (Output_Object.File, "* Index ::    Index"); --  Not in ARM sources
-      Put_Line (Output_Object.File, "@end menu");
-
-      -- @node current, next, prev, up
-      Put_Line (Output_Object.File, "@node Front Matter, 0.1, Top, Top");
-      Put_Line (Output_Object.File, "@chapter Front Matter");
-   end End_Title_Page;
-
-   procedure Get_Clause_Section
-     (Clause_String  : in     String;
-      Section_Number :    out ARM_Contents.Section_Number_Type;
-      Clause_Integer :    out Natural)
-   is
-      --  This is a partial inverse of ARM_Contents.Make_Clause_Number.
-      --
-      --  Clause_String has "section.clause.subclause", possibly no subclause.
-      --
-      --  "section" can be a number, a letter "N", or "Annex N", where
-      --
-      --  'N' = Character'Val (Character'Pos('A') + (Section_Number - ANNEX_START)
-
-      Section_Dot : constant Natural := Ada.Strings.Fixed.Index (Source => Clause_String, Pattern => ".");
-
-      Clause_Dot : constant Natural := Ada.Strings.Fixed.Index
-        (Source => Clause_String (Section_Dot + 1 .. Clause_String'Last),
-         Pattern => ".");
-
-      use type ARM_Contents.Section_Number_Type;
-   begin
-      if Section_Dot = 8 then
-         --  Section is "Annex N"
-         Section_Number := ARM_Contents.ANNEX_START +
-           Character'Pos (Clause_String (Clause_String'First + 6)) - Character'Pos ('A');
-      elsif Character'Pos (Clause_String (Clause_String'First)) >= Character'Pos ('A') then
-         --  Section is letter.
-         Section_Number := ARM_Contents.ANNEX_START +
-           Character'Pos (Clause_String (Clause_String'First)) - Character'Pos ('A');
-      else
-         Section_Number := ARM_Contents.Section_Number_Type'Value
-           (Clause_String (Clause_String'First .. Section_Dot - 1));
-      end if;
-
-      if Clause_Dot = 0 then
-         Clause_Integer := Natural'Value
-           (Clause_String (Section_Dot + 1 .. Clause_String'Last));
-      else
-         Clause_Integer := Natural'Value
-           (Clause_String (Section_Dot + 1 .. Clause_Dot - 1));
-      end if;
-   end Get_Clause_Section;
-
-   procedure Handle_Indent
-     (Output_Object : in Texinfo_Output_Type;
-      Texinfo_Item  : in String;
-      Extra_Indent  : in ARM_Output.Paragraph_Indent_Type := 0)
-   is
-      use type ARM_Output.Paragraph_Indent_Type;
-   begin
-      for I in 1 .. Output_Object.Indent + Extra_Indent loop
-         Put_Line (Output_Object.File, Texinfo_Item);
-      end loop;
-   end Handle_Indent;
-
-   procedure Add_To_Column_Item (Output_Object : in out Texinfo_Output_Type; Text : in String)
-   is begin
-      if Output_Object.Column_Text (Output_Object.Current_Column) = null or else
-        Output_Object.Column_Text (Output_Object.Current_Column).Row /= Output_Object.Current_Row
-      then
-         --  Start a new row.
-         Output_Object.Column_Text (Output_Object.Current_Column) :=
-           new Column_Text_Item_Type'
-           (Text   => (others => ' '),
-            Length => 0,
-            Row    => Output_Object.Current_Row,
-            Next   => Output_Object.Column_Text (Output_Object.Current_Column));
-      end if;
-
-      if Output_Object.Column_Text (Output_Object.Current_Column).Length + Text'Length >
-        Output_Object.Column_Text (Output_Object.Current_Column).Text'Length
-      then
-         Ada.Exceptions.Raise_Exception
-           (ARM_Output.Not_Valid_Error'Identity,
-            "Column item full, but more text: " &
-              Output_Object.Column_Text (Output_Object.Current_Column).Text
-              (1 .. Output_Object.Column_Text (Output_Object.Current_Column).Length));
-      else
-         declare
-            Current_Text : Column_Text_Item_Type renames Output_Object.Column_Text (Output_Object.Current_Column).all;
-         begin
-            Current_Text.Text (Current_Text.Length + 1 .. Current_Text.Length + Text'Length) := Text;
-
-            Current_Text.Length := Current_Text.Length + Text'Length;
-
-            if Output_Object.Column_Widths (Output_Object.Current_Column) < Current_Text.Length then
-               Output_Object.Column_Widths (Output_Object.Current_Column) := Current_Text.Length;
-            end if;
-         end;
-      end if;
-   end Add_To_Column_Item;
-
-   procedure Pad_Columns (Output_Object : in out Texinfo_Output_Type)
-   --  Ensure that all columns have the same number of (possibly
-   --  empty) rows, for table headers.
-   is
-      Item          : Column_Text_Ptr;
-      First_New_Row : Natural;
-   begin
-      for Col in 1 .. Output_Object.Column_Count loop
-         Item := Output_Object.Column_Text (Col);
-         if Item = null then
-            First_New_Row := 1;
-         else
-            First_New_Row := Item.Row + 1;
-         end if;
-
-         for I in First_New_Row .. Output_Object.Max_Row loop
-            Output_Object.Column_Text (Col) :=
-              new Column_Text_Item_Type'
-              (Text   => (others => ' '),
-               Length => 1,
-               Row    => I,
-               Next   => Output_Object.Column_Text (Col));
-         end loop;
-      end loop;
-   end Pad_Columns;
-
-   procedure Output_Column_Widths (Output_Object : in out Texinfo_Output_Type)
-   is begin
-      New_Line (Output_Object.File);
-      Put (Output_Object.File, "@multitable ");
-      for I in 1 .. Output_Object.Column_Count loop
-         Put
-           (Output_Object.File,
-            " {" &
-              String'(1 .. Output_Object.Column_Widths (I) => 'w') &
-              "}");
-      end loop;
-   end Output_Column_Widths;
-
-   procedure Output_Columns (Output_Object : in out Texinfo_Output_Type)
-   is
-      Row  : Natural         := 1;
-      Item : Column_Text_Ptr;
-      Temp : Column_Text_Ptr;
-   begin
-      Rows :
-      loop
-         New_Line (Output_Object.File);
-         Put (Output_Object.File, "@item ");
-
-         --  For all columns, output the items for this row. Note that
-         --  the last row is at the front of each column list; the
-         --  first row is at the end. We delete the rows as we output
-         --  them, so the one we want is always at the end of the
-         --  column list.
-         Columns :
-         for Col in 1 .. Output_Object.Column_Count loop
-            Item := Output_Object.Column_Text (Col);
-
-            if Item = null then
-               --  Previously finished column
-               null;
-
-            elsif Item.Next = null then
-               --  This is the last item in the column.
-               if Item.Row /= Row then
-                  --  This column is empty for this row.
-                  Item := null;
-               else
-                  --  Output Item, and mark that we're done outputing
-                  --  this column.
-                  Output_Object.Column_Text (Col) := null;
-               end if;
-            else
-               --  Find first item for this row in the column.
-               while Item.Next /= null and then Item.Next.Row /= Row loop
-                  Item := Item.Next;
-               end loop;
-
-               --  Output Item.Next, take it out of list.
-               Temp      := Item;
-               Item      := Item.Next;
-               Temp.Next := null;
-            end if;
-
-            if Item /= null then
-               --  Output the item
-               Escape_Put (Output_Object, Item.Text (1 .. Item.Length), Preserve_Space => True);
-               Free (Item);
-
-               if Col /= Output_Object.Column_Count then
-                  Put (Output_Object.File, " @tab ");
-               end if;
-
-            else
-               --  This column is empty for this row
-               if Col < Output_Object.Column_Count then
-                  Put (Output_Object.File, " @tab ");
-               end if;
-            end if;
-         end loop Columns;
-
-         if Output_Object.Column_Text = Column_Text_Ptrs_Type'(others => null) then
-            --  We've output everything.
-            exit Rows;
-         end if;
-
-         --  End the row:
-         Row := Row + 1;
-      end loop Rows;
-   end Output_Columns;
-
-   procedure Index_Menu (Output_Object : in out Texinfo_Output_Type)
-   is begin
-      Put_Line (Output_Object.File, "@menu");
-      Put_Line (Output_Object.File, "* operators::");
-      Put_Line (Output_Object.File, "* A::");
-      Put_Line (Output_Object.File, "* B::");
-      Put_Line (Output_Object.File, "* C::");
-      Put_Line (Output_Object.File, "* D::");
-      Put_Line (Output_Object.File, "* E::");
-      Put_Line (Output_Object.File, "* F::");
-      Put_Line (Output_Object.File, "* G::");
-      Put_Line (Output_Object.File, "* H::");
-      Put_Line (Output_Object.File, "* I::");
-      Put_Line (Output_Object.File, "* J::");
-      Put_Line (Output_Object.File, "* K::");
-      Put_Line (Output_Object.File, "* L::");
-      Put_Line (Output_Object.File, "* M::");
-      Put_Line (Output_Object.File, "* N::");
-      Put_Line (Output_Object.File, "* O::");
-      Put_Line (Output_Object.File, "* P::");
-      Put_Line (Output_Object.File, "* Q::");
-      Put_Line (Output_Object.File, "* R::");
-      Put_Line (Output_Object.File, "* S::");
-      Put_Line (Output_Object.File, "* T::");
-      Put_Line (Output_Object.File, "* U::");
-      Put_Line (Output_Object.File, "* V::");
-      Put_Line (Output_Object.File, "* W::");
-      Put_Line (Output_Object.File, "* X::");
-      Put_Line (Output_Object.File, "* Y::");
-      --  Put_Line (Output_Object.File, "* Z::"); --  VERSION: No entries in Z
-      Put_Line (Output_Object.File, "@end menu");
-
-      --  @node current, next, prev, up
-      Put_Line
-        (Output_Object.File,
-         "@node " & Operators_Clause &
-           ", A, " & Index_Clause_Name &
-           ", " & Index_Clause_Name);
-
-      Put_Line (Output_Object.File, "@section operators");
-   end Index_Menu;
-
-   ----------
-   --  Public subprograms. Alphabetical order
-
-   procedure AI_Reference
-     (Output_Object : in out Texinfo_Output_Type;
-      Text          : in     String;
-      AI_Number     : in     String)
-   is begin
-      Ordinary_Text (Output_Object, AI_Number & Text);
-   end AI_Reference;
-
-   procedure Category_Header
-     (Output_Object : in out Texinfo_Output_Type;
-      Header_Text   :        String)
-   is begin
-      Check_Not_In_Paragraph (Output_Object);
-
-      --  Can't be in a multi-column setting.
-      --
-      --  Don't use @heading; that causes a weird underline in info,
-      --  that isn't centered!
-      Put_Line (Output_Object.File, "@center @emph{" & Header_Text & "}");
-      New_Line (Output_Object.File, 2);
-   end Category_Header;
-
-   procedure Clause_Header
-     (Output_Object : in out Texinfo_Output_Type;
-      Header_Text   : in     String;
-      Level         : in     ARM_Contents.Level_Type;
-      Clause_Number : in     String;
-      No_Page_Break : in     Boolean                 := False)
-   is
-      pragma Unreferenced (No_Page_Break);
-      Title : constant String := Clause_Number & " " & Header_Text;
-
-      use ARM_Contents;
-
-      Section_Number : Section_Number_Type;
-      Clause_Integer : Natural;
-
-      procedure Put_Clause_Menu_Item
-        (Item_Title         : in     Title_Type;
-         Item_Level         : in     Level_Type;
-         Item_Clause_Number : in     Clause_Number_Type;
-         Version            : in     ARM_Contents.Change_Version_Type;
-         Quit               :    out Boolean)
-      is
-         pragma Unreferenced (Version); --  only version 2
-         First_Part : String (1 .. 14); --  Get all Titles aligned.
-      begin
-         Quit := False;
-
-         case Item_Level is
-         when Section | Unnumbered_Section |
-	      Normative_Annex | Informative_Annex | Plain_Annex |
-	      Subclause | Subsubclause =>
-            --  We are doing Clause here
-            null;
-
-         when Clause  =>
-            if Item_Clause_Number.Section < Section_Number then
-               null;
-
-            elsif Item_Clause_Number.Section = Section_Number then
-               Ada.Strings.Fixed.Move
-                 (Source =>
-                    "* " &
-                    Make_Clause_Number (Item_Level, Item_Clause_Number) &
-                    " ::",
-                  Target => First_Part);
-
-               Put_Line (Output_Object.File, First_Part & Item_Title);
-            else
-               Quit := True;
-            end if;
-         when Dead_Clause =>
-            Ada.Exceptions.Raise_Exception (Program_Error'Identity, "Dead Clause in menu??");
-            --  No dead clauses should be output.
-         end case;
-      end Put_Clause_Menu_Item;
-
-      procedure Put_Clause_Menu is new For_Each (Put_Clause_Menu_Item);
-
-      procedure Put_Subclause_Menu_Item
-        (Item_Title         : in     Title_Type;
-         Item_Level         : in     Level_Type;
-         Item_Clause_Number : in     Clause_Number_Type;
-         Version            : in     ARM_Contents.Change_Version_Type;
-         Quit               :    out Boolean)
-      is
-         pragma Unreferenced (Version); --  only version 2
-         First_Part : String (1 .. 14); --  Get all Titles aligned.
-      begin
-         Quit := False;
-
-         case Item_Level is
-            when Section | Unnumbered_Section |
-		 Normative_Annex | Informative_Annex | Plain_Annex |
-		 Clause | Subsubclause =>
-               --  We are doing Subclause here
-               null;
-
-         when Subclause  =>
-            if Item_Clause_Number.Section < Section_Number then
-               null;
-
-            elsif Item_Clause_Number.Section = Section_Number then
-               if Item_Clause_Number.Clause < Clause_Integer then
-                  null;
-
-               elsif Item_Clause_Number.Clause = Clause_Integer then
-                  Ada.Strings.Fixed.Move
-                    (Source =>
-                       "* " &
-                       Make_Clause_Number (Item_Level, Item_Clause_Number) &
-                       " ::",
-                     Target => First_Part);
-
-                  Put_Line (Output_Object.File, First_Part & Item_Title);
-               else
-                  Quit := True;
-               end if;
-            else
-               Quit := True;
-            end if;
-         when Dead_Clause =>
-            Ada.Exceptions.Raise_Exception (Program_Error'Identity, "Dead clause in submenu??");
-            --  No dead clauses should be output.
-         end case;
-      end Put_Subclause_Menu_Item;
-
-      procedure Put_Subclause_Menu is new For_Each (Put_Subclause_Menu_Item);
-
-      function Safe_Next_Clause (Clause : in String) return String
-      is begin
-         if Clause = Index_Clause then
-            return Index_Clause_Next;
-         else
-            declare
-               Result : constant String := ARM_Contents.Next_Clause (Clause);
-            begin
-               if Result = Index_Clause then
-                  return Index_Clause_Name;
-               else
-                  return Result;
-               end if;
-            end;
-         end if;
-      exception
-      when Not_Found_Error =>
-         return "";
-      end Safe_Next_Clause;
-
-      function Safe_Previous_Clause (Clause : in String) return String
-      is begin
-         return ARM_Contents.Previous_Clause (Clause);
-      exception
-      when Not_Found_Error =>
-         return "";
-      end Safe_Previous_Clause;
-
-      function Safe_Parent_Clause (Clause : in String) return String
-      is
-         Temp : constant String := ARM_Contents.Parent_Clause (Clause_Number);
-      begin
-         if Temp'Length = 0 or Temp = "0" then
-            return "Top";
-         else
-            return Temp;
-         end if;
-      end Safe_Parent_Clause;
-
-   begin
-      Check_Not_In_Paragraph (Output_Object);
-
-      --  Handle special cases
-      if Clause_Number = "" and Header_Text = "Table of Contents" then
-         --  Actual contents output in TOC_Marker below.
-         return;
-
-      elsif Header_Text = "The Standard Libraries" then
-         --  This section has no content; don't confuse makeinfo.
-         return;
-
-      elsif Clause_Number = Index_Clause and Header_Text = Index_Clause_Name then
-
-         Put_Line
-           (Output_Object.File,
-            "@node " & Index_Clause_Name &
-              ", " & Index_Clause_Next &
-              ", " & Safe_Previous_Clause (Clause_Number) &
-              ", " & Safe_Parent_Clause (Clause_Number));
-
-         Put_Line (Output_Object.File, "@chapter Index");
-         Output_Object.State := Index_Start;
-
-         return;
-      end if;
-
-      case Level is
-      when Section | Normative_Annex | Informative_Annex | Plain_Annex =>
-         --  Menu of these done at @node Top
-         null;
-
-      when Unnumbered_Section =>
-         --  Unnumbered sections are not in ARM_Contents, but there's
-         --  currently only one of them, so they are not worth adding;
-         --  just hard-code the menu here.
-         Get_Clause_Section (Clause_Number, Section_Number, Clause_Integer);
-
-         if Section_Number = 0 and Clause_Integer = 1 then
-            Put_Line (Output_Object.File, "@menu");
-            Put_Line (Output_Object.File, "* 0.1 :: Foreword to this version of the Ada Reference Manual");
-            Put_Line (Output_Object.File, "* 0.2 :: Foreword");
-            Put_Line (Output_Object.File, "* 0.3 :: Introduction");
-            Put_Line (Output_Object.File, "* 0.99 :: International Standard");
-            Put_Line (Output_Object.File, "@end menu");
-         end if;
-
-      when Clause =>
-         --  Output menu of Clauses in this section, if we haven't already
-         Get_Clause_Section (Clause_Number, Section_Number, Clause_Integer);
-
-         if Output_Object.Menu_Section /= Section_Number then
-            Put_Line (Output_Object.File, "@menu");
-            Put_Clause_Menu;
-            Put_Line (Output_Object.File, "@end menu");
-            Output_Object.Menu_Section := Section_Number;
-            Output_Object.Menu_Clause  := 0;
-         end if;
-
-      when Subclause =>
-         --  Output menu of Subclauses in this Clause, if we haven't already
-         Get_Clause_Section (Clause_Number, Section_Number, Clause_Integer);
-
-         if Output_Object.Menu_Section = Section_Number and
-           Output_Object.Menu_Clause /= Clause_Integer
-         then
-            Put_Line (Output_Object.File, "@menu");
-            Put_Subclause_Menu;
-            Put_Line (Output_Object.File, "@end menu");
-            Output_Object.Menu_Clause := Clause_Integer;
-         end if;
-
-      when Subsubclause =>
-         Ada.Exceptions.Raise_Exception
-           (ARM_Output.Not_Valid_Error'Identity,
-            "Clause_Header: Subsubclause");
-
-      when Dead_Clause =>
-         Ada.Exceptions.Raise_Exception
-           (ARM_Output.Not_Valid_Error'Identity,
-            "Clause_Header: Dead_clause");
-
-      end case;
-
-      Put_Line
-        (Output_Object.File,
-         "@node " & Clause_Number &
-           ", " & Safe_Next_Clause (Clause_Number) &
-           ", " & Safe_Previous_Clause (Clause_Number) &
-           ", " & Safe_Parent_Clause (Clause_Number));
-
-      case Level is
-      when Section =>
-         Put_Line (Output_Object.File, "@chapter " & Title);
-
-      when Normative_Annex | Informative_Annex | Plain_Annex =>
-         Put_Line (Output_Object.File, "@chapter " & Title);
-
-      when Clause | Unnumbered_Section =>
-         Put_Line (Output_Object.File, "@section " & Title);
-
-      when Subclause =>
-         Put_Line (Output_Object.File, "@subsection " & Title);
-
-      when Subsubclause =>
-         Put_Line (Output_Object.File, "@subsubsection " & Title);
-
-      when Dead_Clause =>
-         Ada.Exceptions.Raise_Exception (Program_Error'Identity, "Dead_Clause in header?");
-         --  No output of dead clauses.
-      end case;
-
-   end Clause_Header;
-
-   procedure Clause_Reference
-     (Output_Object : in out Texinfo_Output_Type;
-      Text          : in     String;
-      Clause_Number : in     String)
-   is begin
-      case Output_Object.State is
-      when Contents =>
-         null;
-
-      when Multi_Column | Table_Header =>
-         --  If this happens, we need to store escaped text in columns.
-         Ada.Exceptions.Raise_Exception
-           (ARM_Output.Not_Valid_Error'Identity,
-            "clause reference in multi-column");
-
-      when Normal =>
-         if Text = Clause_Number then
-            Put
-              (Output_Object.File,
-               "@ref{" &
-                 Clause_Number &
-                 "}");
-         else
-            Put
-              (Output_Object.File,
-               "@ref{" &
-                 Clause_Number &
-                 "} " &
-                 Text);
-         end if;
-
-      when Title | Index_Start | Index =>
-         Unexpected_State (Output_Object);
-
-      end case;
-   end Clause_Reference;
-
-   procedure Close (Output_Object : in out Texinfo_Output_Type)
-   is begin
-      Check_Valid (Output_Object);
-
-      Put_Line (Output_Object.File, "@bye");
-
-      Close (Output_Object.File);
-
-      Output_Object.Is_Valid := False;
-   end Close;
-
-   procedure Create
-     (Output_Object : in out Texinfo_Output_Type;
-      File_Prefix   : in     String;
-      Title         : in     String)
-   is
-      File_Name : constant String := Ada.Strings.Fixed.Trim (File_Prefix & ".texinfo", Ada.Strings.Right);
-   begin
-      if Output_Object.Is_Valid then
-         Ada.Exceptions.Raise_Exception
-           (ARM_Output.Not_Valid_Error'Identity,
-            "Already valid object");
-      end if;
-
-      Output_Object.Is_Valid := True;
-
-      Create (Output_Object.File, Out_File, File_Name);
-
-      Put_Line (Output_Object.File, "\input texinfo");
-      Put_Line (Output_Object.File, "@dircategory GNU Ada tools");
-      Put_Line (Output_Object.File, "@direntry");
-      Put_Line (Output_Object.File, "* Ada Reference Manual: (arm2005).");
-      Put_Line (Output_Object.File, "* Annotated ARM: (aarm2005).");
-      Put_Line (Output_Object.File, "@end direntry");
-
-      Put_Line (Output_Object.File, "@settitle " & Title);
-      Put_Line (Output_Object.File, "@paragraphindent none");
-      Put_Line (Output_Object.File, "@exampleindent" & Integer'Image (Indentation));
-
-      Put_Line (Output_Object.File, "@node Top");
-      Put_Line (Output_Object.File, "@top " & Title);
-
-      Output_Object.State           := ARM_Texinfo.Title;
-      Output_Object.First_Word_Last := 0;
-
-   end Create;
-
-   procedure DR_Reference
-     (Output_Object : in out Texinfo_Output_Type;
-      Text          : in     String;
-      DR_Number     : in     String)
-   is begin
-      Ordinary_Text (Output_Object, DR_Number & Text);
-   end DR_Reference;
-
-   procedure End_Hang_Item (Output_Object : in out Texinfo_Output_Type)
-   is
-      use ARM_Output;
-   begin
-      Output_Object.End_Hang_Seen := True;
-
-      case Output_Object.Style is
-         when Normal |
-           Wide_Above |
-           Small |
-           Small_Wide_Above |
-           Header |
-           Small_Header |
-           Syntax_Summary =>
-
-            Handle_Indent (Output_Object, "@quotation");
-
-         when Index |
-           Title =>
-            null;
-
-         when Examples |
-           Small_Examples |
-           Swiss_Examples |
-           Small_Swiss_Examples =>
-
-            Handle_Indent (Output_Object, "@example");
-
-         when Bulleted |
-           Small_Bulleted =>
-
-            Handle_Indent (Output_Object, "@itemize");
-
-         when Nested_Bulleted |
-           Small_Nested_Bulleted =>
-
-            Handle_Indent (Output_Object, "@itemize", Extra_Indent => 1);
-
-         when Enumerated |
-           Small_Enumerated =>
-
-            --  Number has just been output; start text.
-            Put (Output_Object.File, "@w{  }");
-
-         when Wide_Hanging |
-           Small_Wide_Hanging |
-           Narrow_Hanging |
-           Small_Narrow_Hanging |
-           Hanging_in_Bulleted |
-           Small_Hanging_in_Bulleted =>
-
-            New_Line (Output_Object.File);
-            Handle_Indent (Output_Object, "@quotation");
-
-      end case;
-
-   end End_Hang_Item;
-
-   procedure Text_Format
-     (Output_Object : in out Texinfo_Output_Type;
-      Format        : in     ARM_Output.Format_Type)
-   is begin
-      null;
-   end Text_Format;
-
-   procedure End_Paragraph (Output_Object : in out Texinfo_Output_Type)
-   is
-      use ARM_Output;
-   begin
-      Output_Object.In_Paragraph := False;
-
-      case Output_Object.State is
-      when Contents =>
-         null;
-
-      when Multi_Column =>
-         --  Skip a row, to separate paragraphs in a column.
-         Output_Object.Current_Row := Output_Object.Current_Row + 2;
-
-      when Title =>
-         if Output_Object.Line_Empty then
-            null;
-         else
-            New_Line (Output_Object.File, 2);
-            Put (Output_Object.File, "@center ");
-            Output_Object.Line_Empty := True;
-         end if;
-
-      when Normal =>
-         case Output_Object.Style is
-         when Normal |
-           Wide_Above |
-           Small |
-           Small_Wide_Above |
-           Header |
-           Small_Header |
-           Syntax_Summary =>
-
-            New_Line (Output_Object.File);
-            Handle_Indent (Output_Object, "@end quotation");
-            New_Line (Output_Object.File);
-
-         when Index |
-           Title =>
-
-            New_Line (Output_Object.File, 2);
-
-         when Examples |
-           Small_Examples |
-           Swiss_Examples |
-           Small_Swiss_Examples =>
-
-            New_Line (Output_Object.File);
-            Handle_Indent (Output_Object, "@end example");
-            New_Line (Output_Object.File);
-
-         when Bulleted |
-           Small_Bulleted =>
-
-            New_Line (Output_Object.File);
-            Handle_Indent (Output_Object, "@end itemize");
-            New_Line (Output_Object.File);
-
-         when Nested_Bulleted |
-           Small_Nested_Bulleted =>
-
-            New_Line (Output_Object.File);
-            Handle_Indent (Output_Object, "@end itemize", Extra_Indent => 1);
-            New_Line (Output_Object.File);
-
-         when Enumerated |
-           Small_Enumerated =>
-
-            New_Line (Output_Object.File);
-            Handle_Indent (Output_Object, "@end itemize");
-            New_Line (Output_Object.File);
-
-         when Wide_Hanging |
-           Small_Wide_Hanging |
-           Narrow_Hanging |
-           Small_Narrow_Hanging |
-           Hanging_in_Bulleted |
-           Small_Hanging_in_Bulleted =>
-
-            New_Line (Output_Object.File);
-            if Output_Object.End_Hang_Seen then
-               Handle_Indent (Output_Object, "@end quotation");
-            end if;
-            New_Line (Output_Object.File);
-
-         end case;
-
-      when Index_Start =>
-         Output_Object.State := Index;
-
-         Index_Menu (Output_Object);
-
-      when Index =>
-         --  Keep index items tightly grouped.
-         Put_Line (Output_Object.File, "@*");
-
-      when Table_Header =>
-         Unexpected_State (Output_Object);
-
-      end case;
-   end End_Paragraph;
-
-   procedure Hard_Space (Output_Object : in out Texinfo_Output_Type)
-   is begin
-      case Output_Object.State is
-      when Contents =>
-         null;
-
-      when Multi_Column | Table_Header =>
-         --  Can't do line breaks in columns
-         Add_To_Column_Item (Output_Object, " ");
-
-      when Title =>
-         if Output_Object.Line_Empty then
-            null;
-         else
-            Put (Output_Object.File, "@w{ }");
-         end if;
-
-      when Normal | Index_Start | Index =>
-         Put (Output_Object.File, "@w{ }");
-      end case;
-   end Hard_Space;
-
-   procedure Index_Line_Break
-     (Output_Object        : in out Texinfo_Output_Type;
-      Clear_Keep_with_Next : in     Boolean)
-   is
-      pragma Unreferenced (Clear_Keep_with_Next);
-   begin
-      Put_Line (Output_Object.File, "@*");
-   end Index_Line_Break;
-
-   procedure Index_Reference
-     (Output_Object : in out Texinfo_Output_Type;
-      Text          : in     String;
-      Index_Key     : in     Natural;
-      Clause_Number : in     String)
-   is
-      pragma Unreferenced (Clause_Number);
-      --  Text is clause_number & paragraph number (optional).
-   begin
-      Put (Output_Object.File, "@ref{" & Integer'Image (Index_Key) & ", " & Text & "}");
-   end Index_Reference;
-
-   procedure Index_Target
-     (Output_Object : in out Texinfo_Output_Type;
-      Index_Key     : in     Natural)
-   is begin
-      --  Add an empty non-break object, because @anchor ignores
-      --  whitespace after it, which often occurs in the current
-      --  Scribe-like source.
-      Put (Output_Object.File, "@anchor{" & Integer'Image (Index_Key) & "}@w{}");
-   end Index_Target;
-
-   procedure Line_Break (Output_Object : in out Texinfo_Output_Type)
-   is
-      use ARM_Output;
-   begin
-      case Output_Object.State is
-      when Title =>
-         if Output_Object.Line_Empty then
-            null;
-         else
-            Put_Line (Output_Object.File, "@*");
-            Output_Object.Line_Empty := True;
-         end if;
-
-      when Contents =>
-         null;
-
-      when Multi_Column | Table_Header =>
-         Output_Object.Current_Row := Output_Object.Current_Row + 1;
-         if Output_Object.Max_Row < Output_Object.Current_Row then
-            Output_Object.Max_Row := Output_Object.Current_Row;
-         end if;
-
-      when Index_Start =>
-         --  This doesn't happen
-         Ada.Exceptions.Raise_Exception
-           (ARM_Output.Not_Valid_Error'Identity,
-            "Line_Break Index_Start");
-
-      when Normal | Index =>
-         case Output_Object.Style is
-         when Normal |
-           Wide_Above |
-           Small |
-           Small_Wide_Above |
-           Header |
-           Small_Header |
-           Syntax_Summary |
-           Index |
-           Title =>
-
-            Put_Line (Output_Object.File, "@*");
-
-         when Examples |
-           Small_Examples |
-           Swiss_Examples |
-           Small_Swiss_Examples =>
-
-            New_Line (Output_Object.File);
-
-         when Bulleted |
-           Small_Bulleted |
-           Nested_Bulleted |
-           Small_Nested_Bulleted |
-           Enumerated |
-           Small_Enumerated |
-           Wide_Hanging |
-           Small_Wide_Hanging |
-           Narrow_Hanging |
-           Small_Narrow_Hanging |
-           Hanging_in_Bulleted |
-           Small_Hanging_in_Bulleted =>
-
-            Put_Line (Output_Object.File, "@*");
-
-         end case;
-
-      end case;
-   end Line_Break;
-
-   procedure Local_Link
-     (Output_Object : in out Texinfo_Output_Type;
-      Text          : in     String;
-      Target        : in     String;
-      Clause_Number : in     String)
-   is
-      pragma Unreferenced (Target);
-      pragma Unreferenced (Clause_Number);
-   begin
-      --  These are typically references to words in the grammar
-      --  summary. Mildly useful, but the best we can do is:
-      --
-      --  "@ref{" & Target & "," & Text & "}"
-      --
-      --  makeinfo prepends 'see' and postpends '.', so it screws up
-      --  the text. For example, section 2.1 (1) ends up with "the
-      --  @ref{S0229, compilation}s." => "the see compilation: S0229."
-      --  Emacs info-mode suppresses the ': S0229', but not the 'see'
-      --  and the trailing '.'. So we just output the text.
-      Ordinary_Text (Output_Object, Text);
-   end Local_Link;
-
-   procedure Local_Link_End
-     (Output_Object : in out Texinfo_Output_Type;
-      Target        : in     String;
-      Clause_Number : in     String)
-   is begin
-      --  These work better than local links, because they are not in
-      --  the middle of plurals. First use is section 3.1 (1).
-      Put (Output_Object.File, " (@pxref{" & Target & "," & Clause_Number & "})");
-   end Local_Link_End;
-
-   procedure Local_Link_Start
-     (Output_Object : in out Texinfo_Output_Type;
-      Target        : in     String;
-      Clause_Number : in     String)
-   is
-      pragma Unreferenced (Output_Object);
-      pragma Unreferenced (Target);
-      pragma Unreferenced (Clause_Number);
-   begin
-      --  implemented in Local_Link_End
-      null;
-   end Local_Link_Start;
-
-   procedure Local_Target
-     (Output_Object : in out Texinfo_Output_Type;
-      Text          : in     String;
-      Target        : in     String)
-   is begin
-      --  Add an empty non-break object, because @anchor ignores
-      --  whitespace after it, which often occurs in the current
-      --  Scribe-like source.
-      Put (Output_Object.File, "@anchor{" & Target & "}@w{}");
-      Ordinary_Text (Output_Object, Text);
-   end Local_Target;
-
-   procedure New_Column (Output_Object : in out Texinfo_Output_Type)
-   is begin
-      if Output_Object.Column_Count >= 4 then
-         Output_Object.Current_Column := Output_Object.Current_Column + 1;
-         Output_Object.Current_Row    := 1;
-      end if;
-   end New_Column;
-
-   procedure New_Page
-     (Output_Object : in out Texinfo_Output_Type;
-      Kind          :        ARM_Output.Page_Kind_Type := ARM_Output.Any_Page)
-   is
-      pragma Unreferenced (Kind);
-      pragma Unreferenced (Output_Object);
-   begin
-      --  No such thing in Info.
-      null;
-   end New_Page;
-
-   procedure Ordinary_Character
-     (Output_Object : in out Texinfo_Output_Type;
-      Char          : in     Character)
-   is
-      Copyright : constant String := "Copyright";
-   begin
-      case Output_Object.State is
-      when Contents =>
-         null;
-
-      when Multi_Column | Table_Header =>
-         Add_To_Column_Item (Output_Object, "" & Char);
-
-      when Title =>
-         --  Check for end of title page; indicated by line starting with "Copyright"
-         if Output_Object.Line_Empty then
-            if Output_Object.First_Word_Last > 0 then
-               if Copyright (Output_Object.First_Word_Last + 1) = Char then
-                  Output_Object.First_Word_Last := Output_Object.First_Word_Last + 1;
-                  Output_Object.First_Word (Output_Object.First_Word_Last) := Char;
-
-                  if Output_Object.First_Word_Last = Copyright'Last then
-                     End_Title_Page (Output_Object);
-                     Output_Object.State := Normal;
-                     Ordinary_Text (Output_Object, Output_Object.First_Word (1 .. Output_Object.First_Word_Last));
-                  end if;
-               else
-                  --  First word is not Copyright; output it
-                  Ordinary_Text (Output_Object, Output_Object.First_Word (1 .. Output_Object.First_Word_Last));
-                  Output_Object.Line_Empty := False;
-               end if;
-            else
-               --  No non-space seen yet
-               if Char = ' ' then
-                  null;
-               elsif Char = Copyright (1) then
-                  Output_Object.First_Word_Last := 1;
-                  Output_Object.First_Word (1)  := Char;
-               else
-                  Escape_Put (Output_Object, Char);
-                  Output_Object.Line_Empty := False;
-               end if;
-            end if;
-         else
-            --  Line already has stuff on it
-            Escape_Put (Output_Object, Char);
-         end if;
-
-      when Normal =>
-         Output_Object.Line_Empty := Char /= ' ';
-
-         Escape_Put (Output_Object, Char);
-
-      when Index_Start =>
-         Escape_Put (Output_Object, Char);
-         if Char = '&' then
-            --  give debugger a place to break
-            Put_Line ("first index entry");
-         end if;
-
-      when Index =>
-         case Char is
-         when ' ' | ',' | '[' | ']' =>
-            Put (Output_Object.File, Char);
-
-         when 'A' .. Last_Index_Clause =>
-            --  Index section heading
-
-            --  @node current, next, prev, up
-            case Char is
-            when 'A' =>
-               Put_Line
-                 (Output_Object.File,
-                  "@node " & Char &
-                    ", B, " & Operators_Clause &
-                    ", " & Index_Clause_Name);
-
-            when Last_Index_Clause =>
-               Put_Line
-                 (Output_Object.File,
-                  "@node " & Char &
-                    ", , " & Character'Pred (Char) &
-                    ", " & Index_Clause_Name);
-
-            when others =>
-               Put_Line
-                 (Output_Object.File,
-                  "@node " & Char &
-                    ", " & Character'Succ (Char) &
-                    ", " & Character'Pred (Char) &
-                    ", " & Index_Clause_Name);
-            end case;
-
-            --  Add non-break space so Emacs info will use big bold
-            --  font for single letter titles.
-            Put_Line (Output_Object.File, "@section " & Char & "@w{ }");
-
-         when others =>
-            Ada.Exceptions.Raise_Exception (ARM_Output.Not_Valid_Error'Identity, "Unexpected char in Index: " & Char);
-         end case;
-      end case;
-   end Ordinary_Character;
-
-   procedure Ordinary_Text
-     (Output_Object : in out Texinfo_Output_Type;
-      Text          : in     String)
-   is begin
-      case Output_Object.State is
-      when Contents =>
-         null;
-
-      when Multi_Column | Table_Header =>
-         Add_To_Column_Item (Output_Object, Text);
-
-      when Normal | Title | Index_Start | Index =>
-         Output_Object.Line_Empty := False;
-
-         Escape_Put (Output_Object, Text);
-      end case;
-   end Ordinary_Text;
-
-   procedure Picture
-     (Output_Object : in out Texinfo_Output_Type;
-      Name          : in     String;
-      Descr         : in     String;
-      Alignment     : in     ARM_Output.Picture_Alignment;
-      Height, Width : in     Natural;
-      Border        : in     ARM_Output.Border_Kind)
-   is
-      pragma Unreferenced (Border);
-      pragma Unreferenced (Width);
-      pragma Unreferenced (Height);
-      pragma Unreferenced (Alignment);
-      pragma Unreferenced (Name);
-   begin
-      Ada.Exceptions.Raise_Exception
-        (ARM_Output.Not_Valid_Error'Identity,
-         "Picture: " & Descr);
-   end Picture;
-
-   procedure Revised_Clause_Header
-     (Output_Object   : in out Texinfo_Output_Type;
-      New_Header_Text : in     String;
-      Old_Header_Text : in     String;
-      Level           : in     ARM_Contents.Level_Type;
-      Clause_Number   : in     String;
-      Version         : in     ARM_Contents.Change_Version_Type;
-      Old_Version     : in     ARM_Contents.Change_Version_Type;
-      No_Page_Break   : in     Boolean                          := False)
-   is
-      pragma Unreferenced (Version);
-      pragma Unreferenced (Old_Version);
-      pragma Unreferenced (Old_Header_Text);
-   begin
-      Clause_Header (Output_Object, New_Header_Text, Level, Clause_Number, No_Page_Break);
-   end Revised_Clause_Header;
-
-   procedure Section
-     (Output_Object : in out Texinfo_Output_Type;
-      Section_Title : in     String;
-      Section_Name  : in     String)
-   is
-      pragma Unreferenced (Section_Name);
-      pragma Unreferenced (Section_Title);
-      pragma Unreferenced (Output_Object);
-   begin
-      --  This is redundant with the various Clause functions
-      null;
-   end Section;
-
-   procedure Separator_Line
-     (Output_Object : in out Texinfo_Output_Type;
-      Is_Thin       :        Boolean             := True)
-   is begin
-      --  Can't be in a multi-column setting.
-      New_Line (Output_Object.File);
-      if Is_Thin then
-         Put_Line (Output_Object.File, "----------");
-      else
-         Put_Line (Output_Object.File, "==========");
-      end if;
-   end Separator_Line;
-
-   procedure Set_Columns
-     (Output_Object     : in out Texinfo_Output_Type;
-      Number_of_Columns : in     ARM_Output.Column_Count)
-   is begin
-      Check_Valid (Output_Object);
-      Check_Not_In_Paragraph (Output_Object);
-
-      --  2 and 3 column formats are displayed without any columns.
-      --  This is mainly used for the syntax cross-reference and
-      --  index, and these definitely look better without columns.
-      --
-      --  4 or more columns are output as a table. Note that we assume
-      --  such items are formated with explicit New_Column calls, and
-      --  do not contain any nested paragraph formats.
-
-      case Output_Object.State is
-      when Normal =>
-         if Number_of_Columns >= 4 then
-            Output_Object.State          := Multi_Column;
-            Output_Object.Current_Column := 1;
-            Output_Object.Current_Row    := 1;
-            Output_Object.Column_Widths  := (others => 0);
-
-            --  Accumulate all column rows in Output_Text, then output
-            --  when done, so we can set the correct column width in
-            --  the header. Each column is a linked list of allocated
-            --  Column_Text_Item_Type.
-         else
-            null;
-         end if;
-
-      when Multi_Column =>
-         if Number_of_Columns = 1 then
-            --  Finished accumulating columns, output the columns as a table.
-            Output_Column_Widths (Output_Object);
-            Output_Columns (Output_Object);
-            New_Line (Output_Object.File);
-            Put_Line (Output_Object.File, "@end multitable");
-            New_Line (Output_Object.File);
-
-            Output_Object.State := Normal;
-         else
-            Ada.Exceptions.Raise_Exception
-              (ARM_Output.Not_Valid_Error'Identity, "New multi-column section before end of old");
-         end if;
-
-      when Index_Start | Index =>
-         null;
-
-      when Table_Header | Contents | Title =>
-         Unexpected_State (Output_Object);
-      end case;
-
-      Output_Object.Column_Count := Number_of_Columns;
-   end Set_Columns;
-
-   procedure Soft_Hyphen_Break (Output_Object : in out Texinfo_Output_Type)
-   is begin
-      Put (Output_Object.File, "@-");
-   end Soft_Hyphen_Break;
-
-   procedure Soft_Line_Break (Output_Object : in out Texinfo_Output_Type)
-   is begin
-      case Output_Object.State is
-      when Contents | Title =>
-         null;
-
-      when Normal | Index_Start | Index =>
-         Put (Output_Object.File, "@-");
-
-      when Multi_Column | Table_Header =>
-         Unexpected_State (Output_Object);
-
-      end case;
-   end Soft_Line_Break;
-
-   procedure Special_Character
-     (Output_Object : in out Texinfo_Output_Type;
-      Char          : in     ARM_Output.Special_Character_Type)
-   is begin
-      --  We use Ordinary_Text, so this is output to columns when appropriate.
-      case Char is
-      when ARM_Output.EM_Dash =>
-         Ordinary_Text (Output_Object, "--");
-      when ARM_Output.EN_Dash =>
-         Ordinary_Text (Output_Object, "--");
-      when ARM_Output.GEQ =>
-         Ordinary_Text (Output_Object, ">=");
-      when ARM_Output.LEQ =>
-         Ordinary_Text (Output_Object, "<=");
-      when ARM_Output.NEQ =>
-         Ordinary_Text (Output_Object, "/=");
-      when ARM_Output.PI =>
-         Ordinary_Text (Output_Object, "PI");
-
-      when ARM_Output.Left_Ceiling =>
-         case Output_Object.State is
-         when Multi_Column | Table_Header =>
-            Ada.Exceptions.Raise_Exception
-              (ARM_Output.Not_Valid_Error'Identity,
-               "Info does not support ceiling in multi-column");
-         when Contents =>
-            null;
-
-         when Normal | Index_Start | Index =>
-            Put (Output_Object.File, "@code{ceiling(");
-
-         when Title =>
-            Unexpected_State (Output_Object);
-
-         end case;
-
-      when ARM_Output.Right_Ceiling =>
-         case Output_Object.State is
-         when Multi_Column | Table_Header =>
-            Ada.Exceptions.Raise_Exception
-              (ARM_Output.Not_Valid_Error'Identity,
-               "Info does not support ceiling in multi-column");
-         when Contents =>
-            null;
-
-         when Normal | Index_Start | Index =>
-            Put (Output_Object.File, ")}");
-
-         when Title =>
-            Unexpected_State (Output_Object);
-
-         end case;
-
-      when ARM_Output.Left_Floor =>
-         case Output_Object.State is
-         when Multi_Column | Table_Header =>
-            Ada.Exceptions.Raise_Exception
-              (ARM_Output.Not_Valid_Error'Identity,
-               "Info does not support floor in multi-column");
-         when Contents =>
-            null;
-
-         when Normal | Index_Start | Index =>
-            Put (Output_Object.File, "@code{floor(");
-
-         when Title =>
-            Unexpected_State (Output_Object);
-
-         end case;
-
-      when ARM_Output.Right_Floor =>
-         case Output_Object.State is
-         when Multi_Column | Table_Header =>
-            Ada.Exceptions.Raise_Exception
-              (ARM_Output.Not_Valid_Error'Identity,
-               "Info does not support floor in multi-column");
-         when Contents =>
-            null;
-
-         when Normal | Index_Start | Index =>
-            Put (Output_Object.File, ")}");
-
-         when Title =>
-            Unexpected_State (Output_Object);
-
-         end case;
-
-      when ARM_Output.Thin_Space =>
-         Ordinary_Text (Output_Object, " ");
-
-      when ARM_Output.Left_Quote =>
-         Ordinary_Text (Output_Object, "`");
-
-      when ARM_Output.Right_Quote =>
-         Ordinary_Text (Output_Object, "'");
-
-      when ARM_Output.Left_Double_Quote =>
-         Ordinary_Text (Output_Object, """");
-
-      when ARM_Output.Right_Double_Quote =>
-         Ordinary_Text (Output_Object, """");
-
-      when ARM_Output.Small_Dotless_I =>
-         Ordinary_Text (Output_Object, "i");
-
-      when ARM_Output.Capital_Dotted_I =>
-         Ordinary_Text (Output_Object, "I");
-      end case;
-   end Special_Character;
-
-   procedure Start_Paragraph
-     (Output_Object  : in out Texinfo_Output_Type;
-      Style          : in     ARM_Output.Paragraph_Style_Type;
-      Indent         : in     ARM_Output.Paragraph_Indent_Type;
-      Number         : in     String;
-      No_Prefix      : in     Boolean                       := False;
-      Tab_Stops      : in     ARM_Output.Tab_Info           := ARM_Output.NO_TABS;
-      No_Breaks      : in     Boolean                       := False;
-      Keep_with_Next : in     Boolean                       := False;
-      Space_After    : in     ARM_Output.Space_After_Type   := ARM_Output.Normal;
-      Justification  : in     ARM_Output.Justification_Type := ARM_Output.Default)
-   is
-      pragma Unreferenced (Justification);
-      pragma Unreferenced (Space_After);
-      pragma Unreferenced (Keep_with_Next);
-      pragma Unreferenced (No_Breaks);
-      pragma Unreferenced (Tab_Stops);
-
-      use ARM_Output;
-
-   begin
-      Check_Valid (Output_Object);
-      Check_Not_In_Paragraph (Output_Object);
-
-      --  Note: makeinfo will do most of the formatting, so No_Breaks,
-      --  Keep_with_Next, Space_After, and Justification have no
-      --  effect here. In addition, info format has no support for
-      --  fonts, so the font aspects of Style are ignored as well. But
-      --  we try to respect the indentation and margin aspects.
-
-      --  TexInfo does not directly support tabs, but does use a fixed
-      --  font, so we could emulate them. But then we'd have to track
-      --  output characters; let's see if we really need it.
-
-      case Output_Object.State is
-      when Contents =>
-         null;
-
-      when Normal =>
-         if Number'Length > 0 then
-            Put_Line (Output_Object.File, Number & " @*");
-         end if;
-
-         Output_Object.In_Paragraph := True;
-         Output_Object.Style        := Style;
-         Output_Object.Indent       := Indent;
-
-         case Style is
-         when Normal |
-           Wide_Above |
-           Small |
-           Small_Wide_Above |
-           Header |
-           Small_Header |
-           Syntax_Summary  =>
-
-            Handle_Indent (Output_Object, "@quotation");
-
-         when Index |
-           Title =>
-
-            null;
-
-         when Examples |
-           Small_Examples |
-           Swiss_Examples |
-           Small_Swiss_Examples =>
-
-            Handle_Indent (Output_Object, "@example");
-
-         when Bulleted |
-           Small_Bulleted =>
-
-            Handle_Indent (Output_Object, "@itemize @bullet");
-            if not No_Prefix then
-               Put (Output_Object.File, "@item ");
-            end if;
-
-         when Nested_Bulleted |
-           Small_Nested_Bulleted =>
-
-            Handle_Indent (Output_Object, "@itemize @bullet", Extra_Indent => 1);
-            if not No_Prefix then
-               Put (Output_Object.File, "@item ");
-            end if;
-
-         when Enumerated |
-           Small_Enumerated =>
-
-            Handle_Indent (Output_Object, "@itemize @w{}");
-            Put (Output_Object.File, "@item ");
-
-         when Wide_Hanging |
-           Small_Wide_Hanging |
-           Narrow_Hanging |
-           Small_Narrow_Hanging |
-           Hanging_in_Bulleted |
-           Small_Hanging_in_Bulleted =>
-
-            if No_Prefix then
-               --  Still in hanging part
-               Handle_Indent (Output_Object, "@quotation");
-               Output_Object.End_Hang_Seen := True;
-            else
-               Output_Object.End_Hang_Seen := False;
-            end if;
-
-         end case;
-
-      when Index_Start | Index | Title | Multi_Column | Table_Header =>
-         if Number'Length > 0 then
-            Unexpected_State (Output_Object);
-         end if;
-
-         Output_Object.In_Paragraph := True;
-         Output_Object.Style        := Style;
-         Output_Object.Indent       := Indent;
-
-      end case;
-
-   end Start_Paragraph;
-
-   procedure Start_Table
-     (Output_Object      : in out Texinfo_Output_Type;
-      Columns            : in     ARM_Output.Column_Count;
-      First_Column_Width : in     ARM_Output.Column_Count;
-      Last_Column_Width  : in     ARM_Output.Column_Count;
-      Alignment          : in     ARM_Output.Column_Text_Alignment;
-      No_Page_Break      : in     Boolean;
-      Has_Border         : in     Boolean;
-      Small_Text_Size    : in     Boolean;
-      Header_Kind        : in     ARM_Output.Header_Kind_Type)
-   is
-      pragma Unreferenced (Small_Text_Size);
-      pragma Unreferenced (Has_Border);
-      pragma Unreferenced (No_Page_Break);
-      pragma Unreferenced (Alignment);
-      pragma Unreferenced (Last_Column_Width);
-      pragma Unreferenced (First_Column_Width);
-      use ARM_Output;
-   begin
-      Output_Object.Column_Count := Columns;
-      case Header_Kind is
-      when Both_Caption_and_Header =>
-         New_Line (Output_Object.File);
-         --  Next text output will be the caption, which we don't
-         --  format in any special way (first example is F.3.2 (19)).
-         --  Then Table_Marker (End_Caption) is called, which will
-         --  start the actual table.
-
-      when Header_Only =>
-         --  Same as Table_Marker, End_Caption.
-         case Columns is
-         when 1 =>
-            Ada.Exceptions.Raise_Exception
-              (ARM_Output.Not_Valid_Error'Identity,
-               "Table with 1 column");
-
-         when 2 =>
-            New_Line (Output_Object.File);
-            Put_Line (Output_Object.File, "@table @asis");
-
-         when others =>
-            New_Line (Output_Object.File);
-            Put (Output_Object.File, "@multitable");
-            Output_Object.State          := Table_Header;
-            Output_Object.Current_Column := 1;
-            Output_Object.Current_Row    := 1;
-            Output_Object.Max_Row        := 0;
-            --  The next text output via Ordinary_Text or
-            --  Ordinary_Character is the table headers. We
-            --  capture them in Output_Object.Column_Text, and
-            --  use them to set the table column widths.
-         end case;
-
-      when No_Headers =>
-         null;
-
-      end case;
-   end Start_Table;
-
-   procedure Tab (Output_Object : in out Texinfo_Output_Type)
-   is begin
-      case Output_Object.State is
-      when Contents =>
-         null;
-
-      when Multi_Column | Table_Header =>
-         Ada.Exceptions.Raise_Exception
-           (ARM_Output.Not_Valid_Error'Identity,
-            "Tab in multi-column");
-
-      when Title =>
-         if Output_Object.Line_Empty then
-            null;
-         else
-            Put (Output_Object.File, "@w{ }");
-         end if;
-
-      when Normal | Index_Start | Index =>
-         --  Just three spaces for now, for indented trees
-         Put (Output_Object.File, "@w{   }");
-
-      end case;
-   end Tab;
-
-   procedure Table_Marker
-     (Output_Object : in out Texinfo_Output_Type;
-      Marker        : in     ARM_Output.Table_Marker_Type)
-   is begin
-      case Marker is
-      when ARM_Output.End_Caption =>
-         --  Start the actual table
-         case Output_Object.Column_Count is
-         when 1 =>
-            Ada.Exceptions.Raise_Exception
-              (ARM_Output.Not_Valid_Error'Identity,
-               "Table with 1 column");
-
-         when 2 =>
-            New_Line (Output_Object.File);
-            Put_Line (Output_Object.File, "@table @asis");
-
-         when others =>
-            New_Line (Output_Object.File);
-            Put (Output_Object.File, "@multitable");
-            Output_Object.State          := Table_Header;
-            Output_Object.Current_Column := 1;
-            Output_Object.Current_Row    := 1;
-            Output_Object.Max_Row        := 0;
-            --  The next text output via Ordinary_Text or
-            --  Ordinary_Character is the table headers. We
-            --  capture them in Output_Object.Column_Text, and
-            --  use them to set the table column widths.
-         end case;
-
-      when ARM_Output.End_Item =>
-         case Output_Object.State is
-         when Table_Header =>
-            Output_Object.Current_Column := Output_Object.Current_Column + 1;
-            Output_Object.Current_Row    := 1;
-
-         when Normal =>
-            case Output_Object.Column_Count is
-            when 2 =>
-               --  using @table
-               Put (Output_Object.File, ' ');
-
-            when others =>
-               Put (Output_Object.File, " @tab ");
-            end case;
-
-         when Multi_Column | Contents | Title | Index_Start | Index =>
-            Unexpected_State (Output_Object);
-         end case;
-
-      when ARM_Output.End_Header =>
-         case Output_Object.State is
-         when Table_Header =>
-            Output_Object.State := Normal;
-
-            for I in 1 .. Output_Object.Column_Count loop
-               Put
-                 (Output_Object.File,
-                  " {" &
-                    Output_Object.Column_Text (I).Text (1 .. Output_Object.Column_Text (I).Length) &
-                    "}");
-            end loop;
-
-            New_Line (Output_Object.File);
-
-            Put (Output_Object.File, "@item ");
-
-            Pad_Columns (Output_Object);
-            Output_Columns (Output_Object);
-            New_Line (Output_Object.File);
-            Put (Output_Object.File, "@item ");
-            Output_Object.Current_Column := 1;
-
-         when Normal =>
-            --  A two-column table; header has been output
-            null;
-
-         when Contents | Multi_Column | Title | Index_Start | Index =>
-            Unexpected_State (Output_Object);
-         end case;
-
-      when ARM_Output.End_Row | ARM_Output.End_Row_Next_Is_Last =>
-         New_Line (Output_Object.File);
-         Put (Output_Object.File, "@item ");
-         Output_Object.Current_Column := 1;
-
-      when ARM_Output.End_Table =>
-         case Output_Object.Column_Count is
-         when 2 =>
-            New_Line (Output_Object.File);
-            Put_Line (Output_Object.File, "@end table");
-
-         when others =>
-            Put_Line (Output_Object.File, "@end multitable");
-
-         end case;
-
-      end case;
-   end Table_Marker;
-
-   procedure TOC_Marker
-     (Output_Object : in out Texinfo_Output_Type;
-      For_Start     : in     Boolean)
-   is begin
-      --  We use menus, not @contents (since makeinfo ignores
-      --  @contents in info mode). The menus (including the top menu)
-      --  are generated from data stored in ARM_Contents during the
-      --  scan pass.
-
-      if For_Start then
-         Output_Object.State := Contents;
-         --  Ignore futher output until For_Start = False.
-      else
-         Output_Object.State := Normal;
-      end if;
-   end TOC_Marker;
-
-   procedure Unicode_Character
-     (Output_Object : in out Texinfo_Output_Type;
-      Char          : in     ARM_Output.Unicode_Type)
-   is begin
-      --  Used in section 2.3 Identifiers examples, 2.5 character
-      --  literals examples, 2.6 string literals examples, 3.3.1
-      --  Object Declarations examples, 4.4 Expressions examples
-      Put_Line (Output_Object.File, "[Unicode" & ARM_Output.Unicode_Type'Image (Char) & "]");
-   end Unicode_Character;
-
-   procedure URL_Link
-     (Output_Object : in out Texinfo_Output_Type;
-      Text          : in     String;
-      URL           : in     String)
-   is begin
-      Put (Output_Object.File, "@uref{" & URL & "," & Text & "}");
-   end URL_Link;
-
-end ARM_Texinfo;
-=======
-with Ada.Exceptions;
-with Ada.Strings.Fixed;
-package body ARM_Texinfo is
-
-   --  Copyright (C) 2003, 2007, 2010, 2011, 2012 Stephen Leake.  All Rights Reserved.
-   --  E-Mail: stephen_leake@acm.org
-   --
-   --  This library is free software; you can redistribute it and/or
-   --  modify it under terms of the GNU General Public License as
-   --  published by the Free Software Foundation; either version 3, or (at
-   --  your option) any later version. This library is distributed in the
-   --  hope that it will be useful, but WITHOUT ANY WARRANTY; without even
-   --  the implied warranty of MERCHANTABILITY or FITNESS FOR A PARTICULAR
-   --  PURPOSE. See the GNU General Public License for more details. You
-   --  should have received a copy of the GNU General Public License
-   --  distributed with this program; see file gnu-3-0.txt. If not, write to
-   --  the Free Software Foundation, 59 Temple Place - Suite 330, Boston,
-   --  MA 02111-1307, USA.
-
-   -- ---------------------------------------
-   --
-   -- Edit History:
-   --
-   -- Ancient  - S L - Developed package as add-on to Arm_Form.
-   -- 10/19/11 - RLB - Integrated outside-developed package into Arm_Form.
-   --                  Commented out/replaced Ada 2005 features (this is
-   --		       Ada 95 code). Updated for a few other changes since
-   --		       the last update.
-   -- 10/25/11 - RLB - Added old insertion version to Revised_Clause_Header.
-   --  4/ 1/12 - S L - Implemented remaining Texinfo implementation.
-   --  4/22/12 - S L - Move @dircategory, @direntry before first @node.
-   --  4/28/12 - S L - Add @w{} after @anchor; otherwise following whitespace
-   --		       is dropped.
-   --  8/31/12 - RLB - Added Output_Path.
-   -- 10/18/12 - RLB - Added additional hanging styles.
-   -- 11/26/12 - RLB - Added subdivision names to Clause_Header and
-   --		       Revised_Clause_Header.
-
-
-   use Ada.Text_IO;
-
-   Indentation : constant := 5;
-
-   --  VERSION: This is fragile; it changes with each version of the manual.
-   Index_Clause      : constant String    := "0.4";
-   Index_Clause_Name : constant String    := "Index";
-   Index_Clause_Next : constant String    := "operators";
-   Operators_Clause  : constant String    := "operators";
-   Last_Index_Clause : constant Character := 'Y';
-
-   ----------
-   --  local subprograms
-
-   procedure Check_Not_In_Paragraph (Output_Object : in Texinfo_Output_Type)
-   is begin
-      if Output_Object.In_Paragraph then
-         Ada.Exceptions.Raise_Exception
-           (ARM_Output.Not_Valid_Error'Identity,
-            "In paragraph");
-      end if;
-   end Check_Not_In_Paragraph;
-
-   procedure Check_Valid (Output_Object : in Texinfo_Output_Type)
-   is begin
-      if not Output_Object.Is_Valid then
-         Ada.Exceptions.Raise_Exception
-           (ARM_Output.Not_Valid_Error'Identity,
-            "Not valid object");
-      end if;
-   end Check_Valid;
-
-   procedure Unexpected_State (Output_Object : in Texinfo_Output_Type)
-   is begin
-      Ada.Exceptions.Raise_Exception
-        (ARM_Output.Not_Valid_Error'Identity,
-         "Unexpected state: " & State_Type'Image (Output_Object.State));
-   end Unexpected_State;
-
-   procedure Escape_Put
-     (Output_Object  : in Texinfo_Output_Type;
-      Char           : in Character;
-      Preserve_Space : in Boolean             := False)
-   is begin
-      --  Escape special chars
-      if Char = '@' then
-         Put (Output_Object.File, "@@");
-      elsif Char = '{' then
-         Put (Output_Object.File, "@{");
-      elsif Char = '}' then
-         Put (Output_Object.File, "@}");
-      elsif Char = ''' then
-         --  Avoid makeinfo converting '' into "
-         Put (Output_Object.File, "'@w{}");
-      elsif Char = '`' then
-         --  Avoid makeinfo converting `` into "
-         Put (Output_Object.File, "`@w{}");
-      elsif Char = '-' then
-         Put (Output_Object.File, "@minus{}");
-      elsif Char = ' ' and Preserve_Space then
-         --  Don't allow collapsing spaces
-         Put (Output_Object.File, "@w{ }");
-      elsif Char = '\' then
-         --  This confuses texi2dvi if not escaped.
-         Put (Output_Object.File, "@code{\}");
-      else
-         Put (Output_Object.File, Char);
-      end if;
-   end Escape_Put;
-
-   procedure Escape_Put
-     (Output_Object  : in Texinfo_Output_Type;
-      Text           : in String;
-      Preserve_Space : in Boolean             := False)
-   is begin
-      for I in Text'Range loop
-         Escape_Put (Output_Object, Text (I), Preserve_Space);
-      end loop;
-   end Escape_Put;
-
-   procedure End_Title_Page (Output_Object : in out Texinfo_Output_Type)
-   is
-      use ARM_Contents;
-
-      procedure Put_Top_Menu_Item
-        (Title         : in     Title_Type;
-         Level         : in     Level_Type;
-         Clause_Number : in     Clause_Number_Type;
-         Version       : in     ARM_Contents.Change_Version_Type;
-         Quit          :    out Boolean)
-      is
-         pragma Unreferenced (Version); --  we are only concerned with version 2
-         First_Part : String (1 .. 14); --  Get all Titles aligned.
-      begin
-         Quit := False;
-
-         case Level is
-         when Section | Normative_Annex | Informative_Annex | Plain_Annex =>
-            Ada.Strings.Fixed.Move
-              (Source =>
-                 "* " &
-                 Make_Clause_Number (Level, Clause_Number) &
-                 " ::",
-               Target => First_Part);
-
-            Put_Line (Output_Object.File, First_Part & Title);
-
-         when Unnumbered_Section | Clause | Subclause | Subsubclause =>
-            null;
-
-	 when ARM_Contents.Dead_Clause  =>
-	    raise Program_Error with "Dead_Clause header??";
-		-- No headers for dead clauses.
-
-         end case;
-      end Put_Top_Menu_Item;
-
-      procedure Put_Top_Menu is new For_Each (Put_Top_Menu_Item);
-   begin
-
-      New_Line (Output_Object.File); --  Terminate unneeded "@center"
-
-      Put_Line (Output_Object.File, "@menu");
-      Put_Line (Output_Object.File, "* Front Matter:: Copyright, Foreword, etc."); --  Not a section in ARM sources
-      Put_Top_Menu;
-      Put_Line (Output_Object.File, "* Index ::    Index"); --  Not in ARM sources
-      Put_Line (Output_Object.File, "@end menu");
-
-      -- @node current, next, prev, up
-      Put_Line (Output_Object.File, "@node Front Matter, 0.1, Top, Top");
-      Put_Line (Output_Object.File, "@chapter Front Matter");
-   end End_Title_Page;
-
-   procedure Get_Clause_Section
-     (Clause_String  : in     String;
-      Section_Number :    out ARM_Contents.Section_Number_Type;
-      Clause_Integer :    out Natural)
-   is
-      --  This is a partial inverse of ARM_Contents.Make_Clause_Number.
-      --
-      --  Clause_String has "section.clause.subclause", possibly no subclause.
-      --
-      --  "section" can be a number, a letter "N", or "Annex N", where
-      --
-      --  'N' = Character'Val (Character'Pos('A') + (Section_Number - ANNEX_START)
-
-      Section_Dot : constant Natural := Ada.Strings.Fixed.Index (Source => Clause_String, Pattern => ".");
-
-      Clause_Dot : constant Natural := Ada.Strings.Fixed.Index
-        (Source => Clause_String (Section_Dot + 1 .. Clause_String'Last),
-         Pattern => ".");
-
-      use type ARM_Contents.Section_Number_Type;
-   begin
-      if Section_Dot = 8 then
-         --  Section is "Annex N"
-         Section_Number := ARM_Contents.ANNEX_START +
-           Character'Pos (Clause_String (Clause_String'First + 6)) - Character'Pos ('A');
-      elsif Character'Pos (Clause_String (Clause_String'First)) >= Character'Pos ('A') then
-         --  Section is letter.
-         Section_Number := ARM_Contents.ANNEX_START +
-           Character'Pos (Clause_String (Clause_String'First)) - Character'Pos ('A');
-      else
-         Section_Number := ARM_Contents.Section_Number_Type'Value
-           (Clause_String (Clause_String'First .. Section_Dot - 1));
-      end if;
-
-      if Clause_Dot = 0 then
-         Clause_Integer := Natural'Value
-           (Clause_String (Section_Dot + 1 .. Clause_String'Last));
-      else
-         Clause_Integer := Natural'Value
-           (Clause_String (Section_Dot + 1 .. Clause_Dot - 1));
-      end if;
-   end Get_Clause_Section;
-
-   procedure Handle_Indent
-     (Output_Object : in Texinfo_Output_Type;
-      Texinfo_Item  : in String;
-      Extra_Indent  : in ARM_Output.Paragraph_Indent_Type := 0)
-   is
-      use type ARM_Output.Paragraph_Indent_Type;
-   begin
-      for I in 1 .. Output_Object.Indent + Extra_Indent loop
-         Put_Line (Output_Object.File, Texinfo_Item);
-      end loop;
-   end Handle_Indent;
-
-   procedure Add_To_Column_Item (Output_Object : in out Texinfo_Output_Type; Text : in String)
-   is begin
-      if Output_Object.Column_Text (Output_Object.Current_Column) = null or else
-        Output_Object.Column_Text (Output_Object.Current_Column).Row /= Output_Object.Current_Row
-      then
-         --  Start a new row.
-         Output_Object.Column_Text (Output_Object.Current_Column) :=
-           new Column_Text_Item_Type'
-           (Text   => (others => ' '),
-            Length => 0,
-            Row    => Output_Object.Current_Row,
-            Next   => Output_Object.Column_Text (Output_Object.Current_Column));
-      end if;
-
-      if Output_Object.Column_Text (Output_Object.Current_Column).Length + Text'Length >
-        Output_Object.Column_Text (Output_Object.Current_Column).Text'Length
-      then
-         Ada.Exceptions.Raise_Exception
-           (ARM_Output.Not_Valid_Error'Identity,
-            "Column item full, but more text: " &
-              Output_Object.Column_Text (Output_Object.Current_Column).Text
-              (1 .. Output_Object.Column_Text (Output_Object.Current_Column).Length));
-      else
-         declare
-            Current_Text : Column_Text_Item_Type renames Output_Object.Column_Text (Output_Object.Current_Column).all;
-         begin
-            Current_Text.Text (Current_Text.Length + 1 .. Current_Text.Length + Text'Length) := Text;
-
-            Current_Text.Length := Current_Text.Length + Text'Length;
-
-            if Output_Object.Column_Widths (Output_Object.Current_Column) < Current_Text.Length then
-               Output_Object.Column_Widths (Output_Object.Current_Column) := Current_Text.Length;
-            end if;
-         end;
-      end if;
-   end Add_To_Column_Item;
-
-   procedure Pad_Columns (Output_Object : in out Texinfo_Output_Type)
-   --  Ensure that all columns have the same number of (possibly
-   --  empty) rows, for table headers.
-   is
-      Item          : Column_Text_Ptr;
-      First_New_Row : Natural;
-   begin
-      for Col in 1 .. Output_Object.Column_Count loop
-         Item := Output_Object.Column_Text (Col);
-         if Item = null then
-            First_New_Row := 1;
-         else
-            First_New_Row := Item.Row + 1;
-         end if;
-
-         for I in First_New_Row .. Output_Object.Max_Row loop
-            Output_Object.Column_Text (Col) :=
-              new Column_Text_Item_Type'
-              (Text   => (others => ' '),
-               Length => 1,
-               Row    => I,
-               Next   => Output_Object.Column_Text (Col));
-         end loop;
-      end loop;
-   end Pad_Columns;
-
-   procedure Output_Column_Widths (Output_Object : in out Texinfo_Output_Type)
-   is begin
-      New_Line (Output_Object.File);
-      Put (Output_Object.File, "@multitable ");
-      for I in 1 .. Output_Object.Column_Count loop
-         Put
-           (Output_Object.File,
-            " {" &
-              String'(1 .. Output_Object.Column_Widths (I) => 'w') &
-              "}");
-      end loop;
-   end Output_Column_Widths;
-
-   procedure Output_Columns (Output_Object : in out Texinfo_Output_Type)
-   is
-      Row  : Natural         := 1;
-      Item : Column_Text_Ptr;
-      Temp : Column_Text_Ptr;
-   begin
-      Rows :
-      loop
-         New_Line (Output_Object.File);
-         Put (Output_Object.File, "@item ");
-
-         --  For all columns, output the items for this row. Note that
-         --  the last row is at the front of each column list; the
-         --  first row is at the end. We delete the rows as we output
-         --  them, so the one we want is always at the end of the
-         --  column list.
-         Columns :
-         for Col in 1 .. Output_Object.Column_Count loop
-            Item := Output_Object.Column_Text (Col);
-
-            if Item = null then
-               --  Previously finished column
-               null;
-
-            elsif Item.Next = null then
-               --  This is the last item in the column.
-               if Item.Row /= Row then
-                  --  This column is empty for this row.
-                  Item := null;
-               else
-                  --  Output Item, and mark that we're done outputing
-                  --  this column.
-                  Output_Object.Column_Text (Col) := null;
-               end if;
-            else
-               --  Find first item for this row in the column.
-               while Item.Next /= null and then Item.Next.Row /= Row loop
-                  Item := Item.Next;
-               end loop;
-
-               --  Output Item.Next, take it out of list.
-               Temp      := Item;
-               Item      := Item.Next;
-               Temp.Next := null;
-            end if;
-
-            if Item /= null then
-               --  Output the item
-               Escape_Put (Output_Object, Item.Text (1 .. Item.Length), Preserve_Space => True);
-               Free (Item);
-
-               if Col /= Output_Object.Column_Count then
-                  Put (Output_Object.File, " @tab ");
-               end if;
-
-            else
-               --  This column is empty for this row
-               if Col < Output_Object.Column_Count then
-                  Put (Output_Object.File, " @tab ");
-               end if;
-            end if;
-         end loop Columns;
-
-         if Output_Object.Column_Text = Column_Text_Ptrs_Type'(others => null) then
-            --  We've output everything.
-            exit Rows;
-         end if;
-
-         --  End the row:
-         Row := Row + 1;
-      end loop Rows;
-   end Output_Columns;
-
-   procedure Index_Menu (Output_Object : in out Texinfo_Output_Type)
-   is begin
-      Put_Line (Output_Object.File, "@menu");
-      Put_Line (Output_Object.File, "* operators::");
-      Put_Line (Output_Object.File, "* A::");
-      Put_Line (Output_Object.File, "* B::");
-      Put_Line (Output_Object.File, "* C::");
-      Put_Line (Output_Object.File, "* D::");
-      Put_Line (Output_Object.File, "* E::");
-      Put_Line (Output_Object.File, "* F::");
-      Put_Line (Output_Object.File, "* G::");
-      Put_Line (Output_Object.File, "* H::");
-      Put_Line (Output_Object.File, "* I::");
-      Put_Line (Output_Object.File, "* J::");
-      Put_Line (Output_Object.File, "* K::");
-      Put_Line (Output_Object.File, "* L::");
-      Put_Line (Output_Object.File, "* M::");
-      Put_Line (Output_Object.File, "* N::");
-      Put_Line (Output_Object.File, "* O::");
-      Put_Line (Output_Object.File, "* P::");
-      Put_Line (Output_Object.File, "* Q::");
-      Put_Line (Output_Object.File, "* R::");
-      Put_Line (Output_Object.File, "* S::");
-      Put_Line (Output_Object.File, "* T::");
-      Put_Line (Output_Object.File, "* U::");
-      Put_Line (Output_Object.File, "* V::");
-      Put_Line (Output_Object.File, "* W::");
-      Put_Line (Output_Object.File, "* X::");
-      Put_Line (Output_Object.File, "* Y::");
-      --  Put_Line (Output_Object.File, "* Z::"); --  VERSION: No entries in Z
-      Put_Line (Output_Object.File, "@end menu");
-
-      --  @node current, next, prev, up
-      Put_Line
-        (Output_Object.File,
-         "@node " & Operators_Clause &
-           ", A, " & Index_Clause_Name &
-           ", " & Index_Clause_Name);
-
-      Put_Line (Output_Object.File, "@section operators");
-   end Index_Menu;
-
-   ----------
-   --  Public subprograms. Alphabetical order
-
-   procedure AI_Reference
-     (Output_Object : in out Texinfo_Output_Type;
-      Text          : in     String;
-      AI_Number     : in     String)
-   is begin
-      Ordinary_Text (Output_Object, AI_Number & Text);
-   end AI_Reference;
-
-   procedure Category_Header
-     (Output_Object : in out Texinfo_Output_Type;
-      Header_Text   :        String)
-   is begin
-      Check_Not_In_Paragraph (Output_Object);
-
-      --  Can't be in a multi-column setting.
-      --
-      --  Don't use @heading; that causes a weird underline in info,
-      --  that isn't centered!
-      Put_Line (Output_Object.File, "@center @emph{" & Header_Text & "}");
-      New_Line (Output_Object.File, 2);
-   end Category_Header;
-
-   procedure Clause_Header
-     (Output_Object : in out Texinfo_Output_Type;
-      Header_Text   : in     String;
-      Level         : in     ARM_Contents.Level_Type;
-      Clause_Number : in     String;
-      Top_Level_Subdivision_Name : in ARM_Output.Top_Level_Subdivision_Name_Kind;
-      No_Page_Break : in     Boolean                 := False)
-   is
-      pragma Unreferenced (No_Page_Break);
-      pragma Unreferenced (Top_Level_Subdivision_Name);
-      Title : constant String := Clause_Number & " " & Header_Text;
-
-      use ARM_Contents;
-
-      Section_Number : Section_Number_Type;
-      Clause_Integer : Natural;
-
-      procedure Put_Clause_Menu_Item
-        (Item_Title         : in     Title_Type;
-         Item_Level         : in     Level_Type;
-         Item_Clause_Number : in     Clause_Number_Type;
-         Version            : in     ARM_Contents.Change_Version_Type;
-         Quit               :    out Boolean)
-      is
-         pragma Unreferenced (Version); --  only version 2
-         First_Part : String (1 .. 14); --  Get all Titles aligned.
-      begin
-         Quit := False;
-
-         case Item_Level is
-         when Section | Unnumbered_Section |
-	      Normative_Annex | Informative_Annex | Plain_Annex |
-	      Subclause | Subsubclause =>
-            --  We are doing Clause here
-            null;
-
-         when Clause  =>
-            if Item_Clause_Number.Section < Section_Number then
-               null;
-
-            elsif Item_Clause_Number.Section = Section_Number then
-               Ada.Strings.Fixed.Move
-                 (Source =>
-                    "* " &
-                    Make_Clause_Number (Item_Level, Item_Clause_Number) &
-                    " ::",
-                  Target => First_Part);
-
-               Put_Line (Output_Object.File, First_Part & Item_Title);
-            else
-               Quit := True;
-            end if;
-         when Dead_Clause =>
-            raise Program_Error with "Dead Clause in menu??"; -- No dead clauses should be output.
-         end case;
-      end Put_Clause_Menu_Item;
-
-      procedure Put_Clause_Menu is new For_Each (Put_Clause_Menu_Item);
-
-      procedure Put_Subclause_Menu_Item
-        (Item_Title         : in     Title_Type;
-         Item_Level         : in     Level_Type;
-         Item_Clause_Number : in     Clause_Number_Type;
-         Version            : in     ARM_Contents.Change_Version_Type;
-         Quit               :    out Boolean)
-      is
-         pragma Unreferenced (Version); --  only version 2
-         First_Part : String (1 .. 14); --  Get all Titles aligned.
-      begin
-         Quit := False;
-
-         case Item_Level is
-            when Section | Unnumbered_Section |
-		 Normative_Annex | Informative_Annex | Plain_Annex |
-		 Clause | Subsubclause =>
-               --  We are doing Subclause here
-               null;
-
-         when Subclause  =>
-            if Item_Clause_Number.Section < Section_Number then
-               null;
-
-            elsif Item_Clause_Number.Section = Section_Number then
-               if Item_Clause_Number.Clause < Clause_Integer then
-                  null;
-
-               elsif Item_Clause_Number.Clause = Clause_Integer then
-                  Ada.Strings.Fixed.Move
-                    (Source =>
-                       "* " &
-                       Make_Clause_Number (Item_Level, Item_Clause_Number) &
-                       " ::",
-                     Target => First_Part);
-
-                  Put_Line (Output_Object.File, First_Part & Item_Title);
-               else
-                  Quit := True;
-               end if;
-            else
-               Quit := True;
-            end if;
-         when Dead_Clause =>
-            raise Program_Error with "Dead clause in submenu??"; -- No dead clauses should be output.
-         end case;
-      end Put_Subclause_Menu_Item;
-
-      procedure Put_Subclause_Menu is new For_Each (Put_Subclause_Menu_Item);
-
-      function Safe_Next_Clause (Clause : in String) return String
-      is begin
-         if Clause = Index_Clause then
-            return Index_Clause_Next;
-         else
-            declare
-               Result : constant String := ARM_Contents.Next_Clause (Clause);
-            begin
-               if Result = Index_Clause then
-                  return Index_Clause_Name;
-               else
-                  return Result;
-               end if;
-            end;
-         end if;
-      exception
-      when Not_Found_Error =>
-         return "";
-      end Safe_Next_Clause;
-
-      function Safe_Previous_Clause (Clause : in String) return String
-      is begin
-         return ARM_Contents.Previous_Clause (Clause);
-      exception
-      when Not_Found_Error =>
-         return "";
-      end Safe_Previous_Clause;
-
-      function Safe_Parent_Clause (Clause : in String) return String
-      is
-         Temp : constant String := ARM_Contents.Parent_Clause (Clause_Number);
-      begin
-         if Temp'Length = 0 or Temp = "0" then
-            return "Top";
-         else
-            return Temp;
-         end if;
-      end Safe_Parent_Clause;
-
-   begin
-      Check_Not_In_Paragraph (Output_Object);
-
-      --  Handle special cases
-      if Clause_Number = "" and Header_Text = "Table of Contents" then
-         --  Actual contents output in TOC_Marker below.
-         return;
-
-      elsif Header_Text = "The Standard Libraries" then
-         --  This section has no content; don't confuse makeinfo.
-         return;
-
-      elsif Clause_Number = Index_Clause and Header_Text = Index_Clause_Name then
-
-         Put_Line
-           (Output_Object.File,
-            "@node " & Index_Clause_Name &
-              ", " & Index_Clause_Next &
-              ", " & Safe_Previous_Clause (Clause_Number) &
-              ", " & Safe_Parent_Clause (Clause_Number));
-
-         Put_Line (Output_Object.File, "@chapter Index");
-         Output_Object.State := Index_Start;
-
-         return;
-      end if;
-
-      case Level is
-      when Section | Normative_Annex | Informative_Annex | Plain_Annex =>
-         --  Menu of these done at @node Top
-         null;
-
-      when Unnumbered_Section =>
-         --  Unnumbered sections are not in ARM_Contents, but there's
-         --  currently only one of them, so they are not worth adding;
-         --  just hard-code the menu here.
-         Get_Clause_Section (Clause_Number, Section_Number, Clause_Integer);
-
-         if Section_Number = 0 and Clause_Integer = 1 then
-            Put_Line (Output_Object.File, "@menu");
-            Put_Line (Output_Object.File, "* 0.1 :: Foreword to this version of the Ada Reference Manual");
-            Put_Line (Output_Object.File, "* 0.2 :: Foreword");
-            Put_Line (Output_Object.File, "* 0.3 :: Introduction");
-            Put_Line (Output_Object.File, "* 0.99 :: International Standard");
-            Put_Line (Output_Object.File, "@end menu");
-         end if;
-
-      when Clause =>
-         --  Output menu of Clauses in this section, if we haven't already
-         Get_Clause_Section (Clause_Number, Section_Number, Clause_Integer);
-
-         if Output_Object.Menu_Section /= Section_Number then
-            Put_Line (Output_Object.File, "@menu");
-            Put_Clause_Menu;
-            Put_Line (Output_Object.File, "@end menu");
-            Output_Object.Menu_Section := Section_Number;
-            Output_Object.Menu_Clause  := 0;
-         end if;
-
-      when Subclause =>
-         --  Output menu of Subclauses in this Clause, if we haven't already
-         Get_Clause_Section (Clause_Number, Section_Number, Clause_Integer);
-
-         if Output_Object.Menu_Section = Section_Number and
-           Output_Object.Menu_Clause /= Clause_Integer
-         then
-            Put_Line (Output_Object.File, "@menu");
-            Put_Subclause_Menu;
-            Put_Line (Output_Object.File, "@end menu");
-            Output_Object.Menu_Clause := Clause_Integer;
-         end if;
-
-      when Subsubclause =>
-         Ada.Exceptions.Raise_Exception
-           (ARM_Output.Not_Valid_Error'Identity,
-            "Clause_Header: Subsubclause");
-
-      when Dead_Clause =>
-         Ada.Exceptions.Raise_Exception
-           (ARM_Output.Not_Valid_Error'Identity,
-            "Clause_Header: Dead_clause");
-
-      end case;
-
-      Put_Line
-        (Output_Object.File,
-         "@node " & Clause_Number &
-           ", " & Safe_Next_Clause (Clause_Number) &
-           ", " & Safe_Previous_Clause (Clause_Number) &
-           ", " & Safe_Parent_Clause (Clause_Number));
-
-      case Level is
-      when Section =>
-         Put_Line (Output_Object.File, "@chapter " & Title);
-
-      when Normative_Annex | Informative_Annex | Plain_Annex =>
-         Put_Line (Output_Object.File, "@chapter " & Title);
-
-      when Clause | Unnumbered_Section =>
-         Put_Line (Output_Object.File, "@section " & Title);
-
-      when Subclause =>
-         Put_Line (Output_Object.File, "@subsection " & Title);
-
-      when Subsubclause =>
-         Put_Line (Output_Object.File, "@subsubsection " & Title);
-
-      when Dead_Clause =>
-         raise Program_Error with "Dead_Clause in header?"; -- No output of dead clauses.
-      end case;
-
-   end Clause_Header;
-
-   procedure Clause_Reference
-     (Output_Object : in out Texinfo_Output_Type;
-      Text          : in     String;
-      Clause_Number : in     String)
-   is begin
-      case Output_Object.State is
-      when Contents =>
-         null;
-
-      when Multi_Column | Table_Header =>
-         --  If this happens, we need to store escaped text in columns.
-         Ada.Exceptions.Raise_Exception
-           (ARM_Output.Not_Valid_Error'Identity,
-            "clause reference in multi-column");
-
-      when Normal =>
-         if Text = Clause_Number then
-            Put
-              (Output_Object.File,
-               "@ref{" &
-                 Clause_Number &
-                 "}");
-         else
-            Put
-              (Output_Object.File,
-               "@ref{" &
-                 Clause_Number &
-                 "} " &
-                 Text);
-         end if;
-
-      when Title | Index_Start | Index =>
-         Unexpected_State (Output_Object);
-
-      end case;
-   end Clause_Reference;
-
-   procedure Close (Output_Object : in out Texinfo_Output_Type)
-   is begin
-      Check_Valid (Output_Object);
-
-      Put_Line (Output_Object.File, "@bye");
-
-      Close (Output_Object.File);
-
-      Output_Object.Is_Valid := False;
-   end Close;
-
-   procedure Create
-     (Output_Object : in out Texinfo_Output_Type;
-      File_Prefix   : in     String;
-      Output_Path   : in     String;
-      Title         : in     String)
-   is
-      File_Name : constant String := Output_Path &
-         Ada.Strings.Fixed.Trim (File_Prefix, Ada.Strings.Right) &
-         ".texinfo";
-   begin
-      if Output_Object.Is_Valid then
-         Ada.Exceptions.Raise_Exception
-           (ARM_Output.Not_Valid_Error'Identity,
-            "Already valid object");
-      end if;
-
-      Output_Object.Is_Valid := True;
-
-      Create (Output_Object.File, Out_File, File_Name);
-
-      Put_Line (Output_Object.File, "\input texinfo");
-      Put_Line (Output_Object.File, "@dircategory GNU Ada tools");
-      Put_Line (Output_Object.File, "@direntry");
-      Put_Line (Output_Object.File, "* Ada Reference Manual: (arm2005).");
-      Put_Line (Output_Object.File, "* Annotated ARM: (aarm2005).");
-      Put_Line (Output_Object.File, "@end direntry");
-
-      Put_Line (Output_Object.File, "@settitle " & Title);
-      Put_Line (Output_Object.File, "@paragraphindent none");
-      Put_Line (Output_Object.File, "@exampleindent" & Integer'Image (Indentation));
-
-      Put_Line (Output_Object.File, "@node Top");
-      Put_Line (Output_Object.File, "@top " & Title);
-
-      Output_Object.State           := ARM_Texinfo.Title;
-      Output_Object.First_Word_Last := 0;
-
-   end Create;
-
-   procedure DR_Reference
-     (Output_Object : in out Texinfo_Output_Type;
-      Text          : in     String;
-      DR_Number     : in     String)
-   is begin
-      Ordinary_Text (Output_Object, DR_Number & Text);
-   end DR_Reference;
-
-   procedure End_Hang_Item (Output_Object : in out Texinfo_Output_Type)
-   is
-      use ARM_Output;
-   begin
-      Output_Object.End_Hang_Seen := True;
-
-      case Output_Object.Style is
-         when Normal |
-           Wide_Above |
-           Small |
-           Small_Wide_Above |
-           Header |
-           Small_Header |
-           Syntax_Summary =>
-
-            Handle_Indent (Output_Object, "@quotation");
-
-         when Index |
-           Title =>
-            null;
-
-         when Examples |
-           Small_Examples |
-           Swiss_Examples |
-           Small_Swiss_Examples =>
-
-            Handle_Indent (Output_Object, "@example");
-
-         when Bulleted |
-           Small_Bulleted =>
-
-            Handle_Indent (Output_Object, "@itemize");
-
-         when Nested_Bulleted |
-           Small_Nested_Bulleted =>
-
-            Handle_Indent (Output_Object, "@itemize", Extra_Indent => 1);
-
-         when Enumerated |
-           Small_Enumerated =>
-
-            --  Number has just been output; start text.
-            Put (Output_Object.File, "@w{  }");
-
-         when Giant_Hanging |
-           Small_Giant_Hanging |
-           Wide_Hanging |
-           Small_Wide_Hanging |
-           Medium_Hanging |
-           Small_Medium_Hanging |
-           Narrow_Hanging |
-           Small_Narrow_Hanging |
-           Hanging_in_Bulleted |
-           Small_Hanging_in_Bulleted =>
-
-            New_Line (Output_Object.File);
-            Handle_Indent (Output_Object, "@quotation");
-
-      end case;
-
-   end End_Hang_Item;
-
-   procedure Text_Format
-     (Output_Object : in out Texinfo_Output_Type;
-      Format        : in     ARM_Output.Format_Type)
-   is begin
-      null;
-   end Text_Format;
-
-   procedure End_Paragraph (Output_Object : in out Texinfo_Output_Type)
-   is
-      use ARM_Output;
-   begin
-      Output_Object.In_Paragraph := False;
-
-      case Output_Object.State is
-      when Contents =>
-         null;
-
-      when Multi_Column =>
-         --  Skip a row, to separate paragraphs in a column.
-         Output_Object.Current_Row := Output_Object.Current_Row + 2;
-
-      when Title =>
-         if Output_Object.Line_Empty then
-            null;
-         else
-            New_Line (Output_Object.File, 2);
-            Put (Output_Object.File, "@center ");
-            Output_Object.Line_Empty := True;
-         end if;
-
-      when Normal =>
-         case Output_Object.Style is
-         when Normal |
-           Wide_Above |
-           Small |
-           Small_Wide_Above |
-           Header |
-           Small_Header |
-           Syntax_Summary =>
-
-            New_Line (Output_Object.File);
-            Handle_Indent (Output_Object, "@end quotation");
-            New_Line (Output_Object.File);
-
-         when Index |
-           Title =>
-
-            New_Line (Output_Object.File, 2);
-
-         when Examples |
-           Small_Examples |
-           Swiss_Examples |
-           Small_Swiss_Examples =>
-
-            New_Line (Output_Object.File);
-            Handle_Indent (Output_Object, "@end example");
-            New_Line (Output_Object.File);
-
-         when Bulleted |
-           Small_Bulleted =>
-
-            New_Line (Output_Object.File);
-            Handle_Indent (Output_Object, "@end itemize");
-            New_Line (Output_Object.File);
-
-         when Nested_Bulleted |
-           Small_Nested_Bulleted =>
-
-            New_Line (Output_Object.File);
-            Handle_Indent (Output_Object, "@end itemize", Extra_Indent => 1);
-            New_Line (Output_Object.File);
-
-         when Enumerated |
-           Small_Enumerated =>
-
-            New_Line (Output_Object.File);
-            Handle_Indent (Output_Object, "@end itemize");
-            New_Line (Output_Object.File);
-
-         when Giant_Hanging |
-           Small_Giant_Hanging |
-           Wide_Hanging |
-           Small_Wide_Hanging |
-           Medium_Hanging |
-           Small_Medium_Hanging |
-           Narrow_Hanging |
-           Small_Narrow_Hanging |
-           Hanging_in_Bulleted |
-           Small_Hanging_in_Bulleted =>
-
-            New_Line (Output_Object.File);
-            if Output_Object.End_Hang_Seen then
-               Handle_Indent (Output_Object, "@end quotation");
-            end if;
-            New_Line (Output_Object.File);
-
-         end case;
-
-      when Index_Start =>
-         Output_Object.State := Index;
-
-         Index_Menu (Output_Object);
-
-      when Index =>
-         --  Keep index items tightly grouped.
-         Put_Line (Output_Object.File, "@*");
-
-      when Table_Header =>
-         Unexpected_State (Output_Object);
-
-      end case;
-   end End_Paragraph;
-
-   procedure Hard_Space (Output_Object : in out Texinfo_Output_Type)
-   is begin
-      case Output_Object.State is
-      when Contents =>
-         null;
-
-      when Multi_Column | Table_Header =>
-         --  Can't do line breaks in columns
-         Add_To_Column_Item (Output_Object, " ");
-
-      when Title =>
-         if Output_Object.Line_Empty then
-            null;
-         else
-            Put (Output_Object.File, "@w{ }");
-         end if;
-
-      when Normal | Index_Start | Index =>
-         Put (Output_Object.File, "@w{ }");
-      end case;
-   end Hard_Space;
-
-   procedure Index_Line_Break
-     (Output_Object        : in out Texinfo_Output_Type;
-      Clear_Keep_with_Next : in     Boolean)
-   is
-      pragma Unreferenced (Clear_Keep_with_Next);
-   begin
-      Put_Line (Output_Object.File, "@*");
-   end Index_Line_Break;
-
-   procedure Index_Reference
-     (Output_Object : in out Texinfo_Output_Type;
-      Text          : in     String;
-      Index_Key     : in     Natural;
-      Clause_Number : in     String)
-   is
-      pragma Unreferenced (Clause_Number);
-      --  Text is clause_number & paragraph number (optional).
-   begin
-      Put (Output_Object.File, "@ref{" & Integer'Image (Index_Key) & ", " & Text & "}");
-   end Index_Reference;
-
-   procedure Index_Target
-     (Output_Object : in out Texinfo_Output_Type;
-      Index_Key     : in     Natural)
-   is begin
-      --  Add an empty non-break object, because @anchor ignores
-      --  whitespace after it, which often occurs in the current
-      --  Scribe-like source.
-      Put (Output_Object.File, "@anchor{" & Integer'Image (Index_Key) & "}@w{}");
-   end Index_Target;
-
-   procedure Line_Break (Output_Object : in out Texinfo_Output_Type)
-   is
-      use ARM_Output;
-   begin
-      case Output_Object.State is
-      when Title =>
-         if Output_Object.Line_Empty then
-            null;
-         else
-            Put_Line (Output_Object.File, "@*");
-            Output_Object.Line_Empty := True;
-         end if;
-
-      when Contents =>
-         null;
-
-      when Multi_Column | Table_Header =>
-         Output_Object.Current_Row := Output_Object.Current_Row + 1;
-         if Output_Object.Max_Row < Output_Object.Current_Row then
-            Output_Object.Max_Row := Output_Object.Current_Row;
-         end if;
-
-      when Index_Start =>
-         --  This doesn't happen
-         Ada.Exceptions.Raise_Exception
-           (ARM_Output.Not_Valid_Error'Identity,
-            "Line_Break Index_Start");
-
-      when Normal | Index =>
-         case Output_Object.Style is
-         when Normal |
-           Wide_Above |
-           Small |
-           Small_Wide_Above |
-           Header |
-           Small_Header |
-           Syntax_Summary |
-           Index |
-           Title =>
-
-            Put_Line (Output_Object.File, "@*");
-
-         when Examples |
-           Small_Examples |
-           Swiss_Examples |
-           Small_Swiss_Examples =>
-
-            New_Line (Output_Object.File);
-
-         when Bulleted |
-           Small_Bulleted |
-           Nested_Bulleted |
-           Small_Nested_Bulleted |
-           Enumerated |
-           Small_Enumerated |
-           Giant_Hanging |
-           Small_Giant_Hanging |
-           Wide_Hanging |
-           Small_Wide_Hanging |
-           Medium_Hanging |
-           Small_Medium_Hanging |
-           Narrow_Hanging |
-           Small_Narrow_Hanging |
-           Hanging_in_Bulleted |
-           Small_Hanging_in_Bulleted =>
-
-            Put_Line (Output_Object.File, "@*");
-
-         end case;
-
-      end case;
-   end Line_Break;
-
-   procedure Local_Link
-     (Output_Object : in out Texinfo_Output_Type;
-      Text          : in     String;
-      Target        : in     String;
-      Clause_Number : in     String)
-   is
-      pragma Unreferenced (Target);
-      pragma Unreferenced (Clause_Number);
-   begin
-      --  These are typically references to words in the grammar
-      --  summary. Mildly useful, but the best we can do is:
-      --
-      --  "@ref{" & Target & "," & Text & "}"
-      --
-      --  makeinfo prepends 'see' and postpends '.', so it screws up
-      --  the text. For example, section 2.1 (1) ends up with "the
-      --  @ref{S0229, compilation}s." => "the see compilation: S0229."
-      --  Emacs info-mode suppresses the ': S0229', but not the 'see'
-      --  and the trailing '.'. So we just output the text.
-      Ordinary_Text (Output_Object, Text);
-   end Local_Link;
-
-   procedure Local_Link_End
-     (Output_Object : in out Texinfo_Output_Type;
-      Target        : in     String;
-      Clause_Number : in     String)
-   is begin
-      --  These work better than local links, because they are not in
-      --  the middle of plurals. First use is section 3.1 (1).
-      Put (Output_Object.File, " (@pxref{" & Target & "," & Clause_Number & "})");
-   end Local_Link_End;
-
-   procedure Local_Link_Start
-     (Output_Object : in out Texinfo_Output_Type;
-      Target        : in     String;
-      Clause_Number : in     String)
-   is
-      pragma Unreferenced (Output_Object);
-      pragma Unreferenced (Target);
-      pragma Unreferenced (Clause_Number);
-   begin
-      --  implemented in Local_Link_End
-      null;
-   end Local_Link_Start;
-
-   procedure Local_Target
-     (Output_Object : in out Texinfo_Output_Type;
-      Text          : in     String;
-      Target        : in     String)
-   is begin
-      --  Add an empty non-break object, because @anchor ignores
-      --  whitespace after it, which often occurs in the current
-      --  Scheme source.
-      Put (Output_Object.File, "@anchor{" & Target & "}@w{}");
-      Ordinary_Text (Output_Object, Text);
-   end Local_Target;
-
-   procedure New_Column (Output_Object : in out Texinfo_Output_Type)
-   is begin
-      if Output_Object.Column_Count >= 4 then
-         Output_Object.Current_Column := Output_Object.Current_Column + 1;
-         Output_Object.Current_Row    := 1;
-      end if;
-   end New_Column;
-
-   procedure New_Page
-     (Output_Object : in out Texinfo_Output_Type;
-      Kind          :        ARM_Output.Page_Kind_Type := ARM_Output.Any_Page)
-   is
-      pragma Unreferenced (Kind);
-      pragma Unreferenced (Output_Object);
-   begin
-      --  No such thing in Info.
-      null;
-   end New_Page;
-
-   procedure Ordinary_Character
-     (Output_Object : in out Texinfo_Output_Type;
-      Char          : in     Character)
-   is
-      Copyright : constant String := "Copyright";
-   begin
-      case Output_Object.State is
-      when Contents =>
-         null;
-
-      when Multi_Column | Table_Header =>
-         Add_To_Column_Item (Output_Object, "" & Char);
-
-      when Title =>
-         --  Check for end of title page; indicated by line starting with "Copyright"
-         if Output_Object.Line_Empty then
-            if Output_Object.First_Word_Last > 0 then
-               if Copyright (Output_Object.First_Word_Last + 1) = Char then
-                  Output_Object.First_Word_Last := Output_Object.First_Word_Last + 1;
-                  Output_Object.First_Word (Output_Object.First_Word_Last) := Char;
-
-                  if Output_Object.First_Word_Last = Copyright'Last then
-                     End_Title_Page (Output_Object);
-                     Output_Object.State := Normal;
-                     Ordinary_Text (Output_Object, Output_Object.First_Word (1 .. Output_Object.First_Word_Last));
-                  end if;
-               else
-                  --  First word is not Copyright; output it
-                  Ordinary_Text (Output_Object, Output_Object.First_Word (1 .. Output_Object.First_Word_Last));
-                  Output_Object.Line_Empty := False;
-               end if;
-            else
-               --  No non-space seen yet
-               if Char = ' ' then
-                  null;
-               elsif Char = Copyright (1) then
-                  Output_Object.First_Word_Last := 1;
-                  Output_Object.First_Word (1)  := Char;
-               else
-                  Escape_Put (Output_Object, Char);
-                  Output_Object.Line_Empty := False;
-               end if;
-            end if;
-         else
-            --  Line already has stuff on it
-            Escape_Put (Output_Object, Char);
-         end if;
-
-      when Normal =>
-         Output_Object.Line_Empty := Char /= ' ';
-
-         Escape_Put (Output_Object, Char);
-
-      when Index_Start =>
-         Escape_Put (Output_Object, Char);
-         if Char = '&' then
-            --  give debugger a place to break
-            Put_Line ("first index entry");
-         end if;
-
-      when Index =>
-         case Char is
-         when ' ' | ',' | '[' | ']' =>
-            Put (Output_Object.File, Char);
-
-         when 'A' .. Last_Index_Clause =>
-            --  Index section heading
-
-            --  @node current, next, prev, up
-            case Char is
-            when 'A' =>
-               Put_Line
-                 (Output_Object.File,
-                  "@node " & Char &
-                    ", B, " & Operators_Clause &
-                    ", " & Index_Clause_Name);
-
-            when Last_Index_Clause =>
-               Put_Line
-                 (Output_Object.File,
-                  "@node " & Char &
-                    ", , " & Character'Pred (Char) &
-                    ", " & Index_Clause_Name);
-
-            when others =>
-               Put_Line
-                 (Output_Object.File,
-                  "@node " & Char &
-                    ", " & Character'Succ (Char) &
-                    ", " & Character'Pred (Char) &
-                    ", " & Index_Clause_Name);
-            end case;
-
-            --  Add non-break space so Emacs info will use big bold
-            --  font for single letter titles.
-            Put_Line (Output_Object.File, "@section " & Char & "@w{ }");
-
-         when others =>
-            Ada.Exceptions.Raise_Exception (ARM_Output.Not_Valid_Error'Identity, "Unexpected char in Index: " & Char);
-         end case;
-      end case;
-   end Ordinary_Character;
-
-   procedure Ordinary_Text
-     (Output_Object : in out Texinfo_Output_Type;
-      Text          : in     String)
-   is begin
-      case Output_Object.State is
-      when Contents =>
-         null;
-
-      when Multi_Column | Table_Header =>
-         Add_To_Column_Item (Output_Object, Text);
-
-      when Normal | Title | Index_Start | Index =>
-         Output_Object.Line_Empty := False;
-
-         Escape_Put (Output_Object, Text);
-      end case;
-   end Ordinary_Text;
-
-   procedure Picture
-     (Output_Object : in out Texinfo_Output_Type;
-      Name          : in     String;
-      Descr         : in     String;
-      Alignment     : in     ARM_Output.Picture_Alignment;
-      Height, Width : in     Natural;
-      Border        : in     ARM_Output.Border_Kind)
-   is
-      pragma Unreferenced (Border);
-      pragma Unreferenced (Width);
-      pragma Unreferenced (Height);
-      pragma Unreferenced (Alignment);
-      pragma Unreferenced (Name);
-   begin
-      Ada.Exceptions.Raise_Exception
-        (ARM_Output.Not_Valid_Error'Identity,
-         "Picture: " & Descr);
-   end Picture;
-
-   procedure Revised_Clause_Header
-     (Output_Object   : in out Texinfo_Output_Type;
-      New_Header_Text : in     String;
-      Old_Header_Text : in     String;
-      Level           : in     ARM_Contents.Level_Type;
-      Clause_Number   : in     String;
-      Version         : in     ARM_Contents.Change_Version_Type;
-      Old_Version     : in     ARM_Contents.Change_Version_Type;
-      Top_Level_Subdivision_Name : in ARM_Output.Top_Level_Subdivision_Name_Kind;
-      No_Page_Break   : in     Boolean                          := False)
-   is
-      pragma Unreferenced (Version);
-      pragma Unreferenced (Old_Version);
-      pragma Unreferenced (Old_Header_Text);
-   begin
-      Clause_Header (Output_Object, New_Header_Text, Level, Clause_Number,
-		     Top_Level_Subdivision_Name, No_Page_Break);
-   end Revised_Clause_Header;
-
-   procedure Section
-     (Output_Object : in out Texinfo_Output_Type;
-      Section_Title : in     String;
-      Section_Name  : in     String)
-   is
-      pragma Unreferenced (Section_Name);
-      pragma Unreferenced (Section_Title);
-      pragma Unreferenced (Output_Object);
-   begin
-      --  This is redundant with the various Clause functions
-      null;
-   end Section;
-
-   procedure Separator_Line
-     (Output_Object : in out Texinfo_Output_Type;
-      Is_Thin       :        Boolean             := True)
-   is begin
-      --  Can't be in a multi-column setting.
-      New_Line (Output_Object.File);
-      if Is_Thin then
-         Put_Line (Output_Object.File, "----------");
-      else
-         Put_Line (Output_Object.File, "==========");
-      end if;
-   end Separator_Line;
-
-   procedure Set_Columns
-     (Output_Object     : in out Texinfo_Output_Type;
-      Number_of_Columns : in     ARM_Output.Column_Count)
-   is begin
-      Check_Valid (Output_Object);
-      Check_Not_In_Paragraph (Output_Object);
-
-      --  2 and 3 column formats are displayed without any columns.
-      --  This is mainly used for the syntax cross-reference and
-      --  index, and these definitely look better without columns.
-      --
-      --  4 or more columns are output as a table. Note that we assume
-      --  such items are formated with explicit New_Column calls, and
-      --  do not contain any nested paragraph formats.
-
-      case Output_Object.State is
-      when Normal =>
-         if Number_of_Columns >= 4 then
-            Output_Object.State          := Multi_Column;
-            Output_Object.Current_Column := 1;
-            Output_Object.Current_Row    := 1;
-            Output_Object.Column_Widths  := (others => 0);
-
-            --  Accumulate all column rows in Output_Text, then output
-            --  when done, so we can set the correct column width in
-            --  the header. Each column is a linked list of allocated
-            --  Column_Text_Item_Type.
-         else
-            null;
-         end if;
-
-      when Multi_Column =>
-         if Number_of_Columns = 1 then
-            --  Finished accumulating columns, output the columns as a table.
-            Output_Column_Widths (Output_Object);
-            Output_Columns (Output_Object);
-            New_Line (Output_Object.File);
-            Put_Line (Output_Object.File, "@end multitable");
-            New_Line (Output_Object.File);
-
-            Output_Object.State := Normal;
-         else
-            Ada.Exceptions.Raise_Exception
-              (ARM_Output.Not_Valid_Error'Identity, "New multi-column section before end of old");
-         end if;
-
-      when Index_Start | Index =>
-         null;
-
-      when Table_Header | Contents | Title =>
-         Unexpected_State (Output_Object);
-      end case;
-
-      Output_Object.Column_Count := Number_of_Columns;
-   end Set_Columns;
-
-   procedure Soft_Hyphen_Break (Output_Object : in out Texinfo_Output_Type)
-   is begin
-      Put (Output_Object.File, "@-");
-   end Soft_Hyphen_Break;
-
-   procedure Soft_Line_Break (Output_Object : in out Texinfo_Output_Type)
-   is begin
-      case Output_Object.State is
-      when Contents | Title =>
-         null;
-
-      when Normal | Index_Start | Index =>
-         Put (Output_Object.File, "@-");
-
-      when Multi_Column | Table_Header =>
-         Unexpected_State (Output_Object);
-
-      end case;
-   end Soft_Line_Break;
-
-   procedure Special_Character
-     (Output_Object : in out Texinfo_Output_Type;
-      Char          : in     ARM_Output.Special_Character_Type)
-   is begin
-      --  We use Ordinary_Text, so this is output to columns when appropriate.
-      case Char is
-      when ARM_Output.EM_Dash =>
-         Ordinary_Text (Output_Object, "--");
-      when ARM_Output.EN_Dash =>
-         Ordinary_Text (Output_Object, "--");
-      when ARM_Output.GEQ =>
-         Ordinary_Text (Output_Object, ">=");
-      when ARM_Output.LEQ =>
-         Ordinary_Text (Output_Object, "<=");
-      when ARM_Output.NEQ =>
-         Ordinary_Text (Output_Object, "/=");
-      when ARM_Output.PI =>
-         Ordinary_Text (Output_Object, "PI");
-
-      when ARM_Output.Left_Ceiling =>
-         case Output_Object.State is
-         when Multi_Column | Table_Header =>
-            Ada.Exceptions.Raise_Exception
-              (ARM_Output.Not_Valid_Error'Identity,
-               "Info does not support ceiling in multi-column");
-         when Contents =>
-            null;
-
-         when Normal | Index_Start | Index =>
-            Put (Output_Object.File, "@code{ceiling(");
-
-         when Title =>
-            Unexpected_State (Output_Object);
-
-         end case;
-
-      when ARM_Output.Right_Ceiling =>
-         case Output_Object.State is
-         when Multi_Column | Table_Header =>
-            Ada.Exceptions.Raise_Exception
-              (ARM_Output.Not_Valid_Error'Identity,
-               "Info does not support ceiling in multi-column");
-         when Contents =>
-            null;
-
-         when Normal | Index_Start | Index =>
-            Put (Output_Object.File, ")}");
-
-         when Title =>
-            Unexpected_State (Output_Object);
-
-         end case;
-
-      when ARM_Output.Left_Floor =>
-         case Output_Object.State is
-         when Multi_Column | Table_Header =>
-            Ada.Exceptions.Raise_Exception
-              (ARM_Output.Not_Valid_Error'Identity,
-               "Info does not support floor in multi-column");
-         when Contents =>
-            null;
-
-         when Normal | Index_Start | Index =>
-            Put (Output_Object.File, "@code{floor(");
-
-         when Title =>
-            Unexpected_State (Output_Object);
-
-         end case;
-
-      when ARM_Output.Right_Floor =>
-         case Output_Object.State is
-         when Multi_Column | Table_Header =>
-            Ada.Exceptions.Raise_Exception
-              (ARM_Output.Not_Valid_Error'Identity,
-               "Info does not support floor in multi-column");
-         when Contents =>
-            null;
-
-         when Normal | Index_Start | Index =>
-            Put (Output_Object.File, ")}");
-
-         when Title =>
-            Unexpected_State (Output_Object);
-
-         end case;
-
-      when ARM_Output.Thin_Space =>
-         Ordinary_Text (Output_Object, " ");
-
-      when ARM_Output.Left_Quote =>
-         Ordinary_Text (Output_Object, "`");
-
-      when ARM_Output.Right_Quote =>
-         Ordinary_Text (Output_Object, "'");
-
-      when ARM_Output.Left_Double_Quote =>
-         Ordinary_Text (Output_Object, """");
-
-      when ARM_Output.Right_Double_Quote =>
-         Ordinary_Text (Output_Object, """");
-
-      when ARM_Output.Small_Dotless_I =>
-         Ordinary_Text (Output_Object, "i");
-
-      when ARM_Output.Capital_Dotted_I =>
-         Ordinary_Text (Output_Object, "I");
-      end case;
-   end Special_Character;
-
-   procedure Start_Paragraph
-     (Output_Object  : in out Texinfo_Output_Type;
-      Style          : in     ARM_Output.Paragraph_Style_Type;
-      Indent         : in     ARM_Output.Paragraph_Indent_Type;
-      Number         : in     String;
-      No_Prefix      : in     Boolean                       := False;
-      Tab_Stops      : in     ARM_Output.Tab_Info           := ARM_Output.NO_TABS;
-      No_Breaks      : in     Boolean                       := False;
-      Keep_with_Next : in     Boolean                       := False;
-      Space_After    : in     ARM_Output.Space_After_Type   := ARM_Output.Normal;
-      Justification  : in     ARM_Output.Justification_Type := ARM_Output.Default)
-   is
-      pragma Unreferenced (Justification);
-      pragma Unreferenced (Space_After);
-      pragma Unreferenced (Keep_with_Next);
-      pragma Unreferenced (No_Breaks);
-      pragma Unreferenced (Tab_Stops);
-
-      use ARM_Output;
-
-   begin
-      Check_Valid (Output_Object);
-      Check_Not_In_Paragraph (Output_Object);
-
-      --  Note: makeinfo will do most of the formatting, so No_Breaks,
-      --  Keep_with_Next, Space_After, and Justification have no
-      --  effect here. In addition, info format has no support for
-      --  fonts, so the font aspects of Style are ignored as well. But
-      --  we try to respect the indentation and margin aspects.
-
-      --  TexInfo does not directly support tabs, but does use a fixed
-      --  font, so we could emulate them. But then we'd have to track
-      --  output characters; let's see if we really need it.
-
-      case Output_Object.State is
-      when Contents =>
-         null;
-
-      when Normal =>
-         if Number'Length > 0 then
-            Put_Line (Output_Object.File, Number & " @*");
-         end if;
-
-         Output_Object.In_Paragraph := True;
-         Output_Object.Style        := Style;
-         Output_Object.Indent       := Indent;
-
-         case Style is
-         when Normal |
-           Wide_Above |
-           Small |
-           Small_Wide_Above |
-           Header |
-           Small_Header |
-           Syntax_Summary  =>
-
-            Handle_Indent (Output_Object, "@quotation");
-
-         when Index |
-           Title =>
-
-            null;
-
-         when Examples |
-           Small_Examples |
-           Swiss_Examples |
-           Small_Swiss_Examples =>
-
-            Handle_Indent (Output_Object, "@example");
-
-         when Bulleted |
-           Small_Bulleted =>
-
-            Handle_Indent (Output_Object, "@itemize @bullet");
-            if not No_Prefix then
-               Put (Output_Object.File, "@item ");
-            end if;
-
-         when Nested_Bulleted |
-           Small_Nested_Bulleted =>
-
-            Handle_Indent (Output_Object, "@itemize @bullet", Extra_Indent => 1);
-            if not No_Prefix then
-               Put (Output_Object.File, "@item ");
-            end if;
-
-         when Enumerated |
-           Small_Enumerated =>
-
-            Handle_Indent (Output_Object, "@itemize @w{}");
-            Put (Output_Object.File, "@item ");
-
-         when Giant_Hanging |
-           Small_Giant_Hanging |
-	   Wide_Hanging |
-           Small_Wide_Hanging |
-           Medium_Hanging |
-           Small_Medium_Hanging |
-           Narrow_Hanging |
-           Small_Narrow_Hanging |
-           Hanging_in_Bulleted |
-           Small_Hanging_in_Bulleted =>
-
-            if No_Prefix then
-               --  Still in hanging part
-               Handle_Indent (Output_Object, "@quotation");
-               Output_Object.End_Hang_Seen := True;
-            else
-               Output_Object.End_Hang_Seen := False;
-            end if;
-
-         end case;
-
-      when Index_Start | Index | Title | Multi_Column | Table_Header =>
-         if Number'Length > 0 then
-            Unexpected_State (Output_Object);
-         end if;
-
-         Output_Object.In_Paragraph := True;
-         Output_Object.Style        := Style;
-         Output_Object.Indent       := Indent;
-
-      end case;
-
-   end Start_Paragraph;
-
-   procedure Start_Table
-     (Output_Object      : in out Texinfo_Output_Type;
-      Columns            : in     ARM_Output.Column_Count;
-      First_Column_Width : in     ARM_Output.Column_Count;
-      Last_Column_Width  : in     ARM_Output.Column_Count;
-      Alignment          : in     ARM_Output.Column_Text_Alignment;
-      No_Page_Break      : in     Boolean;
-      Has_Border         : in     Boolean;
-      Small_Text_Size    : in     Boolean;
-      Header_Kind        : in     ARM_Output.Header_Kind_Type)
-   is
-      pragma Unreferenced (Small_Text_Size);
-      pragma Unreferenced (Has_Border);
-      pragma Unreferenced (No_Page_Break);
-      pragma Unreferenced (Alignment);
-      pragma Unreferenced (Last_Column_Width);
-      pragma Unreferenced (First_Column_Width);
-      use ARM_Output;
-   begin
-      Output_Object.Column_Count := Columns;
-      case Header_Kind is
-      when Both_Caption_and_Header =>
-         New_Line (Output_Object.File);
-         --  Next text output will be the caption, which we don't
-         --  format in any special way (first example is F.3.2 (19)).
-         --  Then Table_Marker (End_Caption) is called, which will
-         --  start the actual table.
-
-      when Header_Only =>
-         --  Same as Table_Marker, End_Caption.
-         case Columns is
-         when 1 =>
-            Ada.Exceptions.Raise_Exception
-              (ARM_Output.Not_Valid_Error'Identity,
-               "Table with 1 column");
-
-         when 2 =>
-            New_Line (Output_Object.File);
-            Put_Line (Output_Object.File, "@table @asis");
-
-         when others =>
-            New_Line (Output_Object.File);
-            Put (Output_Object.File, "@multitable");
-            Output_Object.State          := Table_Header;
-            Output_Object.Current_Column := 1;
-            Output_Object.Current_Row    := 1;
-            Output_Object.Max_Row        := 0;
-            --  The next text output via Ordinary_Text or
-            --  Ordinary_Character is the table headers. We
-            --  capture them in Output_Object.Column_Text, and
-            --  use them to set the table column widths.
-         end case;
-
-      when No_Headers =>
-         null;
-
-      end case;
-   end Start_Table;
-
-   procedure Tab (Output_Object : in out Texinfo_Output_Type)
-   is begin
-      case Output_Object.State is
-      when Contents =>
-         null;
-
-      when Multi_Column | Table_Header =>
-         Ada.Exceptions.Raise_Exception
-           (ARM_Output.Not_Valid_Error'Identity,
-            "Tab in multi-column");
-
-      when Title =>
-         if Output_Object.Line_Empty then
-            null;
-         else
-            Put (Output_Object.File, "@w{ }");
-         end if;
-
-      when Normal | Index_Start | Index =>
-         --  Just three spaces for now, for indented trees
-         Put (Output_Object.File, "@w{   }");
-
-      end case;
-   end Tab;
-
-   procedure Table_Marker
-     (Output_Object : in out Texinfo_Output_Type;
-      Marker        : in     ARM_Output.Table_Marker_Type)
-   is begin
-      case Marker is
-      when ARM_Output.End_Caption =>
-         --  Start the actual table
-         case Output_Object.Column_Count is
-         when 1 =>
-            Ada.Exceptions.Raise_Exception
-              (ARM_Output.Not_Valid_Error'Identity,
-               "Table with 1 column");
-
-         when 2 =>
-            New_Line (Output_Object.File);
-            Put_Line (Output_Object.File, "@table @asis");
-
-         when others =>
-            New_Line (Output_Object.File);
-            Put (Output_Object.File, "@multitable");
-            Output_Object.State          := Table_Header;
-            Output_Object.Current_Column := 1;
-            Output_Object.Current_Row    := 1;
-            Output_Object.Max_Row        := 0;
-            --  The next text output via Ordinary_Text or
-            --  Ordinary_Character is the table headers. We
-            --  capture them in Output_Object.Column_Text, and
-            --  use them to set the table column widths.
-         end case;
-
-      when ARM_Output.End_Item =>
-         case Output_Object.State is
-         when Table_Header =>
-            Output_Object.Current_Column := Output_Object.Current_Column + 1;
-            Output_Object.Current_Row    := 1;
-
-         when Normal =>
-            case Output_Object.Column_Count is
-            when 2 =>
-               --  using @table
-               Put (Output_Object.File, ' ');
-
-            when others =>
-               Put (Output_Object.File, " @tab ");
-            end case;
-
-         when Multi_Column | Contents | Title | Index_Start | Index =>
-            Unexpected_State (Output_Object);
-         end case;
-
-      when ARM_Output.End_Header =>
-         case Output_Object.State is
-         when Table_Header =>
-            Output_Object.State := Normal;
-
-            for I in 1 .. Output_Object.Column_Count loop
-               Put
-                 (Output_Object.File,
-                  " {" &
-                    Output_Object.Column_Text (I).Text (1 .. Output_Object.Column_Text (I).Length) &
-                    "}");
-            end loop;
-
-            New_Line (Output_Object.File);
-
-            Put (Output_Object.File, "@item ");
-
-            Pad_Columns (Output_Object);
-            Output_Columns (Output_Object);
-            New_Line (Output_Object.File);
-            Put (Output_Object.File, "@item ");
-            Output_Object.Current_Column := 1;
-
-         when Normal =>
-            --  A two-column table; header has been output
-            null;
-
-         when Contents | Multi_Column | Title | Index_Start | Index =>
-            Unexpected_State (Output_Object);
-         end case;
-
-      when ARM_Output.End_Row | ARM_Output.End_Row_Next_Is_Last =>
-         New_Line (Output_Object.File);
-         Put (Output_Object.File, "@item ");
-         Output_Object.Current_Column := 1;
-
-      when ARM_Output.End_Table =>
-         case Output_Object.Column_Count is
-         when 2 =>
-            New_Line (Output_Object.File);
-            Put_Line (Output_Object.File, "@end table");
-
-         when others =>
-            Put_Line (Output_Object.File, "@end multitable");
-
-         end case;
-
-      end case;
-   end Table_Marker;
-
-   procedure TOC_Marker
-     (Output_Object : in out Texinfo_Output_Type;
-      For_Start     : in     Boolean)
-   is begin
-      --  We use menus, not @contents (since makeinfo ignores
-      --  @contents in info mode). The menus (including the top menu)
-      --  are generated from data stored in ARM_Contents during the
-      --  scan pass.
-
-      if For_Start then
-         Output_Object.State := Contents;
-         --  Ignore futher output until For_Start = False.
-      else
-         Output_Object.State := Normal;
-      end if;
-   end TOC_Marker;
-
-   procedure Unicode_Character
-     (Output_Object : in out Texinfo_Output_Type;
-      Char          : in     ARM_Output.Unicode_Type)
-   is begin
-      --  Used in section 2.3 Identifiers examples, 2.5 character
-      --  literals examples, 2.6 string literals examples, 3.3.1
-      --  Object Declarations examples, 4.4 Expressions examples
-      Put_Line (Output_Object.File, "[Unicode" & ARM_Output.Unicode_Type'Image (Char) & "]");
-   end Unicode_Character;
-
-   procedure URL_Link
-     (Output_Object : in out Texinfo_Output_Type;
-      Text          : in     String;
-      URL           : in     String)
-   is begin
-      Put (Output_Object.File, "@uref{" & URL & "," & Text & "}");
-   end URL_Link;
-
-end ARM_Texinfo;
->>>>>>> b3d3ec2a
+with Ada.Exceptions;
+with Ada.Strings.Fixed;
+package body ARM_Texinfo is
+
+   --  Copyright (C) 2003, 2007, 2010, 2011, 2012 Stephen Leake.  All Rights Reserved.
+   --  E-Mail: stephen_leake@acm.org
+   --
+   --  This library is free software; you can redistribute it and/or
+   --  modify it under terms of the GNU General Public License as
+   --  published by the Free Software Foundation; either version 3, or (at
+   --  your option) any later version. This library is distributed in the
+   --  hope that it will be useful, but WITHOUT ANY WARRANTY; without even
+   --  the implied warranty of MERCHANTABILITY or FITNESS FOR A PARTICULAR
+   --  PURPOSE. See the GNU General Public License for more details. You
+   --  should have received a copy of the GNU General Public License
+   --  distributed with this program; see file gnu-3-0.txt. If not, write to
+   --  the Free Software Foundation, 59 Temple Place - Suite 330, Boston,
+   --  MA 02111-1307, USA.
+
+   -- ---------------------------------------
+   --
+   -- Edit History:
+   --
+   -- Ancient  - S L - Developed package as add-on to Arm_Form.
+   -- 10/19/11 - RLB - Integrated outside-developed package into Arm_Form.
+   --                  Commented out/replaced Ada 2005 features (this is
+   --		       Ada 95 code). Updated for a few other changes since
+   --		       the last update.
+   -- 10/25/11 - RLB - Added old insertion version to Revised_Clause_Header.
+   --  4/ 1/12 - S L - Implemented remaining Texinfo implementation.
+   --  4/22/12 - S L - Move @dircategory, @direntry before first @node.
+   --  4/28/12 - S L - Add @w{} after @anchor; otherwise following whitespace
+   --		       is dropped.
+   --  8/31/12 - RLB - Added Output_Path.
+   -- 10/18/12 - RLB - Added additional hanging styles.
+   -- 11/26/12 - RLB - Added subdivision names to Clause_Header and
+   --		       Revised_Clause_Header.
+
+
+   use Ada.Text_IO;
+
+   Indentation : constant := 5;
+
+   --  VERSION: This is fragile; it changes with each version of the manual.
+   Index_Clause      : constant String    := "0.4";
+   Index_Clause_Name : constant String    := "Index";
+   Index_Clause_Next : constant String    := "operators";
+   Operators_Clause  : constant String    := "operators";
+   Last_Index_Clause : constant Character := 'Y';
+
+   ----------
+   --  local subprograms
+
+   procedure Check_Not_In_Paragraph (Output_Object : in Texinfo_Output_Type)
+   is begin
+      if Output_Object.In_Paragraph then
+         Ada.Exceptions.Raise_Exception
+           (ARM_Output.Not_Valid_Error'Identity,
+            "In paragraph");
+      end if;
+   end Check_Not_In_Paragraph;
+
+   procedure Check_Valid (Output_Object : in Texinfo_Output_Type)
+   is begin
+      if not Output_Object.Is_Valid then
+         Ada.Exceptions.Raise_Exception
+           (ARM_Output.Not_Valid_Error'Identity,
+            "Not valid object");
+      end if;
+   end Check_Valid;
+
+   procedure Unexpected_State (Output_Object : in Texinfo_Output_Type)
+   is begin
+      Ada.Exceptions.Raise_Exception
+        (ARM_Output.Not_Valid_Error'Identity,
+         "Unexpected state: " & State_Type'Image (Output_Object.State));
+   end Unexpected_State;
+
+   procedure Escape_Put
+     (Output_Object  : in Texinfo_Output_Type;
+      Char           : in Character;
+      Preserve_Space : in Boolean             := False)
+   is begin
+      --  Escape special chars
+      if Char = '@' then
+         Put (Output_Object.File, "@@");
+      elsif Char = '{' then
+         Put (Output_Object.File, "@{");
+      elsif Char = '}' then
+         Put (Output_Object.File, "@}");
+      elsif Char = ''' then
+         --  Avoid makeinfo converting '' into "
+         Put (Output_Object.File, "'@w{}");
+      elsif Char = '`' then
+         --  Avoid makeinfo converting `` into "
+         Put (Output_Object.File, "`@w{}");
+      elsif Char = '-' then
+         Put (Output_Object.File, "@minus{}");
+      elsif Char = ' ' and Preserve_Space then
+         --  Don't allow collapsing spaces
+         Put (Output_Object.File, "@w{ }");
+      elsif Char = '\' then
+         --  This confuses texi2dvi if not escaped.
+         Put (Output_Object.File, "@code{\}");
+      else
+         Put (Output_Object.File, Char);
+      end if;
+   end Escape_Put;
+
+   procedure Escape_Put
+     (Output_Object  : in Texinfo_Output_Type;
+      Text           : in String;
+      Preserve_Space : in Boolean             := False)
+   is begin
+      for I in Text'Range loop
+         Escape_Put (Output_Object, Text (I), Preserve_Space);
+      end loop;
+   end Escape_Put;
+
+   procedure End_Title_Page (Output_Object : in out Texinfo_Output_Type)
+   is
+      use ARM_Contents;
+
+      procedure Put_Top_Menu_Item
+        (Title         : in     Title_Type;
+         Level         : in     Level_Type;
+         Clause_Number : in     Clause_Number_Type;
+         Version       : in     ARM_Contents.Change_Version_Type;
+         Quit          :    out Boolean)
+      is
+         pragma Unreferenced (Version); --  we are only concerned with version 2
+         First_Part : String (1 .. 14); --  Get all Titles aligned.
+      begin
+         Quit := False;
+
+         case Level is
+         when Section | Normative_Annex | Informative_Annex | Plain_Annex =>
+            Ada.Strings.Fixed.Move
+              (Source =>
+                 "* " &
+                 Make_Clause_Number (Level, Clause_Number) &
+                 " ::",
+               Target => First_Part);
+
+            Put_Line (Output_Object.File, First_Part & Title);
+
+         when Unnumbered_Section | Clause | Subclause | Subsubclause =>
+            null;
+
+	 when ARM_Contents.Dead_Clause  =>
+	    raise Program_Error with "Dead_Clause header??";
+		-- No headers for dead clauses.
+
+         end case;
+      end Put_Top_Menu_Item;
+
+      procedure Put_Top_Menu is new For_Each (Put_Top_Menu_Item);
+   begin
+
+      New_Line (Output_Object.File); --  Terminate unneeded "@center"
+
+      Put_Line (Output_Object.File, "@menu");
+      Put_Line (Output_Object.File, "* Front Matter:: Copyright, Foreword, etc."); --  Not a section in ARM sources
+      Put_Top_Menu;
+      Put_Line (Output_Object.File, "* Index ::    Index"); --  Not in ARM sources
+      Put_Line (Output_Object.File, "@end menu");
+
+      -- @node current, next, prev, up
+      Put_Line (Output_Object.File, "@node Front Matter, 0.1, Top, Top");
+      Put_Line (Output_Object.File, "@chapter Front Matter");
+   end End_Title_Page;
+
+   procedure Get_Clause_Section
+     (Clause_String  : in     String;
+      Section_Number :    out ARM_Contents.Section_Number_Type;
+      Clause_Integer :    out Natural)
+   is
+      --  This is a partial inverse of ARM_Contents.Make_Clause_Number.
+      --
+      --  Clause_String has "section.clause.subclause", possibly no subclause.
+      --
+      --  "section" can be a number, a letter "N", or "Annex N", where
+      --
+      --  'N' = Character'Val (Character'Pos('A') + (Section_Number - ANNEX_START)
+
+      Section_Dot : constant Natural := Ada.Strings.Fixed.Index (Source => Clause_String, Pattern => ".");
+
+      Clause_Dot : constant Natural := Ada.Strings.Fixed.Index
+        (Source => Clause_String (Section_Dot + 1 .. Clause_String'Last),
+         Pattern => ".");
+
+      use type ARM_Contents.Section_Number_Type;
+   begin
+      if Section_Dot = 8 then
+         --  Section is "Annex N"
+         Section_Number := ARM_Contents.ANNEX_START +
+           Character'Pos (Clause_String (Clause_String'First + 6)) - Character'Pos ('A');
+      elsif Character'Pos (Clause_String (Clause_String'First)) >= Character'Pos ('A') then
+         --  Section is letter.
+         Section_Number := ARM_Contents.ANNEX_START +
+           Character'Pos (Clause_String (Clause_String'First)) - Character'Pos ('A');
+      else
+         Section_Number := ARM_Contents.Section_Number_Type'Value
+           (Clause_String (Clause_String'First .. Section_Dot - 1));
+      end if;
+
+      if Clause_Dot = 0 then
+         Clause_Integer := Natural'Value
+           (Clause_String (Section_Dot + 1 .. Clause_String'Last));
+      else
+         Clause_Integer := Natural'Value
+           (Clause_String (Section_Dot + 1 .. Clause_Dot - 1));
+      end if;
+   end Get_Clause_Section;
+
+   procedure Handle_Indent
+     (Output_Object : in Texinfo_Output_Type;
+      Texinfo_Item  : in String;
+      Extra_Indent  : in ARM_Output.Paragraph_Indent_Type := 0)
+   is
+      use type ARM_Output.Paragraph_Indent_Type;
+   begin
+      for I in 1 .. Output_Object.Indent + Extra_Indent loop
+         Put_Line (Output_Object.File, Texinfo_Item);
+      end loop;
+   end Handle_Indent;
+
+   procedure Add_To_Column_Item (Output_Object : in out Texinfo_Output_Type; Text : in String)
+   is begin
+      if Output_Object.Column_Text (Output_Object.Current_Column) = null or else
+        Output_Object.Column_Text (Output_Object.Current_Column).Row /= Output_Object.Current_Row
+      then
+         --  Start a new row.
+         Output_Object.Column_Text (Output_Object.Current_Column) :=
+           new Column_Text_Item_Type'
+           (Text   => (others => ' '),
+            Length => 0,
+            Row    => Output_Object.Current_Row,
+            Next   => Output_Object.Column_Text (Output_Object.Current_Column));
+      end if;
+
+      if Output_Object.Column_Text (Output_Object.Current_Column).Length + Text'Length >
+        Output_Object.Column_Text (Output_Object.Current_Column).Text'Length
+      then
+         Ada.Exceptions.Raise_Exception
+           (ARM_Output.Not_Valid_Error'Identity,
+            "Column item full, but more text: " &
+              Output_Object.Column_Text (Output_Object.Current_Column).Text
+              (1 .. Output_Object.Column_Text (Output_Object.Current_Column).Length));
+      else
+         declare
+            Current_Text : Column_Text_Item_Type renames Output_Object.Column_Text (Output_Object.Current_Column).all;
+         begin
+            Current_Text.Text (Current_Text.Length + 1 .. Current_Text.Length + Text'Length) := Text;
+
+            Current_Text.Length := Current_Text.Length + Text'Length;
+
+            if Output_Object.Column_Widths (Output_Object.Current_Column) < Current_Text.Length then
+               Output_Object.Column_Widths (Output_Object.Current_Column) := Current_Text.Length;
+            end if;
+         end;
+      end if;
+   end Add_To_Column_Item;
+
+   procedure Pad_Columns (Output_Object : in out Texinfo_Output_Type)
+   --  Ensure that all columns have the same number of (possibly
+   --  empty) rows, for table headers.
+   is
+      Item          : Column_Text_Ptr;
+      First_New_Row : Natural;
+   begin
+      for Col in 1 .. Output_Object.Column_Count loop
+         Item := Output_Object.Column_Text (Col);
+         if Item = null then
+            First_New_Row := 1;
+         else
+            First_New_Row := Item.Row + 1;
+         end if;
+
+         for I in First_New_Row .. Output_Object.Max_Row loop
+            Output_Object.Column_Text (Col) :=
+              new Column_Text_Item_Type'
+              (Text   => (others => ' '),
+               Length => 1,
+               Row    => I,
+               Next   => Output_Object.Column_Text (Col));
+         end loop;
+      end loop;
+   end Pad_Columns;
+
+   procedure Output_Column_Widths (Output_Object : in out Texinfo_Output_Type)
+   is begin
+      New_Line (Output_Object.File);
+      Put (Output_Object.File, "@multitable ");
+      for I in 1 .. Output_Object.Column_Count loop
+         Put
+           (Output_Object.File,
+            " {" &
+              String'(1 .. Output_Object.Column_Widths (I) => 'w') &
+              "}");
+      end loop;
+   end Output_Column_Widths;
+
+   procedure Output_Columns (Output_Object : in out Texinfo_Output_Type)
+   is
+      Row  : Natural         := 1;
+      Item : Column_Text_Ptr;
+      Temp : Column_Text_Ptr;
+   begin
+      Rows :
+      loop
+         New_Line (Output_Object.File);
+         Put (Output_Object.File, "@item ");
+
+         --  For all columns, output the items for this row. Note that
+         --  the last row is at the front of each column list; the
+         --  first row is at the end. We delete the rows as we output
+         --  them, so the one we want is always at the end of the
+         --  column list.
+         Columns :
+         for Col in 1 .. Output_Object.Column_Count loop
+            Item := Output_Object.Column_Text (Col);
+
+            if Item = null then
+               --  Previously finished column
+               null;
+
+            elsif Item.Next = null then
+               --  This is the last item in the column.
+               if Item.Row /= Row then
+                  --  This column is empty for this row.
+                  Item := null;
+               else
+                  --  Output Item, and mark that we're done outputing
+                  --  this column.
+                  Output_Object.Column_Text (Col) := null;
+               end if;
+            else
+               --  Find first item for this row in the column.
+               while Item.Next /= null and then Item.Next.Row /= Row loop
+                  Item := Item.Next;
+               end loop;
+
+               --  Output Item.Next, take it out of list.
+               Temp      := Item;
+               Item      := Item.Next;
+               Temp.Next := null;
+            end if;
+
+            if Item /= null then
+               --  Output the item
+               Escape_Put (Output_Object, Item.Text (1 .. Item.Length), Preserve_Space => True);
+               Free (Item);
+
+               if Col /= Output_Object.Column_Count then
+                  Put (Output_Object.File, " @tab ");
+               end if;
+
+            else
+               --  This column is empty for this row
+               if Col < Output_Object.Column_Count then
+                  Put (Output_Object.File, " @tab ");
+               end if;
+            end if;
+         end loop Columns;
+
+         if Output_Object.Column_Text = Column_Text_Ptrs_Type'(others => null) then
+            --  We've output everything.
+            exit Rows;
+         end if;
+
+         --  End the row:
+         Row := Row + 1;
+      end loop Rows;
+   end Output_Columns;
+
+   procedure Index_Menu (Output_Object : in out Texinfo_Output_Type)
+   is begin
+      Put_Line (Output_Object.File, "@menu");
+      Put_Line (Output_Object.File, "* operators::");
+      Put_Line (Output_Object.File, "* A::");
+      Put_Line (Output_Object.File, "* B::");
+      Put_Line (Output_Object.File, "* C::");
+      Put_Line (Output_Object.File, "* D::");
+      Put_Line (Output_Object.File, "* E::");
+      Put_Line (Output_Object.File, "* F::");
+      Put_Line (Output_Object.File, "* G::");
+      Put_Line (Output_Object.File, "* H::");
+      Put_Line (Output_Object.File, "* I::");
+      Put_Line (Output_Object.File, "* J::");
+      Put_Line (Output_Object.File, "* K::");
+      Put_Line (Output_Object.File, "* L::");
+      Put_Line (Output_Object.File, "* M::");
+      Put_Line (Output_Object.File, "* N::");
+      Put_Line (Output_Object.File, "* O::");
+      Put_Line (Output_Object.File, "* P::");
+      Put_Line (Output_Object.File, "* Q::");
+      Put_Line (Output_Object.File, "* R::");
+      Put_Line (Output_Object.File, "* S::");
+      Put_Line (Output_Object.File, "* T::");
+      Put_Line (Output_Object.File, "* U::");
+      Put_Line (Output_Object.File, "* V::");
+      Put_Line (Output_Object.File, "* W::");
+      Put_Line (Output_Object.File, "* X::");
+      Put_Line (Output_Object.File, "* Y::");
+      --  Put_Line (Output_Object.File, "* Z::"); --  VERSION: No entries in Z
+      Put_Line (Output_Object.File, "@end menu");
+
+      --  @node current, next, prev, up
+      Put_Line
+        (Output_Object.File,
+         "@node " & Operators_Clause &
+           ", A, " & Index_Clause_Name &
+           ", " & Index_Clause_Name);
+
+      Put_Line (Output_Object.File, "@section operators");
+   end Index_Menu;
+
+   ----------
+   --  Public subprograms. Alphabetical order
+
+   procedure AI_Reference
+     (Output_Object : in out Texinfo_Output_Type;
+      Text          : in     String;
+      AI_Number     : in     String)
+   is begin
+      Ordinary_Text (Output_Object, AI_Number & Text);
+   end AI_Reference;
+
+   procedure Category_Header
+     (Output_Object : in out Texinfo_Output_Type;
+      Header_Text   :        String)
+   is begin
+      Check_Not_In_Paragraph (Output_Object);
+
+      --  Can't be in a multi-column setting.
+      --
+      --  Don't use @heading; that causes a weird underline in info,
+      --  that isn't centered!
+      Put_Line (Output_Object.File, "@center @emph{" & Header_Text & "}");
+      New_Line (Output_Object.File, 2);
+   end Category_Header;
+
+   procedure Clause_Header
+     (Output_Object : in out Texinfo_Output_Type;
+      Header_Text   : in     String;
+      Level         : in     ARM_Contents.Level_Type;
+      Clause_Number : in     String;
+      Top_Level_Subdivision_Name : in ARM_Output.Top_Level_Subdivision_Name_Kind;
+      No_Page_Break : in     Boolean                 := False)
+   is
+      pragma Unreferenced (No_Page_Break);
+      pragma Unreferenced (Top_Level_Subdivision_Name);
+      Title : constant String := Clause_Number & " " & Header_Text;
+
+      use ARM_Contents;
+
+      Section_Number : Section_Number_Type;
+      Clause_Integer : Natural;
+
+      procedure Put_Clause_Menu_Item
+        (Item_Title         : in     Title_Type;
+         Item_Level         : in     Level_Type;
+         Item_Clause_Number : in     Clause_Number_Type;
+         Version            : in     ARM_Contents.Change_Version_Type;
+         Quit               :    out Boolean)
+      is
+         pragma Unreferenced (Version); --  only version 2
+         First_Part : String (1 .. 14); --  Get all Titles aligned.
+      begin
+         Quit := False;
+
+         case Item_Level is
+         when Section | Unnumbered_Section |
+	      Normative_Annex | Informative_Annex | Plain_Annex |
+	      Subclause | Subsubclause =>
+            --  We are doing Clause here
+            null;
+
+         when Clause  =>
+            if Item_Clause_Number.Section < Section_Number then
+               null;
+
+            elsif Item_Clause_Number.Section = Section_Number then
+               Ada.Strings.Fixed.Move
+                 (Source =>
+                    "* " &
+                    Make_Clause_Number (Item_Level, Item_Clause_Number) &
+                    " ::",
+                  Target => First_Part);
+
+               Put_Line (Output_Object.File, First_Part & Item_Title);
+            else
+               Quit := True;
+            end if;
+         when Dead_Clause =>
+            raise Program_Error with "Dead Clause in menu??"; -- No dead clauses should be output.
+         end case;
+      end Put_Clause_Menu_Item;
+
+      procedure Put_Clause_Menu is new For_Each (Put_Clause_Menu_Item);
+
+      procedure Put_Subclause_Menu_Item
+        (Item_Title         : in     Title_Type;
+         Item_Level         : in     Level_Type;
+         Item_Clause_Number : in     Clause_Number_Type;
+         Version            : in     ARM_Contents.Change_Version_Type;
+         Quit               :    out Boolean)
+      is
+         pragma Unreferenced (Version); --  only version 2
+         First_Part : String (1 .. 14); --  Get all Titles aligned.
+      begin
+         Quit := False;
+
+         case Item_Level is
+            when Section | Unnumbered_Section |
+		 Normative_Annex | Informative_Annex | Plain_Annex |
+		 Clause | Subsubclause =>
+               --  We are doing Subclause here
+               null;
+
+         when Subclause  =>
+            if Item_Clause_Number.Section < Section_Number then
+               null;
+
+            elsif Item_Clause_Number.Section = Section_Number then
+               if Item_Clause_Number.Clause < Clause_Integer then
+                  null;
+
+               elsif Item_Clause_Number.Clause = Clause_Integer then
+                  Ada.Strings.Fixed.Move
+                    (Source =>
+                       "* " &
+                       Make_Clause_Number (Item_Level, Item_Clause_Number) &
+                       " ::",
+                     Target => First_Part);
+
+                  Put_Line (Output_Object.File, First_Part & Item_Title);
+               else
+                  Quit := True;
+               end if;
+            else
+               Quit := True;
+            end if;
+         when Dead_Clause =>
+            raise Program_Error with "Dead clause in submenu??"; -- No dead clauses should be output.
+         end case;
+      end Put_Subclause_Menu_Item;
+
+      procedure Put_Subclause_Menu is new For_Each (Put_Subclause_Menu_Item);
+
+      function Safe_Next_Clause (Clause : in String) return String
+      is begin
+         if Clause = Index_Clause then
+            return Index_Clause_Next;
+         else
+            declare
+               Result : constant String := ARM_Contents.Next_Clause (Clause);
+            begin
+               if Result = Index_Clause then
+                  return Index_Clause_Name;
+               else
+                  return Result;
+               end if;
+            end;
+         end if;
+      exception
+      when Not_Found_Error =>
+         return "";
+      end Safe_Next_Clause;
+
+      function Safe_Previous_Clause (Clause : in String) return String
+      is begin
+         return ARM_Contents.Previous_Clause (Clause);
+      exception
+      when Not_Found_Error =>
+         return "";
+      end Safe_Previous_Clause;
+
+      function Safe_Parent_Clause (Clause : in String) return String
+      is
+         Temp : constant String := ARM_Contents.Parent_Clause (Clause_Number);
+      begin
+         if Temp'Length = 0 or Temp = "0" then
+            return "Top";
+         else
+            return Temp;
+         end if;
+      end Safe_Parent_Clause;
+
+   begin
+      Check_Not_In_Paragraph (Output_Object);
+
+      --  Handle special cases
+      if Clause_Number = "" and Header_Text = "Table of Contents" then
+         --  Actual contents output in TOC_Marker below.
+         return;
+
+      elsif Header_Text = "The Standard Libraries" then
+         --  This section has no content; don't confuse makeinfo.
+         return;
+
+      elsif Clause_Number = Index_Clause and Header_Text = Index_Clause_Name then
+
+         Put_Line
+           (Output_Object.File,
+            "@node " & Index_Clause_Name &
+              ", " & Index_Clause_Next &
+              ", " & Safe_Previous_Clause (Clause_Number) &
+              ", " & Safe_Parent_Clause (Clause_Number));
+
+         Put_Line (Output_Object.File, "@chapter Index");
+         Output_Object.State := Index_Start;
+
+         return;
+      end if;
+
+      case Level is
+      when Section | Normative_Annex | Informative_Annex | Plain_Annex =>
+         --  Menu of these done at @node Top
+         null;
+
+      when Unnumbered_Section =>
+         --  Unnumbered sections are not in ARM_Contents, but there's
+         --  currently only one of them, so they are not worth adding;
+         --  just hard-code the menu here.
+         Get_Clause_Section (Clause_Number, Section_Number, Clause_Integer);
+
+         if Section_Number = 0 and Clause_Integer = 1 then
+            Put_Line (Output_Object.File, "@menu");
+            Put_Line (Output_Object.File, "* 0.1 :: Foreword to this version of the Ada Reference Manual");
+            Put_Line (Output_Object.File, "* 0.2 :: Foreword");
+            Put_Line (Output_Object.File, "* 0.3 :: Introduction");
+            Put_Line (Output_Object.File, "* 0.99 :: International Standard");
+            Put_Line (Output_Object.File, "@end menu");
+         end if;
+
+      when Clause =>
+         --  Output menu of Clauses in this section, if we haven't already
+         Get_Clause_Section (Clause_Number, Section_Number, Clause_Integer);
+
+         if Output_Object.Menu_Section /= Section_Number then
+            Put_Line (Output_Object.File, "@menu");
+            Put_Clause_Menu;
+            Put_Line (Output_Object.File, "@end menu");
+            Output_Object.Menu_Section := Section_Number;
+            Output_Object.Menu_Clause  := 0;
+         end if;
+
+      when Subclause =>
+         --  Output menu of Subclauses in this Clause, if we haven't already
+         Get_Clause_Section (Clause_Number, Section_Number, Clause_Integer);
+
+         if Output_Object.Menu_Section = Section_Number and
+           Output_Object.Menu_Clause /= Clause_Integer
+         then
+            Put_Line (Output_Object.File, "@menu");
+            Put_Subclause_Menu;
+            Put_Line (Output_Object.File, "@end menu");
+            Output_Object.Menu_Clause := Clause_Integer;
+         end if;
+
+      when Subsubclause =>
+         Ada.Exceptions.Raise_Exception
+           (ARM_Output.Not_Valid_Error'Identity,
+            "Clause_Header: Subsubclause");
+
+      when Dead_Clause =>
+         Ada.Exceptions.Raise_Exception
+           (ARM_Output.Not_Valid_Error'Identity,
+            "Clause_Header: Dead_clause");
+
+      end case;
+
+      Put_Line
+        (Output_Object.File,
+         "@node " & Clause_Number &
+           ", " & Safe_Next_Clause (Clause_Number) &
+           ", " & Safe_Previous_Clause (Clause_Number) &
+           ", " & Safe_Parent_Clause (Clause_Number));
+
+      case Level is
+      when Section =>
+         Put_Line (Output_Object.File, "@chapter " & Title);
+
+      when Normative_Annex | Informative_Annex | Plain_Annex =>
+         Put_Line (Output_Object.File, "@chapter " & Title);
+
+      when Clause | Unnumbered_Section =>
+         Put_Line (Output_Object.File, "@section " & Title);
+
+      when Subclause =>
+         Put_Line (Output_Object.File, "@subsection " & Title);
+
+      when Subsubclause =>
+         Put_Line (Output_Object.File, "@subsubsection " & Title);
+
+      when Dead_Clause =>
+         raise Program_Error with "Dead_Clause in header?"; -- No output of dead clauses.
+      end case;
+
+   end Clause_Header;
+
+   procedure Clause_Reference
+     (Output_Object : in out Texinfo_Output_Type;
+      Text          : in     String;
+      Clause_Number : in     String)
+   is begin
+      case Output_Object.State is
+      when Contents =>
+         null;
+
+      when Multi_Column | Table_Header =>
+         --  If this happens, we need to store escaped text in columns.
+         Ada.Exceptions.Raise_Exception
+           (ARM_Output.Not_Valid_Error'Identity,
+            "clause reference in multi-column");
+
+      when Normal =>
+         if Text = Clause_Number then
+            Put
+              (Output_Object.File,
+               "@ref{" &
+                 Clause_Number &
+                 "}");
+         else
+            Put
+              (Output_Object.File,
+               "@ref{" &
+                 Clause_Number &
+                 "} " &
+                 Text);
+         end if;
+
+      when Title | Index_Start | Index =>
+         Unexpected_State (Output_Object);
+
+      end case;
+   end Clause_Reference;
+
+   procedure Close (Output_Object : in out Texinfo_Output_Type)
+   is begin
+      Check_Valid (Output_Object);
+
+      Put_Line (Output_Object.File, "@bye");
+
+      Close (Output_Object.File);
+
+      Output_Object.Is_Valid := False;
+   end Close;
+
+   procedure Create
+     (Output_Object : in out Texinfo_Output_Type;
+      File_Prefix   : in     String;
+      Output_Path   : in     String;
+      Title         : in     String)
+   is
+      File_Name : constant String := Output_Path &
+         Ada.Strings.Fixed.Trim (File_Prefix, Ada.Strings.Right) &
+         ".texinfo";
+   begin
+      if Output_Object.Is_Valid then
+         Ada.Exceptions.Raise_Exception
+           (ARM_Output.Not_Valid_Error'Identity,
+            "Already valid object");
+      end if;
+
+      Output_Object.Is_Valid := True;
+
+      Create (Output_Object.File, Out_File, File_Name);
+
+      Put_Line (Output_Object.File, "\input texinfo");
+      Put_Line (Output_Object.File, "@dircategory GNU Ada tools");
+      Put_Line (Output_Object.File, "@direntry");
+      Put_Line (Output_Object.File, "* Ada Reference Manual: (arm2005).");
+      Put_Line (Output_Object.File, "* Annotated ARM: (aarm2005).");
+      Put_Line (Output_Object.File, "@end direntry");
+
+      Put_Line (Output_Object.File, "@settitle " & Title);
+      Put_Line (Output_Object.File, "@paragraphindent none");
+      Put_Line (Output_Object.File, "@exampleindent" & Integer'Image (Indentation));
+
+      Put_Line (Output_Object.File, "@node Top");
+      Put_Line (Output_Object.File, "@top " & Title);
+
+      Output_Object.State           := ARM_Texinfo.Title;
+      Output_Object.First_Word_Last := 0;
+
+   end Create;
+
+   procedure DR_Reference
+     (Output_Object : in out Texinfo_Output_Type;
+      Text          : in     String;
+      DR_Number     : in     String)
+   is begin
+      Ordinary_Text (Output_Object, DR_Number & Text);
+   end DR_Reference;
+
+   procedure End_Hang_Item (Output_Object : in out Texinfo_Output_Type)
+   is
+      use ARM_Output;
+   begin
+      Output_Object.End_Hang_Seen := True;
+
+      case Output_Object.Style is
+         when Normal |
+           Wide_Above |
+           Small |
+           Small_Wide_Above |
+           Header |
+           Small_Header |
+           Syntax_Summary =>
+
+            Handle_Indent (Output_Object, "@quotation");
+
+         when Index |
+           Title =>
+            null;
+
+         when Examples |
+           Small_Examples |
+           Swiss_Examples |
+           Small_Swiss_Examples =>
+
+            Handle_Indent (Output_Object, "@example");
+
+         when Bulleted |
+           Small_Bulleted =>
+
+            Handle_Indent (Output_Object, "@itemize");
+
+         when Nested_Bulleted |
+           Small_Nested_Bulleted =>
+
+            Handle_Indent (Output_Object, "@itemize", Extra_Indent => 1);
+
+         when Enumerated |
+           Small_Enumerated =>
+
+            --  Number has just been output; start text.
+            Put (Output_Object.File, "@w{  }");
+
+         when Giant_Hanging |
+           Small_Giant_Hanging |
+           Wide_Hanging |
+           Small_Wide_Hanging |
+           Medium_Hanging |
+           Small_Medium_Hanging |
+           Narrow_Hanging |
+           Small_Narrow_Hanging |
+           Hanging_in_Bulleted |
+           Small_Hanging_in_Bulleted =>
+
+            New_Line (Output_Object.File);
+            Handle_Indent (Output_Object, "@quotation");
+
+      end case;
+
+   end End_Hang_Item;
+
+   procedure Text_Format
+     (Output_Object : in out Texinfo_Output_Type;
+      Format        : in     ARM_Output.Format_Type)
+   is begin
+      null;
+   end Text_Format;
+
+   procedure End_Paragraph (Output_Object : in out Texinfo_Output_Type)
+   is
+      use ARM_Output;
+   begin
+      Output_Object.In_Paragraph := False;
+
+      case Output_Object.State is
+      when Contents =>
+         null;
+
+      when Multi_Column =>
+         --  Skip a row, to separate paragraphs in a column.
+         Output_Object.Current_Row := Output_Object.Current_Row + 2;
+
+      when Title =>
+         if Output_Object.Line_Empty then
+            null;
+         else
+            New_Line (Output_Object.File, 2);
+            Put (Output_Object.File, "@center ");
+            Output_Object.Line_Empty := True;
+         end if;
+
+      when Normal =>
+         case Output_Object.Style is
+         when Normal |
+           Wide_Above |
+           Small |
+           Small_Wide_Above |
+           Header |
+           Small_Header |
+           Syntax_Summary =>
+
+            New_Line (Output_Object.File);
+            Handle_Indent (Output_Object, "@end quotation");
+            New_Line (Output_Object.File);
+
+         when Index |
+           Title =>
+
+            New_Line (Output_Object.File, 2);
+
+         when Examples |
+           Small_Examples |
+           Swiss_Examples |
+           Small_Swiss_Examples =>
+
+            New_Line (Output_Object.File);
+            Handle_Indent (Output_Object, "@end example");
+            New_Line (Output_Object.File);
+
+         when Bulleted |
+           Small_Bulleted =>
+
+            New_Line (Output_Object.File);
+            Handle_Indent (Output_Object, "@end itemize");
+            New_Line (Output_Object.File);
+
+         when Nested_Bulleted |
+           Small_Nested_Bulleted =>
+
+            New_Line (Output_Object.File);
+            Handle_Indent (Output_Object, "@end itemize", Extra_Indent => 1);
+            New_Line (Output_Object.File);
+
+         when Enumerated |
+           Small_Enumerated =>
+
+            New_Line (Output_Object.File);
+            Handle_Indent (Output_Object, "@end itemize");
+            New_Line (Output_Object.File);
+
+         when Giant_Hanging |
+           Small_Giant_Hanging |
+           Wide_Hanging |
+           Small_Wide_Hanging |
+           Medium_Hanging |
+           Small_Medium_Hanging |
+           Narrow_Hanging |
+           Small_Narrow_Hanging |
+           Hanging_in_Bulleted |
+           Small_Hanging_in_Bulleted =>
+
+            New_Line (Output_Object.File);
+            if Output_Object.End_Hang_Seen then
+               Handle_Indent (Output_Object, "@end quotation");
+            end if;
+            New_Line (Output_Object.File);
+
+         end case;
+
+      when Index_Start =>
+         Output_Object.State := Index;
+
+         Index_Menu (Output_Object);
+
+      when Index =>
+         --  Keep index items tightly grouped.
+         Put_Line (Output_Object.File, "@*");
+
+      when Table_Header =>
+         Unexpected_State (Output_Object);
+
+      end case;
+   end End_Paragraph;
+
+   procedure Hard_Space (Output_Object : in out Texinfo_Output_Type)
+   is begin
+      case Output_Object.State is
+      when Contents =>
+         null;
+
+      when Multi_Column | Table_Header =>
+         --  Can't do line breaks in columns
+         Add_To_Column_Item (Output_Object, " ");
+
+      when Title =>
+         if Output_Object.Line_Empty then
+            null;
+         else
+            Put (Output_Object.File, "@w{ }");
+         end if;
+
+      when Normal | Index_Start | Index =>
+         Put (Output_Object.File, "@w{ }");
+      end case;
+   end Hard_Space;
+
+   procedure Index_Line_Break
+     (Output_Object        : in out Texinfo_Output_Type;
+      Clear_Keep_with_Next : in     Boolean)
+   is
+      pragma Unreferenced (Clear_Keep_with_Next);
+   begin
+      Put_Line (Output_Object.File, "@*");
+   end Index_Line_Break;
+
+   procedure Index_Reference
+     (Output_Object : in out Texinfo_Output_Type;
+      Text          : in     String;
+      Index_Key     : in     Natural;
+      Clause_Number : in     String)
+   is
+      pragma Unreferenced (Clause_Number);
+      --  Text is clause_number & paragraph number (optional).
+   begin
+      Put (Output_Object.File, "@ref{" & Integer'Image (Index_Key) & ", " & Text & "}");
+   end Index_Reference;
+
+   procedure Index_Target
+     (Output_Object : in out Texinfo_Output_Type;
+      Index_Key     : in     Natural)
+   is begin
+      --  Add an empty non-break object, because @anchor ignores
+      --  whitespace after it, which often occurs in the current
+      --  Scribe-like source.
+      Put (Output_Object.File, "@anchor{" & Integer'Image (Index_Key) & "}@w{}");
+   end Index_Target;
+
+   procedure Line_Break (Output_Object : in out Texinfo_Output_Type)
+   is
+      use ARM_Output;
+   begin
+      case Output_Object.State is
+      when Title =>
+         if Output_Object.Line_Empty then
+            null;
+         else
+            Put_Line (Output_Object.File, "@*");
+            Output_Object.Line_Empty := True;
+         end if;
+
+      when Contents =>
+         null;
+
+      when Multi_Column | Table_Header =>
+         Output_Object.Current_Row := Output_Object.Current_Row + 1;
+         if Output_Object.Max_Row < Output_Object.Current_Row then
+            Output_Object.Max_Row := Output_Object.Current_Row;
+         end if;
+
+      when Index_Start =>
+         --  This doesn't happen
+         Ada.Exceptions.Raise_Exception
+           (ARM_Output.Not_Valid_Error'Identity,
+            "Line_Break Index_Start");
+
+      when Normal | Index =>
+         case Output_Object.Style is
+         when Normal |
+           Wide_Above |
+           Small |
+           Small_Wide_Above |
+           Header |
+           Small_Header |
+           Syntax_Summary |
+           Index |
+           Title =>
+
+            Put_Line (Output_Object.File, "@*");
+
+         when Examples |
+           Small_Examples |
+           Swiss_Examples |
+           Small_Swiss_Examples =>
+
+            New_Line (Output_Object.File);
+
+         when Bulleted |
+           Small_Bulleted |
+           Nested_Bulleted |
+           Small_Nested_Bulleted |
+           Enumerated |
+           Small_Enumerated |
+           Giant_Hanging |
+           Small_Giant_Hanging |
+           Wide_Hanging |
+           Small_Wide_Hanging |
+           Medium_Hanging |
+           Small_Medium_Hanging |
+           Narrow_Hanging |
+           Small_Narrow_Hanging |
+           Hanging_in_Bulleted |
+           Small_Hanging_in_Bulleted =>
+
+            Put_Line (Output_Object.File, "@*");
+
+         end case;
+
+      end case;
+   end Line_Break;
+
+   procedure Local_Link
+     (Output_Object : in out Texinfo_Output_Type;
+      Text          : in     String;
+      Target        : in     String;
+      Clause_Number : in     String)
+   is
+      pragma Unreferenced (Target);
+      pragma Unreferenced (Clause_Number);
+   begin
+      --  These are typically references to words in the grammar
+      --  summary. Mildly useful, but the best we can do is:
+      --
+      --  "@ref{" & Target & "," & Text & "}"
+      --
+      --  makeinfo prepends 'see' and postpends '.', so it screws up
+      --  the text. For example, section 2.1 (1) ends up with "the
+      --  @ref{S0229, compilation}s." => "the see compilation: S0229."
+      --  Emacs info-mode suppresses the ': S0229', but not the 'see'
+      --  and the trailing '.'. So we just output the text.
+      Ordinary_Text (Output_Object, Text);
+   end Local_Link;
+
+   procedure Local_Link_End
+     (Output_Object : in out Texinfo_Output_Type;
+      Target        : in     String;
+      Clause_Number : in     String)
+   is begin
+      --  These work better than local links, because they are not in
+      --  the middle of plurals. First use is section 3.1 (1).
+      Put (Output_Object.File, " (@pxref{" & Target & "," & Clause_Number & "})");
+   end Local_Link_End;
+
+   procedure Local_Link_Start
+     (Output_Object : in out Texinfo_Output_Type;
+      Target        : in     String;
+      Clause_Number : in     String)
+   is
+      pragma Unreferenced (Output_Object);
+      pragma Unreferenced (Target);
+      pragma Unreferenced (Clause_Number);
+   begin
+      --  implemented in Local_Link_End
+      null;
+   end Local_Link_Start;
+
+   procedure Local_Target
+     (Output_Object : in out Texinfo_Output_Type;
+      Text          : in     String;
+      Target        : in     String)
+   is begin
+      --  Add an empty non-break object, because @anchor ignores
+      --  whitespace after it, which often occurs in the current
+      --  Scheme source.
+      Put (Output_Object.File, "@anchor{" & Target & "}@w{}");
+      Ordinary_Text (Output_Object, Text);
+   end Local_Target;
+
+   procedure New_Column (Output_Object : in out Texinfo_Output_Type)
+   is begin
+      if Output_Object.Column_Count >= 4 then
+         Output_Object.Current_Column := Output_Object.Current_Column + 1;
+         Output_Object.Current_Row    := 1;
+      end if;
+   end New_Column;
+
+   procedure New_Page
+     (Output_Object : in out Texinfo_Output_Type;
+      Kind          :        ARM_Output.Page_Kind_Type := ARM_Output.Any_Page)
+   is
+      pragma Unreferenced (Kind);
+      pragma Unreferenced (Output_Object);
+   begin
+      --  No such thing in Info.
+      null;
+   end New_Page;
+
+   procedure Ordinary_Character
+     (Output_Object : in out Texinfo_Output_Type;
+      Char          : in     Character)
+   is
+      Copyright : constant String := "Copyright";
+   begin
+      case Output_Object.State is
+      when Contents =>
+         null;
+
+      when Multi_Column | Table_Header =>
+         Add_To_Column_Item (Output_Object, "" & Char);
+
+      when Title =>
+         --  Check for end of title page; indicated by line starting with "Copyright"
+         if Output_Object.Line_Empty then
+            if Output_Object.First_Word_Last > 0 then
+               if Copyright (Output_Object.First_Word_Last + 1) = Char then
+                  Output_Object.First_Word_Last := Output_Object.First_Word_Last + 1;
+                  Output_Object.First_Word (Output_Object.First_Word_Last) := Char;
+
+                  if Output_Object.First_Word_Last = Copyright'Last then
+                     End_Title_Page (Output_Object);
+                     Output_Object.State := Normal;
+                     Ordinary_Text (Output_Object, Output_Object.First_Word (1 .. Output_Object.First_Word_Last));
+                  end if;
+               else
+                  --  First word is not Copyright; output it
+                  Ordinary_Text (Output_Object, Output_Object.First_Word (1 .. Output_Object.First_Word_Last));
+                  Output_Object.Line_Empty := False;
+               end if;
+            else
+               --  No non-space seen yet
+               if Char = ' ' then
+                  null;
+               elsif Char = Copyright (1) then
+                  Output_Object.First_Word_Last := 1;
+                  Output_Object.First_Word (1)  := Char;
+               else
+                  Escape_Put (Output_Object, Char);
+                  Output_Object.Line_Empty := False;
+               end if;
+            end if;
+         else
+            --  Line already has stuff on it
+            Escape_Put (Output_Object, Char);
+         end if;
+
+      when Normal =>
+         Output_Object.Line_Empty := Char /= ' ';
+
+         Escape_Put (Output_Object, Char);
+
+      when Index_Start =>
+         Escape_Put (Output_Object, Char);
+         if Char = '&' then
+            --  give debugger a place to break
+            Put_Line ("first index entry");
+         end if;
+
+      when Index =>
+         case Char is
+         when ' ' | ',' | '[' | ']' =>
+            Put (Output_Object.File, Char);
+
+         when 'A' .. Last_Index_Clause =>
+            --  Index section heading
+
+            --  @node current, next, prev, up
+            case Char is
+            when 'A' =>
+               Put_Line
+                 (Output_Object.File,
+                  "@node " & Char &
+                    ", B, " & Operators_Clause &
+                    ", " & Index_Clause_Name);
+
+            when Last_Index_Clause =>
+               Put_Line
+                 (Output_Object.File,
+                  "@node " & Char &
+                    ", , " & Character'Pred (Char) &
+                    ", " & Index_Clause_Name);
+
+            when others =>
+               Put_Line
+                 (Output_Object.File,
+                  "@node " & Char &
+                    ", " & Character'Succ (Char) &
+                    ", " & Character'Pred (Char) &
+                    ", " & Index_Clause_Name);
+            end case;
+
+            --  Add non-break space so Emacs info will use big bold
+            --  font for single letter titles.
+            Put_Line (Output_Object.File, "@section " & Char & "@w{ }");
+
+         when others =>
+            Ada.Exceptions.Raise_Exception (ARM_Output.Not_Valid_Error'Identity, "Unexpected char in Index: " & Char);
+         end case;
+      end case;
+   end Ordinary_Character;
+
+   procedure Ordinary_Text
+     (Output_Object : in out Texinfo_Output_Type;
+      Text          : in     String)
+   is begin
+      case Output_Object.State is
+      when Contents =>
+         null;
+
+      when Multi_Column | Table_Header =>
+         Add_To_Column_Item (Output_Object, Text);
+
+      when Normal | Title | Index_Start | Index =>
+         Output_Object.Line_Empty := False;
+
+         Escape_Put (Output_Object, Text);
+      end case;
+   end Ordinary_Text;
+
+   procedure Picture
+     (Output_Object : in out Texinfo_Output_Type;
+      Name          : in     String;
+      Descr         : in     String;
+      Alignment     : in     ARM_Output.Picture_Alignment;
+      Height, Width : in     Natural;
+      Border        : in     ARM_Output.Border_Kind)
+   is
+      pragma Unreferenced (Border);
+      pragma Unreferenced (Width);
+      pragma Unreferenced (Height);
+      pragma Unreferenced (Alignment);
+      pragma Unreferenced (Name);
+   begin
+      Ada.Exceptions.Raise_Exception
+        (ARM_Output.Not_Valid_Error'Identity,
+         "Picture: " & Descr);
+   end Picture;
+
+   procedure Revised_Clause_Header
+     (Output_Object   : in out Texinfo_Output_Type;
+      New_Header_Text : in     String;
+      Old_Header_Text : in     String;
+      Level           : in     ARM_Contents.Level_Type;
+      Clause_Number   : in     String;
+      Version         : in     ARM_Contents.Change_Version_Type;
+      Old_Version     : in     ARM_Contents.Change_Version_Type;
+      Top_Level_Subdivision_Name : in ARM_Output.Top_Level_Subdivision_Name_Kind;
+      No_Page_Break   : in     Boolean                          := False)
+   is
+      pragma Unreferenced (Version);
+      pragma Unreferenced (Old_Version);
+      pragma Unreferenced (Old_Header_Text);
+   begin
+      Clause_Header (Output_Object, New_Header_Text, Level, Clause_Number,
+		     Top_Level_Subdivision_Name, No_Page_Break);
+   end Revised_Clause_Header;
+
+   procedure Section
+     (Output_Object : in out Texinfo_Output_Type;
+      Section_Title : in     String;
+      Section_Name  : in     String)
+   is
+      pragma Unreferenced (Section_Name);
+      pragma Unreferenced (Section_Title);
+      pragma Unreferenced (Output_Object);
+   begin
+      --  This is redundant with the various Clause functions
+      null;
+   end Section;
+
+   procedure Separator_Line
+     (Output_Object : in out Texinfo_Output_Type;
+      Is_Thin       :        Boolean             := True)
+   is begin
+      --  Can't be in a multi-column setting.
+      New_Line (Output_Object.File);
+      if Is_Thin then
+         Put_Line (Output_Object.File, "----------");
+      else
+         Put_Line (Output_Object.File, "==========");
+      end if;
+   end Separator_Line;
+
+   procedure Set_Columns
+     (Output_Object     : in out Texinfo_Output_Type;
+      Number_of_Columns : in     ARM_Output.Column_Count)
+   is begin
+      Check_Valid (Output_Object);
+      Check_Not_In_Paragraph (Output_Object);
+
+      --  2 and 3 column formats are displayed without any columns.
+      --  This is mainly used for the syntax cross-reference and
+      --  index, and these definitely look better without columns.
+      --
+      --  4 or more columns are output as a table. Note that we assume
+      --  such items are formated with explicit New_Column calls, and
+      --  do not contain any nested paragraph formats.
+
+      case Output_Object.State is
+      when Normal =>
+         if Number_of_Columns >= 4 then
+            Output_Object.State          := Multi_Column;
+            Output_Object.Current_Column := 1;
+            Output_Object.Current_Row    := 1;
+            Output_Object.Column_Widths  := (others => 0);
+
+            --  Accumulate all column rows in Output_Text, then output
+            --  when done, so we can set the correct column width in
+            --  the header. Each column is a linked list of allocated
+            --  Column_Text_Item_Type.
+         else
+            null;
+         end if;
+
+      when Multi_Column =>
+         if Number_of_Columns = 1 then
+            --  Finished accumulating columns, output the columns as a table.
+            Output_Column_Widths (Output_Object);
+            Output_Columns (Output_Object);
+            New_Line (Output_Object.File);
+            Put_Line (Output_Object.File, "@end multitable");
+            New_Line (Output_Object.File);
+
+            Output_Object.State := Normal;
+         else
+            Ada.Exceptions.Raise_Exception
+              (ARM_Output.Not_Valid_Error'Identity, "New multi-column section before end of old");
+         end if;
+
+      when Index_Start | Index =>
+         null;
+
+      when Table_Header | Contents | Title =>
+         Unexpected_State (Output_Object);
+      end case;
+
+      Output_Object.Column_Count := Number_of_Columns;
+   end Set_Columns;
+
+   procedure Soft_Hyphen_Break (Output_Object : in out Texinfo_Output_Type)
+   is begin
+      Put (Output_Object.File, "@-");
+   end Soft_Hyphen_Break;
+
+   procedure Soft_Line_Break (Output_Object : in out Texinfo_Output_Type)
+   is begin
+      case Output_Object.State is
+      when Contents | Title =>
+         null;
+
+      when Normal | Index_Start | Index =>
+         Put (Output_Object.File, "@-");
+
+      when Multi_Column | Table_Header =>
+         Unexpected_State (Output_Object);
+
+      end case;
+   end Soft_Line_Break;
+
+   procedure Special_Character
+     (Output_Object : in out Texinfo_Output_Type;
+      Char          : in     ARM_Output.Special_Character_Type)
+   is begin
+      --  We use Ordinary_Text, so this is output to columns when appropriate.
+      case Char is
+      when ARM_Output.EM_Dash =>
+         Ordinary_Text (Output_Object, "--");
+      when ARM_Output.EN_Dash =>
+         Ordinary_Text (Output_Object, "--");
+      when ARM_Output.GEQ =>
+         Ordinary_Text (Output_Object, ">=");
+      when ARM_Output.LEQ =>
+         Ordinary_Text (Output_Object, "<=");
+      when ARM_Output.NEQ =>
+         Ordinary_Text (Output_Object, "/=");
+      when ARM_Output.PI =>
+         Ordinary_Text (Output_Object, "PI");
+
+      when ARM_Output.Left_Ceiling =>
+         case Output_Object.State is
+         when Multi_Column | Table_Header =>
+            Ada.Exceptions.Raise_Exception
+              (ARM_Output.Not_Valid_Error'Identity,
+               "Info does not support ceiling in multi-column");
+         when Contents =>
+            null;
+
+         when Normal | Index_Start | Index =>
+            Put (Output_Object.File, "@code{ceiling(");
+
+         when Title =>
+            Unexpected_State (Output_Object);
+
+         end case;
+
+      when ARM_Output.Right_Ceiling =>
+         case Output_Object.State is
+         when Multi_Column | Table_Header =>
+            Ada.Exceptions.Raise_Exception
+              (ARM_Output.Not_Valid_Error'Identity,
+               "Info does not support ceiling in multi-column");
+         when Contents =>
+            null;
+
+         when Normal | Index_Start | Index =>
+            Put (Output_Object.File, ")}");
+
+         when Title =>
+            Unexpected_State (Output_Object);
+
+         end case;
+
+      when ARM_Output.Left_Floor =>
+         case Output_Object.State is
+         when Multi_Column | Table_Header =>
+            Ada.Exceptions.Raise_Exception
+              (ARM_Output.Not_Valid_Error'Identity,
+               "Info does not support floor in multi-column");
+         when Contents =>
+            null;
+
+         when Normal | Index_Start | Index =>
+            Put (Output_Object.File, "@code{floor(");
+
+         when Title =>
+            Unexpected_State (Output_Object);
+
+         end case;
+
+      when ARM_Output.Right_Floor =>
+         case Output_Object.State is
+         when Multi_Column | Table_Header =>
+            Ada.Exceptions.Raise_Exception
+              (ARM_Output.Not_Valid_Error'Identity,
+               "Info does not support floor in multi-column");
+         when Contents =>
+            null;
+
+         when Normal | Index_Start | Index =>
+            Put (Output_Object.File, ")}");
+
+         when Title =>
+            Unexpected_State (Output_Object);
+
+         end case;
+
+      when ARM_Output.Thin_Space =>
+         Ordinary_Text (Output_Object, " ");
+
+      when ARM_Output.Left_Quote =>
+         Ordinary_Text (Output_Object, "`");
+
+      when ARM_Output.Right_Quote =>
+         Ordinary_Text (Output_Object, "'");
+
+      when ARM_Output.Left_Double_Quote =>
+         Ordinary_Text (Output_Object, """");
+
+      when ARM_Output.Right_Double_Quote =>
+         Ordinary_Text (Output_Object, """");
+
+      when ARM_Output.Small_Dotless_I =>
+         Ordinary_Text (Output_Object, "i");
+
+      when ARM_Output.Capital_Dotted_I =>
+         Ordinary_Text (Output_Object, "I");
+      end case;
+   end Special_Character;
+
+   procedure Start_Paragraph
+     (Output_Object  : in out Texinfo_Output_Type;
+      Style          : in     ARM_Output.Paragraph_Style_Type;
+      Indent         : in     ARM_Output.Paragraph_Indent_Type;
+      Number         : in     String;
+      No_Prefix      : in     Boolean                       := False;
+      Tab_Stops      : in     ARM_Output.Tab_Info           := ARM_Output.NO_TABS;
+      No_Breaks      : in     Boolean                       := False;
+      Keep_with_Next : in     Boolean                       := False;
+      Space_After    : in     ARM_Output.Space_After_Type   := ARM_Output.Normal;
+      Justification  : in     ARM_Output.Justification_Type := ARM_Output.Default)
+   is
+      pragma Unreferenced (Justification);
+      pragma Unreferenced (Space_After);
+      pragma Unreferenced (Keep_with_Next);
+      pragma Unreferenced (No_Breaks);
+      pragma Unreferenced (Tab_Stops);
+
+      use ARM_Output;
+
+   begin
+      Check_Valid (Output_Object);
+      Check_Not_In_Paragraph (Output_Object);
+
+      --  Note: makeinfo will do most of the formatting, so No_Breaks,
+      --  Keep_with_Next, Space_After, and Justification have no
+      --  effect here. In addition, info format has no support for
+      --  fonts, so the font aspects of Style are ignored as well. But
+      --  we try to respect the indentation and margin aspects.
+
+      --  TexInfo does not directly support tabs, but does use a fixed
+      --  font, so we could emulate them. But then we'd have to track
+      --  output characters; let's see if we really need it.
+
+      case Output_Object.State is
+      when Contents =>
+         null;
+
+      when Normal =>
+         if Number'Length > 0 then
+            Put_Line (Output_Object.File, Number & " @*");
+         end if;
+
+         Output_Object.In_Paragraph := True;
+         Output_Object.Style        := Style;
+         Output_Object.Indent       := Indent;
+
+         case Style is
+         when Normal |
+           Wide_Above |
+           Small |
+           Small_Wide_Above |
+           Header |
+           Small_Header |
+           Syntax_Summary  =>
+
+            Handle_Indent (Output_Object, "@quotation");
+
+         when Index |
+           Title =>
+
+            null;
+
+         when Examples |
+           Small_Examples |
+           Swiss_Examples |
+           Small_Swiss_Examples =>
+
+            Handle_Indent (Output_Object, "@example");
+
+         when Bulleted |
+           Small_Bulleted =>
+
+            Handle_Indent (Output_Object, "@itemize @bullet");
+            if not No_Prefix then
+               Put (Output_Object.File, "@item ");
+            end if;
+
+         when Nested_Bulleted |
+           Small_Nested_Bulleted =>
+
+            Handle_Indent (Output_Object, "@itemize @bullet", Extra_Indent => 1);
+            if not No_Prefix then
+               Put (Output_Object.File, "@item ");
+            end if;
+
+         when Enumerated |
+           Small_Enumerated =>
+
+            Handle_Indent (Output_Object, "@itemize @w{}");
+            Put (Output_Object.File, "@item ");
+
+         when Giant_Hanging |
+           Small_Giant_Hanging |
+	   Wide_Hanging |
+           Small_Wide_Hanging |
+           Medium_Hanging |
+           Small_Medium_Hanging |
+           Narrow_Hanging |
+           Small_Narrow_Hanging |
+           Hanging_in_Bulleted |
+           Small_Hanging_in_Bulleted =>
+
+            if No_Prefix then
+               --  Still in hanging part
+               Handle_Indent (Output_Object, "@quotation");
+               Output_Object.End_Hang_Seen := True;
+            else
+               Output_Object.End_Hang_Seen := False;
+            end if;
+
+         end case;
+
+      when Index_Start | Index | Title | Multi_Column | Table_Header =>
+         if Number'Length > 0 then
+            Unexpected_State (Output_Object);
+         end if;
+
+         Output_Object.In_Paragraph := True;
+         Output_Object.Style        := Style;
+         Output_Object.Indent       := Indent;
+
+      end case;
+
+   end Start_Paragraph;
+
+   procedure Start_Table
+     (Output_Object      : in out Texinfo_Output_Type;
+      Columns            : in     ARM_Output.Column_Count;
+      First_Column_Width : in     ARM_Output.Column_Count;
+      Last_Column_Width  : in     ARM_Output.Column_Count;
+      Alignment          : in     ARM_Output.Column_Text_Alignment;
+      No_Page_Break      : in     Boolean;
+      Has_Border         : in     Boolean;
+      Small_Text_Size    : in     Boolean;
+      Header_Kind        : in     ARM_Output.Header_Kind_Type)
+   is
+      pragma Unreferenced (Small_Text_Size);
+      pragma Unreferenced (Has_Border);
+      pragma Unreferenced (No_Page_Break);
+      pragma Unreferenced (Alignment);
+      pragma Unreferenced (Last_Column_Width);
+      pragma Unreferenced (First_Column_Width);
+      use ARM_Output;
+   begin
+      Output_Object.Column_Count := Columns;
+      case Header_Kind is
+      when Both_Caption_and_Header =>
+         New_Line (Output_Object.File);
+         --  Next text output will be the caption, which we don't
+         --  format in any special way (first example is F.3.2 (19)).
+         --  Then Table_Marker (End_Caption) is called, which will
+         --  start the actual table.
+
+      when Header_Only =>
+         --  Same as Table_Marker, End_Caption.
+         case Columns is
+         when 1 =>
+            Ada.Exceptions.Raise_Exception
+              (ARM_Output.Not_Valid_Error'Identity,
+               "Table with 1 column");
+
+         when 2 =>
+            New_Line (Output_Object.File);
+            Put_Line (Output_Object.File, "@table @asis");
+
+         when others =>
+            New_Line (Output_Object.File);
+            Put (Output_Object.File, "@multitable");
+            Output_Object.State          := Table_Header;
+            Output_Object.Current_Column := 1;
+            Output_Object.Current_Row    := 1;
+            Output_Object.Max_Row        := 0;
+            --  The next text output via Ordinary_Text or
+            --  Ordinary_Character is the table headers. We
+            --  capture them in Output_Object.Column_Text, and
+            --  use them to set the table column widths.
+         end case;
+
+      when No_Headers =>
+         null;
+
+      end case;
+   end Start_Table;
+
+   procedure Tab (Output_Object : in out Texinfo_Output_Type)
+   is begin
+      case Output_Object.State is
+      when Contents =>
+         null;
+
+      when Multi_Column | Table_Header =>
+         Ada.Exceptions.Raise_Exception
+           (ARM_Output.Not_Valid_Error'Identity,
+            "Tab in multi-column");
+
+      when Title =>
+         if Output_Object.Line_Empty then
+            null;
+         else
+            Put (Output_Object.File, "@w{ }");
+         end if;
+
+      when Normal | Index_Start | Index =>
+         --  Just three spaces for now, for indented trees
+         Put (Output_Object.File, "@w{   }");
+
+      end case;
+   end Tab;
+
+   procedure Table_Marker
+     (Output_Object : in out Texinfo_Output_Type;
+      Marker        : in     ARM_Output.Table_Marker_Type)
+   is begin
+      case Marker is
+      when ARM_Output.End_Caption =>
+         --  Start the actual table
+         case Output_Object.Column_Count is
+         when 1 =>
+            Ada.Exceptions.Raise_Exception
+              (ARM_Output.Not_Valid_Error'Identity,
+               "Table with 1 column");
+
+         when 2 =>
+            New_Line (Output_Object.File);
+            Put_Line (Output_Object.File, "@table @asis");
+
+         when others =>
+            New_Line (Output_Object.File);
+            Put (Output_Object.File, "@multitable");
+            Output_Object.State          := Table_Header;
+            Output_Object.Current_Column := 1;
+            Output_Object.Current_Row    := 1;
+            Output_Object.Max_Row        := 0;
+            --  The next text output via Ordinary_Text or
+            --  Ordinary_Character is the table headers. We
+            --  capture them in Output_Object.Column_Text, and
+            --  use them to set the table column widths.
+         end case;
+
+      when ARM_Output.End_Item =>
+         case Output_Object.State is
+         when Table_Header =>
+            Output_Object.Current_Column := Output_Object.Current_Column + 1;
+            Output_Object.Current_Row    := 1;
+
+         when Normal =>
+            case Output_Object.Column_Count is
+            when 2 =>
+               --  using @table
+               Put (Output_Object.File, ' ');
+
+            when others =>
+               Put (Output_Object.File, " @tab ");
+            end case;
+
+         when Multi_Column | Contents | Title | Index_Start | Index =>
+            Unexpected_State (Output_Object);
+         end case;
+
+      when ARM_Output.End_Header =>
+         case Output_Object.State is
+         when Table_Header =>
+            Output_Object.State := Normal;
+
+            for I in 1 .. Output_Object.Column_Count loop
+               Put
+                 (Output_Object.File,
+                  " {" &
+                    Output_Object.Column_Text (I).Text (1 .. Output_Object.Column_Text (I).Length) &
+                    "}");
+            end loop;
+
+            New_Line (Output_Object.File);
+
+            Put (Output_Object.File, "@item ");
+
+            Pad_Columns (Output_Object);
+            Output_Columns (Output_Object);
+            New_Line (Output_Object.File);
+            Put (Output_Object.File, "@item ");
+            Output_Object.Current_Column := 1;
+
+         when Normal =>
+            --  A two-column table; header has been output
+            null;
+
+         when Contents | Multi_Column | Title | Index_Start | Index =>
+            Unexpected_State (Output_Object);
+         end case;
+
+      when ARM_Output.End_Row | ARM_Output.End_Row_Next_Is_Last =>
+         New_Line (Output_Object.File);
+         Put (Output_Object.File, "@item ");
+         Output_Object.Current_Column := 1;
+
+      when ARM_Output.End_Table =>
+         case Output_Object.Column_Count is
+         when 2 =>
+            New_Line (Output_Object.File);
+            Put_Line (Output_Object.File, "@end table");
+
+         when others =>
+            Put_Line (Output_Object.File, "@end multitable");
+
+         end case;
+
+      end case;
+   end Table_Marker;
+
+   procedure TOC_Marker
+     (Output_Object : in out Texinfo_Output_Type;
+      For_Start     : in     Boolean)
+   is begin
+      --  We use menus, not @contents (since makeinfo ignores
+      --  @contents in info mode). The menus (including the top menu)
+      --  are generated from data stored in ARM_Contents during the
+      --  scan pass.
+
+      if For_Start then
+         Output_Object.State := Contents;
+         --  Ignore futher output until For_Start = False.
+      else
+         Output_Object.State := Normal;
+      end if;
+   end TOC_Marker;
+
+   procedure Unicode_Character
+     (Output_Object : in out Texinfo_Output_Type;
+      Char          : in     ARM_Output.Unicode_Type)
+   is begin
+      --  Used in section 2.3 Identifiers examples, 2.5 character
+      --  literals examples, 2.6 string literals examples, 3.3.1
+      --  Object Declarations examples, 4.4 Expressions examples
+      Put_Line (Output_Object.File, "[Unicode" & ARM_Output.Unicode_Type'Image (Char) & "]");
+   end Unicode_Character;
+
+   procedure URL_Link
+     (Output_Object : in out Texinfo_Output_Type;
+      Text          : in     String;
+      URL           : in     String)
+   is begin
+      Put (Output_Object.File, "@uref{" & URL & "," & Text & "}");
+   end URL_Link;
+
+end ARM_Texinfo;