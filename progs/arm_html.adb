<<<<<<< HEAD
with --ARM_Output,
     --ARM_Contents,
     --Ada.Text_IO,
     Ada.Exceptions,
     Ada.Strings.Maps.Constants,
     Ada.Strings.Fixed,
     Ada.Unchecked_Deallocation;
package body ARM_HTML is

    --
    -- Ada reference manual formatter (ARM_Form).
    --
    -- This package defines the HTML output object.
    -- Output objects are responsible for implementing the details of
    -- a particular format.
    --
    -- ---------------------------------------
    -- Copyright 2000, 2001, 2002, 2003, 2004, 2005, 2006, 2007,
    --		 2008, 2009, 2011, 2012  AXE Consultants. All rights reserved.
    -- P.O. Box 1512, Madison WI  53701
    -- E-Mail: randy@rrsoftware.com
    --
    -- ARM_Form is free software: you can redistribute it and/or modify
    -- it under the terms of the GNU General Public License version 3
    -- as published by the Free Software Foundation.
    --
    -- AXE CONSULTANTS MAKES THIS TOOL AND SOURCE CODE AVAILABLE ON AN "AS IS"
    -- BASIS AND MAKES NO WARRANTY, EXPRESS OR IMPLIED, AS TO THE ACCURACY,
    -- CAPABILITY, EFFICIENCY, MERCHANTABILITY, OR FUNCTIONING OF THIS TOOL.
    -- IN NO EVENT WILL AXE CONSULTANTS BE LIABLE FOR ANY GENERAL,
    -- CONSEQUENTIAL, INDIRECT, INCIDENTAL, EXEMPLARY, OR SPECIAL DAMAGES,
    -- EVEN IF AXE CONSULTANTS HAS BEEN ADVISED OF THE POSSIBILITY OF SUCH
    -- DAMAGES.
    --
    -- A copy of the GNU General Public License is available in the file
    -- gpl-3-0.txt in the standard distribution of the ARM_Form tool.
    -- Otherwise, see <http://www.gnu.org/licenses/>.
    --
    -- If the GPLv3 license is not satisfactory for your needs, a commercial
    -- use license is available for this tool. Contact Randy at AXE Consultants
    -- for more information.
    --
    -- ---------------------------------------
    --
    -- Edit History:
    --
    --  4/19/00 - RLB - Created base package.
    --  4/21/00 - RLB - Added line break and hard space routines.
    --  4/24/00 - RLB - Added DR references and Insert/Delete text formats.
    --  4/25/00 - RLB - Added size to format.
    --  4/26/00 - RLB - Added paragraph formats.
    --  4/29/00 - RLB - Added more paragraph formats.
    --  5/10/00 - RLB - Added even more formats.
    --          - RLB - Added End_Hang_Item.
    --  5/12/00 - RLB - Added No_Prefix to Start_Paragraph.
    --  5/13/00 - RLB - Added Special_Character.
    --  5/16/00 - RLB - Added additional special characters.
    --  5/17/00 - RLB - Added New_Page.
    --  5/22/00 - RLB - Added Includes_Changes to Create.
    --  5/23/00 - RLB - Added multi-column formats and New_Column.
    --		      - Added Tab_Info and Tab_Stops.
    --  5/24/00 - RLB - Added Location to Text_Format.
    --		- RLB - Added No_Breaks and Keep_with_Next to Start_Paragraph.
    --  5/25/00 - RLB - Added Big_Files to Create. Added Justification.
    --		- RLB - Added Separator_Lines and TOC routines.
    --		- RLB - Added "Legal" to the footer, pointing at the title page.
    --  5/26/00 - RLB - Added table operations.
    --  5/28/00 - RLB - Added index references.
    --  6/ 2/00 - RLB - Added Soft_Line_Break.
    --  8/ 2/00 - RLB - Added Soft_Hyphen_Break and left and right quote
    --			characters.
    --		- RLB - Added additional styles.
    --  8/ 7/00 - RLB - Added Leading flag to Start_Paragraph, removed "Leading"
    --			styles.
    --  8/11/00 - RLB - Added Hanging_in_Bulleted styles.
    --  8/16/00 - RLB - Added Code_Indented_Nested_Bulleted.
    --  8/17/00 - RLB - Replaced "Leading" by "Space_After".
    -- 		- RLB - Added Nested_Enumerated.
    --  8/22/00 - RLB - Added Revised_Clause_Header.
    --  9/ 8/00 - RLB - Removed soft hyphen, as this does not work on either
    --			browser I tried.
    --  9/26/00 - RLB - Added Syntax_Summary style.
    --  9/27/00 - RLB - Added tab emulation when in the fixed font.
    --  9/28/00 - RLB - Added some style sheets.
    --		- RLB - Updated to use absolute positioning for paragraph
    --			numbers (this looks much better than floating).
    --  7/18/01 - RLB - Added "Indented" style to supported styles for
    --			multi-column.
    --		- RLB - Implemented single "Big-File" support.
    --  7/18/02 - RLB - Removed Document parameter from Create, replaced by
    --			three strings and For_ISO boolean.
    --		- RLB - Added AI_Reference.
    --		- RLB - Added Change_Version_Type and uses.
    --  1/15/03 - RLB - Removed space from DIV.paranum, as it doesn't validate
    --			with it.
    --  4/10/03 - RLB - Updated to add access to search pages (not generated
    --			here; make them by hand, it only needs to be done once).
    --		- RLB - Updated to insure that changes are separated by a space.
    --  4/11/03 - RLB - Changed some formats to meet WC3 validation requirements.
    --  9/09/04 - RLB - Removed unused junk noted by Stephen Leake.
    --  9/10/04 - RLB - Added "Both" to possible changes to handle
    --			replacement of changed text.
    --  9/14/04 - RLB - Moved Change_Version_Type to ARM_Contents.
    --		- RLB - Changed to use left/right quotes whether or not Unicode
    --			is being used. (These work on IE, but not on old
    --			Netscape.)
    --  9/16/04 - RLB - Added a charset meta in the header, so that browsers
    --			can't misinterpret these documents.
    -- 11/03/04 - RLB - Added Nested_X2_Bulleted.
    -- 11/15/04 - RLB - Added Indented_Nested_Bulleted.
    -- 12/15/04 - RLB - Added wider columns.
    --  1/24/05 - RLB - Added Inner_Indented.
    --  2/ 1/05 - RLB - Added Turkish chars to allow an AARM note.
    --  3/15/05 - RLB - Turned on Unicode characters at Pascal's insistence.
    --  3/17/05 - RLB - Removed ceiling and floor characters because they don't
    --			work on Windows.
    --  4/ 7/05 - RLB - Added "Related Documents" link, so users can go between
    --			the RM and AARM (and also so that they see the ARA
    --			sponsor ads).
    --  5/27/05 - RLB - Added arbitrary Unicode characters.
    --  1/11/06 - RLB - Eliminated dispatching Create in favor of tailored
    --			versions.
    --  1/12/06 - RLB - Added a number of parameters to Create.
    --  1/16/06 - RLB - Reduced space around button bars.
    --  1/18/06 - RLB - Added additional styles.
    --  1/19/06 - RLB - Added code so that only styles that are used are
    --		        included in the result (this decreases the minimum
    --			file size by a lot).
    --  1/21/06 - RLB - Specified leading for Swiss example styles, because
    --			they are too close otherwise.
    --  1/28/06 - RLB - Changed so that button highlights are removed correctly.
    --		- RLB - Added tab emulation settings.
    --  2/ 8/06 - RLB - Added additional parameters to the table command.
    --  2/10/06 - RLB - Added even more additional parameters to the
    --			table command.
    --		- RLB - Added picture command.
    --  2/19/06 - RLB - Added Number_Paragraphs flag and large letter count.
    --  3/01/06 - RLB - Fixed bug in Text_Format when changing fonts.
    --  3/03/06 - RLB - Moved paragraph numbers down slightly; this looks a lot
    --			better on Firefox, and better even on IE.
    --		- RLB - Added Optimize_for_Firefox flag, and associated style
    --			changes.
    --		- RLB - Added code so that spaces after an opening tag
    --			and before a closing tag are converted to non-breaking.
    --  3/28/06 - RLB - Removed unnecessary space from headers.
    --  3/30/06 - RLB - Added a bit of space around inline pictures.
    --  9/21/06 - RLB - Added Body_Font.
    --  9/22/06 - RLB - Added Subsubclause.
    --  9/23/06 - RLB - Fixed bug in borderless tables.
    --  9/25/06 - RLB - Handled optional renaming of TOC.
    --		- RLB - Added Last_Column_Width to Start_Table.
    --		- RLB - Fixed broken enumerated style.
    -- 10/13/06 - RLB - Added specifiable colors.
    --          - RLB - Added Local_Link_Start and Local_Link_End to allow
    --			formatting in the linked text.
    -- 11/10/06 - RLB - Fixed nesting of text formatting *again*. (AARM 13.11
    --			failed WC 3 validation.)
    --  2/ 9/07 - RLB - Changed comments on AI_Reference.
    --  2/14/07 - RLB - Revised to separate style and indent information
    --			for paragraphs.
    --  2/15/07 - RLB - Redid enumeration and bullet indenting to make the
    --			formats work consistently on Firefox and IE.
    --  2/19/07 - RLB - Added Title style.
    -- 12/14/07 - RLB - Added code to support multi-column text without
    --			requiring New_Column calls.
    -- 12/18/07 - RLB - Added Plain_Annex.
    -- 12/19/07 - RLB - Added DOS_Filename flag.
    --		- RLB - Added limited colors to Text_Format.
    --  1/02/08 - RLB - Made DOS filenames into all CAPS.
    --  5/ 7/09 - RLB - Added code to prevent making links to dead clauses.
    -- 10/18/11 - RLB - Changed to GPLv3 license.
    -- 10/25/11 - RLB - Added old insertion version to Revised_Clause_Header.
    --  2/15/12 - RLB - Removed horizontal rules from page breaks in HTML;
    --			they never are necessary and cause weird looks for
    --			breaks put in solely to make the "final" version look
    --			good in PDF form.
    --  5/12/12 - S W   add anchors for each paragraph

    LINE_LENGTH : constant := 78;
	-- Maximum intended line length.

    SWISS_FONT_CODE : constant String := "<font face=""Arial, Helvetica"">";

    SMALL_SWISS_FONT_CODE : constant String := "<font face=""Arial, Helvetica"" size=-1>";

    TINY_SWISS_FONT_CODE : constant String := "<font face=""Arial, Helvetica"" size=-2>";

    LEADING_PERCENT : constant := 70;
	-- Leading is 70% of normal height.
    TRAILING_PERCENT : constant := 150;
	-- Leading is 150% of normal height.

    INDENT_EMS_FOR_PARANUMS : constant := 12;
	-- Indent *all* text (for HTML 4) this amount to leave (some) room for
	-- the paragraph numbers. In 0.1 EMs.

    OPTIMIZE_FOR_FIREFOX : constant Boolean := True;
	-- If True, we'll optimize for Firefox; otherwise, we'll optimize for
	-- IE 6. Note that IE generally shows the Firefox code better than
	-- Firefox shows the IE code, so we generally recommend setting to
	-- True unless IE must be perfect.

    type Tag_Kind is (DIV, UL, DL);

    type Format_Info_Type is record
	Defined: Boolean := False;
	Tag    : Tag_Kind;
	Size   : Integer; -- In relative "units" (based on the normal size). A unit is 125%/80% of normal.
	Font   : ARM_Output.Font_Family_Type;
	Indent : Natural; -- In "units". (A unit is = 2EM of the full sized font).
	Right_Indent : Natural; -- In "units". (A unit is = 2EM of the full sized font).
	Hang_Outdent : Natural; -- In "units". (A unit is = 2EM of the full sized font).
		-- This is the amount that the hanging text hangs out. Normal
		-- text starts at Hang_Outdent + Indent "units".
	Before : Integer; -- Vertical space before in 0.1 EM.
	After  : Natural; -- Vertical space after in 0.1 EM.
    end record;

    -- In the following, "Default" means the Body_Font.
    Paragraph_Info : array
	(ARM_Output.Paragraph_Style_Type, ARM_Output.Paragraph_Indent_Type) of
	   Format_Info_Type;
	-- Defined below in the body of the package.

    -- Are the various styles used??
    Paragraph_Used : array (ARM_Output.Paragraph_Style_Type,
			    ARM_Output.Paragraph_Indent_Type) of Boolean;
    Revision_Used : array (ARM_Contents.Change_Version_Type) of Boolean;
    Paranum_Used : Boolean;


    procedure Free is new Ada.Unchecked_Deallocation (Column_Text_Item_Type, Column_Text_Ptr);

    function Make_Clause_Anchor_Name (Output_Object : in HTML_Output_Type;
				      Clause_Number : in String) return String is
	-- Internal routine.
	-- Returns the Clause anchor name for the current output object and
	-- Clause_Number.
        Clause_Name : String(1..10);
        Clause_Name_Len : Natural;
    begin
        if Clause_Number'Length >= 7 and then
	   Clause_Number(Clause_Number'First .. Clause_Number'First + 5) =
	   "Annex " then
	    Clause_Name(1) := Clause_Number(Clause_Number'First + 6);
	        -- We only want the letter.
	    Clause_Name_Len := 1;
        else
	    Clause_Name_Len := Clause_Number'Length;
	    Clause_Name(1..Clause_Name_Len) := Clause_Number;
	    for I in 1 .. Clause_Name_Len loop
	        if Clause_Name(I) = '.' then
		    Clause_Name(I) := '-';
	        end if;
	    end loop;
        end if;
        if Output_Object.DOS_Filenames and (not Output_Object.Big_Files) then
	    -- If the section number is a single character, then
	    -- prefix it with '-':
	    if Clause_Name_Len = 1 then
	        Clause_Name(2) := Clause_Name(1);
		Clause_Name(1) := '-';
		Clause_Name_Len := 2;
	    elsif Clause_Name_Len = 2 then
		null;
	    else
		if Clause_Name(2) = '-' then
		    Clause_Name(2..Clause_Name_Len+1) :=
			Clause_Name(1..Clause_Name_Len);
		    Clause_Name(1) := '-';
		    Clause_Name_Len := Clause_Name_Len + 1;
		end if;
		-- OK, the section name is exactly two characters.
		-- Figure out the Clause name.
		if Clause_Name_Len < 4 or else
		   Clause_Name(3) /= '-' or else
		   Clause_Name(4) not in '0'..'9' or else
                   (Clause_Name_Len >= 5 and then
		    Clause_Name(5) /= '-' and then Clause_Name(5) not in '0'..'9') or else
                   (Clause_Name_Len >= 6 and then
		    Clause_Name(5) /= '-' and then Clause_Name(6) /= '-') then
		    -- The clause number is 1 or 2 digits following a '-',
		    -- and is either the end of the string or followed by a '-'.
		    Ada.Exceptions.Raise_Exception (Program_Error'Identity,
		       "Weird clause number:" & Clause_Number);
		elsif Clause_Name_Len = 4 or else Clause_Name(5) = '-' then
		    -- Clause is a single digit.
		    Clause_Name(3..Clause_Name_Len-1) :=
			Clause_Name(4..Clause_Name_Len);
		    Clause_Name_Len := Clause_Name_Len - 1;
		elsif Clause_Name(4) = '1' then
		    -- Clause is 10..19
		    Clause_Name(3) := Character'Val(
			Character'Pos(Clause_Name(5))-Character'Pos('0')+Character'Pos('A'));
		    Clause_Name(4..Clause_Name_Len-2) :=
			Clause_Name(6..Clause_Name_Len);
		    Clause_Name_Len := Clause_Name_Len - 2;
		elsif Clause_Name(4) = '2' then
		    -- Clause is 20..29
		    Clause_Name(3) := Character'Val(
			Character'Pos(Clause_Name(5))-Character'Pos('0')+Character'Pos('A')+10);
		    Clause_Name(4..Clause_Name_Len-2) :=
			Clause_Name(6..Clause_Name_Len);
		    Clause_Name_Len := Clause_Name_Len - 2;
		elsif Clause_Name(4) = '3' then
		    -- Clause is 30..39
		    if Clause_Name(5) > '5' then
		        Ada.Exceptions.Raise_Exception (ARM_Output.Not_Valid_Error'Identity,
		           "MS-DOS filename: Clause too large=" & Clause_Number);
		    end if;
		    Clause_Name(3) := Character'Val(
			Character'Pos(Clause_Name(5))-Character'Pos('0')+Character'Pos('A')+20);
		    Clause_Name(4..Clause_Name_Len-2) :=
			Clause_Name(6..Clause_Name_Len);
		    Clause_Name_Len := Clause_Name_Len - 2;
		else
		    Ada.Exceptions.Raise_Exception (ARM_Output.Not_Valid_Error'Identity,
		       "MS-DOS filename: Clause too large=" & Clause_Number);
		end if;
		-- OK, the section number is exactly two characters, and the
		-- clause number is exactly one. Figure out the subclause
		-- name:
		if Clause_Name_Len = 3 then
		    null; -- We're done, no subclause.
		elsif Clause_Name_Len < 5 or else
		   Clause_Name(4) /= '-' or else
		   Clause_Name(5) not in '0'..'9' or else
                   (Clause_Name_Len >= 6 and then
		    Clause_Name(6) /= '-' and then Clause_Name(6) not in '0'..'9') or else
                   (Clause_Name_Len >= 7 and then
		    Clause_Name(6) /= '-' and then Clause_Name(7) /= '-') then
		    -- The subclause number is 1 or 2 digits following a '-',
		    -- and is either the end of the string or followed by a '-'.
		    Ada.Exceptions.Raise_Exception (Program_Error'Identity,
		       "Weird subclause number:" & Clause_Number);
		elsif Clause_Name_Len = 5 or else Clause_Name(6) = '-' then
		    -- SubClause is a single digit.
		    Clause_Name(4..Clause_Name_Len-1) :=
			Clause_Name(5..Clause_Name_Len);
		    Clause_Name_Len := Clause_Name_Len - 1;
		elsif Clause_Name(5) = '1' then
		    -- SubClause is 10..19
		    Clause_Name(4) := Character'Val(
			Character'Pos(Clause_Name(6))-Character'Pos('0')+Character'Pos('A'));
		    Clause_Name(5..Clause_Name_Len-2) :=
			Clause_Name(7..Clause_Name_Len);
		    Clause_Name_Len := Clause_Name_Len - 2;
		elsif Clause_Name(5) = '2' then
		    -- SubClause is 20..29
		    Clause_Name(4) := Character'Val(
			Character'Pos(Clause_Name(6))-Character'Pos('0')+Character'Pos('A')+10);
		    Clause_Name(5..Clause_Name_Len-2) :=
			Clause_Name(7..Clause_Name_Len);
		    Clause_Name_Len := Clause_Name_Len - 2;
		elsif Clause_Name(5) = '3' then
		    -- SubClause is 30..39
		    if Clause_Name(6) > '5' then
		        Ada.Exceptions.Raise_Exception (ARM_Output.Not_Valid_Error'Identity,
		           "MS-DOS filename: Subclause too large=" & Clause_Number);
		    end if;
		    Clause_Name(4) := Character'Val(
			Character'Pos(Clause_Name(6))-Character'Pos('0')+Character'Pos('A')+20);
		    Clause_Name(5..Clause_Name_Len-2) :=
			Clause_Name(7..Clause_Name_Len);
		    Clause_Name_Len := Clause_Name_Len - 2;
		else
		    Ada.Exceptions.Raise_Exception (ARM_Output.Not_Valid_Error'Identity,
		       "MS-DOS filename: Subclause too large=" & Clause_Number);
		end if;
		-- OK, the section number is exactly two characters, and the
		-- clause number is one, and the subclause number is one or zero.
		-- Figure out the subsubclause name:
		if Clause_Name_Len < 5 then
		    null; -- We're done, no subsubclause.
		elsif Clause_Name_Len < 6 or else
		   Clause_Name(5) /= '-' or else
		   Clause_Name(6) not in '0'..'9' or else
                   (Clause_Name_Len >= 7 and then
		    Clause_Name(7) not in '0'..'9') or else
                   (Clause_Name_Len >= 8) then
		    -- The subsubclause number is 1 or 2 digits following a '-',
		    -- and is the end of the string
		    Ada.Exceptions.Raise_Exception (Program_Error'Identity,
		       "Weird subclause number:" & Clause_Number);
		elsif Clause_Name_Len = 6 then
		    -- SubSubClause is a single digit.
		    Clause_Name(5) := Clause_Name(6);
		    Clause_Name_Len := 5;
		elsif Clause_Name(6) = '1' then
		    -- SubSubClause is 10..19
		    Clause_Name(5) := Character'Val(
			Character'Pos(Clause_Name(7))-Character'Pos('0')+Character'Pos('A'));
		    Clause_Name_Len := 5;
		elsif Clause_Name(5) = '2' then
		    -- SubSubClause is 20..29
		    Clause_Name(5) := Character'Val(
			Character'Pos(Clause_Name(7))-Character'Pos('0')+Character'Pos('A')+10);
		    Clause_Name_Len := 5;
		elsif Clause_Name(5) = '3' then
		    -- SubSubClause is 30..39
		    if Clause_Name(6) > '5' then
		        Ada.Exceptions.Raise_Exception (ARM_Output.Not_Valid_Error'Identity,
		           "MS-DOS filename: Subsubclause too large=" & Clause_Number);
		    end if;
		    Clause_Name(5) := Character'Val(
			Character'Pos(Clause_Name(7))-Character'Pos('0')+Character'Pos('A')+20);
		    Clause_Name_Len := 5;
		else
		    Ada.Exceptions.Raise_Exception (ARM_Output.Not_Valid_Error'Identity,
		       "MS-DOS filename: Subsubclause too large=" & Clause_Number);
		end if;
	    end if;
	end if;
	return Clause_Name(1..Clause_Name_Len);
    end Make_Clause_Anchor_Name;


    function Make_Clause_File_Name (Output_Object : in HTML_Output_Type;
				    Clause_Number : in String) return String is
	-- Internal routine.
	-- Returns the Clause file name for the current output object and
	-- Clause_Number. This does not include any path or extension.
    begin
	if Output_Object.Big_Files then -- One big file.
	    return Ada.Strings.Fixed.Trim (Output_Object.File_Prefix, Ada.Strings.Right);
	else -- Clause files.
	    if Output_Object.DOS_Filenames then
	        return Ada.Strings.Fixed.Trim (Output_Object.File_Prefix, Ada.Strings.Right) &
	            Make_Clause_Anchor_Name (Output_Object, Clause_Number);
	    else
	        return Ada.Strings.Fixed.Trim (Output_Object.File_Prefix, Ada.Strings.Right) &
	            "-" & Make_Clause_Anchor_Name (Output_Object, Clause_Number);
	    end if;
	end if;
    end Make_Clause_File_Name;


    function Make_Clause_Link_Name (Output_Object : in HTML_Output_Type;
				    Clause_Number : in String) return String is
	-- Internal routine.
	-- Returns the link name for a link to the given clause.
    begin
	if Output_Object.Big_Files then -- One big file.
	    -- Note this is a self-reference, so the file name is not needed.
	    return "#" & Make_Clause_Anchor_Name (Output_Object, Clause_Number);
	else -- Clause files.
	    if Output_Object.DOS_Filenames then
	        return Make_Clause_File_Name (Output_Object, Clause_Number) & ".HTM";
	    else
	        return Make_Clause_File_Name (Output_Object, Clause_Number) & ".html";
	    end if;
	end if;
    end Make_Clause_Link_Name;


    procedure Put_EMs (Fyle : in Ada.Text_IO.File_Type;
		       Value : in Natural) is
	-- Put an EMs Value (Value is in 0.1 EM).
    begin
	if Value <= 9 then
	    Ada.Text_IO.Put (Fyle, '0');
	elsif Value <= 99 then
	    Ada.Text_IO.Put (Fyle, Character'Val(Character'Pos('0') + (Value / 10)));
	else
	    Ada.Text_IO.Put (Fyle, Natural'Image (Value / 10));
	end if;
	Ada.Text_IO.Put (Fyle, '.');
	Ada.Text_IO.Put (Fyle, Character'Val(Character'Pos('0') + (Value Mod 10)));
	Ada.Text_IO.Put (Fyle, "em");
    end Put_EMs;


    procedure Make_Navigation_Bar (Output_Object : in out HTML_Output_Type;
				   Is_Top : in Boolean) is
	-- Internal routine.
	-- Generate a properly formatted navigation bar.
	Clause : constant String :=
	    Ada.Strings.Unbounded.To_String(Output_Object.Current_Clause);
    begin
        if Output_Object.Use_Buttons then
	    if Is_Top and then Output_Object.HTML_Kind > HTML_3 then
	        Ada.Text_IO.Put (Output_Object.Output_File, "<div style=""margin-top: 0.6em; margin-bottom: 0.0em"">");
	    elsif (not Is_Top) and then Output_Object.HTML_Kind > HTML_3 then
	        Ada.Text_IO.Put (Output_Object.Output_File, "<div style=""margin-top: 0.0em; margin-bottom: 0.6em"">");
	    else
	        Ada.Text_IO.Put (Output_Object.Output_File, "<P>");
	    end if;
	    Ada.Text_IO.Put (Output_Object.Output_File, "<A HREF=""");
	    if Output_Object.Big_Files then
	        Ada.Text_IO.Put (Output_Object.Output_File, "#TOC");
	    elsif Output_Object.DOS_Filenames then
	        Ada.Text_IO.Put (Output_Object.Output_File,
		    Ada.Strings.Fixed.Trim (Output_Object.File_Prefix, Ada.Strings.Right) &
		       "-TOC.HTM");
	    else
	        Ada.Text_IO.Put (Output_Object.Output_File,
		    Ada.Strings.Fixed.Trim (Output_Object.File_Prefix, Ada.Strings.Right) &
		       "-TOC.html");
	    end if;
	    if Output_Object.DOS_Filenames then
	        Ada.Text_IO.Put_Line (Output_Object.Output_File, """><IMG SRC=""CONT.GIF"" ALT=""Contents"" BORDER=0></A>&nbsp;");
		    -- Border=0 prevents the link highlight from being applied.
	    else
	        Ada.Text_IO.Put_Line (Output_Object.Output_File, """><IMG SRC=""cont.gif"" ALT=""Contents"" BORDER=0></A>&nbsp;");
		    -- Border=0 prevents the link highlight from being applied.
	    end if;
	    if Ada.Strings.Unbounded.Length(Output_Object.Index_URL) /= 0 then
	        Ada.Text_IO.Put (Output_Object.Output_File, "&nbsp;<A HREF=""");
	        Ada.Text_IO.Put (Output_Object.Output_File,
	            Ada.Strings.Unbounded.To_String(Output_Object.Index_URL));
	        if Output_Object.DOS_Filenames then
	            Ada.Text_IO.Put_Line (Output_Object.Output_File, """><IMG SRC=""INDEX.GIF"" ALT=""Index"" BORDER=0></A>&nbsp;");
		else
	            Ada.Text_IO.Put_Line (Output_Object.Output_File, """><IMG SRC=""index.gif"" ALT=""Index"" BORDER=0></A>&nbsp;");
		end if;
	    else -- Link to the section named "Index".
	        begin
		    -- Note: We do the following in one big glup so that if
		    -- Not_Found_Error is raised, nothing is output.
		    if Output_Object.DOS_Filenames then
	                Ada.Text_IO.Put_Line (Output_Object.Output_File, "&nbsp;<A HREF=""" &
			    Make_Clause_Link_Name (Output_Object,
			        ARM_Contents.Lookup_Clause_Number ("Index" & (6 .. ARM_Contents.Title_Type'Last => ' '))) &
	                    """><IMG SRC=""INDEX.GIF"" ALT=""Index"" BORDER=0></A>&nbsp;");
		    else
	                Ada.Text_IO.Put_Line (Output_Object.Output_File, "&nbsp;<A HREF=""" &
			    Make_Clause_Link_Name (Output_Object,
			        ARM_Contents.Lookup_Clause_Number ("Index" & (6 .. ARM_Contents.Title_Type'Last => ' '))) &
	                    """><IMG SRC=""index.gif"" ALT=""Index"" BORDER=0></A>&nbsp;");
		    end if;
	        exception
		    when ARM_Contents.Not_Found_Error =>
		        null; -- No section named "Index".
	        end;
	    end if;
	    if Ada.Strings.Unbounded.Length(Output_Object.Ref_URL) /= 0 then
	        Ada.Text_IO.Put (Output_Object.Output_File, "&nbsp;<A HREF=""");
	        Ada.Text_IO.Put (Output_Object.Output_File,
	            Ada.Strings.Unbounded.To_String(Output_Object.Ref_URL));
	        if Output_Object.DOS_Filenames then
	            Ada.Text_IO.Put_Line (Output_Object.Output_File, """><IMG SRC=""LIB.GIF"" ALT=""References"" BORDER=0></A>&nbsp;");
		else
	            Ada.Text_IO.Put_Line (Output_Object.Output_File, """><IMG SRC=""lib.gif"" ALT=""References"" BORDER=0></A>&nbsp;");
		end if;
	    else -- Link to the section named "References".
	        begin
		    -- Note: We do the following in one big glup so that if
		    -- Not_Found_Error is raised, nothing is output.
	            if Output_Object.DOS_Filenames then
	                Ada.Text_IO.Put_Line (Output_Object.Output_File, "&nbsp;<A HREF=""" &
		            Make_Clause_Link_Name (Output_Object,
			        ARM_Contents.Lookup_Clause_Number ("References" & (11 .. ARM_Contents.Title_Type'Last => ' '))) &
	                    """><IMG SRC=""LIB.GIF"" ALT=""References"" BORDER=0></A>&nbsp;");
		    else
	                Ada.Text_IO.Put_Line (Output_Object.Output_File, "&nbsp;<A HREF=""" &
		            Make_Clause_Link_Name (Output_Object,
			        ARM_Contents.Lookup_Clause_Number ("References" & (11 .. ARM_Contents.Title_Type'Last => ' '))) &
	                    """><IMG SRC=""lib.gif"" ALT=""References"" BORDER=0></A>&nbsp;");
		    end if;
	        exception
		    when ARM_Contents.Not_Found_Error =>
		        null; -- No section named "References".
	        end;
	    end if;
	    if Ada.Strings.Unbounded.Length(Output_Object.Srch_URL) /= 0 then
	        Ada.Text_IO.Put (Output_Object.Output_File, "&nbsp;<A HREF=""");
	        Ada.Text_IO.Put (Output_Object.Output_File,
	            Ada.Strings.Unbounded.To_String(Output_Object.Srch_URL));
	        if Output_Object.DOS_Filenames then
	            Ada.Text_IO.Put_Line (Output_Object.Output_File, """><IMG SRC=""FIND.GIF"" ALT=""Search"" BORDER=0></A>&nbsp;");
		else
	            Ada.Text_IO.Put_Line (Output_Object.Output_File, """><IMG SRC=""find.gif"" ALT=""Search"" BORDER=0></A>&nbsp;");
		end if;
	    else -- Link to the section named "References".
	        begin
		    -- Note: We do the following in one big glup so that if
		    -- Not_Found_Error is raised, nothing is output.
	            if Output_Object.DOS_Filenames then
	                Ada.Text_IO.Put_Line (Output_Object.Output_File, "&nbsp;<A HREF=""" &
			    Make_Clause_Link_Name (Output_Object,
			        ARM_Contents.Lookup_Clause_Number ("Search" & (7 .. ARM_Contents.Title_Type'Last => ' '))) &
	                    """><IMG SRC=""FIND.GIF"" ALT=""Search"" BORDER=0></A>&nbsp;");
		    else
	                Ada.Text_IO.Put_Line (Output_Object.Output_File, "&nbsp;<A HREF=""" &
			    Make_Clause_Link_Name (Output_Object,
			        ARM_Contents.Lookup_Clause_Number ("Search" & (7 .. ARM_Contents.Title_Type'Last => ' '))) &
	                    """><IMG SRC=""find.gif"" ALT=""Search"" BORDER=0></A>&nbsp;");
		    end if;
	        exception
		    when ARM_Contents.Not_Found_Error =>
		        null; -- No section named "Index".
		end;
	    end if;
	    if Clause /= "" then
	        begin
		    -- Note: We do the following in one big glup so that if
		    -- Not_Found_Error is raised, nothing is output.
		    Ada.Text_IO.Put (Output_Object.Output_File, "&nbsp;<A HREF=""" &
		        Make_Clause_Link_Name (Output_Object,
			    ARM_Contents.Previous_Clause(Clause)));
	            if Output_Object.DOS_Filenames then
		        Ada.Text_IO.Put_Line (Output_Object.Output_File, """><IMG SRC=""PREV.GIF"" ALT=""Previous"" BORDER=0></A>&nbsp;");
		    else
		        Ada.Text_IO.Put_Line (Output_Object.Output_File, """><IMG SRC=""prev.gif"" ALT=""Previous"" BORDER=0></A>&nbsp;");
		    end if;
	        exception
		    when ARM_Contents.Not_Found_Error =>
		        null; -- Probably the first section.
	        end;
	        begin
		    -- Note: We do the following in one big glup so that if
		    -- Not_Found_Error is raised, nothing is output.
		    Ada.Text_IO.Put (Output_Object.Output_File, "&nbsp;<A HREF=""" &
		        Make_Clause_Link_Name (Output_Object,
			    ARM_Contents.Next_Clause(Clause)));
	            if Output_Object.DOS_Filenames then
		        Ada.Text_IO.Put_Line (Output_Object.Output_File, """><IMG SRC=""NEXT.GIF"" ALT=""Next"" BORDER=0></A>&nbsp;");
		    else
		        Ada.Text_IO.Put_Line (Output_Object.Output_File, """><IMG SRC=""next.gif"" ALT=""Next"" BORDER=0></A>&nbsp;");
		    end if;
	        exception
		    when ARM_Contents.Not_Found_Error =>
		        null; -- Probably the last section.
	        end;
	    end if;
	    if Output_Object.HTML_Kind > HTML_3 then
	        Ada.Text_IO.Put_Line (Output_Object.Output_File, "</div>");
	    else
	        Ada.Text_IO.Put_Line (Output_Object.Output_File, "</P>");
	    end if;
        else -- Use text navigation
	    Ada.Text_IO.Put (Output_Object.Output_File, "<P><A HREF=""");
	    if Output_Object.Big_Files then
	        Ada.Text_IO.Put (Output_Object.Output_File, "#TOC");
	    elsif Output_Object.DOS_Filenames then
	        Ada.Text_IO.Put (Output_Object.Output_File,
		    Ada.Strings.Fixed.Trim (Output_Object.File_Prefix, Ada.Strings.Right) &
		       "-TOC.HTM");
	    else
	        Ada.Text_IO.Put (Output_Object.Output_File,
		    Ada.Strings.Fixed.Trim (Output_Object.File_Prefix, Ada.Strings.Right) &
		       "-TOC.html");
	    end if;
	    Ada.Text_IO.Put (Output_Object.Output_File, """>Contents</A>");
	    if Ada.Strings.Unbounded.Length(Output_Object.Index_URL) /= 0 then
	        Ada.Text_IO.Put (Output_Object.Output_File, "&nbsp;&nbsp;&nbsp;");
	        Ada.Text_IO.Put (Output_Object.Output_File, "<A HREF=""");
	        Ada.Text_IO.Put (Output_Object.Output_File,
	            Ada.Strings.Unbounded.To_String(Output_Object.Index_URL));
	        Ada.Text_IO.Put (Output_Object.Output_File, """>Index</A>");
	    else -- Link to the section named "Index".
	        begin
		    -- Note: We do the following in one big glup so that if
		    -- Not_Found_Error is raised, nothing is output.
	            Ada.Text_IO.Put_Line (Output_Object.Output_File, "&nbsp;&nbsp;&nbsp;<A HREF=""" &
			Make_Clause_Link_Name (Output_Object,
			    ARM_Contents.Lookup_Clause_Number ("Index" & (6 .. ARM_Contents.Title_Type'Last => ' '))) &
	                """>Index</A>");
	        exception
		    when ARM_Contents.Not_Found_Error =>
		        null; -- No section named "Index".
	        end;
	    end if;
	    if Ada.Strings.Unbounded.Length(Output_Object.Srch_URL) /= 0 then
	        Ada.Text_IO.Put (Output_Object.Output_File, "&nbsp;&nbsp;&nbsp;");
	        Ada.Text_IO.Put (Output_Object.Output_File, "<A HREF=""");
	        Ada.Text_IO.Put (Output_Object.Output_File,
	            Ada.Strings.Unbounded.To_String(Output_Object.Srch_URL));
	        Ada.Text_IO.Put (Output_Object.Output_File, """>Search</A>");
	    else -- Link to the section named "Search".
	        begin
		    -- Note: We do the following in one big glup so that if
		    -- Not_Found_Error is raised, nothing is output.
	            Ada.Text_IO.Put_Line (Output_Object.Output_File, "&nbsp;&nbsp;&nbsp;<A HREF=""" &
			Make_Clause_Link_Name (Output_Object,
			    ARM_Contents.Lookup_Clause_Number ("Search" & (7 .. ARM_Contents.Title_Type'Last => ' '))) &
	                """>Search</A>");
	        exception
		    when ARM_Contents.Not_Found_Error =>
		        null; -- No section named "Search".
	        end;
	    end if;
	    if Ada.Strings.Unbounded.Length(Output_Object.Ref_URL) /= 0 then
	        Ada.Text_IO.Put (Output_Object.Output_File, "&nbsp;&nbsp;&nbsp;");
	        Ada.Text_IO.Put (Output_Object.Output_File, "<A HREF=""");
	        Ada.Text_IO.Put (Output_Object.Output_File,
	            Ada.Strings.Unbounded.To_String(Output_Object.Ref_URL));
	        Ada.Text_IO.Put (Output_Object.Output_File, """>Reference Documents</A>");
	    else -- Link to the section named "References".
	        begin
		    -- Note: We do the following in one big glup so that if
		    -- Not_Found_Error is raised, nothing is output.
	            Ada.Text_IO.Put_Line (Output_Object.Output_File, "&nbsp;&nbsp;&nbsp;<A HREF=""" &
			Make_Clause_Link_Name (Output_Object,
			    ARM_Contents.Lookup_Clause_Number ("References" & (11 .. ARM_Contents.Title_Type'Last => ' '))) &
	                """>Reference Documents</A>");
	        exception
		    when ARM_Contents.Not_Found_Error =>
		        null; -- No section named "References".
	        end;
	    end if;
	    if Clause /= "" then
	        begin
		    -- Note: We do the following in one big glup so that if
		    -- Not_Found_Error is raised, nothing is output.
		    Ada.Text_IO.Put (Output_Object.Output_File, "&nbsp;&nbsp;&nbsp;<A HREF=""" &
		        Make_Clause_Link_Name (Output_Object,
			    ARM_Contents.Previous_Clause(Clause)));
		    Ada.Text_IO.Put (Output_Object.Output_File, """>Previous</A>");
	        exception
		    when ARM_Contents.Not_Found_Error =>
		        null; -- Probably the first section.
	        end;
	        begin
		    -- Note: We do the following in one big glup so that if
		    -- Not_Found_Error is raised, nothing is output.
		    Ada.Text_IO.Put (Output_Object.Output_File, "&nbsp;&nbsp;&nbsp;<A HREF=""" &
		        Make_Clause_Link_Name (Output_Object,
			    ARM_Contents.Next_Clause(Clause)));
		    Ada.Text_IO.Put (Output_Object.Output_File, """>Next</A>");
	        exception
		    when ARM_Contents.Not_Found_Error =>
		        null; -- Probably the last section.
	        end;
	    end if;

	    Ada.Text_IO.Put_Line (Output_Object.Output_File, "</P>");
        end if;
    end Make_Navigation_Bar;


    type Special_Style_Kinds is (None,
				 Hanging_Term,
				 Hanging_Body,
				 Bulleted_Item,
				 Bulleted_No_Prefix);

    procedure Make_Style (Output_Object : in out HTML_Output_Type;
			  Name : in String;
			  Style : in ARM_Output.Paragraph_Style_Type;
			  Indent : in ARM_Output.Paragraph_Indent_Type;
			  Kind : Special_Style_Kinds := None;
			  Enumerated_Adjustment : in Boolean := False) is
	-- Internal routine.
        -- Generate the style needed.

        function Units_to_EMs (Value : in Natural) return Natural is
	    -- Convert Value from indentation units to EMs. (0.1 EMs, really).
	    Normal : Boolean;
        begin
	    if Output_Object.HTML_Kind = HTML_4_Only then
	        case Paragraph_Info(Style, Indent).Font is
		    when ARM_Output.Default =>
			Normal := ARM_Output."=" (Output_Object.Body_Font, ARM_Output.Roman);
		    when ARM_Output.Roman =>
			Normal := True;
		    when ARM_Output.Fixed | ARM_Output.Swiss => -- Start at 90% (otherwise they are huge!)
			Normal := False;
		end case;
		if Normal then
		    case Paragraph_Info(Style, Indent).Size is
		        when 0 => return Value * 20;
		        when 1 => return Value * 16; -- 20/1.25.
		        when 2 => return Value * 13; -- 20/1.56.
		        when 3 => return Value * 10; -- 20/1.93.
		        when -1 => return Value * 25; -- 20/0.80.
		        when -2 => return Value * 31; -- 20/0.64.
		        when -3 => return Value * 40; -- 20/0.50.
		        when others => return Value; -- Out of range.
		    end case;
		else -- Start at 90% (otherwise they are huge!)
		    case Paragraph_Info(Style, Indent).Size is
		        when 0 => return Value * 22; -- 20/0.90
		        when 1 => return Value * 18; -- 20/1.13.
		        when 2 => return Value * 14; -- 20/1.40.
		        when 3 => return Value * 11; -- 20/1.75.
		        when -1 => return Value * 28; -- 20/0.72.
		        when -2 => return Value * 34; -- 20/0.58.
		        when -3 => return Value * 44; -- 20/0.45.
		        when others => return Value; -- Out of range.
		    end case;
	        end if;
	    elsif ARM_Output."=" (Paragraph_Info(Style, Indent).Font, ARM_Output.Fixed) then
	        -- Special case, see below.
	        case Paragraph_Info(Style, Indent).Size is
		    when 0 => return Value * 20;
		    when 1 => return Value * 16; -- 20/1.25.
		    when 2 => return Value * 13; -- 20/1.56.
		    when 3 => return Value * 10; -- 20/1.93.
		    when -1 => return Value * 25; -- 20/0.80.
		    when -2 => return Value * 31; -- 20/0.64.
		    when -3 => return Value * 40; -- 20/0.50.
		    when others => return Value; -- Out of range.
	        end case;
	    else
	        return Value * 20; -- No font sizes here.
	    end if;
        end Units_to_EMs;

    begin
	if not Paragraph_Used (Style, Indent) then
	    return; -- Not used, so don't generate.
	end if;
	if Kind = Hanging_Term and then Output_Object.HTML_Kind = HTML_4_Only then
	    -- Special case for better hanging.
            Ada.Text_IO.Put (Output_Object.Output_File, "    DIV.");
            Ada.Text_IO.Put (Output_Object.Output_File, Name & "-Term {");
	    if OPTIMIZE_FOR_FIREFOX then
		-- Tested on Firefox 1.5.
                Ada.Text_IO.Put (Output_Object.Output_File, "float: left; ");
		    -- This does not work on IE: it adds extra spaces, and leaves
		    -- it effective after a <BR>. We could probably work around
		    -- those, but then Firefox would look like crap again.
	    else
		Ada.Text_IO.Put (Output_Object.Output_File, "position: absolute; top: auto; left: 0.6em; ");
		    -- This does not work on Firefox: the text is too high by
		    -- about half a line and thus doesn't line up properly.
	    end if;
	elsif Kind = Hanging_Body and then Output_Object.HTML_Kind = HTML_4_Only then
            Ada.Text_IO.Put (Output_Object.Output_File, "    DIV.");
            Ada.Text_IO.Put (Output_Object.Output_File, Name & "-Body {");
	elsif (Kind = Bulleted_Item or else Kind = Bulleted_No_Prefix) and then
		   Output_Object.HTML_Kind = HTML_4_Only then
            Ada.Text_IO.Put (Output_Object.Output_File, "    DIV.");
            Ada.Text_IO.Put (Output_Object.Output_File, Name & " {");
	else
            case Paragraph_Info(Style, Indent).Tag is
	        when DIV =>
	            Ada.Text_IO.Put (Output_Object.Output_File, "    DIV.");
	        when UL =>
	            Ada.Text_IO.Put (Output_Object.Output_File, "    UL.");
	        when DL =>
	            Ada.Text_IO.Put (Output_Object.Output_File, "    DL.");
            end case;
            Ada.Text_IO.Put (Output_Object.Output_File, Name & " {");
	end if;
        case Paragraph_Info(Style, Indent).Font is
	    when ARM_Output.Default =>
		if ARM_Output."=" (Output_Object.Body_Font, ARM_Output.Roman) then
		    Ada.Text_IO.Put (Output_Object.Output_File, "font-family: ""Times New Roman"", Times, serif");
		else
		    Ada.Text_IO.Put (Output_Object.Output_File, "font-family: Arial, Helvetica, sans-serif");
		end if;
	    when ARM_Output.Roman => Ada.Text_IO.Put (Output_Object.Output_File, "font-family: ""Times New Roman"", Times, serif");
	    when ARM_Output.Swiss => Ada.Text_IO.Put (Output_Object.Output_File, "font-family: Arial, Helvetica, sans-serif");
	    when ARM_Output.Fixed => Ada.Text_IO.Put (Output_Object.Output_File, "font-family: ""Courier New"", monospace");
        end case;
        if Output_Object.HTML_Kind = HTML_4_Only then
	    -- The font size is set by the outer item.
	    declare
	        Normal : Boolean;
            begin
	        case Paragraph_Info(Style, Indent).Font is
		    when ARM_Output.Default =>
		        Normal := ARM_Output."=" (Output_Object.Body_Font, ARM_Output.Roman);
		    when ARM_Output.Roman =>
		        Normal := True;
		    when ARM_Output.Fixed | ARM_Output.Swiss => -- Start at 90% (otherwise they are huge!)
		        Normal := False;
	        end case;
	        if Normal then
		    case Paragraph_Info(Style, Indent).Size is
		        when 0 => null; -- Default.
		        when 1 => Ada.Text_IO.Put (Output_Object.Output_File, "; font-size: 125%");
		        when 2 => Ada.Text_IO.Put (Output_Object.Output_File, "; font-size: 156%");
		        when 3 => Ada.Text_IO.Put (Output_Object.Output_File, "; font-size: 195%");
		        when -1 => Ada.Text_IO.Put (Output_Object.Output_File, "; font-size: 80%");
		        when -2 => Ada.Text_IO.Put (Output_Object.Output_File, "; font-size: 64%");
		        when -3 => Ada.Text_IO.Put (Output_Object.Output_File, "; font-size: 50%");
		        when others => null; -- Out of range.
		    end case;
	        else -- Start at 90% (otherwise they are huge!)
		    -- Note: This size adjustment is for sections of text, not for in-line text.
		    case Paragraph_Info(Style, Indent).Size is
		        when 0 => Ada.Text_IO.Put (Output_Object.Output_File, "; font-size: 90%");
		        when 1 => Ada.Text_IO.Put (Output_Object.Output_File, "; font-size: 113%");
		        when 2 => Ada.Text_IO.Put (Output_Object.Output_File, "; font-size: 140%");
		        when 3 => Ada.Text_IO.Put (Output_Object.Output_File, "; font-size: 175%");
		        when -1 => Ada.Text_IO.Put (Output_Object.Output_File, "; font-size: 72%");
		        when -2 => Ada.Text_IO.Put (Output_Object.Output_File, "; font-size: 58%");
		        when -3 => Ada.Text_IO.Put (Output_Object.Output_File, "; font-size: 45%");
		        when others => null; -- Out of range.
		    end case;
	        end if;
            end;
	    -- Set the leading, because otherwise the lines are too close on IE.
	    Ada.Text_IO.Put (Output_Object.Output_File, "; line-height: 122%");
        elsif ARM_Output."=" (Paragraph_Info(Style, Indent).Font, ARM_Output.Fixed) then
	    -- Special case because the font otherwise gets too small and
	    -- loses bold-facing.
	    case Paragraph_Info(Style, Indent).Size is
	        when 0 => null; -- Default.
	        when 1 => Ada.Text_IO.Put (Output_Object.Output_File, "; font-size: 125%");
	        when 2 => Ada.Text_IO.Put (Output_Object.Output_File, "; font-size: 156%");
	        when 3 => Ada.Text_IO.Put (Output_Object.Output_File, "; font-size: 195%");
	        when -1 => Ada.Text_IO.Put (Output_Object.Output_File, "; font-size: 80%");
	        when -2 => Ada.Text_IO.Put (Output_Object.Output_File, "; font-size: 64%");
	        when -3 => Ada.Text_IO.Put (Output_Object.Output_File, "; font-size: 50%");
	        when others => null; -- Out of range.
	    end case;
        -- else the size will be set explicitly for HTML_4_Compatible.
        end if;
	if Kind = Hanging_Body then
	    if Output_Object.Number_Paragraphs then
	        Ada.Text_IO.Put (Output_Object.Output_File, "; margin-left: ");
	        Put_Ems (Output_Object.Output_File,
			 Units_to_EMs(Paragraph_Info(Style, Indent).Indent +
				      Paragraph_Info(Style, Indent).Hang_Outdent) +
			 INDENT_EMS_FOR_PARANUMS);
	    else
                if Paragraph_Info(Style, Indent).Indent + Paragraph_Info(Style, Indent).Hang_Outdent /= 0 then
	            Ada.Text_IO.Put (Output_Object.Output_File, "; margin-left: ");
	            Put_Ems (Output_Object.Output_File,
			     Units_to_EMs(Paragraph_Info(Style, Indent).Indent +
				          Paragraph_Info(Style, Indent).Hang_Outdent));
                end if;
	    end if;
	elsif Enumerated_Adjustment then
	    -- Adjust the left margin to indent the prefix slightly (1/4 of a unit):
	    declare
		Org_Margin : Natural :=
		    Units_to_EMs(Paragraph_Info(Style, Indent).Indent);
		Prefix_Indent : Natural :=
		   Units_to_EMs(1) / 4;
	    begin
	        Ada.Text_IO.Put (Output_Object.Output_File, "; margin-left: ");
	        if Output_Object.Number_Paragraphs then
	            Put_Ems (Output_Object.Output_File, Org_Margin + Prefix_Indent +
			     INDENT_EMS_FOR_PARANUMS);
	        else
	            Put_Ems (Output_Object.Output_File, Org_Margin + Prefix_Indent);
	        end if;
	    end;
	else
	    if Output_Object.Number_Paragraphs then
	        Ada.Text_IO.Put (Output_Object.Output_File, "; margin-left: ");
	        Put_Ems (Output_Object.Output_File, Units_to_EMs(Paragraph_Info(Style, Indent).Indent) +
			 INDENT_EMS_FOR_PARANUMS);
	    else
                if Paragraph_Info(Style, Indent).Indent /= 0 then
	            Ada.Text_IO.Put (Output_Object.Output_File, "; margin-left: ");
	            Put_Ems (Output_Object.Output_File, Units_to_EMs(Paragraph_Info(Style, Indent).Indent));
                end if;
	    end if;
	end if;
	if Kind = Hanging_Term and then Output_Object.HTML_Kind = HTML_4_Only then
	    -- We let the body provide the necessary right margin. If we don't
	    -- do this, the following item can end up with an inappropriate indent.
	    null;
	    --Ada.Text_IO.Put (Output_Object.Output_File, "; margin-bottom: 0em");
        elsif Paragraph_Info(Style, Indent).Right_Indent /= 0 then
	    Ada.Text_IO.Put (Output_Object.Output_File, "; margin-right: ");
	    Put_Ems (Output_Object.Output_File, Units_to_EMs(Paragraph_Info(Style, Indent).Right_Indent));
        end if;
        if Paragraph_Info(Style, Indent).Before /= 0 then
	    Ada.Text_IO.Put (Output_Object.Output_File, "; margin-top: ");
	    Put_Ems (Output_Object.Output_File, Paragraph_Info(Style, Indent).Before);
        elsif Paragraph_Info(Style, Indent).Tag /= DIV then
	    -- The default is non-zero.
	    Ada.Text_IO.Put (Output_Object.Output_File, "; margin-top: 0em");
        end if;
	if Kind = Hanging_Term and then Output_Object.HTML_Kind = HTML_4_Only then
	    -- We let the body provide the necessary space below. If we don't
	    -- do this, the next line can end up with an inappropriate indent.
	    Ada.Text_IO.Put (Output_Object.Output_File, "; margin-bottom: 0em");
	elsif Paragraph_Info(Style, Indent).After /= 0 then
	    Ada.Text_IO.Put (Output_Object.Output_File, "; margin-bottom: ");
	    Put_Ems (Output_Object.Output_File, Paragraph_Info(Style, Indent).After);
        end if;
	if Kind = Bulleted_Item and then Output_Object.HTML_Kind = HTML_4_Only then
	    -- Set the list item and "disc" format:
	    Ada.Text_IO.Put (Output_Object.Output_File, "; display: list-item; list-style-type: disc");
        end if;
        -- Done, close it.
        Ada.Text_IO.Put_Line (Output_Object.Output_File, "}");
    end Make_Style;


    procedure Make_Hung_Text_Style
		     (Output_Object : in out HTML_Output_Type;
		      Name   : in String;
		      Style  : in ARM_Output.Paragraph_Style_Type;
		      Indent : in ARM_Output.Paragraph_Indent_Type) is
	-- Internal routine.
        -- Generate the style needed.
    begin
	if Output_Object.HTML_Kind = HTML_4_Only then
	    if ARM_Output."=" (Style, ARM_Output.Enumerated) or else
	       ARM_Output."=" (Style, ARM_Output.Small_Enumerated) then
		Make_Style (Output_Object, Name, Style, Indent,
		            Kind => Hanging_Term,
			    Enumerated_Adjustment => True);
	    else
		Make_Style (Output_Object, Name, Style, Indent,
		            Kind => Hanging_Term);
	    end if;
	else -- HTML_4_Compatible
            Ada.Text_IO.Put (Output_Object.Output_File, "    DD." & Name & " {");
            Ada.Text_IO.Put (Output_Object.Output_File, "margin-left: ");
            case Paragraph_Info(Style, Indent).Size is
	        when 0 => Put_Ems (Output_Object.Output_File, Paragraph_Info(Style, Indent).Hang_Outdent * 20);
	        when 1 => Put_Ems (Output_Object.Output_File, Paragraph_Info(Style, Indent).Hang_Outdent * 16); -- 20/1.25.
	        when 2 => Put_Ems (Output_Object.Output_File, Paragraph_Info(Style, Indent).Hang_Outdent * 13); -- 20/1.56.
	        when -1 => Put_Ems (Output_Object.Output_File, Paragraph_Info(Style, Indent).Hang_Outdent * 25); -- 20/0.80.
	        when -2 => Put_Ems (Output_Object.Output_File, Paragraph_Info(Style, Indent).Hang_Outdent * 31); -- 20/0.64.
	        when -3 => Put_Ems (Output_Object.Output_File, Paragraph_Info(Style, Indent).Hang_Outdent * 40); -- 20/0.50.
	        when others => null; -- Out of range.
            end case;
            -- Done, close it.
            Ada.Text_IO.Put_Line (Output_Object.Output_File, "}");
	end if;
    end Make_Hung_Text_Style;


    function Paragraph_Name
		     (Style  : in ARM_Output.Paragraph_Style_Type;
		      Indent : in ARM_Output.Paragraph_Indent_Type) return String is
	-- Internal routine.
	-- Create the name for the Style and Indent.
	-- These had better be unique, and all possibilities (including impossible
	-- ones) had better have names.
	use type ARM_Output.Paragraph_Indent_Type;
    begin
	case Style is
	    when ARM_Output.Normal =>
                if Indent = 0 then
		    return "Normal";
		else
		    -- This was: Indent 1: "SyntaxIndented"; Indent 2:
		    -- "CodeIndented"; Indent 3: "Indented"; Indent 4: "InnerIndented".
		    return "Indented" & Character'Val(Character'Pos('0') + Indent);
		end if;
	    when ARM_Output.Wide_Above =>
                if Indent = 0 then
		    return "WideAbove";
		else
		    return "Indented" & Character'Val(Character'Pos('0') + Indent) & "WideAbove";
		end if;
	    when ARM_Output.Small =>
                if Indent = 0 then
		    return "Small";
                elsif Indent = 1 then
		    return "Notes";
                elsif Indent = 2 then
		    return "Annotations";
		else
		    -- This was: Indent 3: "SmallSyntaxIndented"; Indent 4:
		    -- "SmallCodeIndented"; Indent 5: "SmallIndented"; Indent 6: "SmallInnerIndented".
		    return "SmallIndented" & Character'Val(Character'Pos('0') + Indent);
		end if;
	    when ARM_Output.Small_Wide_Above =>
                if Indent = 0 then
		    return "SmallWideAbove";
                elsif Indent = 2 then
		    return "AnnotationsWideAbove";
		else
		    return "SmallIndented" & Character'Val(Character'Pos('0') + Indent) & "WideAbove";
		end if;
	    when ARM_Output.Header =>
                if Indent = 0 then
		    return "Header";
		else
		    return "Indented" & Character'Val(Character'Pos('0') + Indent) & "Header";
		end if;
	    when ARM_Output.Small_Header =>
                if Indent = 0 then
		    return "SmallHeader";
                elsif Indent = 1 then
		    return "NotesHeader";
		else
		    return "SmallIndented" & Character'Val(Character'Pos('0') + Indent) & "Header";
		end if;
	    when ARM_Output.Index =>
                if Indent = 0 then
		    return "Index";
	    	else -- Should be not used.
		    return "IndexIndented" & Character'Val(Character'Pos('0') + Indent);
		end if;
	    when ARM_Output.Syntax_Summary =>
                if Indent = 1 then
		    return "SyntaxSummary";
	    	else -- Should be not used.
		    return "SynSumInd" & Character'Val(Character'Pos('0') + Indent);
		end if;
	    when ARM_Output.Title =>
                if Indent = 0 then
		    return "Title";
	    	else -- Should be not used.
		    return "TitleIndented" & Character'Val(Character'Pos('0') + Indent);
		end if;
	    when ARM_Output.Examples =>
                if Indent = 1 then
		    return "Examples";
		else
		    return "Indented" & Character'Val(Character'Pos('0') + Indent) & "Examples";
		end if;
	    when ARM_Output.Small_Examples =>
                if Indent = 3 then
		    return "SmallExamples";
		else
		    return "SmallIndented" & Character'Val(Character'Pos('0') + Indent) & "Examples";
		end if;
	    when ARM_Output.Swiss_Examples =>
                if Indent = 1 then
		    return "SwissExamples";
		else
		    return "Indented" & Character'Val(Character'Pos('0') + Indent) & "SwissExamples";
		end if;
	    when ARM_Output.Small_Swiss_Examples =>
                if Indent = 3 then
		    return "SmallSwissExamples";
		else
		    return "SmallIndented" & Character'Val(Character'Pos('0') + Indent) & "SwissExamples";
		end if;
	    when ARM_Output.Bulleted =>
                if Indent = 1 then
		    return "Bulleted";
		else
		    return "Indented" & Character'Val(Character'Pos('0') + Indent) & "Bulleted";
		end if;
	    when ARM_Output.Small_Bulleted =>
                if Indent = 3 then
		    return "SmallBulleted";
		else
		    return "Indented" & Character'Val(Character'Pos('0') + Indent) & "SmallBulleted";
		end if;
	    when ARM_Output.Nested_Bulleted =>
                if Indent = 1 then
		    return "NestedBulleted";
		else
		    return "Indented" & Character'Val(Character'Pos('0') + Indent) & "NestedBulleted";
		end if;
	    when ARM_Output.Small_Nested_Bulleted =>
                if Indent = 3 then
		    return "SmallNestedBulleted";
		else
		    return "Indented" & Character'Val(Character'Pos('0') + Indent) & "SmallNestedBulleted";
		end if;
	    when ARM_Output.Enumerated =>
                if Indent = 1 then
		    return "Enumerated";
		else
		    return "Indented" & Character'Val(Character'Pos('0') + Indent) & "Enumerated";
		end if;
	    when ARM_Output.Small_Enumerated =>
                if Indent = 3 then
		    return "SmallEnumerated";
		else
		    return "Indented" & Character'Val(Character'Pos('0') + Indent) & "SmallEnumerated";
		end if;
	    when ARM_Output.Wide_Hanging =>
                if Indent = 3 then
		    return "WideHanging";
		else
		    return "Indented" & Character'Val(Character'Pos('0') + Indent) & "WideHanging";
		end if;
	    when ARM_Output.Small_Wide_Hanging =>
                if Indent = 5 then
		    return "SmallWideHanging";
		else
		    return "Indented" & Character'Val(Character'Pos('0') + Indent) & "SmallWideHanging";
		end if;
	    when ARM_Output.Narrow_Hanging =>
                if Indent = 3 then
		    return "NarrowHanging";
		else
		    return "Indented" & Character'Val(Character'Pos('0') + Indent) & "NarrowHanging";
		end if;
	    when ARM_Output.Small_Narrow_Hanging =>
                if Indent = 5 then
		    return "SmallNarrowHanging";
		else
		    return "Indented" & Character'Val(Character'Pos('0') + Indent) & "SmallNarrowHanging";
		end if;
	    when ARM_Output.Hanging_in_Bulleted =>
                if Indent = 3 then
		    return "Hanging_in_Bulleted";
		else
		    return "Indented" & Character'Val(Character'Pos('0') + Indent) & "Hanging_in_Bulleted";
		end if;
	    when ARM_Output.Small_Hanging_in_Bulleted =>
                if Indent = 5 then
		    return "SmallHanging_in_Bulleted";
		else
		    return "Indented" & Character'Val(Character'Pos('0') + Indent) & "SmallHanging_in_Bulleted";
		end if;
	end case;
    end Paragraph_Name;


    procedure Make_Paragraph_Styles
		     (Output_Object : in out HTML_Output_Type) is
	-- Internal routine.
	-- Generate all of the paragraph and related styles.
    begin
	-- Basic element styles:
	if Paranum_Used then
	    if Output_Object.HTML_Kind = HTML_4_Compatible then
		if OPTIMIZE_FOR_FIREFOX then
		    Ada.Text_IO.Put_Line (Output_Object.Output_File, "    DIV.paranum {float: left; font-family: Arial, Helvetica, sans-serif; width: 2.8em; " &
								     "margin-left: -0.4em; margin-right: -3.0em; margin-top: 0.2em}");
                    -- Uses floating items. These usually don't work on IE (it
		    -- adds extra spaces for no reason). However, with the
		    -- indents, this seems to work properly on IE, too.
		else
		    -- Absolute positioning (CSS2) works better on IE, but
		    -- Firefox tends to draw these too high.
		    Ada.Text_IO.Put_Line (Output_Object.Output_File, "    DIV.paranum {position: absolute; font-family: Arial, Helvetica, sans-serif; left: 0.5em; top: auto; margin-top: 0.2em}");
		end if;
		-- If these are completely ignored, the paragraph number will
		-- end up on a line by itself. That's fine.
	    else
		if OPTIMIZE_FOR_FIREFOX then
		    Ada.Text_IO.Put_Line (Output_Object.Output_File, "    DIV.paranum {float: left; font-family: Arial, Helvetica, sans-serif; font-size: 64%; width: 2.8em; " &
								     "margin-left: -0.4em; margin-right: -3.0em; margin-top: 0.2em}");
		    -- Uses floating elements; see above.
		else
		    Ada.Text_IO.Put_Line (Output_Object.Output_File, "    DIV.paranum {position: absolute; font-family: Arial, Helvetica, sans-serif; font-size: 64%; " &
								     "left: 0.5em; top: auto; margin-top: 0.2em}");
		    -- Uses absolute positioning; see above.
		end if;
	    end if;
	end if;

        Ada.Text_IO.Put_Line (Output_Object.Output_File, "    TT {font-family: ""Courier New"", monospace}");
        Ada.Text_IO.Put_Line (Output_Object.Output_File, "    DT {display: compact}"); -- CSS2. This doesn't seem to work on IE 4.01, but it is harmless.

        -- Revision styles:
	if Revision_Used ('0') then
            Ada.Text_IO.Put_Line (Output_Object.Output_File, "    SPAN.insert0 {text-decoration: underline; color: black}");
            Ada.Text_IO.Put_Line (Output_Object.Output_File, "    SPAN.delete0 {text-decoration: line-through; color: black }");
            --Ada.Text_IO.Put_Line (Output_Object.Output_File, "    SPAN.both0 {text-decoration: underline, line-through; color: black }");
		-- Both doesn't seem to work, so forget it.
	-- else not used, don't generate it.
	end if;
	if Revision_Used ('1') then
            Ada.Text_IO.Put_Line (Output_Object.Output_File, "    SPAN.insert1 {text-decoration: underline; color: rgb(0,51,51) }"); -- Dark turquoise.
            Ada.Text_IO.Put_Line (Output_Object.Output_File, "    SPAN.delete1 {text-decoration: line-through; color: rgb(0,51,51) }");
            --Ada.Text_IO.Put_Line (Output_Object.Output_File, "    SPAN.both1 {text-decoration: underline, line-through; color: rgb(0,51,51) }");
		-- Both doesn't seem to work, so forget it.
	-- else not used, don't generate it.
	end if;
	if Revision_Used ('2') then
            Ada.Text_IO.Put_Line (Output_Object.Output_File, "    SPAN.insert2 {text-decoration: underline; color: rgb(0,102,0) }"); -- Dark green.
            Ada.Text_IO.Put_Line (Output_Object.Output_File, "    SPAN.delete2 {text-decoration: line-through; color: rgb(0,102,0) }");
            --Ada.Text_IO.Put_Line (Output_Object.Output_File, "    SPAN.both2 {text-decoration: underline, line-through; color: rgb(0,102,0) }");
		-- Both doesn't seem to work, so forget it.
	-- else not used, don't generate it.
	end if;
	if Revision_Used ('3') then
            Ada.Text_IO.Put_Line (Output_Object.Output_File, "    SPAN.insert3 {text-decoration: underline; color: rgb(102,51,0) }"); -- Dark brown.
            Ada.Text_IO.Put_Line (Output_Object.Output_File, "    SPAN.delete3 {text-decoration: line-through; color: rgb(102,51,0) }");
            --Ada.Text_IO.Put_Line (Output_Object.Output_File, "    SPAN.both3 {text-decoration: underline, line-through; color: rgb(102,51,0) }");
		-- Both doesn't seem to work, so forget it.
	-- else not used, don't generate it.
	end if;

        -- Link styles:
	-- We don't need these (they're given in the BODY command), but I've
	-- kept them in case we want to change these in the future.
        --Ada.Text_IO.Put_Line (Output_Object.Output_File, "    A:link {color: rgb(0,0,255)}");
        --Ada.Text_IO.Put_Line (Output_Object.Output_File, "    A:visited {color: rgb(128,0,128)}");

	-- Paragraph styles:
	for S in ARM_Output.Unprefixed_Style_Subtype loop
	    for I in ARM_Output.Paragraph_Indent_Type loop
	        Make_Style (Output_Object, Paragraph_Name (S, I), S, I);
	    end loop;
	end loop;

	for S in ARM_Output.Bullet_Prefixed_Style_Subtype loop
	    -- These styles do not allow Indent 0.
	    for I in 1 .. ARM_Output.Paragraph_Indent_Type'Last loop
		if Output_Object.HTML_Kind = HTML_4_Only then
		    Make_Style (Output_Object, Paragraph_Name (S, I) & "-NoPrefix", S, I,
			        Kind => Bulleted_No_Prefix);
		    Make_Style (Output_Object, Paragraph_Name (S, I), S, I,
			        Kind => Bulleted_Item);
		else
	            Make_Style (Output_Object, Paragraph_Name (S, I), S, I);
		end if;
	    end loop;
	end loop;

	for S in ARM_Output.Text_Prefixed_Style_Subtype loop
	    -- These styles do not allow Indent 0.
	    for I in 1 .. ARM_Output.Paragraph_Indent_Type'Last loop
		if Paragraph_Used (S, I) then
	            Make_Style (Output_Object, Paragraph_Name (S, I), S, I, Kind => Hanging_Body);
	            Make_Hung_Text_Style (Output_Object, Paragraph_Name (S, I), S, I);
		-- else not used.
		end if;
	    end loop;
	end loop;

    end Make_Paragraph_Styles;


    MAGIC_STYLE_MARKER : constant String := "&%$# STYLES GO HERE #$%&";


    procedure Start_HTML_File (Output_Object : in out HTML_Output_Type;
			       File_Name : in String;
			       Title : in String;
			       Clause : in String) is
	-- Internal routine.
	-- Create an HTML file, and generate the needed text to start an HTML
	-- file. The file name is just the name portion, not the path or
	-- extension. Clause is the properly formatted Clause number for
	-- this file, if known.
    begin
--Ada.Text_IO.Put_Line ("--Creating " & File_Name & ".html");
	if Output_Object.HTML_Kind > HTML_3 then
	    Ada.Text_IO.Create (Output_Object.Output_File, Ada.Text_IO.Out_File,
	        "Output/" & File_Name & ".$$$"); -- Unix directory separator for Windows and Debian
	elsif Output_Object.DOS_Filenames then
	    Ada.Text_IO.Create (Output_Object.Output_File, Ada.Text_IO.Out_File,
	        "Output/" & File_Name & ".HTM");
	else
	    Ada.Text_IO.Create (Output_Object.Output_File, Ada.Text_IO.Out_File,
	        "Output/" & File_Name & ".html");
	end if;
	-- Save the current clause:
	Output_Object.Current_Clause :=
	    Ada.Strings.Unbounded.To_Unbounded_String(Clause);
	-- File introduction:
	if Output_Object.HTML_Kind > HTML_3 then
	    Ada.Text_IO.Put_Line (Output_Object.Output_File, "<!DOCTYPE HTML PUBLIC ""-//W3C//DTD HTML 4.01 Transitional//EN""");
	    Ada.Text_IO.Put_Line (Output_Object.Output_File, """http://www.w3.org/TR/html4/loose.dtd"">"); -- HTML 4.01 (with depreciated features)
	else
	    Ada.Text_IO.Put_Line (Output_Object.Output_File, "<!DOCTYPE HTML PUBLIC ""-//W3C//DTD HTML 3.2//EN"">"); -- HTML 3.2
	end if;
												       -- so the result can be used on version 3 browsers.)
	Ada.Text_IO.Put_Line (Output_Object.Output_File, "<HTML>");
	-- Header information:
	Ada.Text_IO.Put_Line (Output_Object.Output_File, "<HEAD>");
	Ada.Text_IO.Put_Line (Output_Object.Output_File, "    <TITLE>" & Title & "</TITLE>");
	Ada.Text_IO.Put_Line (Output_Object.Output_File, "    <META http-equiv=""Content-Type"" content=""text/html; charset=iso-8859-1"">");
	Ada.Text_IO.Put_Line (Output_Object.Output_File, "    <META NAME=""Author"" CONTENT=""JTC1/SC22/WG9/ARG, by Randall Brukardt, ARG Editor"">");
	Ada.Text_IO.Put_Line (Output_Object.Output_File, "    <META NAME=""GENERATOR"" CONTENT=""Arm_Form.Exe, Ada Reference Manual generator"">");
	if Output_Object.HTML_Kind = HTML_4_Only then
	     -- The style sheet.
	    Ada.Text_IO.Put_Line (Output_Object.Output_File, "    <STYLE type=""text/css"">");
	    -- Element styles:
	    Ada.Text_IO.Put_Line (Output_Object.Output_File, "    H4.centered {text-align: center}");
	    Ada.Text_IO.Put_Line (Output_Object.Output_File, "    SPAN.swiss {font-family: Arial, Helvetica, sans-serif; font-size: 92%}");
	    Ada.Text_IO.Put_Line (Output_Object.Output_File, "    SPAN.roman {font-family: ""Times New Roman"", Times, serif}");

	    -- Paragraph styles:
	    --Paragraph_Used := (others => (others => True)); -- Force showing all, we don't know what is used.
	    --Revision_Used := (others => True);
	    --Paranum_Used := True;
	    --Make_Paragraph_Styles (Output_Object);
	    -- Dummy line to be replaced after the file is created.
	    Ada.Text_IO.Put_Line (Output_Object.Output_File, MAGIC_STYLE_MARKER);

	    Paragraph_Used := (others => (others => False));
	    Revision_Used := (others => False);
	    Paranum_Used := False;

	    Ada.Text_IO.Put_Line (Output_Object.Output_File, "    </STYLE>");
	elsif Output_Object.HTML_Kind = HTML_4_Compatible then
	     -- The style sheet.
	    Ada.Text_IO.Put_Line (Output_Object.Output_File, "    <STYLE type=""text/css"">");

	    -- Paragraph styles:
	    --Paragraph_Used := (others => (others => True)); -- Force showing all, we don't know what is used.
	    --Revision_Used := (others => True);
	    --Paranum_Used := True;
	    --Make_Paragraph_Styles (Output_Object);
	    -- Dummy line to be replaced after the file is created.
	    Ada.Text_IO.Put_Line (Output_Object.Output_File, MAGIC_STYLE_MARKER);

	    Paragraph_Used := (others => (others => False));
	    Revision_Used := (others => False);
	    Paranum_Used := False;

	    Ada.Text_IO.Put_Line (Output_Object.Output_File, "    </STYLE>");
	end if;
	Ada.Text_IO.Put_Line (Output_Object.Output_File, "</HEAD>");
        Ada.Text_IO.Put_Line (Output_Object.Output_File,
	    "<BODY TEXT=""" & Output_Object.Text_Color &
	    """ BGCOLOR=""" & Output_Object.Background_Color &
	    """ LINK=""" & Output_Object.Link_Color &
	    """ VLINK=""" & Output_Object.VLink_Color &
	    """ ALINK=""" & Output_Object.ALink_Color & """>");

 	if Ada.Strings.Unbounded.Length(Output_Object.Header_HTML) /= 0 then
	    Ada.Text_IO.Put_Line (Output_Object.Output_File,
		Ada.Strings.Unbounded.To_String(Output_Object.Header_HTML));
	end if;

	if Output_Object.Nav_on_Top then
	    Make_Navigation_Bar (Output_Object, Is_Top => True);
	-- else no navigation bar
	end if;

	if Output_Object.Nav_on_Top or else
	   Ada.Strings.Unbounded.Length(Output_Object.Header_HTML) /= 0 then
	    Ada.Text_IO.Put_Line (Output_Object.Output_File, "<HR>"); -- Horizontal line (rule).
	-- else nothing on top at all.
	end if;
    end Start_HTML_File;


    procedure End_HTML_File (Output_Object : in out HTML_Output_Type) is
	-- Internal routine.
	-- Generate the needed text to end an HTML file. Also closes the file.
    begin
	Ada.Text_IO.New_Line (Output_Object.Output_File); -- Blank line to set off paragraphs.

	if Output_Object.Nav_on_Bottom or else
	   Ada.Strings.Unbounded.Length(Output_Object.Footer_HTML) /= 0 then
	    Ada.Text_IO.Put_Line (Output_Object.Output_File, "<HR>"); -- Horizontal line (rule).
	-- else nothing on top at all.
	end if;

	if Output_Object.Nav_on_Bottom then
	    Make_Navigation_Bar (Output_Object, Is_Top => False);
	-- else no navigation bar.
	end if;

 	if Ada.Strings.Unbounded.Length(Output_Object.Footer_HTML) /= 0 then
	    Ada.Text_IO.Put_Line (Output_Object.Output_File,
		Ada.Strings.Unbounded.To_String(Output_Object.Footer_HTML));
	end if;

	Ada.Text_IO.Put_Line (Output_Object.Output_File, "</BODY>");
	Ada.Text_IO.Put_Line (Output_Object.Output_File, "</HTML>");
	if Output_Object.HTML_Kind <= HTML_3 then
	    Ada.Text_IO.Close (Output_Object.Output_File);
	else -- Close and reread the file to add JUST the styles used by the
	     -- file; this decreases the minimum size of the files (by as
	     -- much as 7K as of this writing [1/2006]), which matters when
	     -- there are hundreds.
	     -- We also check spaces before end tags and after opening tags;
	     -- these should be &nbsp;. (See 9.1 in HTML 4.0: "In order to
	     -- avoid problems with SGML line break rules and inconsistencies
	     -- among extant implementations, authors should not rely on user
	     -- agents to render white space immediately after a start tag or
	     -- immediately before an end tag.") We haven't seen a problem
	     -- with this, but why ask for trouble?
	     -- Note that we assume that all occurrences of "<" and ">" in
	     -- the literal text are written as "&lt;" and "&gt;"; violations
	     -- might cause the conversion of spaces to non-breaking spaces,
	     -- which should not cause problems in general. We also assume that
	     -- all end tags are on one line (they are all very short), so
	     -- any ">" is the end of a start tag unless there is a "</" preceding it.
	    declare
		Original_Name : constant String := Ada.Text_IO.Name (Output_Object.Output_File);
		Reading_File : Ada.Text_IO.File_Type;
		Real_Name : constant String :=
		    Ada.Strings.Fixed.Head (Original_Name, Original_Name'Length-3);
		Buffer : String (1..1000);
		Len : Natural;
		Body_Seen : Boolean := False;
		Loc : Natural;
	    begin
		Ada.Text_IO.Close (Output_Object.Output_File);
	        Ada.Text_IO.Open (Reading_File, Ada.Text_IO.In_File,
	            Original_Name);
		if Output_Object.DOS_Filenames then
	            Ada.Text_IO.Create (Output_Object.Output_File, Ada.Text_IO.Out_File,
	                Real_Name & "HTM");
		else
	            Ada.Text_IO.Create (Output_Object.Output_File, Ada.Text_IO.Out_File,
	                Real_Name & "html");
		end if;
		begin
		    loop
			Ada.Text_IO.Get_Line (Reading_File, Buffer, Len);
			if Buffer(1..Len) = MAGIC_STYLE_MARKER then
			    -- Output only the styles used here.
			    Make_Paragraph_Styles (Output_Object);
			elsif not Body_Seen then
			    if Ada.Strings.Fixed.Index (Buffer(1..Len), "<BODY") /= 0 then
				Body_Seen := True;
			    end if;
			    Ada.Text_IO.Put_Line (Output_Object.Output_File, Buffer(1..Len));
			else
			    -- Replace spaces before end tags:
			    loop
				Loc := Ada.Strings.Fixed.Index (Buffer(1..Len), " </");
				exit when Loc = 0;
			        Buffer(Loc+6..Len+5) := Buffer(Loc+1..Len);
				Buffer(Loc..Loc+5) := "&nbsp;";
				Len := Len+5;
			    end loop;
			    -- Replace spaces after start tags:
			    Loc := 1;
			    while Loc < Len loop
				if Buffer(Loc..Loc+1) = "> " then
				    -- Candidate; check that this isn't an end tag.
				    for I in reverse 1..Loc-1 loop
					if Buffer(I) = '/' then
					    -- End tag, nothing to do.
					    Loc := Loc + 2;
					    exit;
					elsif Buffer(I) = '<' or else I = 1 then
					    -- Start tag (including reaching the
					    -- start of the line), replace.
				            Buffer(Loc+7..Len+5) := Buffer(Loc+2..Len);
					    Buffer(Loc+1..Loc+6) := "&nbsp;";
					    Len := Len+5;
					    Loc := Loc + 7;
					    -- If these is the *last* character on the
					    -- line, we have to "unbreak" the line, else we'd get an extra space.
					    if Loc > Len then
						Ada.Text_IO.Put (Output_Object.Output_File, Buffer(1..Len));
						goto Skip_Write;
					    end if;
					    exit;
					-- else continue.
					end if;
				    end loop;
				else
				    Loc := Loc + 1;
				end if;
			    end loop;

			    Ada.Text_IO.Put_Line (Output_Object.Output_File, Buffer(1..Len));
			<<Skip_Write>> null;
			end if;
		    end loop;
		exception
		    when Ada.Text_IO.End_Error => null; -- Done copying.
		end;
		Ada.Text_IO.Close (Output_Object.Output_File);
		Ada.Text_IO.Delete (Reading_File); -- This was temporary.
	    end;
	end if;
    end End_HTML_File;


    procedure Create (Output_Object : in out HTML_Output_Type;
		      Big_Files : in Boolean;
		      File_Prefix : in String;
		      DOS_Filenames : in Boolean;
		      HTML_Kind : in HTML_Type;
		      Use_Unicode : in Boolean;
		      Number_Paragraphs : in Boolean;
	              Ref_URL : in String;
	              Srch_URL : in String;
	              Index_URL : in String;
	              Use_Buttons : Boolean;
	              Nav_On_Top : Boolean;
	              Nav_On_Bottom : Boolean;
		      Tab_Emulation : Tab_Emulation_Type;
	              Header_HTML : String;
	              Footer_HTML : String;
		      Title : in String := "";
		      Body_Font : ARM_Output.Font_Family_Type;
		      Text_Color : Color_String;
		      Background_Color : Color_String;
		      Link_Color : Color_String;
		      VLink_Color : Color_String;
		      ALink_Color : Color_String) is
	-- Create an Output_Object for a document.
	-- Generate a few large output files if
	-- Big_Files is True; otherwise generate smaller output files.
	-- The prefix of the output file names is File_Prefix - this
	-- should be no more than 4 characters allowed in file names.
	-- If DOS_Filename is true, use 8.3 file names;
	-- in that case, File_Prefix must be less than 4 characters in length;
	-- and no clause or subclause number may exceed 35 if Big_Files is False.
	-- The title of the document is Title.
	-- HTML_Kind determines the kind of HTML generated; HTML_3 works on
	-- every browser but has little control over formatting;
	-- HTML_4_Compatible has better control, but tries to make the results
	-- look good on older browsers; HTML_4_Only uses maximum formatting,
	-- but makes no attempt to look good on browsers older than IE 5.0 and
	-- Firefox 1.0.
	-- If Use_Unicode is true, Unicode characters available on US versions
	-- of Windows 2000 are used when appropriate; otherwise, Unicode
	-- characters are only used when explicitly requested with
	-- Unicode_Character (other characters are replaced with reasonable
	-- equivalents). [Note: It's known that IE on Windows 95/98/ME cannot
	-- display Unicode characters.] Use_Unicode has no effect if HTML_Kind
	-- is set to HTML_3.
	-- Number_Paragraphs means that paragraph numbers will be used;
	-- otherwise, the Number parameter to Start_Paragraph must be "".
	-- Ref_URL, Srch_URL, and Index_URL are the URLs (possibly relative)
	-- for the "References", "Search", and "Index" buttons/labels,
	-- respectively. If null, these buttons/labels link to sections named
	-- "References", "Search", and "Index"; if these do not exist, the
	-- buttons/labels are omitted.
	-- If Use_Buttons is true, button images are used, otherwise text labels
	-- are used for the navigation bar.
	-- If Nav_On_Top is true, the navigation bar will appear in the header
	-- of each page. If Nav_On_Bottom is true, the navigation bar will
	-- appear in the footer of each page.
	-- Tab_Emulation determines how tabs are emulated.
	-- Header_HTML gives self-contained HTML that will appear before the
	-- navigation bar in the header. Footer_HTML gives self-contained HTML
	-- that will appear after the navigation bar in the footer.
	-- Body_Font selects the default font for the document body.
	-- Text_Color specifies the default text color; Background_Color
	-- specifies the default background color; Link_Color specifies the
	-- default color of normal links; VLink_Color specifies the
	-- default color of visited links; and ALink_Color specifies the
	-- default color of active (in the act of clinking) links.
    begin
	if Output_Object.Is_Valid then
	    Ada.Exceptions.Raise_Exception (ARM_Output.Not_Valid_Error'Identity,
		"Already valid object");
	end if;
	Output_Object.Is_Valid := True;
	Ada.Strings.Fixed.Move (Target => Output_Object.File_Prefix,
			        Source => File_Prefix);
	Output_Object.Title := Ada.Strings.Unbounded.To_Unbounded_String (Title);
	Output_Object.Big_Files := Big_Files;
	Output_Object.DOS_Filenames := DOS_Filenames;
	Output_Object.HTML_Kind := HTML_Kind;
	Output_Object.Use_Unicode := Use_Unicode;
	Output_Object.Number_Paragraphs := Number_Paragraphs;
	Output_Object.Ref_URL := Ada.Strings.Unbounded.To_Unbounded_String(Ref_URL);
	Output_Object.Srch_URL := Ada.Strings.Unbounded.To_Unbounded_String(Srch_URL);
	Output_Object.Index_URL := Ada.Strings.Unbounded.To_Unbounded_String(Index_URL);
	Output_Object.Use_Buttons := Use_Buttons;
	Output_Object.Nav_on_Top := Nav_on_Top;
	Output_Object.Nav_on_Bottom := Nav_on_Bottom;
	Output_Object.Tab_Emulation := Tab_Emulation;
	Output_Object.Header_HTML := Ada.Strings.Unbounded.To_Unbounded_String(Header_HTML);
	Output_Object.Footer_HTML := Ada.Strings.Unbounded.To_Unbounded_String(Footer_HTML);
	Output_Object.Body_Font := Body_Font;
	Output_Object.Text_Color := Text_Color;
	Output_Object.Background_Color := Background_Color;
	Output_Object.Link_Color := Link_Color;
	Output_Object.VLink_Color := VLink_Color;
	Output_Object.ALink_Color := ALink_Color;

	if DOS_Filenames then
	    if File_Prefix'Length > 3 then
	        Ada.Exceptions.Raise_Exception (ARM_Output.Not_Valid_Error'Identity,
		    "HTML File Prefix too long - MS-DOS mode");
	    end if;
	else
	    if File_Prefix'Length > 4 then
	        Ada.Exceptions.Raise_Exception (ARM_Output.Not_Valid_Error'Identity,
		    "HTML File Prefix too long");
	    end if;
	end if;

	if Output_Object.Big_Files then
	    Start_HTML_File (Output_Object,
			     Ada.Strings.Fixed.Trim (Output_Object.File_Prefix, Ada.Strings.Right),
			     Ada.Strings.Unbounded.To_String (Output_Object.Title),
			     Clause => "");
	    -- Insert an anchor for the title page:
	    Ada.Text_IO.Put_Line (Output_Object.Output_File, "<A NAME=""TTL""></A>");
	end if;
    end Create;


    procedure Close (Output_Object : in out HTML_Output_Type) is
	-- Close an Output_Object. No further output to the object is
	-- allowed after this call.
    begin
	if not Output_Object.Is_Valid then
	    Ada.Exceptions.Raise_Exception (ARM_Output.Not_Valid_Error'Identity,
		"Not valid object");
	end if;
	if Ada.Text_IO.Is_Open (Output_Object.Output_File) then
	    End_HTML_File (Output_Object);
	end if;
	Output_Object.Is_Valid := False;
    end Close;


    procedure Section (Output_Object : in out HTML_Output_Type;
		       Section_Title : in String;
		       Section_Name : in String) is
	-- Start a new section. The title is Section_Title (this is
	-- intended for humans). The name is Section_Name (this is
	-- intended to be suitable to be a portion of a file name).
    begin
	if not Output_Object.Is_Valid then
	    Ada.Exceptions.Raise_Exception (ARM_Output.Not_Valid_Error'Identity,
		"Not valid object");
	end if;
	if Output_Object.Is_In_Paragraph then
	    Ada.Exceptions.Raise_Exception (ARM_Output.Not_Valid_Error'Identity,
		"Section in paragraph");
	end if;
	-- We don't generate a file here for HTML. We generate a file for each
	-- clause.
	if Section_Name'Length > 3 then
	    Output_Object.Section_Name := Section_Name (Section_Name'First .. Section_Name'First + 2);
	else
	    Output_Object.Section_Name := (others => '-');
	    Output_Object.Section_Name (1 .. Section_Name'Length) := Section_Name;
	end if;
    end Section;


    procedure Set_Columns (Output_Object : in out HTML_Output_Type;
			   Number_of_Columns : in ARM_Output.Column_Count) is
	-- Set the number of columns.
	-- Raises Not_Valid_Error if in a paragraph.
    begin
	if not Output_Object.Is_Valid then
	    Ada.Exceptions.Raise_Exception (ARM_Output.Not_Valid_Error'Identity,
		"Not valid object");
	end if;
	if Output_Object.Is_In_Paragraph then
	    Ada.Exceptions.Raise_Exception (ARM_Output.Not_Valid_Error'Identity,
		"In paragraph");
	end if;
	if Number_of_Columns >= 4 then
	    -- We have special processing for 4 or more columns. Note that we
	    -- assume do not contain any nested paragraph formats.
	    Output_Object.Current_Column := 1;
	    Output_Object.Current_Item := 1;
	elsif Output_Object.Column_Count >= 4 and then Number_of_Columns = 1 then
	    -- Finished processing columns, output the columns as a table.
	    if Output_Object.Current_Column = 1 then
		-- No New_Column calls; break this into columns ourselves.
		-- Current_Item represents the total number of items + 2
		-- (there is a double count for the end of the paragraph).
		declare
		    Col_Count : Natural := Output_Object.Current_Item - 2;
		    Where : Column_Text_Ptr;
		begin
		    Col_Count := (Col_Count + Output_Object.Column_Count - 1) /
			Output_Object.Column_Count;
Ada.Text_IO.Put_Line("  @@ Calc columns for" & Natural'Image(Output_Object.Column_Count) &
  " columns;" & Natural'Image(Output_Object.Current_Item - 1) & " total items;" &
  Natural'Image(Col_Count) & " per column.");

		    -- Split the item list into the appropriate columns.
		    -- Note that this list is stored in reverse order.
		    for I in reverse 2 .. Output_Object.Column_Count loop
--Ada.Text_IO.Put_Line("  @@   For column" & Natural'Image(I) & " split at item" &
--Natural'Image(Col_Count*(I-1)));
			Where := Output_Object.Column_Text(1);
			exit when Where = null; -- No columns to look at.
			if Where.Item <= Col_Count*(I-1) then
			    -- This column is empty.
			    null;
			else
			    Output_Object.Column_Text(I) := Where;
			    while Where.Next /= null and then
			        Where.Next.Item > Col_Count*(I-1) loop
				Where.Item := Where.Item - Col_Count*(I-1);
			        Where := Where.Next;
			    end loop;
			    if Where = null then
			        Output_Object.Column_Text(1) := null;
			    else
			        Output_Object.Column_Text(1) := Where.Next;
				Where.Next := null;
--Ada.Text_IO.Put_Line("    split item=" & Natural'Image(Where.Item));
				Where.Item := Where.Item - Col_Count*(I-1);
			    end if;
			end if;
		    end loop;
		end;
	    --else there were explicit New_Column calls; no need to
	    --do anything here.
	    end if;
	    if Output_Object.HTML_Kind = HTML_3 then
	        Ada.Text_IO.Put_Line (Output_Object.Output_File, "<UL><UL><TABLE Width=""70%"">"); -- Table with no border or caption, takes up 70% of the screen.
	    else
	        Ada.Text_IO.Put_Line (Output_Object.Output_File,
		    "<div class=""" & Paragraph_Name (ARM_Output.Normal, 2) & """><table width=""70%"">"); -- Table with no border or caption, takes up 70% of the screen.
		Paragraph_Used(ARM_Output.Normal, 2) := True;
	    end if;
	    -- And start the first row:
	    Ada.Text_IO.Put (Output_Object.Output_File, "<TR><TD align=""left"">");
	    for Item in 1 .. 5000 loop
		for Col in 1 .. Output_Object.Column_Count loop
		    declare
		        Find : Column_Text_Ptr := Output_Object.Column_Text(Col);
			Temp : Column_Text_Ptr;
		    begin
			-- We're going to free this item after outputting it.
			if Find = null then
			    null;
			elsif Find.Next = null then
			    if Find.Item /= Item then
				Find := null;
			    else
			        Output_Object.Column_Text(Col) := null;
			    end if;
			else
			    while Find.Next /= null and then Find.Next.Item /= Item loop
			        Find := Find.Next;
			    end loop;
			    Temp := Find;
			    Find := Find.Next;
			    Temp.Next := null;
			end if;
			if Find /= null then
			    Ada.Text_IO.Put (Output_Object.Output_File,
				Find.Text (1 .. Find.Length));
			    -- This should always be the last item:
			    if Find.Next /= null then
				Ada.Text_IO.Put_Line ("** Column Item invariant failure!");
			    end if;
			    Free (Find);
			else -- No item, make a blank.
			    Ada.Text_IO.Put (Output_Object.Output_File,
				"&nbsp;");
			end if;
		    end;
	            Ada.Text_IO.Put (Output_Object.Output_File, "<TD align=""left"">");
		end loop;
		if Output_Object.Column_Text = Column_Text_Ptrs_Type'(others => null) then
		    -- We've output everything.
		    Ada.Text_IO.New_Line (Output_Object.Output_File);
		    if Output_Object.HTML_Kind = HTML_3 then
	                Ada.Text_IO.Put_Line (Output_Object.Output_File, "</TABLE></UL></UL>");
		    else
	                Ada.Text_IO.Put_Line (Output_Object.Output_File, "</table></div>");
		    end if;
		    exit;
		end if;
		-- End the row:
		Ada.Text_IO.New_Line (Output_Object.Output_File);
	        Ada.Text_IO.Put (Output_Object.Output_File, "<TR><TD align=""left"">");
	    end loop;
	    Output_Object.Current_Column := 0;
	    Output_Object.Current_Item := 0;
	-- else Two and Three column formats are displayed without any columns.
	-- This is mainly used for the syntax cross-reference and index, and
	-- these definitely look better without columns.
	end if;
	Output_Object.Column_Count := Number_of_Columns;
    end Set_Columns;


    procedure Check_Clause_File (Output_Object : in out HTML_Output_Type) is
	-- Check that a Clause file has been made for this clause; if not,
	-- create one.
    begin
	if not Ada.Text_IO.Is_Open (Output_Object.Output_File) then
	    if (not Output_Object.Big_Files) and then
		  Output_Object.DOS_Filenames and then
		  Output_Object.Section_Name(1) = '-' then
		    Start_HTML_File (Output_Object,
		        Ada.Strings.Fixed.Trim (Output_Object.File_Prefix, Ada.Strings.Right) &
	                    Make_Clause_Anchor_Name (Output_Object, Output_Object.Section_Name(2..3)), "", Clause => "");
	    else
		Start_HTML_File (Output_Object,
		    Ada.Strings.Fixed.Trim (Output_Object.File_Prefix, Ada.Strings.Right) &
	                "-" & Output_Object.Section_Name, "", Clause => "");
	    end if;
	end if;
    end Check_Clause_File;


    procedure Put_Compatibility_Font_Info (Output_Object : in out HTML_Output_Type;
					   Style  : in ARM_Output.Paragraph_Style_Type;
					   Indent : in ARM_Output.Paragraph_Indent_Type) is
	-- Internal:
        -- Output the font information for HTML 4.0 compatibility mode.
    begin
        if Output_Object.HTML_Kind = HTML_4_Compatible then
	    case Paragraph_Info(Style, Indent).Font is
	        when ARM_Output.Default =>
		    if ARM_Output."=" (Output_Object.Body_Font, ARM_Output.Swiss) then
		        Ada.Text_IO.Put (Output_Object.Output_File, SWISS_FONT_CODE);
		        Output_Object.Char_Count := Output_Object.Char_Count + SWISS_FONT_CODE'Length;
		    -- else nothing for Roman.
		    end if;
		when ARM_Output.Roman =>
		    null;
	        when ARM_Output.Swiss =>
		    Ada.Text_IO.Put (Output_Object.Output_File, SWISS_FONT_CODE);
		    Output_Object.Char_Count := Output_Object.Char_Count + SWISS_FONT_CODE'Length;
	        when ARM_Output.Fixed =>
		    Ada.Text_IO.Put (Output_Object.Output_File, "<TT>");
		    Output_Object.Char_Count := Output_Object.Char_Count + 4;
	    end case;
	    if ARM_Output."=" (Paragraph_Info(Style, Indent).Font, ARM_Output.Fixed) then
	        null; -- No font change here.
	    else
	        case Paragraph_Info(Style, Indent).Size is
		    when 0 => null;
		    when 1 =>
		        Ada.Text_IO.Put (Output_Object.Output_File, "<font size=""+1"">");
		        Output_Object.Char_Count := Output_Object.Char_Count + 16;
		    when 2 =>
		        Ada.Text_IO.Put (Output_Object.Output_File, "<font size=""+2"">");
		        Output_Object.Char_Count := Output_Object.Char_Count + 16;
		    when 3 =>
		        Ada.Text_IO.Put (Output_Object.Output_File, "<font size=""+3"">");
		        Output_Object.Char_Count := Output_Object.Char_Count + 16;
		    when -1 =>
		        Ada.Text_IO.Put (Output_Object.Output_File, "<font size=""-1"">");
		        Output_Object.Char_Count := Output_Object.Char_Count + 16;
		    when -2 =>
		        Ada.Text_IO.Put (Output_Object.Output_File, "<font size=""-2"">");
		        Output_Object.Char_Count := Output_Object.Char_Count + 16;
		    when -3 =>
		        Ada.Text_IO.Put (Output_Object.Output_File, "<font size=""-3"">");
		        Output_Object.Char_Count := Output_Object.Char_Count + 16;
		    when others => null; -- Not supported.
	        end case;
	    end if;
        end if;
    end Put_Compatibility_Font_Info;


    procedure Put_End_Compatibility_Font_Info (Output_Object : in out HTML_Output_Type;
					       Style  : in ARM_Output.Paragraph_Style_Type;
					       Indent : in ARM_Output.Paragraph_Indent_Type) is
	-- Internal:
        -- Output the font information for HTML 4.0 compatibility mode.
    begin
        if Output_Object.HTML_Kind = HTML_4_Compatible then
	    if ARM_Output."=" (Paragraph_Info(Style, Indent).Font, ARM_Output.Fixed) then
	        null; -- No font change here.
	    else
	        case Paragraph_Info(Style, Indent).Size is
		    when 0 => null;
		    when 1 =>
		        Ada.Text_IO.Put (Output_Object.Output_File, "</font>");
		    when 2 =>
		        Ada.Text_IO.Put (Output_Object.Output_File, "</font>");
		    when -1 =>
		        Ada.Text_IO.Put (Output_Object.Output_File, "</font>");
		    when -2 =>
		        Ada.Text_IO.Put (Output_Object.Output_File, "</font>");
		    when -3 =>
		        Ada.Text_IO.Put (Output_Object.Output_File, "</font>");
		    when others => null; -- Not supported.
	        end case;
	    end if;
	    case Paragraph_Info(Style, Indent).Font is
	        when ARM_Output.Default =>
		    if ARM_Output."=" (Output_Object.Body_Font, ARM_Output.Swiss) then
		        Ada.Text_IO.Put (Output_Object.Output_File, "</font>");
		    -- else nothing for Roman.
		    end if;
		when ARM_Output.Roman =>
		    null;
	        when ARM_Output.Swiss =>
		    Ada.Text_IO.Put (Output_Object.Output_File, "</font>");
	        when ARM_Output.Fixed =>
		    Ada.Text_IO.Put (Output_Object.Output_File, "</tt>");
	    end case;
        end if;
    end Put_End_Compatibility_Font_Info;


    procedure Start_Paragraph (Output_Object : in out HTML_Output_Type;
			       Style     : in ARM_Output.Paragraph_Style_Type;
			       Indent    : in ARM_Output.Paragraph_Indent_Type;
			       Number    : in String;
			       No_Prefix : in Boolean := False;
			       Tab_Stops : in ARM_Output.Tab_Info := ARM_Output.NO_TABS;
			       No_Breaks : in Boolean := False;
			       Keep_with_Next : in Boolean := False;
			       Space_After : in ARM_Output.Space_After_Type
				   := ARM_Output.Normal;
			       Justification : in ARM_Output.Justification_Type
				   := ARM_Output.Default) is
	-- Start a new paragraph. The style and indent of the paragraph is as
	-- specified. The (AA)RM paragraph number (which might include update
	-- and version numbers as well: [12.1/1]) is Number. If the format is
	-- a type with a prefix (bullets, hangining items), the prefix is
	-- omitted if No_Prefix is true. Tab_Stops defines the tab stops for
	-- the paragraph. If No_Breaks is True, we will try to avoid page breaks
	-- in the paragraph. If Keep_with_Next is true, we will try to avoid
	-- separating this paragraph and the next one. (These may have no
	-- effect in formats that don't have page breaks). Space_After
	-- specifies the amount of space following the paragraph. Justification
	-- specifies the text justification for the paragraph. Not_Valid_Error
	-- is raised if Tab_Stops /= NO_TABS for a hanging or bulleted format.

	procedure Put_Style (Name : in String;
			     Include_Compatibility : in Boolean := True;
			     Use_DIV : in Boolean := False) is
	    -- Output a style for HTML 4.0; if Include_Compatibility is True,
	    -- include compatibility font information as well.
	    -- If Use_DIV is true, ignore the contents of the
	    -- style data and use a DIV.
	begin
	    if Use_DIV then
	        Ada.Text_IO.Put (Output_Object.Output_File, "<div");
	        Output_Object.Char_Count := 4;
	    else
	        case Paragraph_Info(Style, Indent).Tag is
		    when DIV =>
		        Ada.Text_IO.Put (Output_Object.Output_File, "<div");
		        Output_Object.Char_Count := 4;
		    when UL =>
		        Ada.Text_IO.Put (Output_Object.Output_File, "<ul");
		        Output_Object.Char_Count := 3;
		    when DL =>
		        Ada.Text_IO.Put (Output_Object.Output_File, "<dl");
		        Output_Object.Char_Count := 3;
	        end case;
	    end if;
	    Ada.Text_IO.Put (Output_Object.Output_File, " class=""" & Name & """");
	    Output_Object.Char_Count := Output_Object.Char_Count + 8 + Name'Length + 1;
	    case Justification is
	        when ARM_Output.Default | ARM_Output.Left | ARM_Output.Justified =>
		    null;
	        when ARM_Output.Center =>
		    Ada.Text_IO.Put (Output_Object.Output_File, " style=""text-align: center""");
		    Output_Object.Char_Count := Output_Object.Char_Count + 27;
	        when ARM_Output.Right =>
		    Ada.Text_IO.Put (Output_Object.Output_File, " style=""text-align: right""");
		    Output_Object.Char_Count := Output_Object.Char_Count + 26;
	    end case;
	    case Space_After is
	        when ARM_Output.Normal =>
		    null;
	        when ARM_Output.Narrow =>
		    Ada.Text_IO.Put (Output_Object.Output_File, " style=""margin-bottom: ");
		    Output_Object.Char_Count := Output_Object.Char_Count + 24;
		    Put_EMs(Output_Object.Output_File, (Paragraph_Info(Style, Indent).After * LEADING_PERCENT) / 100);
		    Ada.Text_IO.Put (Output_Object.Output_File, """");
		    Output_Object.Char_Count := Output_Object.Char_Count + 6;
	        when ARM_Output.Wide =>
		    Ada.Text_IO.Put (Output_Object.Output_File, " style=""margin-bottom: ");
		    Output_Object.Char_Count := Output_Object.Char_Count + 24;
		    Put_EMs(Output_Object.Output_File, (Paragraph_Info(Style, Indent).After * TRAILING_PERCENT) / 100);
		    Ada.Text_IO.Put (Output_Object.Output_File, """");
		    Output_Object.Char_Count := Output_Object.Char_Count + 6;
	    end case;
	    Ada.Text_IO.Put (Output_Object.Output_File, ">");
	    Output_Object.Char_Count := Output_Object.Char_Count + 1;
	    if Output_Object.HTML_Kind = HTML_4_Compatible and then Include_Compatibility then
		Put_Compatibility_Font_Info (Output_Object, Style, Indent);
	    end if;
	end Put_Style;

    begin
	if not Output_Object.Is_Valid then
	    Ada.Exceptions.Raise_Exception (ARM_Output.Not_Valid_Error'Identity,
		"Not valid object");
	end if;
	if Output_Object.Is_In_Paragraph then
	    Ada.Exceptions.Raise_Exception (ARM_Output.Not_Valid_Error'Identity,
		"Already in paragraph");
	end if;
	if not Output_Object.Number_Paragraphs and then
	    Number /= "" then
	    Ada.Exceptions.Raise_Exception (ARM_Output.Not_Valid_Error'Identity,
		"Paragraph number when none used");
	end if;
	if not Paragraph_Info(Style, Indent).Defined then
            Ada.Exceptions.Raise_Exception (ARM_Output.Not_Valid_Error'Identity,
	        "Undefined style " & ARM_Output.Paragraph_Style_Type'Image(Style) &
		" and indent" & ARM_Output.Paragraph_Indent_Type'Image(Indent));
	end if;

	Output_Object.Is_In_Paragraph := True;
	Output_Object.Had_Prefix := not No_Prefix;
	Output_Object.Char_Count := 0;
	Output_Object.Disp_Char_Count := 0;
	Output_Object.Disp_Large_Char_Count := 0;
	Output_Object.Any_Nonspace := False;
	Output_Object.Last_Was_Space := True; -- Start of line
	Output_Object.Conditional_Space := False;
	Output_Object.Saw_Hang_End := False;
        Output_Object.In_Local_Link := False;
	Check_Clause_File (Output_Object);
	-- Note: We only support Justification for the Normal and Wide styles.
	if Output_Object.Column_Count >= 4 then
	    -- Formatting is deferred; only a few formats are supported.
	    if Tab_Stops.Number /= 0 then
	        Ada.Exceptions.Raise_Exception (ARM_Output.Not_Valid_Error'Identity,
		    "Tabs in 4+ column text");
	    end if;
	    case Style is
	        when ARM_Output.Normal =>
		    null;
		when others =>
	            Ada.Exceptions.Raise_Exception (ARM_Output.Not_Valid_Error'Identity,
		        "Unsupported format in 4+ column text - " & ARM_Output.Paragraph_Style_Type'Image(Style));
	    end case;
	    if Number /= "" then
	        Ada.Exceptions.Raise_Exception (ARM_Output.Not_Valid_Error'Identity,
		    "No paragraph numbers in 4+ column text");
	    end if;
	    return; -- Nothing more to do here.
	end if;

	-- Set up tabs:
	case Style is
	    when ARM_Output.Normal | ARM_Output.Wide_Above |
		 ARM_Output.Small | ARM_Output.Small_Wide_Above |
		 ARM_Output.Header | ARM_Output.Small_Header |
		 ARM_Output.Index | ARM_Output.Syntax_Summary |
		 ARM_Output.Title |
		 ARM_Output.Examples | ARM_Output.Small_Examples |
		 ARM_Output.Swiss_Examples | ARM_Output.Small_Swiss_Examples =>
		Output_Object.Tab_Stops := Tab_Stops;
		-- No tabs in HTML; we'll emulate them for fixed fonts.
		-- We'll expand proportional stops here (text characters
		-- are larger than the variable ones these are set up for).
		Output_Object.Can_Emulate_Tabs :=
		    ARM_Output."=" (Paragraph_Info(Style, Indent).Font, ARM_Output.Fixed);
		for I in 1 .. Tab_Stops.Number loop
		    if ARM_Output."=" (Tab_Stops.Stops(I).Kind,
				       ARM_Output.Left_Proportional) then
		        if ARM_Output."=" (Paragraph_Info(Style, Indent).Font, ARM_Output.Fixed) then
			    Output_Object.Tab_Stops.Stops(I).Stop :=
				(Tab_Stops.Stops(I).Stop * 13 / 12);
			else -- Proportional characters are smaller.
			    Output_Object.Tab_Stops.Stops(I).Stop :=
				(Tab_Stops.Stops(I).Stop * 5 / 4);
			end if;
		    else
		        Output_Object.Tab_Stops.Stops(I).Stop :=
				Tab_Stops.Stops(I).Stop;
		    end if;
		end loop;

	    when ARM_Output.Bulleted | ARM_Output.Nested_Bulleted |
		 ARM_Output.Small_Bulleted | ARM_Output.Small_Nested_Bulleted |
		 ARM_Output.Wide_Hanging | ARM_Output.Narrow_Hanging |
		 ARM_Output.Hanging_in_Bulleted |
		 ARM_Output.Small_Wide_Hanging | ARM_Output.Small_Narrow_Hanging |
		 ARM_Output.Small_Hanging_in_Bulleted |
		 ARM_Output.Enumerated | ARM_Output.Small_Enumerated =>
		if Tab_Stops.Number /= 0 then
	            Ada.Exceptions.Raise_Exception (ARM_Output.Not_Valid_Error'Identity,
		        "Tabs in hanging/bulleted paragraph");
		end if;
		Output_Object.Can_Emulate_Tabs := False;
	end case;

	if Output_Object.HTML_Kind = HTML_3 then
	    -- Note: We can't control the space below the paragraphs here, so
	    -- Space_After is ignored.
	    -- Make any indents:
	    for I in 1 .. Indent loop
	        Ada.Text_IO.Put (Output_Object.Output_File, "<UL>");
		Output_Object.Char_Count := Output_Object.Char_Count + 4;
	    end loop;
	    case Style is
	        when ARM_Output.Normal | ARM_Output.Wide_Above |
		     ARM_Output.Header =>
		    if ARM_Output."=" (Indent, 0) then
		        case Justification is
		            when ARM_Output.Default | ARM_Output.Left | ARM_Output.Justified =>
			        Ada.Text_IO.Put (Output_Object.Output_File, "<P>");
			        Output_Object.Char_Count := 3;
		            when ARM_Output.Center =>
			        Ada.Text_IO.Put (Output_Object.Output_File, "<P ALIGN=CENTER>");
			        Output_Object.Char_Count := 16;
		            when ARM_Output.Right =>
			        Ada.Text_IO.Put (Output_Object.Output_File, "<P ALIGN=RIGHT>");
			        Output_Object.Char_Count := 15;
		        end case;
		    else
			null; -- Formatting is hard in HTML 3!
		    end if;

	        when ARM_Output.Small | ARM_Output.Small_Wide_Above |
		     ARM_Output.Small_Header =>
	    	    Ada.Text_IO.Put (Output_Object.Output_File, "<FONT SIZE=-1>");
		    Output_Object.Char_Count := Output_Object.Char_Count + 14;

	        when ARM_Output.Index =>
		    -- Note: We don't put this in a smaller font.
		    if ARM_Output."=" (Indent, 0) then
		        Ada.Text_IO.Put (Output_Object.Output_File, "<P>");
		        Output_Object.Char_Count := 3;
		    else
			null; -- Formatting is hard in HTML 3!
		    end if;

	        when ARM_Output.Syntax_Summary =>
		    -- Note: We don't put this in a smaller font.
	    	    null;

	        when ARM_Output.Title =>
	    	    Ada.Text_IO.Put (Output_Object.Output_File, "<FONT SIZE=+3>");
		    Output_Object.Char_Count := Output_Object.Char_Count + 14;

	        when ARM_Output.Examples =>
	    	    Ada.Text_IO.Put (Output_Object.Output_File, "<TT>");
		    Output_Object.Char_Count := Output_Object.Char_Count + 4;
	        when ARM_Output.Small_Examples =>
	    	    Ada.Text_IO.Put (Output_Object.Output_File, "<TT><FONT SIZE=-1>");
		    Output_Object.Char_Count := Output_Object.Char_Count + 18;
	        when ARM_Output.Swiss_Examples =>
	    	    Ada.Text_IO.Put (Output_Object.Output_File, SWISS_FONT_CODE);
		    Output_Object.Char_Count := Output_Object.Char_Count + SWISS_FONT_CODE'Length;
	        when ARM_Output.Small_Swiss_Examples =>
	    	    Ada.Text_IO.Put (Output_Object.Output_File, SMALL_SWISS_FONT_CODE);
		    Output_Object.Char_Count := Output_Object.Char_Count + SMALL_SWISS_FONT_CODE'Length;

	        when ARM_Output.Bulleted | ARM_Output.Nested_Bulleted =>
		    if No_Prefix then
			null;
		    else
	    	        Ada.Text_IO.Put (Output_Object.Output_File, "<LI TYPE=DISC>");
		        Output_Object.Char_Count := Output_Object.Char_Count + 14;
		    end if;

	        when ARM_Output.Small_Bulleted | ARM_Output.Small_Nested_Bulleted =>
		    if No_Prefix then
	    	        Ada.Text_IO.Put (Output_Object.Output_File, "<FONT SIZE=-1>");
		        Output_Object.Char_Count := Output_Object.Char_Count + 14;
		    else
	    	        Ada.Text_IO.Put (Output_Object.Output_File, "<LI TYPE=DISC><FONT SIZE=-1>");
		        Output_Object.Char_Count := Output_Object.Char_Count + 28;
		    end if;

	        when ARM_Output.Wide_Hanging | ARM_Output.Narrow_Hanging |
		     ARM_Output.Hanging_in_Bulleted |
		     ARM_Output.Enumerated =>
		    if No_Prefix then
	    	        Ada.Text_IO.Put (Output_Object.Output_File, "<DL><DD>");
		        Output_Object.Char_Count := Output_Object.Char_Count + 8;
		        Output_Object.Saw_Hang_End := True;
		    else -- Has prefix.
	    	        Ada.Text_IO.Put (Output_Object.Output_File, "<DL><DT>");
		        Output_Object.Char_Count := Output_Object.Char_Count + 8;
		        Output_Object.Saw_Hang_End := False;
		    end if;

	        when ARM_Output.Small_Wide_Hanging | ARM_Output.Small_Narrow_Hanging |
		     ARM_Output.Small_Hanging_in_Bulleted |
		     ARM_Output.Small_Enumerated =>
		    if No_Prefix then
	    	        Ada.Text_IO.Put (Output_Object.Output_File, "<DL><DD><FONT SIZE=-1>");
		        Output_Object.Char_Count := Output_Object.Char_Count + 22;
		        Output_Object.Saw_Hang_End := True;
		    else -- Has prefix.
	    	        Ada.Text_IO.Put (Output_Object.Output_File, "<DL><DT><FONT SIZE=-1>");
		        Output_Object.Char_Count := Output_Object.Char_Count + 22;
		        Output_Object.Saw_Hang_End := False;
		    end if;
	    end case;
	    Output_Object.Paragraph_Style  := Style;
	    Output_Object.Paragraph_Indent := Indent;
	    Output_Object.Font := ARM_Output.Default;
	    Output_Object.Is_Bold := False;
	    Output_Object.Is_Italic := False;
	    Output_Object.Size := 0;
	    Output_Object.Color := ARM_Output.Default;
	    Output_Object.Change := ARM_Output.None;
	    Output_Object.Version := '0';
	    Output_Object.Added_Version := '0';
	    if Number /= "" then -- Has paragraph number.
	        Ada.Text_IO.Put (Output_Object.Output_File, TINY_SWISS_FONT_CODE);
	        Ada.Text_IO.Put (Output_Object.Output_File, Number);
	        Ada.Text_IO.Put (Output_Object.Output_File, "</FONT> ");
	        Output_Object.Char_Count := Output_Object.Char_Count + TINY_SWISS_FONT_CODE'Length + Number'Length + 8;
	        Output_Object.Disp_Char_Count := Output_Object.Disp_Char_Count + ((Number'Length+1)/2) + 1;
		    -- Note: Count these as half characters, as the font is so small.
		--Output_Object.Disp_Large_Char_Count := <unchanged>;
	    end if;

	elsif Output_Object.HTML_Kind = HTML_4_Compatible then
	    if Number /= "" then
		-- Has paragraph number.
		--
		-- Add an anchor, so external URLs can reference
		-- paragraphs directly. If Number contains a '/', this
		-- is not stricly legal HTML 4, but popular browsers
		-- support it. Could replace the '/' in the anchor by
		-- some legal character.
		Paranum_Used := True;
		Ada.Text_IO.Put (Output_Object.Output_File, "<div class=""paranum"">");
	        Ada.Text_IO.Put (Output_Object.Output_File, "<font size=-2>");
                Ada.Text_IO.Put (Output_Object.Output_File, "<a name=""p");
	        Ada.Text_IO.Put (Output_Object.Output_File, Number);
                Ada.Text_IO.Put (Output_Object.Output_File, """>");
	        Ada.Text_IO.Put (Output_Object.Output_File, Number);
                Ada.Text_IO.Put (Output_Object.Output_File, "</a>");
	        Ada.Text_IO.Put (Output_Object.Output_File, "</font>");
	        Ada.Text_IO.Put_Line (Output_Object.Output_File, "</div>");
	        Output_Object.Char_Count := 0;
	        Output_Object.Disp_Char_Count := 0;
	        Output_Object.Disp_Large_Char_Count := 0;
		Output_Object.Any_Nonspace := False;
		Output_Object.Last_Was_Space := True; -- Start of line
		Output_Object.Conditional_Space := False; -- Don't need it here.
	    end if;

	    case Style is
		when ARM_Output.Normal | ARM_Output.Wide_Above |
		     ARM_Output.Header |
		     ARM_Output.Small  | ARM_Output.Small_Wide_Above |
		     ARM_Output.Small_Header |
	             ARM_Output.Index | ARM_Output.Syntax_Summary |
		     ARM_Output.Title |
	             ARM_Output.Examples | ARM_Output.Swiss_Examples |
	             ARM_Output.Small_Examples | ARM_Output.Small_Swiss_Examples =>
		    Put_Style (Paragraph_Name (Style, Indent));

	        when ARM_Output.Bulleted | ARM_Output.Nested_Bulleted |
	             ARM_Output.Small_Bulleted | ARM_Output.Small_Nested_Bulleted =>
		    Put_Style (Paragraph_Name (Style, Indent), Include_Compatibility => False);
		    if No_Prefix then
			null;
		    else
	    	        Ada.Text_IO.Put (Output_Object.Output_File, "<li type=disc>");
			Output_Object.Char_Count := Output_Object.Char_Count + 14;
		    end if;
		    Put_Compatibility_Font_Info (Output_Object, Style, Indent);

	        when ARM_Output.Wide_Hanging | ARM_Output.Narrow_Hanging |
		     ARM_Output.Hanging_in_Bulleted |
		     ARM_Output.Enumerated |
	             ARM_Output.Small_Wide_Hanging | ARM_Output.Small_Narrow_Hanging |
		     ARM_Output.Small_Hanging_in_Bulleted |
		     ARM_Output.Small_Enumerated =>
		    declare
			PName : constant String :=
				Paragraph_Name (Style, Indent);
		    begin
		        Put_Style (PName, Include_Compatibility => False);
		        if No_Prefix then
	    	            Ada.Text_IO.Put (Output_Object.Output_File, "<dd class="" & PName & "">");
			    Output_Object.Char_Count := Output_Object.Char_Count + 13 + PName'Length;
		            Output_Object.Saw_Hang_End := True;
		        else -- Has prefix.
	    	            Ada.Text_IO.Put (Output_Object.Output_File, "<dt>");
			    Output_Object.Char_Count := Output_Object.Char_Count + 4;
		            Output_Object.Saw_Hang_End := False;
		        end if;
		        Put_Compatibility_Font_Info (Output_Object, Style, Indent);
		    end;

	    end case;
	    Output_Object.Paragraph_Style  := Style;
	    Output_Object.Paragraph_Indent := Indent;
	    Output_Object.Font := ARM_Output.Default;
	    Output_Object.Is_Bold := False;
	    Output_Object.Is_Italic := False;
	    Output_Object.Size := 0;
	    Output_Object.Color := ARM_Output.Default;
	    Output_Object.Change := ARM_Output.None;
	    Output_Object.Version := '0';
	    Output_Object.Added_Version := '0';
	    if Number /= "" then -- Has paragraph number.
		if Paragraph_Info(Style, Indent).Indent = 0 and then
		   ((not No_Prefix) or else
		     Style in ARM_Output.Unprefixed_Style_Subtype) then
		    -- No indent, either a prefix or a style that doesn't
		    -- have a prefix.
		    -- We may have to make a space for the paragraph number,
		    -- as absolute positioned or floating items can overlap
		    -- others.
		    for I in 1 .. (Number'Length+2)-(INDENT_EMS_FOR_PARANUMS/5) loop
			-- We assume that each space is roughly equal to
			-- 0.5em (that should be conservative).
			Ada.Text_IO.Put (Output_Object.Output_File, "&nbsp;");
		        Output_Object.Char_Count := Output_Object.Char_Count + 1;
		        Output_Object.Disp_Char_Count := Output_Object.Disp_Char_Count + 1;
			--Output_Object.Disp_Large_Char_Count := <unchanged>;
		    end loop;
		-- else is indented, so we don't need to make space.
		end if;
	    end if;
	else -- HTML_4_Only.
	    if Number /= "" then
		-- Has paragraph number; add anchor. See comment above
		-- (at HMTL_4_Compatible) about '.' in anchor.
		Paranum_Used := True;
		Ada.Text_IO.Put (Output_Object.Output_File, "<div class=""paranum"">");
		Ada.Text_IO.Put (Output_Object.Output_File, "<a name=""p");
		Ada.Text_IO.Put (Output_Object.Output_File, Number);
		Ada.Text_IO.Put (Output_Object.Output_File, """>");
		Ada.Text_IO.Put (Output_Object.Output_File, Number);
		Ada.Text_IO.Put (Output_Object.Output_File, "</a>");
		Ada.Text_IO.Put_Line (Output_Object.Output_File, "</div>");
	        Output_Object.Char_Count := 0;
	        Output_Object.Disp_Char_Count := 0;
	        Output_Object.Disp_Large_Char_Count := 0;
		Output_Object.Any_Nonspace := False;
		Output_Object.Last_Was_Space := True; -- Start of line
		Output_Object.Conditional_Space := False; -- Don't need it here.
	    end if;

	    case Style is
		when ARM_Output.Normal | ARM_Output.Wide_Above |
		     ARM_Output.Header |
		     ARM_Output.Small  | ARM_Output.Small_Wide_Above |
		     ARM_Output.Small_Header |
	             ARM_Output.Index | ARM_Output.Syntax_Summary |
		     ARM_Output.Title |
	             ARM_Output.Examples | ARM_Output.Swiss_Examples |
	             ARM_Output.Small_Examples | ARM_Output.Small_Swiss_Examples =>
		    Put_Style (Paragraph_Name (Style, Indent));

	        when ARM_Output.Bulleted | ARM_Output.Nested_Bulleted |
	             ARM_Output.Small_Bulleted | ARM_Output.Small_Nested_Bulleted =>
		    -- We use formatted DIVs here, as otherwise the indenting
		    -- varies wildly between Firefox and IE (and does not
		    -- match similar enumerated lists).
		    if No_Prefix then
		        Put_Style (Paragraph_Name (Style, Indent) & "-NoPrefix", Use_DIV => True);
		    else
		        Put_Style (Paragraph_Name (Style, Indent), Use_DIV => True);
		    end if;

	        when ARM_Output.Wide_Hanging | ARM_Output.Narrow_Hanging |
		     ARM_Output.Hanging_in_Bulleted |
		     ARM_Output.Enumerated |
	             ARM_Output.Small_Wide_Hanging | ARM_Output.Small_Narrow_Hanging |
		     ARM_Output.Small_Hanging_in_Bulleted |
		     ARM_Output.Small_Enumerated =>
		    if No_Prefix then
		        Put_Style (Paragraph_Name (Style, Indent) & "-Body", Use_DIV => True);
		        Output_Object.Saw_Hang_End := True;
		    else -- Has prefix.
		        Put_Style (Paragraph_Name (Style, Indent) & "-Term", Use_DIV => True);
		        Output_Object.Saw_Hang_End := False;
		    end if;
	    end case;
	    Output_Object.Paragraph_Style  := Style;
	    Output_Object.Paragraph_Indent := Indent;
	    Output_Object.Font := ARM_Output.Default;
	    Output_Object.Is_Bold := False;
	    Output_Object.Is_Italic := False;
	    Output_Object.Size := 0;
	    Output_Object.Color := ARM_Output.Default;
	    Output_Object.Change := ARM_Output.None;
	    Output_Object.Version := '0';
	    Output_Object.Added_Version := '0';
	    if Number /= "" then -- Has paragraph number.
		if Paragraph_Info(Style, Indent).Indent = 0 and then
		   ((not No_Prefix) or else
		     Style in ARM_Output.Unprefixed_Style_Subtype) then
		    -- No indent, either a prefix or a style that doesn't
		    -- have a prefix.
		    -- We may have to make a space for the paragraph number,
		    -- as absolute positioned or floating items can overlap
		    -- others.
		    for I in 1 .. (Number'Length+2)-((INDENT_EMS_FOR_PARANUMS+5)*3/10) loop
			-- We assume that each space is roughly equal to
			-- 0.33em (that should be conservative). We also assume
			-- that the normal left edge space is 1.0em (this is
			-- true on IE 5&6). Paragraph numbers are positioned
			-- at 0.5ems, so the additional difference is +5.
			Ada.Text_IO.Put (Output_Object.Output_File, "&nbsp;");
		        Output_Object.Char_Count := Output_Object.Char_Count + 1;
		        Output_Object.Disp_Char_Count := Output_Object.Disp_Char_Count + 1;
			--Output_Object.Disp_Large_Char_Count := <unchanged>;
		    end loop;
		-- else is indented, so we don't need to make space.
		end if;
	    end if;
	end if;
	Paragraph_Used(Style, Indent) := True;

	-- Note: No_Breaks and Keep_with_Next have no effect here, because
	-- HTML doesn't have page breaks.
    end Start_Paragraph;


    procedure End_Paragraph (Output_Object : in out HTML_Output_Type) is
	-- End a paragraph.

	procedure Put_End_Style (Style  : in ARM_Output.Paragraph_Style_Type;
				 Indent : in ARM_Output.Paragraph_Indent_Type;
				 Include_Compatibility : in Boolean := True) is
	    -- Output a end style for HTML 4.0; if Include_Compatibility is True,
	    -- include compatibility font information as well.
	begin
	    if Output_Object.HTML_Kind = HTML_4_Compatible and then Include_Compatibility then
		Put_End_Compatibility_Font_Info (Output_Object, Style, Indent);
	    end if;
	    case Paragraph_Info(Style, Indent).Tag is
		when DIV =>
		    Ada.Text_IO.Put (Output_Object.Output_File, "</div>");
		when UL =>
		    Ada.Text_IO.Put (Output_Object.Output_File, "</ul>");
		when DL =>
		    Ada.Text_IO.Put (Output_Object.Output_File, "</dl>");
	    end case;
	end Put_End_Style;

    begin
	if not Output_Object.Is_Valid then
	    Ada.Exceptions.Raise_Exception (ARM_Output.Not_Valid_Error'Identity,
		"Not valid object");
	end if;
	if not Output_Object.Is_In_Paragraph then
	    Ada.Exceptions.Raise_Exception (ARM_Output.Not_Valid_Error'Identity,
		"Not in paragraph");
	end if;
	Output_Object.Is_In_Paragraph := False;
	if Output_Object.In_Local_Link then
	    Ada.Exceptions.Raise_Exception (ARM_Output.Not_Valid_Error'Identity,
		"Unclosed Local_Link");
	    Output_Object.In_Local_Link := False;
	end if;
	if Output_Object.Column_Count >= 4 then
	    -- Formatting is deferred; only a few formats are supported.
	    if Output_Object.Column_Text (Output_Object.Current_Column) /= null and then
	       Output_Object.Column_Text (Output_Object.Current_Column).Item = Output_Object.Current_Item then
		Output_Object.Column_Text (Output_Object.Current_Column).End_Para := True;
	    end if;
	    Output_Object.Current_Item := Output_Object.Current_Item + 2; -- Skip an item.
            Output_Object.Char_Count := 0;
            Output_Object.Disp_Char_Count := 0;
	    Output_Object.Disp_Large_Char_Count := 0;
	    Output_Object.Any_Nonspace := False;
	    Output_Object.Last_Was_Space := True; -- Start of line.
	    Output_Object.Conditional_Space := False; -- Don't need it here.
	    return; -- Nothing else to do here.
	end if;

	if Output_Object.HTML_Kind = HTML_3 then
	    case Output_Object.Paragraph_Style is
	        when ARM_Output.Normal | ARM_Output.Wide_Above | ARM_Output.Header |
	             ARM_Output.Index =>
		    if ARM_Output."=" (Output_Object.Paragraph_Indent, 0) then
		        Ada.Text_IO.Put (Output_Object.Output_File, "</P>");
		    -- else let the indent nesting handling it.
		    end if;
	        when ARM_Output.Syntax_Summary =>
	    	    null;
	        when ARM_Output.Small | ARM_Output.Small_Wide_Above |
		     ARM_Output.Small_Header =>
	    	    Ada.Text_IO.Put (Output_Object.Output_File, "</FONT>");
	        when ARM_Output.Title =>
	    	    Ada.Text_IO.Put (Output_Object.Output_File, "</FONT>");

	        when ARM_Output.Examples =>
	    	    Ada.Text_IO.Put (Output_Object.Output_File, "</TT>");
	        when ARM_Output.Small_Examples =>
	    	    Ada.Text_IO.Put (Output_Object.Output_File, "</FONT>");
	        when ARM_Output.Swiss_Examples =>
	    	    Ada.Text_IO.Put (Output_Object.Output_File, "</FONT>");
	        when ARM_Output.Small_Swiss_Examples =>
	    	    Ada.Text_IO.Put (Output_Object.Output_File, "</FONT>");

	        when ARM_Output.Bulleted | ARM_Output.Nested_Bulleted =>
		    if Output_Object.Had_Prefix then
	    	        Ada.Text_IO.Put (Output_Object.Output_File, "</LI>");
		    -- else nothing to do.
		    end if;
	        when ARM_Output.Small_Bulleted | ARM_Output.Small_Nested_Bulleted =>
		    if Output_Object.Had_Prefix then
	    	        Ada.Text_IO.Put (Output_Object.Output_File, "</FONT></LI>");
		    else
	    	        Ada.Text_IO.Put (Output_Object.Output_File, "</FONT>");
		    end if;

	        when ARM_Output.Wide_Hanging | ARM_Output.Narrow_Hanging |
		     ARM_Output.Hanging_in_Bulleted |
	             ARM_Output.Enumerated =>
	    	    Ada.Text_IO.Put (Output_Object.Output_File, "</DL>");

	        when ARM_Output.Small_Wide_Hanging | ARM_Output.Small_Narrow_Hanging |
		     ARM_Output.Small_Hanging_in_Bulleted |
	             ARM_Output.Small_Enumerated =>
	    	    Ada.Text_IO.Put (Output_Object.Output_File, "</FONT></DL>");

	    end case;
	    -- Reverse any indents:
	    for I in reverse 1 .. Output_Object.Paragraph_Indent loop
	        Ada.Text_IO.Put (Output_Object.Output_File, "</UL>");
	    end loop;
	    Ada.Text_IO.New_Line (Output_Object.Output_File, 2);

	elsif Output_Object.HTML_Kind = HTML_4_Only then
	    case Output_Object.Paragraph_Style is
		when ARM_Output.Normal | ARM_Output.Wide_Above |
		     ARM_Output.Header |
		     ARM_Output.Small  | ARM_Output.Small_Wide_Above |
		     ARM_Output.Small_Header |
	             ARM_Output.Index | ARM_Output.Syntax_Summary |
		     ARM_Output.Title |
	             ARM_Output.Examples | ARM_Output.Swiss_Examples |
	             ARM_Output.Small_Examples | ARM_Output.Small_Swiss_Examples =>
		    Put_End_Style (Output_Object.Paragraph_Style,
				   Output_Object.Paragraph_Indent);
	        when ARM_Output.Bulleted | ARM_Output.Nested_Bulleted |
	             ARM_Output.Small_Bulleted | ARM_Output.Small_Nested_Bulleted =>
		    -- We've overridden the style class here.
		    Ada.Text_IO.Put (Output_Object.Output_File, "</div>");
	        when ARM_Output.Wide_Hanging | ARM_Output.Narrow_Hanging |
		     ARM_Output.Hanging_in_Bulleted |
		     ARM_Output.Enumerated |
	             ARM_Output.Small_Wide_Hanging | ARM_Output.Small_Narrow_Hanging |
		     ARM_Output.Small_Hanging_in_Bulleted |
		     ARM_Output.Small_Enumerated =>
		    -- We've overridden the style class here.
		    Ada.Text_IO.Put (Output_Object.Output_File, "</div>");
	    end case;
	    Ada.Text_IO.New_Line (Output_Object.Output_File);
	else -- if Output_Object.HTML_Kind = HTML_4_Compatible
	    case Output_Object.Paragraph_Style is
		when ARM_Output.Normal | ARM_Output.Wide_Above |
		     ARM_Output.Header |
		     ARM_Output.Small  | ARM_Output.Small_Wide_Above |
		     ARM_Output.Small_Header |
	             ARM_Output.Index | ARM_Output.Syntax_Summary |
		     ARM_Output.Title |
	             ARM_Output.Examples | ARM_Output.Swiss_Examples |
	             ARM_Output.Small_Examples | ARM_Output.Small_Swiss_Examples =>
		    Put_End_Style (Output_Object.Paragraph_Style,
				   Output_Object.Paragraph_Indent);
	        when ARM_Output.Bulleted | ARM_Output.Nested_Bulleted |
	             ARM_Output.Small_Bulleted | ARM_Output.Small_Nested_Bulleted =>
		    Put_End_Compatibility_Font_Info (Output_Object,
						     Output_Object.Paragraph_Style,
						     Output_Object.Paragraph_Indent);
		    if Output_Object.Had_Prefix then
	    	        Ada.Text_IO.Put (Output_Object.Output_File, "</li>");
		    -- else null;
		    end if;
		    Put_End_Style (Output_Object.Paragraph_Style,
				   Output_Object.Paragraph_Indent,
				   Include_Compatibility => False);
	        when ARM_Output.Wide_Hanging | ARM_Output.Narrow_Hanging |
		     ARM_Output.Hanging_in_Bulleted |
		     ARM_Output.Enumerated |
	             ARM_Output.Small_Wide_Hanging | ARM_Output.Small_Narrow_Hanging |
		     ARM_Output.Small_Hanging_in_Bulleted |
		     ARM_Output.Small_Enumerated =>
		    Put_End_Style (Output_Object.Paragraph_Style,
				   Output_Object.Paragraph_Indent);
	    end case;
	    Ada.Text_IO.New_Line (Output_Object.Output_File);
	end if;
        Output_Object.Char_Count := 0;
        Output_Object.Disp_Char_Count := 0;
        Output_Object.Disp_Large_Char_Count := 0;
	Output_Object.Any_Nonspace := False;
        Output_Object.Last_Was_Space := True; -- Start of line.
        Output_Object.Conditional_Space := False; -- Don't need it here.
    end End_Paragraph;


    procedure Category_Header (Output_Object : in out HTML_Output_Type;
			       Header_Text : String) is
	-- Output a Category header (that is, "Legality Rules",
	-- "Dynamic Semantics", etc.)
	-- (Note: We did not use a enumeration here to insure that these
	-- headers are spelled the same in all output versions).
	-- Raises Not_Valid_Error if in a paragraph.
    begin
	if not Output_Object.Is_Valid then
	    Ada.Exceptions.Raise_Exception (ARM_Output.Not_Valid_Error'Identity,
		"Not valid object");
	end if;
	if Output_Object.Is_In_Paragraph then
	    Ada.Exceptions.Raise_Exception (ARM_Output.Not_Valid_Error'Identity,
		"Header in paragraph");
	end if;
	Ada.Text_IO.New_Line (Output_Object.Output_File);
	if Output_Object.HTML_Kind = HTML_4_Only then
	    Ada.Text_IO.Put_Line (Output_Object.Output_File, "<H4 Class=""centered"">" & Header_Text & "</H4>");
	else
	    Ada.Text_IO.Put_Line (Output_Object.Output_File, "<H4 ALIGN=CENTER>" & Header_Text & "</H4>");
	end if;
	Output_Object.Char_Count := 0;
	Output_Object.Disp_Char_Count := 0;
        Output_Object.Disp_Large_Char_Count := 0;
	Output_Object.Any_Nonspace := False;
        Output_Object.Last_Was_Space := True; -- Start of line.
        Output_Object.Conditional_Space := False; -- Don't need it here.
    end Category_Header;


    procedure Clause_Header (Output_Object : in out HTML_Output_Type;
			     Header_Text : in String;
			     Level : in ARM_Contents.Level_Type;
			     Clause_Number : in String;
			     No_Page_Break : in Boolean := False) is
	-- Output a Clause header. The level of the header is specified
	-- in Level. The Clause Number is as specified.
	-- These should appear in the table of contents.
	-- For hyperlinked formats, this should generate a link target.
	-- If No_Page_Break is True, suppress any page breaks.
	-- Raises Not_Valid_Error if in a paragraph.
    begin
	if not Output_Object.Is_Valid then
	    Ada.Exceptions.Raise_Exception (ARM_Output.Not_Valid_Error'Identity,
		"Not valid object");
	end if;
	if Output_Object.Is_In_Paragraph then
	    Ada.Exceptions.Raise_Exception (ARM_Output.Not_Valid_Error'Identity,
		"Header in paragraph");
	end if;

	if not Output_Object.Big_Files then
	    if Ada.Text_IO.Is_Open (Output_Object.Output_File) then
	        End_HTML_File (Output_Object);
	    end if;

	    -- Special for table of contents:
	    if Clause_Number = "" and then
		(Header_Text = "Table of Contents" or else -- Ada 95 format
		 Header_Text = "Contents") then -- ISO 2004 format.
                Start_HTML_File (Output_Object,
		    Ada.Strings.Fixed.Trim (Output_Object.File_Prefix, Ada.Strings.Right) &
			"-TOC", Header_Text, "");
		if Header_Text = "Table of Contents" then -- Ada 95 format
	            Ada.Text_IO.Put_Line (Output_Object.Output_File, "<H1>Table of Contents</H1>");
		else
	            Ada.Text_IO.Put_Line (Output_Object.Output_File, "<H1>Contents</H1>");
		end if;
	        Output_Object.Char_Count := 0;
	        Output_Object.Disp_Char_Count := 0;
	        Output_Object.Disp_Large_Char_Count := 0;
	        Output_Object.Any_Nonspace := False;
	        Output_Object.Last_Was_Space := True; -- Start of line.
	        Output_Object.Conditional_Space := False; -- Don't need it here.
	        return;
	    end if;

	    Start_HTML_File (Output_Object,
		    Make_Clause_File_Name (Output_Object, Clause_Number),
		    Header_Text, Clause_Number);
	else -- Big Files:
	    if Clause_Number = "" and then
		(Header_Text = "Table of Contents" or else -- Ada 95 format
		 Header_Text = "Contents") then -- ISO 2004 format.
	        -- Insert an anchor:
	        Ada.Text_IO.Put_Line (Output_Object.Output_File, "<A NAME=""TOC""></A>");
		if Header_Text = "Table of Contents" then -- Ada 95 format
	            Ada.Text_IO.Put_Line (Output_Object.Output_File, "<H1>Table of Contents</H1>");
		else
	            Ada.Text_IO.Put_Line (Output_Object.Output_File, "<H1>Contents</H1>");
		end if;
	        Output_Object.Char_Count := 0;
	        Output_Object.Disp_Char_Count := 0;
	        Output_Object.Disp_Large_Char_Count := 0;
	        Output_Object.Any_Nonspace := False;
	        Output_Object.Last_Was_Space := True; -- Start of line.
	        Output_Object.Conditional_Space := False; -- Don't need it here.
	        return;
	    end if;
	    -- Insert an anchor:
	    Ada.Text_IO.Put (Output_Object.Output_File, "<A NAME=""");
	    Ada.Text_IO.Put (Output_Object.Output_File,
	        Make_Clause_Anchor_Name (Output_Object, Clause_Number));
	    Ada.Text_IO.Put_Line (Output_Object.Output_File, """></A>");
	end if;

	case Level is
	    when ARM_Contents.Plain_Annex =>
	        Ada.Text_IO.Put_Line (Output_Object.Output_File, "<H1>" & Clause_Number &
		    "<BR>"); -- Note: Clause_Number includes "Annex"
	        Ada.Text_IO.Put_Line (Output_Object.Output_File, Header_Text & "</H1>");
	    when ARM_Contents.Normative_Annex =>
		Ada.Text_IO.Put_Line (Output_Object.Output_File, "<H1>" & Clause_Number & "</H1>");
				-- Note: Clause_Number includes "Annex"
		Ada.Text_IO.Put_Line (Output_Object.Output_File, "<H2>(normative)</H2>");
		Ada.Text_IO.Put_Line (Output_Object.Output_File, "<H1>" & Header_Text & "</H1>");
	    when ARM_Contents.Informative_Annex =>
		Ada.Text_IO.Put_Line (Output_Object.Output_File, "<H1>" & Clause_Number & "</H1>");
				-- Note: Clause_Number includes "Annex"
		Ada.Text_IO.Put_Line (Output_Object.Output_File, "<H2>(informative)</H2>");
		Ada.Text_IO.Put_Line (Output_Object.Output_File, "<H1>" & Header_Text & "</H1>");
	    when ARM_Contents.Unnumbered_Section  =>
	        if Header_Text /= "" then
		    Ada.Text_IO.Put_Line (Output_Object.Output_File, "<H1>" &
				          Header_Text & "</H1>");
	        end if;
	    when ARM_Contents.Section =>
	        Ada.Text_IO.Put_Line (Output_Object.Output_File, "<H1>Section " &
				      Clause_Number & ": " & Header_Text & "</H1>");
	    when ARM_Contents.Clause | ARM_Contents.Subclause |
		 ARM_Contents.Subsubclause =>
	        Ada.Text_IO.Put_Line (Output_Object.Output_File, "<H1>" &
				      Clause_Number & ' ' & Header_Text & "</H1>");
	    when ARM_Contents.Dead_Clause  =>
		raise Program_Error; -- No headers for dead clauses.
	end case;
	Output_Object.Char_Count := 0;
	Output_Object.Disp_Char_Count := 0;
        Output_Object.Disp_Large_Char_Count := 0;
	Output_Object.Any_Nonspace := False;
        Output_Object.Last_Was_Space := True; -- Start of line.
        Output_Object.Conditional_Space := False; -- Don't need it here.
	-- No page breaks in HTML, so we don't need to look at No_Page_Break.
    end Clause_Header;


    procedure Revised_Clause_Header (Output_Object : in out HTML_Output_Type;
			     New_Header_Text : in String;
			     Old_Header_Text : in String;
			     Level : in ARM_Contents.Level_Type;
			     Clause_Number : in String;
			     Version : in ARM_Contents.Change_Version_Type;
			     Old_Version : in ARM_Contents.Change_Version_Type;
        		     No_Page_Break : in Boolean := False) is
	-- Output a revised clause header. Both the original and new text will
	-- be output. The level of the header is specified in Level. The Clause
	-- Number is as specified.
	-- These should appear in the table of contents.
	-- For hyperlinked formats, this should generate a link target.
	-- Version is the insertion version of the new text; Old_Version is
	-- the insertion version of the old text.
	-- If No_Page_Break is True, suppress any page breaks.
	-- Raises Not_Valid_Error if in a paragraph.
	function Header_Text return String is
	begin
	    if Output_Object.HTML_Kind = HTML_3 then
	        if Old_Version = '0' then -- Old text is original text
		    return "<U>" & New_Header_Text & "</U><S>" & Old_Header_Text & "</S>";
		else
		    return "<U>" & New_Header_Text & "</U><S><U>" & Old_Header_Text & "</U></S>";
		end if;
	    elsif Old_Version = '0' then -- Old text is original text
		Revision_Used(Version) := True;
		return "<span class=""insert" & Version & """>" & New_Header_Text &
		  "</span><span class=""delete" & Version & """>" & Old_Header_Text & "</span>";
	    else
		Revision_Used(Version) := True;
		Revision_Used(Old_Version) := True;
		return "<span class=""insert" & Version & """>" & New_Header_Text &
		  "</span><span class=""delete" & Version & """><span class=""insert" & Old_Version & """>" &
                  Old_Header_Text & "</span></span>";
	    end if;
	end Header_Text;
    begin
	if not Output_Object.Is_Valid then
	    Ada.Exceptions.Raise_Exception (ARM_Output.Not_Valid_Error'Identity,
		"Not valid object");
	end if;
	if Output_Object.Is_In_Paragraph then
	    Ada.Exceptions.Raise_Exception (ARM_Output.Not_Valid_Error'Identity,
		"Header in paragraph");
	end if;

	if not Output_Object.Big_Files then
	    if Ada.Text_IO.Is_Open (Output_Object.Output_File) then
	        End_HTML_File (Output_Object);
	    end if;

	    Start_HTML_File (Output_Object,
		    Make_Clause_File_Name (Output_Object, Clause_Number),
		    New_Header_Text, Clause_Number);
	else -- Big Files:
	    -- Insert an anchor:
	    Ada.Text_IO.Put (Output_Object.Output_File, "<A NAME=""");
	    Ada.Text_IO.Put (Output_Object.Output_File,
	        Make_Clause_Anchor_Name (Output_Object, Clause_Number));
	    Ada.Text_IO.Put_Line (Output_Object.Output_File, """></A>");
	end if;

	case Level is
	    when ARM_Contents.Plain_Annex =>
	        Ada.Text_IO.Put_Line (Output_Object.Output_File, "<H1>" & Clause_Number &
		    "<BR>"); -- Note: Clause_Number includes "Annex"
	        Ada.Text_IO.Put_Line (Output_Object.Output_File, Header_Text & "</H1>");
	    when ARM_Contents.Normative_Annex =>
		Ada.Text_IO.Put_Line (Output_Object.Output_File, "<H1>" & Clause_Number & "</H1>");
				-- Note: Clause_Number includes "Annex"
		Ada.Text_IO.Put_Line (Output_Object.Output_File, "<H2>(normative)</H2>");
		Ada.Text_IO.Put_Line (Output_Object.Output_File, "<H1>" & Header_Text & "</H1>");
	    when ARM_Contents.Informative_Annex =>
		Ada.Text_IO.Put_Line (Output_Object.Output_File, "<H1>" & Clause_Number & "</H1>");
				-- Note: Clause_Number includes "Annex"
		Ada.Text_IO.Put_Line (Output_Object.Output_File, "<H2>(informative)</H2>");
		Ada.Text_IO.Put_Line (Output_Object.Output_File, "<H1>" & Header_Text & "</H1>");
	    when ARM_Contents.Unnumbered_Section =>
	        if Header_Text /= "" then
		    Ada.Text_IO.Put_Line (Output_Object.Output_File, "<H1>" &
				          Header_Text & "</H1>");
	        end if;
	    when ARM_Contents.Section =>
	        Ada.Text_IO.Put_Line (Output_Object.Output_File, "<H1>Section " &
				      Clause_Number & ": " & Header_Text & "</H1>");
	    when ARM_Contents.Clause | ARM_Contents.Subclause |
		 ARM_Contents.Subsubclause =>
	        Ada.Text_IO.Put_Line (Output_Object.Output_File, "<H1> " &
				      Clause_Number & ' ' & Header_Text & "</H1>");
	    when ARM_Contents.Dead_Clause  =>
		raise Program_Error; -- No headers for dead clauses.
	end case;
	Output_Object.Char_Count := 0;
	Output_Object.Disp_Char_Count := 0;
        Output_Object.Disp_Large_Char_Count := 0;
	Output_Object.Any_Nonspace := False;
        Output_Object.Last_Was_Space := True; -- Start of line.
        Output_Object.Conditional_Space := False; -- Don't need it here.
	-- No page breaks in HTML, so we don't need to look at No_Page_Break.
    end Revised_Clause_Header;


    procedure TOC_Marker (Output_Object : in out HTML_Output_Type;
			  For_Start : in Boolean) is
	-- Mark the start (if For_Start is True) or end (if For_Start is
	-- False) of the table of contents data. Output objects that
	-- auto-generate the table of contents can use this to do needed
	-- actions.
    begin
	if not Output_Object.Is_Valid then
	    Ada.Exceptions.Raise_Exception (ARM_Output.Not_Valid_Error'Identity,
		"Not valid object");
	end if;
	null; -- We don't care about this.
    end TOC_Marker;


    procedure New_Page (Output_Object : in out HTML_Output_Type;
			Kind : ARM_Output.Page_Kind_Type := ARM_Output.Any_Page) is
	-- Output a page break.
	-- Note that this has no effect on non-printing formats.
	-- Any_Page breaks to the top of the next page (whatever it is);
	-- Odd_Page_Only breaks to the top of the odd-numbered page;
	-- Soft_Page allows a page break but does not force one (use in
	-- "No_Breaks" paragraphs.)
	-- Raises Not_Valid_Error if in a paragraph if Kind = Any_Page or
	-- Odd_Page, and if not in a paragraph if Kind = Soft_Page.
    begin
	if not Output_Object.Is_Valid then
	    Ada.Exceptions.Raise_Exception (ARM_Output.Not_Valid_Error'Identity,
		"Not valid object");
	end if;
	case Kind is
	    when ARM_Output.Any_Page | ARM_Output.Odd_Page_Only =>
		if Output_Object.Is_In_Paragraph then
		    Ada.Exceptions.Raise_Exception (ARM_Output.Not_Valid_Error'Identity,
			"Page in paragraph");
		end if;
		-- No real page breaks supported.
		--Ada.Text_IO.Put_Line (Output_Object.Output_File, "<P><BR><BR></P>");
		--Ada.Text_IO.Put_Line (Output_Object.Output_File, "<HR>"); -- Horizontal line.
		--Ada.Text_IO.Put_Line (Output_Object.Output_File, "<P><BR></P>");
		-- This horizontal rule looks awful when inserted solely to
		-- make PDF formats look good; and it doesn't make much sense
		-- any other time, either. (Why would we want to start a page
		-- with this?) So it's been removed completely; and we have no
		-- other page breaks in HTML.
	    when ARM_Output.Soft_Page =>
		if not Output_Object.Is_In_Paragraph then
		    Ada.Exceptions.Raise_Exception (ARM_Output.Not_Valid_Error'Identity,
			"Soft page not in paragraph");
		end if;
		null; -- No page breaks in HTML.
	end case;
    end New_Page;


    procedure Separator_Line (Output_Object : in out HTML_Output_Type;
			      Is_Thin : Boolean := True) is
	-- Output a separator line. It is thin if "Is_Thin" is true.
	-- Raises Not_Valid_Error if in a paragraph.
    begin
	if not Output_Object.Is_Valid then
	    Ada.Exceptions.Raise_Exception (ARM_Output.Not_Valid_Error'Identity,
		"Not valid object");
	end if;
	if Output_Object.Is_In_Paragraph then
	    Ada.Exceptions.Raise_Exception (ARM_Output.Not_Valid_Error'Identity,
		"Separator in paragraph");
	end if;
	Ada.Text_IO.New_Line (Output_Object.Output_File);
	if Is_Thin then
	    Ada.Text_IO.Put_Line (Output_Object.Output_File, "<HR SIZE=1>"); -- Horizontal line.
	else
	    Ada.Text_IO.Put_Line (Output_Object.Output_File, "<HR SIZE=2>"); -- Horizontal line.
	end if;
	Ada.Text_IO.New_Line (Output_Object.Output_File);
    end Separator_Line;


    procedure Start_Table (Output_Object : in out HTML_Output_Type;
			   Columns : in ARM_Output.Column_Count;
			   First_Column_Width : in ARM_Output.Column_Count;
			   Last_Column_Width : in ARM_Output.Column_Count;
			   Alignment : in ARM_Output.Column_Text_Alignment;
			   No_Page_Break : in Boolean;
			   Has_Border : in Boolean;
			   Small_Text_Size : in Boolean;
			   Header_Kind : in ARM_Output.Header_Kind_Type) is
	-- Starts a table. The number of columns is Columns; the first
	-- column has First_Column_Width times the normal column width, and
	-- the last column has Last_Column_Width times the normal column width.
	-- Alignment is the horizontal text alignment within the columns.
	-- No_Page_Break should be True to keep the table intact on a single
	-- page; False to allow it to be split across pages.
	-- Has_Border should be true if a border is desired, false otherwise.
	-- Small_Text_Size means that the contents will have the AARM size;
	-- otherwise it will have the normal size.
	-- Header_Kind determines whether the table has headers.
	-- This command starts a paragraph; the entire table is a single
	-- paragraph. Text will be considered part of the caption until the
	-- next table marker call.
	-- Raises Not_Valid_Error if in a paragraph.
	use type ARM_Output.Header_Kind_Type;
	use type ARM_Output.Column_Text_Alignment;
    begin
	-- No_Page_Break, First_Column_Width, and Last_Column_Width not used,
	-- the latter two because column width is calculated based on the
	-- contents.
	if not Output_Object.Is_Valid then
	    Ada.Exceptions.Raise_Exception (ARM_Output.Not_Valid_Error'Identity,
		"Not valid object");
	end if;
	if Output_Object.Is_In_Paragraph then
	    Ada.Exceptions.Raise_Exception (ARM_Output.Not_Valid_Error'Identity,
		"Table in paragraph");
	end if;

	if Output_Object.HTML_Kind /= HTML_3 then
            Ada.Text_IO.Put (Output_Object.Output_File, "<div class=""" &
		Paragraph_Name(ARM_Output.Normal, 1) & """>");
	    Paragraph_Used(ARM_Output.Normal, 1) := True;
	end if;
	if Has_Border then
            Ada.Text_IO.Put (Output_Object.Output_File, "<TABLE frame=""border"" rules=""all"" border=""2"" cellpadding=""4"">");
	else
            Ada.Text_IO.Put (Output_Object.Output_File, "<TABLE frame=""void"" rules=""none"" border=""0"" cellpadding=""2"">");
	end if;
	if Header_Kind = ARM_Output.Both_Caption_and_Header then
            Ada.Text_IO.Put (Output_Object.Output_File, "<CAPTION>");
	    Output_Object.Char_Count := 9;
	    Output_Object.In_Header := True;
	elsif Header_Kind = ARM_Output.Header_Only then
	    if Alignment = ARM_Output.Center_All then
	        Ada.Text_IO.Put (Output_Object.Output_File, "<TR><TH align=""center"">");
	        Output_Object.Char_Count := 24;
	    else
	        Ada.Text_IO.Put (Output_Object.Output_File, "<TR><TH align=""left"">");
	        Output_Object.Char_Count := 22;
	    end if;
	    Output_Object.In_Header := True;
	else -- Header_Kind = ARM_Output.No_Headers then
	    if Alignment = ARM_Output.Center_All then
	        Ada.Text_IO.Put (Output_Object.Output_File, "<TR><TD align=""center"">");
	        Output_Object.Char_Count := 24;
	    else
	        Ada.Text_IO.Put (Output_Object.Output_File, "<TR><TD align=""left"">");
	        Output_Object.Char_Count := 22;
	    end if;
	    Output_Object.In_Header := False;
	end if;
	Output_Object.Disp_Char_Count := 0;
        Output_Object.Disp_Large_Char_Count := 0;
	Output_Object.Any_Nonspace := False;
        Output_Object.Last_Was_Space := True; -- Start of line.
        Output_Object.Conditional_Space := False; -- Don't need it here.

	Output_Object.Is_In_Paragraph := True;
	Output_Object.Is_In_Table := True;

	Output_Object.Table_Column_Alignment := Alignment;
	Output_Object.Table_Has_Small_Text := Small_Text_Size;
	if Output_Object.Table_Has_Small_Text then
	    if Output_Object.HTML_Kind = HTML_4_Only then
	        Ada.Text_IO.Put (Output_Object.Output_File, "<SPAN STYLE=""font-size: 80%"">");
	        Output_Object.Char_Count := Output_Object.Char_Count + 29;
	    else
	        Ada.Text_IO.Put (Output_Object.Output_File, "<FONT SIZE=""-1"">");
	        Output_Object.Char_Count := Output_Object.Char_Count + 16;
	    end if;
	end if;
    end Start_Table;


    procedure Table_Marker (Output_Object : in out HTML_Output_Type;
			    Marker : in ARM_Output.Table_Marker_Type) is
	-- Marks the end of an entity in a table.
	-- If Marker is End_Caption, the table caption ends and the
	--	future text is part of the table header.
	-- If Marker is End_Header, the table header ends and the
	--	future text is part of the table body.
	-- If Marker is End_Row, a row in the table is completed, and another
	--	row started.
	-- If Marker is End_Row_Next_Is_Last, a row in the table is completed,
	--	and another row started. That row is the last row in the table.
	-- If Marker is End_Item, an item in the table header or body is ended,
	--	and another started.
	-- If Marker is End_Table, the entire table is finished.
	-- Raises Not_Valid_Error if not in a table.
	use type ARM_Output.Column_Text_Alignment;
    begin
	if not Output_Object.Is_Valid then
	    Ada.Exceptions.Raise_Exception (ARM_Output.Not_Valid_Error'Identity,
		"Not valid object");
	end if;
	if (not Output_Object.Is_In_Paragraph) or (not Output_Object.Is_In_Table) then
	    Ada.Exceptions.Raise_Exception (ARM_Output.Not_Valid_Error'Identity,
		"Table marker not in table");
	end if;

	-- Close the small fonts (we always need to do this):
	if Output_Object.Table_Has_Small_Text then
	    if Output_Object.HTML_Kind = HTML_4_Only then
	        Ada.Text_IO.Put (Output_Object.Output_File, "</SPAN>");
	        Output_Object.Char_Count := Output_Object.Char_Count + 7;
	    else
	        Ada.Text_IO.Put (Output_Object.Output_File, "</FONT>");
	        Output_Object.Char_Count := Output_Object.Char_Count + 7;
	    end if;
	end if;

	case Marker is
	    when ARM_Output.End_Item =>
		-- Note: This isn't the first item on a row.
		if Output_Object.In_Header then
		    if Output_Object.Table_Column_Alignment = ARM_Output.Left_All then
	                Ada.Text_IO.Put (Output_Object.Output_File, "<TH align=""left"">");
		        Output_Object.Char_Count := Output_Object.Char_Count + 18;
		    else
	                Ada.Text_IO.Put (Output_Object.Output_File, "<TH align=""center"">");
		        Output_Object.Char_Count := Output_Object.Char_Count + 20;
		    end if;
		else
		    if Output_Object.Table_Column_Alignment = ARM_Output.Left_All then
	                Ada.Text_IO.Put (Output_Object.Output_File, "<TD align=""left"">");
		        Output_Object.Char_Count := Output_Object.Char_Count + 18;
		    else
	                Ada.Text_IO.Put (Output_Object.Output_File, "<TD align=""center"">");
		        Output_Object.Char_Count := Output_Object.Char_Count + 20;
		    end if;
		end if;
	    when ARM_Output.End_Caption =>
	        Ada.Text_IO.Put_Line (Output_Object.Output_File, "</CAPTION>");
	        if Output_Object.Table_Column_Alignment = ARM_Output.Center_All then
	            Ada.Text_IO.Put (Output_Object.Output_File, "<TR><TH align=""center"">");
		    Output_Object.Char_Count := 24;
		else
	            Ada.Text_IO.Put (Output_Object.Output_File, "<TR><TH align=""left"">");
		    Output_Object.Char_Count := 22;
		end if;
		Output_Object.Disp_Char_Count := 0;
	        Output_Object.Disp_Large_Char_Count := 0;
		Output_Object.Any_Nonspace := False;
	        Output_Object.Last_Was_Space := True; -- Start of line.
	        Output_Object.Conditional_Space := False; -- Don't need it here.
	    when ARM_Output.End_Header =>
		Ada.Text_IO.New_Line (Output_Object.Output_File);
	        if Output_Object.Table_Column_Alignment = ARM_Output.Center_All then
	            Ada.Text_IO.Put (Output_Object.Output_File, "<TR><TD align=""center"">");
		    Output_Object.Char_Count := 24;
		else
	            Ada.Text_IO.Put (Output_Object.Output_File, "<TR><TD align=""left"">");
		    Output_Object.Char_Count := 22;
		end if;
		Output_Object.Disp_Char_Count := 0;
	        Output_Object.Disp_Large_Char_Count := 0;
		Output_Object.Any_Nonspace := False;
	        Output_Object.Last_Was_Space := True; -- Start of line.
	        Output_Object.Conditional_Space := False; -- Don't need it here.
		Output_Object.In_Header := False;
	    when ARM_Output.End_Row | ARM_Output.End_Row_Next_Is_Last =>
		Ada.Text_IO.New_Line (Output_Object.Output_File);
	        if Output_Object.Table_Column_Alignment = ARM_Output.Center_All then
	            Ada.Text_IO.Put (Output_Object.Output_File, "<TR><TD align=""center"">");
		    Output_Object.Char_Count := 24;
		else
	            Ada.Text_IO.Put (Output_Object.Output_File, "<TR><TD align=""left"">");
		    Output_Object.Char_Count := 22;
		end if;
		Output_Object.Disp_Char_Count := 0;
	        Output_Object.Disp_Large_Char_Count := 0;
		Output_Object.Any_Nonspace := False;
	        Output_Object.Last_Was_Space := True; -- Start of line.
	        Output_Object.Conditional_Space := False; -- Don't need it here.
	    when ARM_Output.End_Table =>
		Ada.Text_IO.New_Line (Output_Object.Output_File);
		if Output_Object.HTML_Kind /= HTML_3 then
		    Ada.Text_IO.Put_Line (Output_Object.Output_File, "</table></div>");
		else
		    Ada.Text_IO.Put_Line (Output_Object.Output_File, "</TABLE>");
		end if;
		Output_Object.Is_In_Paragraph := False;
		Output_Object.Is_In_Table := False;
	end case;

	if Output_Object.Table_Has_Small_Text and then ARM_Output."/=" (Marker,
	    ARM_Output.End_Table) then
	    if Output_Object.HTML_Kind = HTML_4_Only then
	        Ada.Text_IO.Put (Output_Object.Output_File, "<SPAN STYLE=""font-size: 80%"">");
	        Output_Object.Char_Count := Output_Object.Char_Count + 29;
	    else
	        Ada.Text_IO.Put (Output_Object.Output_File, "<FONT SIZE=""-1"">");
	        Output_Object.Char_Count := Output_Object.Char_Count + 16;
	    end if;
        end if;
    end Table_Marker;


    -- Text output: These are only allowed after a Start_Paragraph and
    -- before any End_Paragraph. Raises Not_Valid_Error if not allowed.

    Special_Set : constant Ada.Strings.Maps.Character_Set :=
       Ada.Strings.Maps."or" (Ada.Strings.Maps.To_Set (Ada.Strings.Maps.Character_Range'(Low => Character'Val(127), High => Character'Val(255))),
         Ada.Strings.Maps."or" (Ada.Strings.Maps.To_Set ('<'),
           Ada.Strings.Maps."or" (Ada.Strings.Maps.To_Set ('>'),
             Ada.Strings.Maps."or" (Ada.Strings.Maps.To_Set ('"'),
			              Ada.Strings.Maps.To_Set ('&')))));

    No_Conditional_Set : constant Ada.Strings.Maps.Character_Set :=
         Ada.Strings.Maps."or" (Ada.Strings.Maps.To_Set (' '),
           Ada.Strings.Maps."or" (Ada.Strings.Maps.To_Set ('.'),
             Ada.Strings.Maps."or" (Ada.Strings.Maps.To_Set (','),
               Ada.Strings.Maps."or" (Ada.Strings.Maps.To_Set (':'),
                 Ada.Strings.Maps."or" (Ada.Strings.Maps.To_Set (';'),
                   Ada.Strings.Maps."or" (Ada.Strings.Maps.To_Set ('!'),
                     Ada.Strings.Maps."or" (Ada.Strings.Maps.To_Set ('('),
			                      Ada.Strings.Maps.To_Set (')'))))))));

    Large_Char_Set : constant Ada.Strings.Maps.Character_Set :=
	Ada.Strings.Maps."or" (Ada.Strings.Maps.Constants.Upper_Set,
	  Ada.Strings.Maps."or" (Ada.Strings.Maps.To_Set (Ada.Strings.Maps.Character_Range'(Low => '0', High => '9')),
           Ada.Strings.Maps."or" (Ada.Strings.Maps.To_Set ('m'),
             Ada.Strings.Maps."or" (Ada.Strings.Maps.To_Set ('w'),
               Ada.Strings.Maps."or" (Ada.Strings.Maps.To_Set ('<'),
                 Ada.Strings.Maps."or" (Ada.Strings.Maps.To_Set ('>'),
                   Ada.Strings.Maps."or" (Ada.Strings.Maps.To_Set ('&'),
                     Ada.Strings.Maps."or" (Ada.Strings.Maps.To_Set ('%'),
                       Ada.Strings.Maps."or" (Ada.Strings.Maps.To_Set ('@'),
                         Ada.Strings.Maps."or" (Ada.Strings.Maps.To_Set ('$'),
                           Ada.Strings.Maps."or" (Ada.Strings.Maps.To_Set ('*'),
                             Ada.Strings.Maps."or" (Ada.Strings.Maps.To_Set ('+'),
                               Ada.Strings.Maps."or" (Ada.Strings.Maps.To_Set ('='),
                                 Ada.Strings.Maps."or" (Ada.Strings.Maps.To_Set ('?'),
                                   Ada.Strings.Maps."or" (Ada.Strings.Maps.To_Set ('/'),
                                     Ada.Strings.Maps."or" (Ada.Strings.Maps.To_Set ('\'),
			                      Ada.Strings.Maps.To_Set ('#')))))))))))))))));


    procedure Output_Text (Output_Object : in out HTML_Output_Type;
			   Text : in String) is
	-- Output the text to the current output place.
    begin
	if Output_Object.Column_Count >= 4 then
	    if (Output_Object.Column_Text(Output_Object.Current_Column) = null) or else
		-- No items stored.
	       (Output_Object.Column_Text(Output_Object.Current_Column).Item /=
	        Output_Object.Current_Item) then
		-- Start a new item.
		Output_Object.Column_Text(Output_Object.Current_Column) :=
		    new Column_Text_Item_Type'(Text => (others => ' '),
			Length => 0, Item => Output_Object.Current_Item,
			End_Para => False, Next => Output_Object.Column_Text(Output_Object.Current_Column));
	    end if;
	    if Output_Object.Column_Text(Output_Object.Current_Column).Length +
		Text'Length > Output_Object.Column_Text(Output_Object.Current_Column).Text'Length then
		    Ada.Exceptions.Raise_Exception (ARM_Output.Not_Valid_Error'Identity,
			"Column item full, but more text! - " &
			Output_Object.Column_Text(Output_Object.Current_Column).Text(1..Output_Object.Column_Text(Output_Object.Current_Column).Length) & Text);
	    else
		Output_Object.Column_Text(Output_Object.Current_Column).Text(
		   Output_Object.Column_Text(Output_Object.Current_Column).Length+1..
		   Output_Object.Column_Text(Output_Object.Current_Column).Length+Text'Length) :=
			Text;
		Output_Object.Column_Text(Output_Object.Current_Column).Length :=
		   Output_Object.Column_Text(Output_Object.Current_Column).Length + Text'Length;
	    end if;
	else -- Normal, use Text_IO.
	     Ada.Text_IO.Put (Output_Object.Output_File, Text);
	     Output_Object.Char_Count := Output_Object.Char_Count + Text'Length;
	end if;
    end Output_Text;


    procedure Ordinary_Text (Output_Object : in out HTML_Output_Type;
			     Text : in String) is
	-- Output ordinary text.
	-- The text must end at a word break, never in the middle of a word.
    begin
	if not Output_Object.Is_Valid then
	    Ada.Exceptions.Raise_Exception (ARM_Output.Not_Valid_Error'Identity,
		"Not valid object");
	end if;
	if not Output_Object.Is_In_Paragraph then
	    Ada.Exceptions.Raise_Exception (ARM_Output.Not_Valid_Error'Identity,
		"Not in paragraph");
	end if;
	if Text'Length = 0 then
	    return; -- Nothing to do.
	end if;
	if Ada.Strings.Fixed.Count (Text, Special_Set) = 0 then
	    if Output_Object.Char_Count + Text'Length >= LINE_LENGTH - 10 then
		-- We can only break on a space.
	        for I in Text'range loop
		    Ordinary_Character (Output_Object, Text(I));
	        end loop;
	    else
		if Output_Object.Conditional_Space then
		    Output_Object.Conditional_Space := False;
		    if Ada.Strings.Maps.Is_In (Text(Text'First), No_Conditional_Set) then
			null; -- Don't need the conditional space.
		    else
		        Output_Text (Output_Object, " ");
		        Output_Object.Disp_Char_Count := Output_Object.Disp_Char_Count + 1;
			--Output_Object.Disp_Large_Char_Count := <unchanged>;
		    end if;
		end if;
	        Output_Text (Output_Object, Text);
	        Output_Object.Disp_Char_Count := Output_Object.Disp_Char_Count + Text'Length;
	        Output_Object.Disp_Large_Char_Count :=
		    Output_Object.Disp_Large_Char_Count +
		    Ada.Strings.Fixed.Count (Text, Large_Char_Set);
		Output_Object.Any_Nonspace := True;
		Output_Object.Last_was_Space := Text(Text'Last) = ' ';
	    end if;
	else
	    for I in Text'range loop
		Ordinary_Character (Output_Object, Text(I));
	    end loop;
	end if;
    end Ordinary_Text;


    procedure Ordinary_Character (Output_Object : in out HTML_Output_Type;
			          Char : in Character) is
	-- Output an ordinary character.
	-- Spaces will be used to break lines as needed.
    begin
	if not Output_Object.Is_Valid then
	    Ada.Exceptions.Raise_Exception (ARM_Output.Not_Valid_Error'Identity,
		"Not valid object");
	end if;
	if not Output_Object.Is_In_Paragraph then
	    Ada.Exceptions.Raise_Exception (ARM_Output.Not_Valid_Error'Identity,
		"Not in paragraph");
	end if;
	if Output_Object.Conditional_Space then
	    Output_Object.Conditional_Space := False;
	    if Ada.Strings.Maps.Is_In (Char, No_Conditional_Set) then
		null; -- Don't need the conditional space.
	    else
	        Output_Text (Output_Object, " ");
	        Output_Object.Disp_Char_Count := Output_Object.Disp_Char_Count + 1;
		--Output_Object.Disp_Large_Char_Count := <unchanged>;
	    end if;
	end if;
	Output_Object.Last_was_Space := False;
	if Char = ' ' then
	    if Output_Object.Char_Count >= LINE_LENGTH - 10 and then
	        Output_Object.Column_Count < 4 then
		if Output_Object.HTML_Kind > HTML_3 then
		    -- Note: We leave the space here so that later code can tell
		    -- the difference between a line broken on a space, and a
		    -- line broken for because it's convinient.
	            Ada.Text_IO.Put_Line (Output_Object.Output_File, " ");
		else -- No later code.
	            Ada.Text_IO.New_Line (Output_Object.Output_File);
		end if;
	        Output_Object.Char_Count := 0;
	        Output_Object.Last_was_Space := True;
	    else
	        Output_Text (Output_Object, " ");
	        Output_Object.Disp_Char_Count := Output_Object.Disp_Char_Count + 1;
		--Output_Object.Disp_Large_Char_Count := <unchanged>;
	    end if;
	    -- Output_Object.Any_Nonspace := <unchanged>;
	    Output_Object.Last_was_Space := True;
	elsif Char = '<' then
	    Output_Text (Output_Object, "&lt;");
	    Output_Object.Disp_Char_Count := Output_Object.Disp_Char_Count + 1;
	    Output_Object.Disp_Large_Char_Count := Output_Object.Disp_Large_Char_Count + 1;
	    Output_Object.Any_Nonspace := True;
        elsif Char = '>' then
	    Output_Text (Output_Object, "&gt;");
	    Output_Object.Disp_Char_Count := Output_Object.Disp_Char_Count + 1;
	    Output_Object.Disp_Large_Char_Count := Output_Object.Disp_Large_Char_Count + 1;
	    Output_Object.Any_Nonspace := True;
        elsif Char = '"' then
	    Output_Text (Output_Object, "&quot;");
	    Output_Object.Disp_Char_Count := Output_Object.Disp_Char_Count + 1;
	    -- No change in Disp_Large_Char_Count.
	    Output_Object.Any_Nonspace := True;
        elsif Char = '&' then
	    Output_Text (Output_Object, "&amp;");
	    Output_Object.Disp_Char_Count := Output_Object.Disp_Char_Count + 1;
	    Output_Object.Disp_Large_Char_Count := Output_Object.Disp_Large_Char_Count + 1;
	    Output_Object.Any_Nonspace := True;
        elsif Char >= Character'Val(126) then -- All higher Latin-1 characters.
	    case Character'Pos(Char) is
	        when 160 =>
		    Output_Text (Output_Object, "&nbsp;");
	        when 161 =>
		    Output_Text (Output_Object, "&iexcl;");
	        when 162 =>
		    Output_Text (Output_Object, "&cent;");
	        when 163 =>
		    Output_Text (Output_Object, "&pound;");
	        when 164 =>
		    Output_Text (Output_Object, "&curren;");
	        when 165 =>
		    Output_Text (Output_Object, "&yen;");
	        when 166 =>
		    Output_Text (Output_Object, "&brvbar;");
	        when 167 =>
		    Output_Text (Output_Object, "&sect;");
	        when 168 =>
		    Output_Text (Output_Object, "&uml;");
	        when 169 =>
		    Output_Text (Output_Object, "&copy;");
	        when 170 =>
		    Output_Text (Output_Object, "&ordf;");
	        when 171 =>
		    Output_Text (Output_Object, "&laquo;");
	        when 172 =>
		    Output_Text (Output_Object, "&not;");
	        when 173 =>
		    Output_Text (Output_Object, "&shy;");
	        when 174 =>
		    Output_Text (Output_Object, "&reg;");
	        when 175 =>
		    Output_Text (Output_Object, "&macr;");
	        when 176 =>
		    Output_Text (Output_Object, "&deg;");
	        when 177 =>
		    Output_Text (Output_Object, "&plusmn;");
	        when 178 =>
		    Output_Text (Output_Object, "&sup2;");
	        when 179 =>
		    Output_Text (Output_Object, "&sup3;");
	        when 180 =>
		    Output_Text (Output_Object, "&acute;");
	        when 181 =>
		    Output_Text (Output_Object, "&micro;");
	        when 182 =>
		    Output_Text (Output_Object, "&para;");
	        when 183 =>
		    Output_Text (Output_Object, "&middot;");
	        when 184 =>
		    Output_Text (Output_Object, "&cedil;");
	        when 185 =>
		    Output_Text (Output_Object, "&sup1;");
	        when 186 =>
		    Output_Text (Output_Object, "&ordm;");
	        when 187 =>
		    Output_Text (Output_Object, "&raquo;");
	        when 188 =>
		    Output_Text (Output_Object, "&frac14;");
	        when 189 =>
		    Output_Text (Output_Object, "&frac12;");
	        when 190 =>
		    Output_Text (Output_Object, "&frac34;");
	        when 191 =>
		    Output_Text (Output_Object, "&iquest;");
	        when 192 =>
		    Output_Text (Output_Object, "&Agrave;");
	        when 193 =>
		    Output_Text (Output_Object, "&Aacute;");
	        when 194 =>
		    Output_Text (Output_Object, "&Acirc;");
	        when 195 =>
		    Output_Text (Output_Object, "&Atilde;");
	        when 196 =>
		    Output_Text (Output_Object, "&Auml;");
	        when 197 =>
		    Output_Text (Output_Object, "&Aring;");
	        when 198 =>
		    Output_Text (Output_Object, "&AElig;");
	        when 199 =>
		    Output_Text (Output_Object, "&Ccedil;");
	        when 200 =>
		    Output_Text (Output_Object, "&Egrave;");
	        when 201 =>
		    Output_Text (Output_Object, "&Eacute;");
	        when 202 =>
		    Output_Text (Output_Object, "&Ecirc;");
	        when 203 =>
		    Output_Text (Output_Object, "&Euml;");
	        when 204 =>
		    Output_Text (Output_Object, "&Igrave;");
	        when 205 =>
		    Output_Text (Output_Object, "&Iacute;");
	        when 206 =>
		    Output_Text (Output_Object, "&Icirc;");
	        when 207 =>
		    Output_Text (Output_Object, "&Iuml;");
	        when 208 =>
		    Output_Text (Output_Object, "&ETH;");
	        when 209 =>
		    Output_Text (Output_Object, "&Ntilde;");
	        when 210 =>
		    Output_Text (Output_Object, "&Ograve;");
	        when 211 =>
		    Output_Text (Output_Object, "&Oacute;");
	        when 212 =>
		    Output_Text (Output_Object, "&Ocirc;");
	        when 213 =>
		    Output_Text (Output_Object, "&Otilde;");
	        when 214 =>
		    Output_Text (Output_Object, "&Ouml;");
	        when 215 =>
		    Output_Text (Output_Object, "&times;");
	        when 216 =>
		    Output_Text (Output_Object, "&Oslash;");
	        when 217 =>
		    Output_Text (Output_Object, "&Ugrave;");
	        when 218 =>
		    Output_Text (Output_Object, "&Uacute;");
	        when 219 =>
		    Output_Text (Output_Object, "&Ucirc;");
	        when 220 =>
		    Output_Text (Output_Object, "&Uuml;");
	        when 221 =>
		    Output_Text (Output_Object, "&Yacute;");
	        when 222 =>
		    Output_Text (Output_Object, "&THORN;");
	        when 223 =>
		    Output_Text (Output_Object, "&szlig;");

	        when 224 =>
		    Output_Text (Output_Object, "&agrave;");
	        when 225 =>
		    Output_Text (Output_Object, "&aacute;");
	        when 226 =>
		    Output_Text (Output_Object, "&acirc;");
	        when 227 =>
		    Output_Text (Output_Object, "&atilde;");
	        when 228 =>
		    Output_Text (Output_Object, "&auml;");
	        when 229 =>
		    Output_Text (Output_Object, "&aring;");
	        when 230 =>
		    Output_Text (Output_Object, "&aelig;");
	        when 231 =>
		    Output_Text (Output_Object, "&ccedil;");
	        when 232 =>
		    Output_Text (Output_Object, "&egrave;");
	        when 233 =>
		    Output_Text (Output_Object, "&eacute;");
	        when 234 =>
		    Output_Text (Output_Object, "&ecirc;");
	        when 235 =>
		    Output_Text (Output_Object, "&euml;");
	        when 236 =>
		    Output_Text (Output_Object, "&igrave;");
	        when 237 =>
		    Output_Text (Output_Object, "&iacute;");
	        when 238 =>
		    Output_Text (Output_Object, "&icirc;");
	        when 239 =>
		    Output_Text (Output_Object, "&iuml;");
	        when 240 =>
		    Output_Text (Output_Object, "&eth;");
	        when 241 =>
		    Output_Text (Output_Object, "&ntilde;");
	        when 242 =>
		    Output_Text (Output_Object, "&ograve;");
	        when 243 =>
		    Output_Text (Output_Object, "&oacute;");
	        when 244 =>
		    Output_Text (Output_Object, "&ocirc;");
	        when 245 =>
		    Output_Text (Output_Object, "&otilde;");
	        when 246 =>
		    Output_Text (Output_Object, "&ouml;");
	        when 247 =>
		    Output_Text (Output_Object, "&divide;");
	        when 248 =>
		    Output_Text (Output_Object, "&oslash;");
	        when 249 =>
		    Output_Text (Output_Object, "&ugrave;");
	        when 250 =>
		    Output_Text (Output_Object, "&uacute;");
	        when 251 =>
		    Output_Text (Output_Object, "&ucirc;");
	        when 252 =>
		    Output_Text (Output_Object, "&uuml;");
	        when 253 =>
		    Output_Text (Output_Object, "&yacute;");
	        when 254 =>
		    Output_Text (Output_Object, "&thorn;");
	        when 255 =>
		    Output_Text (Output_Object, "&yuml;");


	        when others =>
		    declare
		        Code : constant String :=
			    Natural'Image(Character'Pos(Char));
		    begin
		        Output_Text (Output_Object, "&#" & Code(2..4) & ';');
		    end;
	    end case;
	    Output_Object.Disp_Char_Count := Output_Object.Disp_Char_Count + 1;
	    if Ada.Strings.Maps.Is_In (Char, Large_Char_Set) then
	        Output_Object.Disp_Large_Char_Count :=
	            Output_Object.Disp_Large_Char_Count + 1;
	    -- else not a large character.
	    end if;
	    Output_Object.Any_Nonspace := True;
        else
	    Output_Text (Output_Object, Char & "");
	    Output_Object.Disp_Char_Count := Output_Object.Disp_Char_Count + 1;
	    if Ada.Strings.Maps.Is_In (Char, Large_Char_Set) then
	        Output_Object.Disp_Large_Char_Count :=
	            Output_Object.Disp_Large_Char_Count + 1;
	    -- else not a large character.
	    end if;
	    Output_Object.Any_Nonspace := True;
        end if;
    end Ordinary_Character;


    procedure Hard_Space (Output_Object : in out HTML_Output_Type) is
        -- Output a hard space. No line break should happen at a hard space.
    begin
	if not Output_Object.Is_Valid then
	    Ada.Exceptions.Raise_Exception (ARM_Output.Not_Valid_Error'Identity,
		"Not valid object");
	end if;
	if not Output_Object.Is_In_Paragraph then
	    Ada.Exceptions.Raise_Exception (ARM_Output.Not_Valid_Error'Identity,
		"Not in paragraph");
	end if;
        Output_Text (Output_Object, "&nbsp;");
        Output_Object.Disp_Char_Count := Output_Object.Disp_Char_Count + 1;
	-- Output_Object.Disp_Large_Char_Count := <unchanged>;
	-- Output_Object.Any_Nonspace := <unchanged>;
	Output_Object.Last_was_Space := True;
        Output_Object.Conditional_Space := False; -- Never need a conditional space here.
    end Hard_Space;


    procedure Line_Break (Output_Object : in out HTML_Output_Type) is
	-- Output a line break. This does not start a new paragraph.
	-- This corresponds to a "<BR>" in HTML.
    begin
	if not Output_Object.Is_Valid then
	    Ada.Exceptions.Raise_Exception (ARM_Output.Not_Valid_Error'Identity,
		"Not valid object");
	end if;
	if not Output_Object.Is_In_Paragraph then
	    Ada.Exceptions.Raise_Exception (ARM_Output.Not_Valid_Error'Identity,
		"Not in paragraph");
	end if;
	if Output_Object.Column_Count >= 4 then
	    -- Output is deferred; mark the end of an item.
	    if Output_Object.Column_Text (Output_Object.Current_Column) /= null and then
	       Output_Object.Column_Text (Output_Object.Current_Column).Item = Output_Object.Current_Item then
		Output_Object.Column_Text (Output_Object.Current_Column).End_Para := False;
	    end if;
	    Output_Object.Current_Item := Output_Object.Current_Item + 1;
            Output_Object.Char_Count := 0;
            Output_Object.Disp_Char_Count := 0;
	    Output_Object.Disp_Large_Char_Count := 0;
	    Output_Object.Any_Nonspace := False;
	    Output_Object.Last_Was_Space := True; -- Start of line.
	    Output_Object.Conditional_Space := False; -- Don't need it here.
	else -- Normal.
            Ada.Text_IO.Put_Line (Output_Object.Output_File, "<BR>");
            Output_Object.Char_Count := 0;
            Output_Object.Disp_Char_Count := 0;
	    Output_Object.Disp_Large_Char_Count := 0;
	    Output_Object.Any_Nonspace := False;
	    Output_Object.Last_Was_Space := True; -- Start of line.
	    Output_Object.Conditional_Space := False; -- Don't need it here.
	end if;
    end Line_Break;


    procedure Index_Line_Break (Output_Object : in out HTML_Output_Type;
				Clear_Keep_with_Next : in Boolean) is
	-- Output a line break for the index. This does not start a new
	-- paragraph in terms of spacing. This corresponds to a "<BR>"
	-- in HTML. If Clear_Keep_with_Next is true, insure that the next
	-- line does not require the following line to stay with it.
	-- Raises Not_Valid_Error if the paragraph is not in the index format.
    begin
	if ARM_Output."/=" (Output_Object.Paragraph_Style, ARM_Output.Index) then
	    Ada.Exceptions.Raise_Exception (ARM_Output.Not_Valid_Error'Identity,
		"Not index format");
	end if;
	Line_Break (Output_Object);
    end Index_Line_Break;


    procedure Soft_Line_Break (Output_Object : in out HTML_Output_Type) is
	-- Output a soft line break. This is a place (in the middle of a
	-- "word") that we allow a line break. It is usually used after
	-- underscores in long non-terminals.
    begin
	if not Output_Object.Is_Valid then
	    Ada.Exceptions.Raise_Exception (ARM_Output.Not_Valid_Error'Identity,
		"Not valid object");
	end if;
	if not Output_Object.Is_In_Paragraph then
	    Ada.Exceptions.Raise_Exception (ARM_Output.Not_Valid_Error'Identity,
		"Not in paragraph");
	end if;
	if Output_Object.HTML_Kind > HTML_3 and then Output_Object.Use_Unicode then
            Output_Text (Output_Object, "&#8203;");
	-- else no Soft break in HTML 3.2.
	end if;
    end Soft_Line_Break;


    procedure Soft_Hyphen_Break (Output_Object : in out HTML_Output_Type) is
	-- Output a soft line break, with a hyphen. This is a place (in the middle of
	-- a "word") that we allow a line break. If the line break is used,
	-- a hyphen will be added to the text.
    begin
	if not Output_Object.Is_Valid then
	    Ada.Exceptions.Raise_Exception (ARM_Output.Not_Valid_Error'Identity,
		"Not valid object");
	end if;
	if not Output_Object.Is_In_Paragraph then
	    Ada.Exceptions.Raise_Exception (ARM_Output.Not_Valid_Error'Identity,
		"Not in paragraph");
	end if;
        null; -- Soft hyphens exist, but don't work on either Internet Exploder 4
	      -- or Netcrash 3. That is, they are always displayed. (They should
	      -- only be displayed at the location of a line break).
        --Output_Text (Output_Object, "&shy;"); -- A Latin-1 char.
    end Soft_Hyphen_Break;


    procedure Tab (Output_Object : in out HTML_Output_Type) is
	-- Output a tab, inserting space up to the next tab stop.
	-- Raises Not_Valid_Error if the paragraph was created with
	-- Tab_Stops = ARM_Output.NO_TABS.
    begin
	-- HTML does not have tabs. Emulation is not successful on proportional
	-- fonts, so we let the user select how to do it.
	if not Output_Object.Is_Valid then
	    Ada.Exceptions.Raise_Exception (ARM_Output.Not_Valid_Error'Identity,
		"Not valid object");
	end if;
	if not Output_Object.Is_In_Paragraph then
	    Ada.Exceptions.Raise_Exception (ARM_Output.Not_Valid_Error'Identity,
		"Not in paragraph");
	end if;
	if ARM_Output."="(Output_Object.Tab_Stops, ARM_Output.NO_TABS) then
	    Ada.Exceptions.Raise_Exception (ARM_Output.Not_Valid_Error'Identity,
		"Tab, but none set");
	end if;

        Output_Object.Conditional_Space := False; -- Never need a conditional space here.
        Output_Object.Last_was_Space := True; -- Treat this as a space.
	if Output_Object.Tab_Emulation = Single_Space then
	    -- Don't emulate these, just use a single space.
	    Output_Text (Output_Object, "&nbsp;");
	    Output_Object.Disp_Char_Count := Output_Object.Disp_Char_Count + 1;
	    -- Output_Object.Disp_Large_Char_Count := <unchanged>;
	elsif Output_Object.Tab_Emulation = Quad_Space then
	    -- Don't emulate these, just use a single space.
	    Output_Text (Output_Object, "&nbsp;&nbsp;&nbsp;&nbsp;");
	    Output_Object.Disp_Char_Count := Output_Object.Disp_Char_Count + 4;
	    -- Output_Object.Disp_Large_Char_Count := <unchanged>;
	elsif Output_Object.Tab_Emulation = Emulate_Fixed_Only or else
	      Output_Object.Tab_Emulation = Emulate_Fixed_Only_Quad then
	    if Output_Object.Can_Emulate_Tabs or else
	        (not Output_Object.Any_Nonspace) then -- Always can emulate if they're first on a line.
	        Output_Text (Output_Object, "&nbsp;");
	        Output_Object.Disp_Char_Count := Output_Object.Disp_Char_Count + 1;
	        -- Output_Object.Disp_Large_Char_Count := <unchanged>;
	        for I in 1 .. Output_Object.Tab_Stops.Number loop
	            if Output_Object.Tab_Stops.Stops(I).Stop >= Output_Object.Disp_Char_Count then
		        for J in Output_Object.Disp_Char_Count+1 .. Output_Object.Tab_Stops.Stops(I).Stop loop
		            Output_Text (Output_Object, "&nbsp;");
		            Output_Object.Disp_Char_Count := Output_Object.Disp_Char_Count + 1;
			    -- Output_Object.Disp_Large_Char_Count := <unchanged>;
		        end loop;
		        exit;
	            end if;
	        end loop; -- If we drop out without finding a tab, we just use the single
		          -- space already written.
	    elsif Output_Object.Tab_Emulation = Emulate_Fixed_Only then
	        -- Put in a space.
	        Output_Text (Output_Object, "&nbsp;");
	        Output_Object.Disp_Char_Count := Output_Object.Disp_Char_Count + 1;
	        if ARM_Output."=" (Output_Object.Paragraph_Style, ARM_Output.Syntax_Summary) and then
		    Output_Object.Column_Count > 1 then
		    -- Special case (hack!) to make Syntax cross-reference look better:
	            Output_Text (Output_Object, "&nbsp;&nbsp;");
	            Output_Object.Disp_Char_Count := Output_Object.Disp_Char_Count + 2;
	        end if;
		-- Output_Object.Disp_Large_Char_Count := <unchanged>;
	    elsif Output_Object.Tab_Emulation = Emulate_Fixed_Only_Quad then
	        -- Put in four hard spaces.
	        Output_Text (Output_Object, "&nbsp;&nbsp;&nbsp;&nbsp;");
	        Output_Object.Disp_Char_Count := Output_Object.Disp_Char_Count + 4;
		-- Output_Object.Disp_Large_Char_Count := <unchanged>;
	    end if;
	else -- Emulate all.
	    Output_Text (Output_Object, "&nbsp;");
	    Output_Object.Disp_Char_Count := Output_Object.Disp_Char_Count + 1;
	    for I in 1 .. Output_Object.Tab_Stops.Number loop
	        if Output_Object.Tab_Stops.Stops(I).Stop >= Output_Object.Disp_Char_Count then
		    for J in Output_Object.Disp_Char_Count+1 .. Output_Object.Tab_Stops.Stops(I).Stop loop
		        Output_Text (Output_Object, "&nbsp;");
		        Output_Object.Disp_Char_Count := Output_Object.Disp_Char_Count + 1;
		    end loop;
		    exit;
	        end if;
	    end loop; -- If we drop out without finding a tab, we just use the
		      -- single space already written.
	    -- Output_Object.Disp_Large_Char_Count := <unchanged>;
	end if;
    end Tab;


    procedure Special_Character (Output_Object : in out HTML_Output_Type;
			         Char : in ARM_Output.Special_Character_Type) is
	-- Output an special character.
    begin
	if not Output_Object.Is_Valid then
	    Ada.Exceptions.Raise_Exception (ARM_Output.Not_Valid_Error'Identity,
		"Not valid object");
	end if;
	if not Output_Object.Is_In_Paragraph then
	    Ada.Exceptions.Raise_Exception (ARM_Output.Not_Valid_Error'Identity,
		"Not in paragraph");
	end if;
	if Output_Object.Conditional_Space then
	    Output_Object.Conditional_Space := False;
	    Output_Text (Output_Object, " ");
	    Output_Object.Disp_Char_Count := Output_Object.Disp_Char_Count + 1;
	    -- Output_Object.Disp_Large_Char_Count := <unchanged>;
	end if;
	case Char is
	    when ARM_Output.EM_Dash =>
		if Output_Object.HTML_Kind > HTML_3 and Output_Object.Use_Unicode then
	            Output_Text (Output_Object, "&mdash;");
		    Output_Object.Disp_Char_Count := Output_Object.Disp_Char_Count + 1;
		    Output_Object.Disp_Large_Char_Count := Output_Object.Disp_Large_Char_Count + 1;
        	else
	            Output_Text (Output_Object, "--");
		    Output_Object.Disp_Char_Count := Output_Object.Disp_Char_Count + 2;
		    Output_Object.Disp_Large_Char_Count := Output_Object.Disp_Large_Char_Count + 2;
		end if;
	    when ARM_Output.EN_Dash =>
		if Output_Object.HTML_Kind > HTML_3 and Output_Object.Use_Unicode then
		    Output_Text (Output_Object, "&ndash;");
		    Output_Object.Disp_Char_Count := Output_Object.Disp_Char_Count + 1;
		    Output_Object.Disp_Large_Char_Count := Output_Object.Disp_Large_Char_Count + 1;
		else
		    Output_Text (Output_Object, "-");
		    Output_Object.Disp_Char_Count := Output_Object.Disp_Char_Count + 1;
		    --Output_Object.Disp_Large_Char_Count := <unchanged>;
		end if;
	    when ARM_Output.GEQ =>
		if Output_Object.HTML_Kind > HTML_3 and Output_Object.Use_Unicode then
	            Output_Text (Output_Object, "&ge;");
		    Output_Object.Disp_Char_Count := Output_Object.Disp_Char_Count + 1;
		    Output_Object.Disp_Large_Char_Count := Output_Object.Disp_Large_Char_Count + 1;
		else
	            Output_Text (Output_Object, ">=");
		    Output_Object.Disp_Char_Count := Output_Object.Disp_Char_Count + 2;
		    Output_Object.Disp_Large_Char_Count := Output_Object.Disp_Large_Char_Count + 2;
		end if;
	    when ARM_Output.LEQ =>
		if Output_Object.HTML_Kind > HTML_3 and Output_Object.Use_Unicode then
	            Output_Text (Output_Object, "&le;");
		    Output_Object.Disp_Char_Count := Output_Object.Disp_Char_Count + 1;
		    Output_Object.Disp_Large_Char_Count := Output_Object.Disp_Large_Char_Count + 1;
		else
	            Output_Text (Output_Object, "<=");
		    Output_Object.Disp_Char_Count := Output_Object.Disp_Char_Count + 2;
		    Output_Object.Disp_Large_Char_Count := Output_Object.Disp_Large_Char_Count + 2;
		end if;
	    when ARM_Output.NEQ =>
		if Output_Object.HTML_Kind > HTML_3 and Output_Object.Use_Unicode then
	            Output_Text (Output_Object, "&ne;");
		    Output_Object.Disp_Char_Count := Output_Object.Disp_Char_Count + 1;
		    Output_Object.Disp_Large_Char_Count := Output_Object.Disp_Large_Char_Count + 1;
		else
	            Output_Text (Output_Object, "/=");
		    Output_Object.Disp_Char_Count := Output_Object.Disp_Char_Count + 2;
		    Output_Object.Disp_Large_Char_Count := Output_Object.Disp_Large_Char_Count + 2;
		end if;
	    when ARM_Output.PI =>
		if Output_Object.HTML_Kind > HTML_3 and Output_Object.Use_Unicode then
	            Output_Text (Output_Object, "&pi;");
		    Output_Object.Disp_Char_Count := Output_Object.Disp_Char_Count + 1;
		    Output_Object.Disp_Large_Char_Count := Output_Object.Disp_Large_Char_Count + 1;
		else
	            Output_Text (Output_Object, "PI");
		    Output_Object.Disp_Char_Count := Output_Object.Disp_Char_Count + 2;
		    Output_Object.Disp_Large_Char_Count := Output_Object.Disp_Large_Char_Count + 2;
		end if;
	    when ARM_Output.Left_Ceiling =>
		if FALSE and (Output_Object.HTML_Kind > HTML_3 and Output_Object.Use_Unicode) then
		    -- This character doesn't display on US Windows 2000/XP.
	            Output_Text (Output_Object, "&lceil;");
		    Output_Object.Disp_Char_Count := Output_Object.Disp_Char_Count + 1;
		    Output_Object.Disp_Large_Char_Count := Output_Object.Disp_Large_Char_Count + 1;
		else
	            Output_Text (Output_Object, "<I>Ceiling</I>(");
		    Output_Object.Disp_Char_Count := Output_Object.Disp_Char_Count + 8;
		    Output_Object.Disp_Large_Char_Count := Output_Object.Disp_Large_Char_Count + 1;
		end if;
	    when ARM_Output.Right_Ceiling =>
		if FALSE and (Output_Object.HTML_Kind > HTML_3 and Output_Object.Use_Unicode) then
		    -- This character doesn't display on US Windows 2000/XP.
	            Output_Text (Output_Object, "&rceil;");
		    Output_Object.Disp_Char_Count := Output_Object.Disp_Char_Count + 1;
		    Output_Object.Disp_Large_Char_Count := Output_Object.Disp_Large_Char_Count + 1;
		else
	            Output_Text (Output_Object, ")");
		    Output_Object.Disp_Char_Count := Output_Object.Disp_Char_Count + 1;
		    --Output_Object.Disp_Large_Char_Count := <unchanged>;
		end if;
	    when ARM_Output.Left_Floor =>
		if FALSE and (Output_Object.HTML_Kind > HTML_3 and Output_Object.Use_Unicode) then
		    -- This character doesn't display on US Windows 2000/XP.
	            Output_Text (Output_Object, "&lfloor;");
		    Output_Object.Disp_Char_Count := Output_Object.Disp_Char_Count + 1;
		    Output_Object.Disp_Large_Char_Count := Output_Object.Disp_Large_Char_Count + 1;
		else
	            Output_Text (Output_Object, "<I>Floor</I>(");
		    Output_Object.Disp_Char_Count := Output_Object.Disp_Char_Count + 6;
		    Output_Object.Disp_Large_Char_Count := Output_Object.Disp_Large_Char_Count + 1;
		end if;
	    when ARM_Output.Right_Floor =>
		if FALSE and (Output_Object.HTML_Kind > HTML_3 and Output_Object.Use_Unicode) then
		    -- This character doesn't display on US Windows 2000/XP.
	            Output_Text (Output_Object, "&rfloor;");
		    Output_Object.Disp_Char_Count := Output_Object.Disp_Char_Count + 1;
		    Output_Object.Disp_Large_Char_Count := Output_Object.Disp_Large_Char_Count + 1;
		else
	            Output_Text (Output_Object, ")");
		    Output_Object.Disp_Char_Count := Output_Object.Disp_Char_Count + 1;
		    --Output_Object.Disp_Large_Char_Count := <unchanged>;
		end if;
	    when ARM_Output.Thin_Space =>
		if FALSE and (Output_Object.HTML_Kind > HTML_3 and Output_Object.Use_Unicode) then
		    -- This character doesn't display on US Windows 2000/XP.
	            Output_Text (Output_Object, "&thinsp;");
		    Output_Object.Disp_Char_Count := Output_Object.Disp_Char_Count + 1;
		else
	            Output_Text (Output_Object, " ");
		    Output_Object.Disp_Char_Count := Output_Object.Disp_Char_Count + 1;
		end if;
	        --Output_Object.Disp_Large_Char_Count := <unchanged>;
	    when ARM_Output.Left_Quote =>
		if Output_Object.HTML_Kind > HTML_3 then
	            Output_Text (Output_Object, "&lsquo;");
		    Output_Object.Disp_Char_Count := Output_Object.Disp_Char_Count + 1;
		else
	            Output_Text (Output_Object, "`");
		    Output_Object.Disp_Char_Count := Output_Object.Disp_Char_Count + 1;
		end if;
	        --Output_Object.Disp_Large_Char_Count := <unchanged>;
	    when ARM_Output.Right_Quote =>
		if Output_Object.HTML_Kind > HTML_3 then
	            Output_Text (Output_Object, "&rsquo;");
		    Output_Object.Disp_Char_Count := Output_Object.Disp_Char_Count + 1;
		else
	            Output_Text (Output_Object, "'");
		    Output_Object.Disp_Char_Count := Output_Object.Disp_Char_Count + 1;
		end if;
	        --Output_Object.Disp_Large_Char_Count := <unchanged>;
	    when ARM_Output.Left_Double_Quote =>
		if Output_Object.HTML_Kind > HTML_3 then
	            Output_Text (Output_Object, "&ldquo;");
		    Output_Object.Disp_Char_Count := Output_Object.Disp_Char_Count + 1;
		else
	            Output_Text (Output_Object, """");
		    Output_Object.Disp_Char_Count := Output_Object.Disp_Char_Count + 1;
		end if;
	        --Output_Object.Disp_Large_Char_Count := <unchanged>;
	    when ARM_Output.Right_Double_Quote =>
		if Output_Object.HTML_Kind > HTML_3 then
	            Output_Text (Output_Object, "&rdquo;");
		    Output_Object.Disp_Char_Count := Output_Object.Disp_Char_Count + 1;
		else
	            Output_Text (Output_Object, """");
		    Output_Object.Disp_Char_Count := Output_Object.Disp_Char_Count + 1;
		end if;
	        --Output_Object.Disp_Large_Char_Count := <unchanged>;
	    when ARM_Output.Small_Dotless_I =>
		if Output_Object.HTML_Kind > HTML_3 then --and Output_Object.Use_Unicode then -- We'll use it if it might be supported.
	            Output_Text (Output_Object, "&#0305;");
		    Output_Object.Disp_Char_Count := Output_Object.Disp_Char_Count + 1;
		else
	            Output_Text (Output_Object, "i");
		    Output_Object.Disp_Char_Count := Output_Object.Disp_Char_Count + 1;
		end if;
	        --Output_Object.Disp_Large_Char_Count := <unchanged>;
	    when ARM_Output.Capital_Dotted_I =>
		if Output_Object.HTML_Kind > HTML_3 then --and Output_Object.Use_Unicode then -- We'll use it if it might be supported.
	            Output_Text (Output_Object, "&#0304;");
		    Output_Object.Disp_Char_Count := Output_Object.Disp_Char_Count + 1;
		else
	            Output_Text (Output_Object, "I");
		    Output_Object.Disp_Char_Count := Output_Object.Disp_Char_Count + 1;
		end if;
	        Output_Object.Disp_Large_Char_Count := Output_Object.Disp_Large_Char_Count + 1;
	end case;
	Output_Object.Any_Nonspace := True;
	Output_Object.Last_was_Space := False;
    end Special_Character;


    procedure Unicode_Character (Output_Object : in out HTML_Output_Type;
			         Char : in ARM_Output.Unicode_Type) is
	-- Output a Unicode character, with code position Char.
	Char_Code : constant String := ARM_Output.Unicode_Type'Image(Char);
    begin
	if not Output_Object.Is_Valid then
	    Ada.Exceptions.Raise_Exception (ARM_Output.Not_Valid_Error'Identity,
		"Not valid object");
	end if;
	if not Output_Object.Is_In_Paragraph then
	    Ada.Exceptions.Raise_Exception (ARM_Output.Not_Valid_Error'Identity,
		"Not in paragraph");
	end if;
	if Output_Object.HTML_Kind = HTML_3 then
	    Ada.Exceptions.Raise_Exception (ARM_Output.Not_Valid_Error'Identity,
		"Unicode not available for HTML 3");
	end if;
	if Output_Object.Conditional_Space then
	    Output_Object.Conditional_Space := False;
	    Output_Text (Output_Object, " ");
	    Output_Object.Disp_Char_Count := Output_Object.Disp_Char_Count + 1;
	    --Output_Object.Disp_Large_Char_Count := <unchanged>;
	end if;
	-- We don't check if this is valid, we just use it. So be sparing!
        Output_Text (Output_Object, "&#" & Char_Code(2..Char_Code'Length) & ';');
	Output_Object.Disp_Char_Count := Output_Object.Disp_Char_Count + 1;
	Output_Object.Disp_Large_Char_Count := Output_Object.Disp_Large_Char_Count + 1; -- Assume it is large.
	Output_Object.Any_Nonspace := True;
	Output_Object.Last_was_Space := False;
    end Unicode_Character;


    procedure End_Hang_Item (Output_Object : in out HTML_Output_Type) is
	-- Marks the end of a hanging item. Call only once per paragraph.
	-- Raises Not_Valid_Error if the paragraph style is not in
	-- Text_Prefixed_Style_Subtype, or if this has already been
	-- called for the current paragraph, or if the paragraph was started
	-- with No_Prefix = True.
    begin
	if not Output_Object.Is_Valid then
	    Ada.Exceptions.Raise_Exception (ARM_Output.Not_Valid_Error'Identity,
		"Not valid object");
	end if;
	if not Output_Object.Is_In_Paragraph then
	    Ada.Exceptions.Raise_Exception (ARM_Output.Not_Valid_Error'Identity,
		"Not in paragraph");
	end if;
	if Output_Object.Paragraph_Style not in
	     ARM_Output.Text_Prefixed_Style_Subtype then
	    Ada.Exceptions.Raise_Exception (ARM_Output.Not_Valid_Error'Identity,
		"Not a hanging paragraph - " & ARM_Output.Paragraph_Style_Type'Image(Output_Object.Paragraph_Style));
	end if;
	if Output_Object.Saw_Hang_End then
	    Ada.Exceptions.Raise_Exception (ARM_Output.Not_Valid_Error'Identity,
		"Already saw the end of the hanging part");
	end if;
	Output_Object.Saw_Hang_End := True;
	if Output_Object.HTML_Kind = HTML_3 then
	    case Output_Object.Paragraph_Style is
	        -- Part of a definition list.
		when ARM_Output.Small_Wide_Hanging | ARM_Output.Small_Narrow_Hanging |
		     ARM_Output.Small_Hanging_in_Bulleted |
		     ARM_Output.Small_Enumerated =>
		    Ada.Text_IO.Put_Line (Output_Object.Output_File, "</FONT><DD><FONT SIZE=-1>");
		when others =>
		    Ada.Text_IO.Put_Line (Output_Object.Output_File, "<DD>");
	    end case;
	elsif Output_Object.HTML_Kind = HTML_4_Only then
	    declare
		Saved_Format : ARM_Output.Format_Type;
	    begin
		-- Save original format:
		Saved_Format :=
		      (Bold => Output_Object.Is_Bold,
		       Italic => Output_Object.Is_Italic,
		       Font => Output_Object.Font,
		       Size => Output_Object.Size,
		       Color => Output_Object.Color,
		       Change => Output_Object.Change,
		       Version => Output_Object.Version,
		       Added_Version => Output_Object.Added_Version,
		       Location => Output_Object.Location);

		-- Close any open formatting (can't leave it open across a DIV):
		Text_Format (Output_Object,
			     Format => (Bold => False,
				        Italic => False,
				        Font => ARM_Output.Default,
				        Size => 0,
				        Color => ARM_Output.Default,
				        Change => ARM_Output.None,
				        Version => '0',
				        Added_Version => '0',
				        Location => ARM_Output.Normal));
		-- This has to be a hanging style, so we ignore other cases:
	        Ada.Text_IO.Put (Output_Object.Output_File, "</div><div class=""" &
		    Paragraph_Name (Output_Object.Paragraph_Style, Output_Object.Paragraph_Indent) & "-Body"">");
	        -- If the prefix is too long, add a <BR>. A "unit" is 2.0 ems;
	        -- a large character is 0.65 ems; and a small character is 0.4 ems.
	        -- That should be quite conservative.
--Ada.Text_IO.Put_Line("Break hang check: large chars=" & Natural'Image(Output_Object.Disp_Large_Char_Count) &
--" small chars=" & Natural'Image(Output_Object.Disp_Char_Count - Output_Object.Disp_Large_Char_Count) &
--" Hang_Outdent=" & Natural'Image(Paragraph_Info(Output_Object.Paragraph_Format).Hang_Outdent));
	        if (Output_Object.Disp_Large_Char_Count*13) +
	           ((Output_Object.Disp_Char_Count-Output_Object.Disp_Large_Char_Count)*8) >
	           Paragraph_Info(Output_Object.Paragraph_Style, Output_Object.Paragraph_Indent).Hang_Outdent*40 then
	            Ada.Text_IO.Put_Line (Output_Object.Output_File, "<br clear=""left"">");
			-- We use "clear=left" so that the next line always
			-- starts at the left margin. This shouldn't be necessary,
			-- but I've seen cases where it was.
	        else
		    Ada.Text_IO.New_Line (Output_Object.Output_File);
		end if;
		-- Reopen any formatting (using the previously saved values):
		Text_Format (Output_Object, Format => Saved_Format);
	    end;
	else -- HTML 4 Compatibility
	    -- We have to close and reopen the font info here, so that we
	    -- properly nest these operations to pass the WC3 validator.
	    Put_End_Compatibility_Font_Info (Output_Object,
			Output_Object.Paragraph_Style,
			Output_Object.Paragraph_Indent);
	    -- This has to be a hanging style, so we ignore other cases:
	    Ada.Text_IO.Put (Output_Object.Output_File, "<dd class=""" &
		    Paragraph_Name (Output_Object.Paragraph_Style, Output_Object.Paragraph_Indent) & """>");
	    Put_Compatibility_Font_Info (Output_Object,
			Output_Object.Paragraph_Style,
			Output_Object.Paragraph_Indent);
	end if;
	Paragraph_Used(Output_Object.Paragraph_Style, Output_Object.Paragraph_Indent) := True;
        Output_Object.Char_Count := 0;
	Output_Object.Disp_Char_Count := 0;
	Output_Object.Disp_Large_Char_Count := 0;
	Output_Object.Any_Nonspace := False;
        Output_Object.Last_Was_Space := True; -- Start of line.
        Output_Object.Conditional_Space := False; -- Don't need it here.
    end End_Hang_Item;


    procedure New_Column (Output_Object : in out HTML_Output_Type) is
	-- Output a column break.
	-- Raises Not_Valid_Error if in a paragraph, or if the number of
	-- columns is 1.
    begin
	if not Output_Object.Is_Valid then
	    Ada.Exceptions.Raise_Exception (ARM_Output.Not_Valid_Error'Identity,
		"Not valid object");
	end if;
	if Output_Object.Is_In_Paragraph then
	    Ada.Exceptions.Raise_Exception (ARM_Output.Not_Valid_Error'Identity,
		"New Column in paragraph");
	end if;
	if Output_Object.Column_Count <= 1 then
	    Ada.Exceptions.Raise_Exception (ARM_Output.Not_Valid_Error'Identity,
		"Not in a multi-column area");
	end if;
	if Output_Object.Column_Count >= 4 then
	    Output_Object.Current_Column := Output_Object.Current_Column + 1;
	    Output_Object.Current_Item := 1;
	-- else ignore it, no columns will be used.
	end if;
    end New_Column;


    procedure Text_Format (Output_Object : in out HTML_Output_Type;
			   Format : in ARM_Output.Format_Type) is
	-- Change the text format so that all of the properties are as specified.
	-- Note: Changes to these properties ought be stack-like; that is,
	-- Bold on, Italic on, Italic off, Bold off is OK; Bold on, Italic on,
	-- Bold off, Italic off should be avoided (as separate commands).
	use type ARM_Output.Change_Type;
	use type ARM_Output.Location_Type;
	use type ARM_Output.Size_Type;
	use type ARM_Output.Color_Type;

	function Change_Needs_Close_or_Open return Boolean is
	    -- Returns True if "Change" needs to open or close something, based
	    -- on the current values of Output_Object.
	begin
	    return (Format.Change /= Output_Object.Change or else
		    Format.Version /= Output_Object.Version or else
		    Format.Added_Version /= Output_Object.Added_Version);
	end Change_Needs_Close_or_Open;

	function Font_Needs_Close_or_Open return Boolean is
	    -- Returns True if "Font" needs to close something, based
	    -- on the current values of Output_Object and the new value.
	    -- Note that this depends on whether the Change needs to open
	    -- or close something; if it does, we need to close and reopen
	    -- the font even if it is not changing.
	begin
	    return (ARM_Output."/=" (Format.Font, Output_Object.Font) or else
		    Change_Needs_Close_or_Open);
	end Font_Needs_Close_or_Open;

	function Location_Needs_Close_or_Open return Boolean is
	    -- Returns True if "Location" needs to close something, based
	    -- on the current values of Output_Object and the new value.
	    -- Note that this depends on whether the Change or Font needs
	    -- to open or close something; if they do, we need to close and
	    -- reopen the location even if it is not changing.
	begin
	    return Format.Location /= Output_Object.Location or else
		   Change_Needs_Close_or_Open or else Font_Needs_Close_or_Open;
	end Location_Needs_Close_or_Open;

	function Color_Needs_Close_or_Open return Boolean is
	    -- Returns True if "Color" needs to close something, based
	    -- on the current values of Output_Object, and the new value.
	    -- Note that this depends on whether the Change, Font,
	    -- or Location needs to open or close something; if they do,
	    -- we need to close the size even if it is not changing.
	begin
	    return (Format.Color /= Output_Object.Color or else
		    Change_Needs_Close_or_Open or else Font_Needs_Close_or_Open or else
		    Location_Needs_Close_or_Open);
	end Color_Needs_Close_or_Open;

	function Size_Needs_Close_or_Open return Boolean is
	    -- Returns True if "Size" needs to close something, based
	    -- on the current values of Output_Object, and the new value.
	    -- Note that this depends on whether the Change, Color, Font,
	    -- or Location needs to open or close something; if they do,
	    -- we need to close the size even if it is not changing.
	begin
	    return (Format.Size /= Output_Object.Size or else
		    Change_Needs_Close_or_Open or else Font_Needs_Close_or_Open or else
		    Location_Needs_Close_or_Open or else Color_Needs_Close_or_Open);
	end Size_Needs_Close_or_Open;

	function Italic_Needs_Close_or_Open return Boolean is
	    -- Returns True if "Italic" needs to close something, based
	    -- on the current values of Output_Object, and the new value.
	    -- Note that this depends on whether the Change, Font, Color,
	    -- Location, or Size needs to open or close something; if they do,
	    -- we need to close the italics even if it is not changing.
	begin
	    return (Format.Italic /= Output_Object.Is_Italic or else
	    Change_Needs_Close_or_Open or else Font_Needs_Close_or_Open or else
	    Location_Needs_Close_or_Open or else Size_Needs_Close_or_Open or else
	    Color_Needs_Close_or_Open);
	end Italic_Needs_Close_or_Open;

    begin
	if not Output_Object.Is_Valid then
	    Ada.Exceptions.Raise_Exception (ARM_Output.Not_Valid_Error'Identity,
		"Not valid object");
	end if;
	if not Output_Object.Is_In_Paragraph then
	    Ada.Exceptions.Raise_Exception (ARM_Output.Not_Valid_Error'Identity,
		"Not in paragraph");
	end if;
	-- We do these in this order so that the changes are stacked properly.
	-- Note that we have to open and close stuff that is not changing
	-- in order to get proper nesting in all cases.

	if Output_Object.Is_Bold and then
            ((not Format.Bold) or else
	    Italic_Needs_Close_or_Open) then
	    -- The latter so that nesting is preserved; we'll reopen
	    -- the boldfacing on the other side if needed. Otherwise, when
	    -- Bold remains on, we'd leave the markup open but close some outer
	    -- item. That's wrong (even though many browsers can handle it).
	    Output_Text (Output_Object, "</B>");
	    Output_Object.Is_Bold := False;
	end if;

	if Output_Object.Is_Italic and then
            ((not Format.Italic) or else
	    Size_Needs_Close_or_Open) then
	    -- The latter so that nesting is preserved; we'll reopen
	    -- the italics on the other side in that case.
	    Output_Text (Output_Object, "</I>");
	    Output_Object.Is_Italic := False;
	end if;

	if Format.Size /= Output_Object.Size or else
	    Color_Needs_Close_or_Open then
	    -- The latter so that nesting is preserved; we'll reopen
	    -- the size on the other side in that case.
	    if Output_Object.Size /= 0 then
	        if Output_Object.HTML_Kind = HTML_4_Only then
	            Output_Text (Output_Object, "</SPAN>");
		else
	            Output_Text (Output_Object, "</FONT>");
		end if;
	        Output_Object.Size := 0; -- That's the size now.
	    end if;
	end if;

	if Format.Color /= Output_Object.Color or else
	    Location_Needs_Close_or_Open then
	    -- The latter so that nesting is preserved; we'll reopen
	    -- the size on the other side in that case.
	    if Output_Object.Color /= ARM_Output.Default then
	        if Output_Object.HTML_Kind = HTML_4_Only then
	            Output_Text (Output_Object, "</SPAN>");
		else
	            Output_Text (Output_Object, "</FONT>");
		end if;
	        Output_Object.Color := ARM_Output.Default; -- That's the color now.
	    end if;
	end if;

	if Format.Location /= Output_Object.Location or else
	    Change_Needs_Close_or_Open then
	    -- The latter so that nesting is preserved; we'll reopen
	    -- the location on the other side in that case.
	    case Output_Object.Location is
		when ARM_Output.Superscript =>
		    if Output_Object.HTML_Kind = HTML_4_Only then
		        Output_Text (Output_Object, "</SPAN></SUP>");
		    else
		        Output_Text (Output_Object, "</FONT></SUP>");
		    end if;
		when ARM_Output.Subscript =>
		    if Output_Object.HTML_Kind = HTML_4_Only then
		        Output_Text (Output_Object, "</SPAN></SUB>");
		    else
		        Output_Text (Output_Object, "</FONT></SUB>");
		    end if;
		when ARM_Output.Normal =>
		    null;
	    end case;
	    Output_Object.Location := ARM_Output.Normal; -- That's the location now.
	end if;

	if ARM_Output."/=" (Format.Font, Output_Object.Font) or else
	    Change_Needs_Close_or_Open then
	    -- The latter so that nesting is preserved; we'll reopen
	    -- the font on the other side in that case.
	    case Output_Object.Font is
		when ARM_Output.Default => null;
		when ARM_Output.Fixed =>
		    Output_Text (Output_Object, "</TT>");
		when ARM_Output.Roman =>
		    if Output_Object.HTML_Kind = HTML_4_Only then
		        Output_Text (Output_Object, "</SPAN>");
		    else
			null; -- Default, currently.
		        --Output_Text (Output_Object, "</FONT>");
		    end if;
		when ARM_Output.Swiss =>
		    if Output_Object.HTML_Kind = HTML_4_Only then
		        Output_Text (Output_Object, "</SPAN>");
		    else
		        Output_Text (Output_Object, "</FONT>");
		    end if;
	    end case;
	    Output_Object.Font := ARM_Output.Default; -- We're now in the default state.
	end if;

	if Format.Change /= Output_Object.Change or else
	   Format.Version /= Output_Object.Version or else
	   Format.Added_Version /= Output_Object.Added_Version then
	    case Output_Object.Change is
		when ARM_Output.Insertion =>
		    if Output_Object.HTML_Kind = HTML_3 then
		        Output_Text (Output_Object, "</U>");
		    else
		        --Output_Text (Output_Object, "</ins>");
		        Output_Text (Output_Object, "</span>");
		    end if;
		    -- Note: We need to follow these with a space so that
		    -- we don't get words running together for indexing
		    -- purposes (Google, Ada Indexer). That's only a concern
		    -- for deletions directly following insertions (at least in
		    -- the absence of nesting), so we only add the extra space
		    -- after insertions. RTF needs insertions and deletions
		    -- without spaces to work properly, thus the source does not
		    -- have them.
		    -- If the last character of the displayed text is a space,
		    -- we don't need this, and don't generate it. We do
		    -- generate it for punctuation, as we want a space following
		    -- that in general.
		    -- If the next visible character is not in some sort of
		    -- change section, we'd prefer to not generate
		    -- the space, but there is no obvious way to determine that
		    -- (we don't know when the command ends here).
		    -- We can, however, generate a conditional space that is
		    -- not generated if the next visible character is a space
		    -- or punctuation (we don't usually want a space *before*
		    -- punctuation).
		    if Output_Object.Last_was_Space then
			null;
		    else
			Output_Object.Conditional_Space := True;
		    end if;
		when ARM_Output.Deletion =>
		    if Output_Object.HTML_Kind = HTML_3 then
		        Output_Text (Output_Object, "</S>");
		    else
		        --Output_Text (Output_Object, "</del>");
		        Output_Text (Output_Object, "</span>");
		    end if;
		when ARM_Output.Both =>
		    if Output_Object.HTML_Kind = HTML_3 then
		        Output_Text (Output_Object, "</S></U>");
		    else
		        --Output_Text (Output_Object, "</del></ins>");
		        --Output_Text (Output_Object, "</span>");
			-- CSS2 doesn't allow multiple decorations in a single definition, so we have
			-- to nest them. But that might not be right, either (it works on IE).
		        Output_Text (Output_Object, "</span></span>");
		    end if;
		    if Output_Object.Last_was_Space then -- See above for reasons for this.
			null;
		    else
			Output_Object.Conditional_Space := True;
		    end if;
		when ARM_Output.None =>
		    null;
	    end case;
	    case Format.Change is
		when ARM_Output.Insertion =>
		    if Output_Object.HTML_Kind = HTML_3 then
		        Output_Text (Output_Object, "<U>");
		    else
		        --Output_Text (Output_Object, "<ins>");
		        Output_Text (Output_Object, "<span class=""insert" & Format.Version & """>");
			Revision_Used(Format.Version) := True;
		    end if;
		when ARM_Output.Deletion =>
		    if Output_Object.HTML_Kind = HTML_3 then
		        Output_Text (Output_Object, "<S>");
		    else
		        --Output_Text (Output_Object, "<del>");
		        Output_Text (Output_Object, "<span class=""delete" & Format.Version & """>");
			Revision_Used(Format.Version) := True;
		    end if;
		when ARM_Output.Both =>
		    if Output_Object.HTML_Kind = HTML_3 then
		        Output_Text (Output_Object, "<U><S>");
		    else
		        --Output_Text (Output_Object, "<ins><del>");
		        --Output_Text (Output_Object, "<span class=""both" & Format.Version & """>");
			-- CSS2 doesn't allow multiple decorations in a single definition, so we have
			-- to nest them. But that might not be right, either (it works on IE).
		        Output_Text (Output_Object, "<span class=""insert" & Format.Added_Version & """>");
		        Output_Text (Output_Object, "<span class=""delete" & Format.Version & """>");
			Revision_Used(Format.Added_Version) := True;
			Revision_Used(Format.Version) := True;
		    end if;
		when ARM_Output.None =>
		    null;
	    end case;
	    Output_Object.Change := Format.Change;
	    Output_Object.Version := Format.Version;
	    Output_Object.Added_Version := Format.Added_Version;
	end if;

	if ARM_Output."/=" (Format.Font, Output_Object.Font) then
	    case Format.Font is
		when ARM_Output.Default => null;
		when ARM_Output.Fixed =>
		    Output_Text (Output_Object, "<TT>");
		when ARM_Output.Roman =>
		    if Output_Object.HTML_Kind = HTML_4_Only then
		        Output_Text (Output_Object, "<SPAN Class=""roman"">");
		    else
			null; -- Default, currently.
		        --Output_Text (Output_Object, "<FONT xxx>");
		    end if;
		when ARM_Output.Swiss =>
		    if Output_Object.HTML_Kind = HTML_4_Only then
		        Output_Text (Output_Object, "<SPAN Class=""swiss"">");
		    else
		        Output_Text (Output_Object, SWISS_FONT_CODE);
		    end if;
	    end case;
	    Output_Object.Font := Format.Font;
	end if;

	if Format.Location /= Output_Object.Location then
	    -- Note: Location needs to be changed before size, as they
	    -- typically are changed together, and <SUP> and <SUB> reset the
	    -- size.
	    case Format.Location is
		when ARM_Output.Superscript =>
		    if Output_Object.HTML_Kind = HTML_4_Only then
		        Output_Text (Output_Object, "<SUP><SPAN STYLE=""font-size: 140%"">");
			   -- This is a bit larger than +1; the text is usually too small.
		    else
		        Output_Text (Output_Object, "<SUP><FONT SIZE=""+1"">");
		    end if;
		when ARM_Output.Subscript =>
		    if Output_Object.HTML_Kind = HTML_4_Only then
		        Output_Text (Output_Object, "<SUB><SPAN STYLE=""font-size: 140%"">");
			   -- This is a bit larger than +1; the text is usually too small.
		    else
		        Output_Text (Output_Object, "<SUB><FONT SIZE=""+1"">");
		    end if;
		when ARM_Output.Normal =>
		    null;
	    end case;
	    Output_Object.Location := Format.Location;
	end if;

	if Format.Color /= Output_Object.Color then
	    if Output_Object.HTML_Kind = HTML_4_Only then
		case Format.Color is
		    when ARM_Output.Default => null;
		    when ARM_Output.Black =>
			Output_Text (Output_Object, "<SPAN STYLE=""color: rgb(0,0,0)"">");
		    when ARM_Output.Red   =>
			Output_Text (Output_Object, "<SPAN STYLE=""color: rgb(153,0,0)"">");
		    when ARM_Output.Green =>
			Output_Text (Output_Object, "<SPAN STYLE=""color: rgb(0,153,0)"">");
		    when ARM_Output.Blue  =>
			Output_Text (Output_Object, "<SPAN STYLE=""color: rgb(0,0,153)"">");
		end case;
	    else
		case Format.Color is
		    when ARM_Output.Default => null;
		    when ARM_Output.Black =>
	                Output_Text (Output_Object, "<FONT COLOR=""#000000"">");
		    when ARM_Output.Red   =>
	                Output_Text (Output_Object, "<FONT COLOR=""#990000"">");
		    when ARM_Output.Green =>
	                Output_Text (Output_Object, "<FONT COLOR=""#009900"">");
		    when ARM_Output.Blue  =>
	                Output_Text (Output_Object, "<FONT COLOR=""#000099"">");
		end case;
	    end if;
	    Output_Object.Color := Format.Color;
	end if;

	if Format.Size /= Output_Object.Size then
	    if Output_Object.HTML_Kind = HTML_4_Only then
		case Format.Size is
		    when 0 => null; -- Do nothing.
		    when 1 => Output_Text (Output_Object, "<SPAN STYLE=""font-size: 125%"">");
		    when 2 => Output_Text (Output_Object, "<SPAN STYLE=""font-size: 156%"">");
		    when 3 => Output_Text (Output_Object, "<SPAN STYLE=""font-size: 194%"">");
		    when 4 => Output_Text (Output_Object, "<SPAN STYLE=""font-size: 244%"">");
		    when 5 => Output_Text (Output_Object, "<SPAN STYLE=""font-size: 305%"">");
		    when -1 => Output_Text (Output_Object, "<SPAN STYLE=""font-size: 80%"">");
		    when -2 => Output_Text (Output_Object, "<SPAN STYLE=""font-size: 64%"">");
		    when -3 => Output_Text (Output_Object, "<SPAN STYLE=""font-size: 51%"">");
		    when -4 => Output_Text (Output_Object, "<SPAN STYLE=""font-size: 41%"">");
		    when -5 => Output_Text (Output_Object, "<SPAN STYLE=""font-size: 33%"">");
		    when others =>
			-- Too much change:
			if Format.Size > 0 then
			    Output_Text (Output_Object, "<SPAN STYLE=""font-size: 305%"">");
			else
			    Output_Text (Output_Object, "<SPAN STYLE=""font-size: 33%"">");
			end if;
		end case;
	    else
	        -- HTML sizes are 1..7, with a default of 3. So we limit the changes.
	        if Format.Size > 0 then
		    if Format.Size > 5 then
	                Output_Text (Output_Object, "<FONT SIZE=""+5"">");
		    else
	                Output_Text (Output_Object, "<FONT SIZE=""+" &
		            Character'Val(Format.Size + Character'Pos('0')) & """>");
		    end if;
	        elsif Format.Size < 0 then
		    if Format.Size < -4 then
	                Output_Text (Output_Object, "<FONT SIZE=""-4"">");
		    else
	                Output_Text (Output_Object, "<FONT SIZE=""-" &
		            Character'Val(abs Format.Size + Character'Pos('0')) & """>");
		    end if;
	        -- else Format.Size=0, nothing to do.
	        end if;
	    end if;
	    Output_Object.Size := Format.Size;
	end if;

	if Format.Italic and (not Output_Object.Is_Italic) then
	    Output_Text (Output_Object, "<I>");
	    Output_Object.Is_Italic := True;
	end if;
	if Format.Bold and (not Output_Object.Is_Bold) then
	    Output_Text (Output_Object, "<B>");
	    Output_Object.Is_Bold := True;
	end if;

    end Text_Format;


    procedure Clause_Reference (Output_Object : in out HTML_Output_Type;
				Text : in String;
				Clause_Number : in String) is
	-- Generate a reference to a clause in the standard. The text of
	-- the reference is "Text", and the number of the clause is
	-- Clause_Number. For hyperlinked formats, this should generate
	-- a link; for other formats, the text alone is generated.
    begin
	if not Output_Object.Is_Valid then
	    Ada.Exceptions.Raise_Exception (ARM_Output.Not_Valid_Error'Identity,
		"Not valid object");
	end if;
	if not Output_Object.Is_In_Paragraph then
	    Ada.Exceptions.Raise_Exception (ARM_Output.Not_Valid_Error'Identity,
		"Not in paragraph");
	end if;
	if Clause_Number = "X.X" then
	    -- Link to a dead clause, just output the text (presumably this
	    -- is deleted).
            Ordinary_Text (Output_Object, Text);
	else
	    Output_Text (Output_Object, "<A HREF=""");
	    declare
	        Name : constant String :=
		    Make_Clause_Link_Name (Output_Object, Clause_Number);
	    begin
	        Output_Text (Output_Object, Name);
	    end;
	    Output_Text (Output_Object, """>");
            Ordinary_Text (Output_Object, Text);
	    Output_Text (Output_Object, "</A>");
	end if;
    end Clause_Reference;


    procedure Index_Target (Output_Object : in out HTML_Output_Type;
			    Index_Key : in Natural) is
	-- Generate a index target. This marks the location where an index
	-- reference occurs. Index_Key names the index item involved.
	-- For hyperlinked formats, this should generate a link target;
	-- for other formats, nothing is generated.
    begin
	if not Output_Object.Is_Valid then
	    Ada.Exceptions.Raise_Exception (ARM_Output.Not_Valid_Error'Identity,
		"Not valid object");
	end if;
	if not Output_Object.Is_In_Paragraph then
	    Ada.Exceptions.Raise_Exception (ARM_Output.Not_Valid_Error'Identity,
		"Not in paragraph");
	end if;
	-- Insert an anchor:
	Output_Text (Output_Object, "<A NAME=""I");
	declare
	    Key_Name : constant String := Natural'Image(Index_Key);
	begin
	    Output_Text (Output_Object, Key_Name(2..Key_Name'Last));
	end;
	Output_Text (Output_Object, """></A>");
    end Index_Target;


    procedure Index_Reference (Output_Object : in out HTML_Output_Type;
			       Text : in String;
			       Index_Key : in Natural;
			       Clause_Number : in String) is
	-- Generate a reference to an index target in the standard. The text
	-- of the reference is "Text", and Index_Key and Clause_Number denotes
	-- the target. For hyperlinked formats, this should generate
	-- a link; for other formats, the text alone is generated.
    begin
	if not Output_Object.Is_Valid then
	    Ada.Exceptions.Raise_Exception (ARM_Output.Not_Valid_Error'Identity,
		"Not valid object");
	end if;
	if not Output_Object.Is_In_Paragraph then
	    Ada.Exceptions.Raise_Exception (ARM_Output.Not_Valid_Error'Identity,
		"Not in paragraph");
	end if;
	Output_Text (Output_Object, "<A HREF=""");
	if Output_Object.Big_Files then
	    null; -- No file name needed, this is a self-reference.
	else
	    if Output_Object.DOS_Filenames then
	        Output_Text (Output_Object,
			     Make_Clause_File_Name (Output_Object, Clause_Number)
				 & ".HTM");
	    else
	        Output_Text (Output_Object,
			     Make_Clause_File_Name (Output_Object, Clause_Number)
				 & ".html");
	    end if;
	end if;
	Output_Text (Output_Object, "#I");
	declare
	    Key_Name : constant String := Natural'Image(Index_Key);
	begin
	    Output_Text (Output_Object, Key_Name(2..Key_Name'Last));
	end;
	Output_Text (Output_Object, """>");
	Ordinary_Text (Output_Object, Text);
	Output_Text (Output_Object, "</A>");
    end Index_Reference;


    procedure DR_Reference (Output_Object : in out HTML_Output_Type;
			    Text : in String;
			    DR_Number : in String) is
	-- Generate a reference to an DR from the standard. The text
	-- of the reference is "Text", and DR_Number denotes
	-- the target. For hyperlinked formats, this should generate
	-- a link; for other formats, the text alone is generated.
    begin
	if not Output_Object.Is_Valid then
	    Ada.Exceptions.Raise_Exception (ARM_Output.Not_Valid_Error'Identity,
		"Not valid object");
	end if;
	if not Output_Object.Is_In_Paragraph then
	    Ada.Exceptions.Raise_Exception (ARM_Output.Not_Valid_Error'Identity,
		"Not in paragraph");
	end if;
	declare
	    Num : Integer := Integer'Value(DR_Number(DR_Number'Last-3 .. DR_Number'Last));
	begin
	    Output_Text (Output_Object, "<A HREF=""");
	    if Num <= 93 then -- In Defect Reports 1. -- %%%% Update if changed.
		Output_Text (Output_Object, "defect1.html");
	    else -- In Defect Reports 2.
		Output_Text (Output_Object, "defect2.html");
	    end if;
	    Output_Text (Output_Object, "#");
	    Output_Text (Output_Object, DR_Number);
	end;
        Output_Text (Output_Object, """>");
        Ordinary_Text (Output_Object, Text);
        Output_Text (Output_Object, "</A>");
    end DR_Reference;


    function Folded_AI95_Number (AI_String : in String) return String is
	-- Internal routine.
	-- Calculate the "folded" AI number from the full version.
	-- AI_String should be in the form "AIzz-00xxx-yy", where -yy, 00,
	-- and zz are optional, and 'zz' = 95 if given.
	Result : String(1..5);
	Hyphen_1 : Natural := Ada.Strings.Fixed.Index (AI_String, "-");
	Hyphen_2 : Natural;
    begin
        if Hyphen_1 = 0 or else AI_String'Last < Hyphen_1+3 then
	    Result := "00001";
	    Ada.Exceptions.Raise_Exception (ARM_Output.Not_Valid_Error'Identity,
	        "Bad AI reference " & AI_String);
	elsif Hyphen_1 = AI_String'First+4 and then
	    AI_String(AI_String'First..Hyphen_1-1) /= "AI95" then
	    Ada.Exceptions.Raise_Exception (ARM_Output.Not_Valid_Error'Identity,
		"Unknown AI reference " & AI_String);
	    Result := "00001";
	elsif Hyphen_1 = AI_String'First+2 and then
	    AI_String(AI_String'First..Hyphen_1-1) /= "AI" then
	    Ada.Exceptions.Raise_Exception (ARM_Output.Not_Valid_Error'Identity,
		"Unknown short AI reference " & AI_String);
	    Result := "00001";
	else
	    Hyphen_2 := Ada.Strings.Fixed.Index (AI_String(Hyphen_1+1..AI_String'Last), "-");
	    if Hyphen_2 = 0 then
	        if AI_String'Last = Hyphen_1+5 then
		    Result := AI_String(Hyphen_1+1 .. Hyphen_1+5);
	        elsif AI_String'Last = Hyphen_1+4 then
		    Result(2..5) := AI_String(Hyphen_1+1 .. Hyphen_1+4);
		    Result(1) := '0';
	        elsif AI_String'Last = Hyphen_1+3 then
		    Result(3..5) := AI_String(Hyphen_1+1 .. Hyphen_1+3);
		    Result(1) := '0';
		    Result(2) := '0';
	        else
		    Ada.Exceptions.Raise_Exception (ARM_Output.Not_Valid_Error'Identity,
	                "AI reference too wrong length " & AI_String);
	            Result := "00001";
	        end if;
	    else
		if (Hyphen_2-1) - (Hyphen_1+1) = 5-1 then
		    Result := AI_String (Hyphen_1+1 .. Hyphen_2-1);
		elsif (Hyphen_2-1) - (Hyphen_1+1) = 4-1 then
		    Result(2..5) := AI_String (Hyphen_1+1 .. Hyphen_2-1);
		    Result(1) := '0';
		elsif (Hyphen_2-1) - (Hyphen_1+1) = 3-1 then
		    Result(3..5) := AI_String (Hyphen_1+1 .. Hyphen_2-1);
		    Result(1) := '0';
		    Result(2) := '0';
		else
		    Result := "00001";
		    Ada.Exceptions.Raise_Exception (ARM_Output.Not_Valid_Error'Identity,
		        "Bad AI reference (hyphen dist) " & AI_String);
		end if;
		if AI_String'Last < Hyphen_2+1 or else
		   AI_String'Last > Hyphen_2+2 then
		    Ada.Exceptions.Raise_Exception (ARM_Output.Not_Valid_Error'Identity,
			"Bad AI alternative reference " & AI_String);
		elsif  AI_String'Last = Hyphen_2+1 then
		    Result(1) := Character'Pred(AI_String(Hyphen_2+1));
		elsif AI_String'Last = Hyphen_2+2 and then AI_String(Hyphen_2+1) = '0' then
		    Result(1) := Character'Pred(AI_String(Hyphen_2+2));
		elsif AI_String'Last = Hyphen_2+2 and then AI_String(Hyphen_2+1) = '1' then
		    if AI_String(Hyphen_2+2) = '0' then
		        Result(1) := '9';
		    else
		        Result(1) := Character'Val(Character'Pos(AI_String(Hyphen_2+2)) - Character'Pos('1') + Character'Pos('A'));
		    end if;
		elsif AI_String'Last = Hyphen_2+2 and then AI_String(Hyphen_2+1) = '2' then
		    Result(1) := Character'Val(Character'Pos(AI_String(Hyphen_2+2)) - Character'Pos('1') + Character'Pos('A') + 10);
	        else
		    Ada.Exceptions.Raise_Exception (ARM_Output.Not_Valid_Error'Identity,
			"Bad AI alternative reference " & AI_String);
	        end if;
	    end if;
	end if;
	return Result;
    end Folded_AI95_Number;


    procedure AI_Reference (Output_Object : in out HTML_Output_Type;
			    Text : in String;
			    AI_Number : in String) is
	-- Generate a reference to an AI from the standard. The text
	-- of the reference is "Text", and AI_Number denotes
	-- the target (in unfolded format). For hyperlinked formats, this should
	-- generate a link; for other formats, the text alone is generated.
	--
	-- We assume AI number is of the form:
	-- ZZZZ-nnnn-m whre ZZZZ=AI05 or SI99, nnnn is a four digit number,
	-- and -m is an optional number (-1 is used if it is omitted); or
	-- AIzz-nnnnn-mm where AIzz=AI95 or AI (meaning AI95);
	-- nnnnn is a five digit number, and -mm is an optional two digit number.
	-- We raise Not_Valid_Error otherwise.
    begin
	if not Output_Object.Is_Valid then
	    Ada.Exceptions.Raise_Exception (ARM_Output.Not_Valid_Error'Identity,
		"Not valid object");
	end if;
	if not Output_Object.Is_In_Paragraph then
	    Ada.Exceptions.Raise_Exception (ARM_Output.Not_Valid_Error'Identity,
		"Not in paragraph");
	end if;
	if AI_Number'Length > 5 and then
	    AI_Number(AI_Number'First..AI_Number'First+4) = "AI05-" then
	    -- AI05:
	    if AI_Number'Length >= 9 then
		if AI_Number(AI_Number'First+5) not in '0'..'9' or else
		   AI_Number(AI_Number'First+6) not in '0'..'9' or else
		   AI_Number(AI_Number'First+7) not in '0'..'9' or else
	           AI_Number(AI_Number'First+8) not in '0'..'9' then
	            Ada.Exceptions.Raise_Exception (ARM_Output.Not_Valid_Error'Identity,
		        "Bad number in AI05 number: " & AI_Number);
		end if;
	    end if;
	    if AI_Number'Length = 9 then
                Output_Text (Output_Object, "<A HREF=""http://www.ada-auth.org/cgi-bin/cvsweb.cgi/AI05s/");
                Output_Text (Output_Object, AI_Number & "-1");
	    elsif AI_Number'Length = 11 then
		if AI_Number(AI_Number'Last-1) /= '-' or else
	           AI_Number(AI_Number'Last) not in '0'..'9' then
	            Ada.Exceptions.Raise_Exception (ARM_Output.Not_Valid_Error'Identity,
		        "Bad sequence number in AI05 number: " & AI_Number);
		end if;
                Output_Text (Output_Object, "<A HREF=""http://www.ada-auth.org/cgi-bin/cvsweb.cgi/AI05s/");
                Output_Text (Output_Object, AI_Number);
	    else
	        Ada.Exceptions.Raise_Exception (ARM_Output.Not_Valid_Error'Identity,
		    "Bad AI05 number: " & AI_Number);
	    end if;
	elsif AI_Number'Length > 5 and then
	    AI_Number(AI_Number'First..AI_Number'First+4) = "SI99-" then
	    if AI_Number'Length >= 9 then
		if AI_Number(AI_Number'First+5) not in '0'..'9' or else
		   AI_Number(AI_Number'First+6) not in '0'..'9' or else
		   AI_Number(AI_Number'First+7) not in '0'..'9' or else
	           AI_Number(AI_Number'First+8) not in '0'..'9' then
	            Ada.Exceptions.Raise_Exception (ARM_Output.Not_Valid_Error'Identity,
		        "Bad number in SI99 number: " & AI_Number);
		end if;
	    end if;
	    if AI_Number'Length = 9 then
                Output_Text (Output_Object, "<A HREF=""http://www.ada-auth.org/cgi-bin/cvsweb.cgi/SI99s/");
                Output_Text (Output_Object, AI_Number & "-1");
	    elsif AI_Number'Length = 11 then
		if AI_Number(AI_Number'Last-1) /= '-' or else
	           AI_Number(AI_Number'Last) not in '0'..'9' then
	            Ada.Exceptions.Raise_Exception (ARM_Output.Not_Valid_Error'Identity,
		        "Bad sequence number in SI99 number: " & AI_Number);
		end if;
                Output_Text (Output_Object, "<A HREF=""http://www.ada-auth.org/cgi-bin/cvsweb.cgi/SI99s/");
                Output_Text (Output_Object, AI_Number);
	    else
	        Ada.Exceptions.Raise_Exception (ARM_Output.Not_Valid_Error'Identity,
		    "Bad SI99 number: " & AI_Number);
	    end if;
	else -- Must be AI95:
	    declare
		Folded : constant String :=
		    Folded_AI95_Number(AI_Number); -- We don't want to have written anything if we raise an exception.
	    begin
                Output_Text (Output_Object, "<A HREF=""http://www.ada-auth.org/cgi-bin/cvsweb.cgi/AIs/AI-");
                Output_Text (Output_Object, Folded);
	    end;
	end if;
        Output_Text (Output_Object, ".TXT"">");
        Ordinary_Text (Output_Object, Text);
        Output_Text (Output_Object, "</A>");

    end AI_Reference;


    procedure Local_Target (Output_Object : in out HTML_Output_Type;
			    Text : in String;
			    Target : in String) is
	-- Generate a local target. This marks the potential target of local
	-- links identified by "Target". Text is the text of the target.
	-- For hyperlinked formats, this should generate a link target;
	-- for other formats, only the text is generated.
    begin
	if not Output_Object.Is_Valid then
	    Ada.Exceptions.Raise_Exception (ARM_Output.Not_Valid_Error'Identity,
		"Not valid object");
	end if;
	if not Output_Object.Is_In_Paragraph then
	    Ada.Exceptions.Raise_Exception (ARM_Output.Not_Valid_Error'Identity,
		"Not in paragraph");
	end if;
	-- Insert an anchor:
	Output_Text (Output_Object, "<A NAME=""");
        Output_Text (Output_Object, Target);
	Output_Text (Output_Object, """>");
        Ordinary_Text (Output_Object, Text);
        Output_Text (Output_Object, "</A>");
    end Local_Target;


    procedure Local_Link (Output_Object : in out HTML_Output_Type;
			  Text : in String;
			  Target : in String;
			  Clause_Number : in String) is
	-- Generate a local link to the target and clause given.
	-- Text is the text of the link.
	-- For hyperlinked formats, this should generate a link;
	-- for other formats, only the text is generated.
    begin
	if not Output_Object.Is_Valid then
	    Ada.Exceptions.Raise_Exception (ARM_Output.Not_Valid_Error'Identity,
		"Not valid object");
	end if;
	if not Output_Object.Is_In_Paragraph then
	    Ada.Exceptions.Raise_Exception (ARM_Output.Not_Valid_Error'Identity,
		"Not in paragraph");
	end if;
	-- Insert an anchor:
	Output_Text (Output_Object, "<A HREF=""");
	if Output_Object.Big_Files then
	    null; -- No file name needed, this is a self-reference.
	else
	    if Output_Object.DOS_Filenames then
	        Output_Text (Output_Object,
			     Make_Clause_File_Name (Output_Object, Clause_Number)
				 & ".HTM");
	    else
	        Output_Text (Output_Object,
			     Make_Clause_File_Name (Output_Object, Clause_Number)
				 & ".html");
	    end if;
	end if;
	Output_Text (Output_Object, "#" & Target);
	Output_Text (Output_Object, """>");
	Ordinary_Text (Output_Object, Text);
	Output_Text (Output_Object, "</A>");
    end Local_Link;


    procedure Local_Link_Start (Output_Object : in out HTML_Output_Type;
				Target : in String;
				Clause_Number : in String) is
	-- Generate a local link to the target and clause given.
	-- The link will surround text until Local_Link_End is called.
	-- Local_Link_End must be called before this routine can be used again.
	-- For hyperlinked formats, this should generate a link;
	-- for other formats, only the text is generated.
    begin
	if not Output_Object.Is_Valid then
	    Ada.Exceptions.Raise_Exception (ARM_Output.Not_Valid_Error'Identity,
		"Not valid object");
	end if;
	if not Output_Object.Is_In_Paragraph then
	    Ada.Exceptions.Raise_Exception (ARM_Output.Not_Valid_Error'Identity,
		"Not in paragraph");
	end if;
	if Output_Object.In_Local_Link then
	    Ada.Exceptions.Raise_Exception (ARM_Output.Not_Valid_Error'Identity,
		"Already in a local link");
	end if;
        Output_Object.In_Local_Link := True;
	-- Insert an anchor:
	Output_Text (Output_Object, "<A HREF=""");
	if Output_Object.Big_Files then
	    null; -- No file name needed, this is a self-reference.
	else
	    if Output_Object.DOS_Filenames then
	        Output_Text (Output_Object,
			     Make_Clause_File_Name (Output_Object, Clause_Number)
				 & ".HTM");
	    else
	        Output_Text (Output_Object,
			     Make_Clause_File_Name (Output_Object, Clause_Number)
				 & ".html");
	    end if;
	end if;
	Output_Text (Output_Object, "#" & Target);
	Output_Text (Output_Object, """>");
    end Local_Link_Start;


    procedure Local_Link_End (Output_Object : in out HTML_Output_Type;
			      Target : in String;
			      Clause_Number : in String) is
	-- End a local link for the target and clause given.
	-- This must be in the same paragraph as the Local_Link_Start.
	-- For hyperlinked formats, this should generate a link;
	-- for other formats, only the text is generated.
    begin
	if not Output_Object.Is_Valid then
	    Ada.Exceptions.Raise_Exception (ARM_Output.Not_Valid_Error'Identity,
		"Not valid object");
	end if;
	if not Output_Object.Is_In_Paragraph then
	    Ada.Exceptions.Raise_Exception (ARM_Output.Not_Valid_Error'Identity,
		"Not in paragraph");
	end if;
	if not Output_Object.In_Local_Link then
	    Ada.Exceptions.Raise_Exception (ARM_Output.Not_Valid_Error'Identity,
		"Not in a local link");
	end if;
	Output_Text (Output_Object, "</A>");
        Output_Object.In_Local_Link := False;
    end Local_Link_End;


    procedure URL_Link (Output_Object : in out HTML_Output_Type;
			Text : in String;
			URL : in String) is
	-- Generate a link to the URL given.
	-- Text is the text of the link.
	-- For hyperlinked formats, this should generate a link;
	-- for other formats, only the text is generated.
    begin
	if not Output_Object.Is_Valid then
	    Ada.Exceptions.Raise_Exception (ARM_Output.Not_Valid_Error'Identity,
		"Not valid object");
	end if;
	if not Output_Object.Is_In_Paragraph then
	    Ada.Exceptions.Raise_Exception (ARM_Output.Not_Valid_Error'Identity,
		"Not in paragraph");
	end if;
	-- Insert an anchor:
	Output_Text (Output_Object, "<A HREF=""");
        Output_Text (Output_Object, URL);
	Output_Text (Output_Object, """>");
        Ordinary_Text (Output_Object, Text);
        Output_Text (Output_Object, "</A>");
    end URL_Link;


    procedure Picture  (Output_Object : in out HTML_Output_Type;
			Name : in String;
			Descr : in String;
			Alignment : in ARM_Output.Picture_Alignment;
			Height, Width : in Natural;
			Border : in ARM_Output.Border_Kind) is
	-- Generate a picture.
	-- Name is the (simple) file name of the picture; Descr is a
	-- descriptive name for the picture (it will appear in some web
	-- browsers).
	-- We assume that it is a .PNG or .JPG and that it will be present
	-- in the same directory as the output files.
	-- Alignment specifies the picture alignment.
	-- Height and Width specify the picture size in pixels.
	-- Border specifies the kind of border.

	procedure Make_Img (Extra_Attribs : in String) is
	    H : constant String := Natural'Image(Height);
	    W : constant String := Natural'Image(Width);
	begin
	    Output_Text (Output_Object, "<IMG src=""" & Name & """");
	    Output_Text (Output_Object, " height=""" & H(2..H'Last) &
		""" width=""" & W(2..W'Last) & """");
	    if Extra_Attribs /= "" then
	        Output_Text (Output_Object, Extra_Attribs);
	    end if;
	    Output_Text (Output_Object, " alt=""" & Descr & """");
	    case Border is
		when ARM_Output.None =>
		    Output_Text (Output_Object, " border=""0"">");
		when ARM_Output.Thin =>
		    Output_Text (Output_Object, " border=""1"">");
		when ARM_Output.Thick =>
		    Output_Text (Output_Object, " border=""2"">");
	    end case;
	end Make_Img;

    begin
	if not Output_Object.Is_Valid then
	    Ada.Exceptions.Raise_Exception (ARM_Output.Not_Valid_Error'Identity,
		"Not valid object");
	end if;
	case Alignment is
	    when ARM_Output.Inline =>
		if not Output_Object.Is_In_Paragraph then
		    Ada.Exceptions.Raise_Exception (ARM_Output.Not_Valid_Error'Identity,
			"Not in paragraph");
		end if;
		if Output_Object.HTML_Kind = HTML_3 then
		    Make_Img ("");
		else
		    Make_Img (" style=""margin-left: 0.3em; margin-right: 0.3em""");
		end if;
	    when ARM_Output.Float_Left =>
		if not Output_Object.Is_In_Paragraph then
		    Ada.Exceptions.Raise_Exception (ARM_Output.Not_Valid_Error'Identity,
			"Not in paragraph");
		end if;
		if Output_Object.HTML_Kind = HTML_3 then
		    Make_Img (" align=""left""");
		else
		    Make_Img (" align=""left"" style=""margin-right: 0.3em""");
			-- Space on right only; left should align with containing
			-- margin.
		end if;
	    when ARM_Output.Float_Right =>
		if not Output_Object.Is_In_Paragraph then
		    Ada.Exceptions.Raise_Exception (ARM_Output.Not_Valid_Error'Identity,
			"Not in paragraph");
		end if;
		if Output_Object.HTML_Kind = HTML_3 then
		    Make_Img (" align=""right""");
		else
		    Make_Img (" align=""right"" style=""margin-left: 0.3em""");
			-- Space on right only; left should align with containing
			-- margin.
		end if;
	    when ARM_Output.Alone_Left =>
		if Output_Object.Is_In_Paragraph then
		    Ada.Exceptions.Raise_Exception (ARM_Output.Not_Valid_Error'Identity,
			"In paragraph");
		end if;
		if Output_Object.HTML_Kind = HTML_4_Only then
		    Output_Text (Output_Object, "<DIV Style=""text-align: left; margin-bottom: ");
		    Put_EMs(Output_Object.Output_File, (Paragraph_Info(ARM_Output.Normal, 0).After * LEADING_PERCENT) / 100);
		    Output_Text (Output_Object, """>");
		else
		    Output_Text (Output_Object, "<P>");
		end if;
		Make_Img("");
		if Output_Object.HTML_Kind = HTML_4_Only then
		    Output_Text (Output_Object, "</DIV>");
		else
		    Output_Text (Output_Object, "</P>");
		end if;
		Ada.Text_IO.New_Line (Output_Object.Output_File);
	        Output_Object.Char_Count := 0;
	        Output_Object.Disp_Char_Count := 0;
	        Output_Object.Disp_Large_Char_Count := 0;
		Output_Object.Any_Nonspace := False;
	        Output_Object.Last_Was_Space := True; -- Start of line.
	        Output_Object.Conditional_Space := False; -- Don't need it here.
	    when ARM_Output.Alone_Right =>
		if Output_Object.Is_In_Paragraph then
		    Ada.Exceptions.Raise_Exception (ARM_Output.Not_Valid_Error'Identity,
			"In paragraph");
		end if;
		if Output_Object.HTML_Kind = HTML_4_Only then
		    Output_Text (Output_Object, "<DIV Style=""text-align: right; margin-bottom: ");
		    Put_EMs(Output_Object.Output_File, (Paragraph_Info(ARM_Output.Normal, 0).After * LEADING_PERCENT) / 100);
		    Output_Text (Output_Object, """>");
		else
		    Output_Text (Output_Object, "<RIGHT>");
		end if;
		Make_Img("");
		if Output_Object.HTML_Kind = HTML_4_Only then
		    Output_Text (Output_Object, "</DIV>");
		else
		    Output_Text (Output_Object, "</RIGHT>");
		end if;
		Ada.Text_IO.New_Line (Output_Object.Output_File);
	        Output_Object.Char_Count := 0;
	        Output_Object.Disp_Char_Count := 0;
	        Output_Object.Disp_Large_Char_Count := 0;
		Output_Object.Any_Nonspace := False;
	        Output_Object.Last_Was_Space := True; -- Start of line.
	        Output_Object.Conditional_Space := False; -- Don't need it here.
	    when ARM_Output.Alone_Center =>
		if Output_Object.Is_In_Paragraph then
		    Ada.Exceptions.Raise_Exception (ARM_Output.Not_Valid_Error'Identity,
			"In paragraph");
		end if;
		if Output_Object.HTML_Kind = HTML_4_Only then
		    Output_Text (Output_Object, "<DIV Style=""text-align: center; margin-bottom: ");
		    Put_EMs(Output_Object.Output_File, (Paragraph_Info(ARM_Output.Normal, 0).After * LEADING_PERCENT) / 100);
		    Output_Text (Output_Object, """>");
		else
		    Output_Text (Output_Object, "<CENTER>");
		end if;
		Make_Img("");
		if Output_Object.HTML_Kind = HTML_4_Only then
		    Output_Text (Output_Object, "</DIV>");
		else
		    Output_Text (Output_Object, "</CENTER>");
		end if;
		Ada.Text_IO.New_Line (Output_Object.Output_File);
	        Output_Object.Char_Count := 0;
	        Output_Object.Disp_Char_Count := 0;
	        Output_Object.Disp_Large_Char_Count := 0;
		Output_Object.Any_Nonspace := False;
	        Output_Object.Last_Was_Space := True; -- Start of line.
	        Output_Object.Conditional_Space := False; -- Don't need it here.
	end case;
    end Picture;

begin
    -- Define the styles:
    -- Normal:
    for I in ARM_Output.Paragraph_Indent_Type loop
	Paragraph_Info(ARM_Output.Normal, I) :=
		(Defined => True,
		 Tag  => DIV,
		 Size => 0, -- 18
		 Font => ARM_Output.Default,
		 Indent => Natural(I),
		 Right_Indent => 0,
		 Hang_Outdent => 0,
		 Before => 0,
		 After => 6); -- 120
    end loop;
    -- Wide_Above:
    for I in ARM_Output.Paragraph_Indent_Type loop
	Paragraph_Info(ARM_Output.Wide_Above, I) :=
		(Defined => True,
		 Tag  => DIV,
		 Size => 0, -- 18
		 Font => ARM_Output.Default,
		 Indent => Natural(I),
		 Right_Indent => 0,
		 Hang_Outdent => 0,
		 Before => 6,
		 After => 6);
    end loop;
    -- Header:
    for I in ARM_Output.Paragraph_Indent_Type loop
	Paragraph_Info(ARM_Output.Header, I) :=
		(Defined => True,
		 Tag  => DIV,
		 Size => 0, -- 18
		 Font => ARM_Output.Default,
		 Indent => Natural(I),
		 Right_Indent => 0,
		 Hang_Outdent => 0,
		 Before => 0,
		 After => 0);
    end loop;
    -- Small:
    for I in ARM_Output.Paragraph_Indent_Type loop
	Paragraph_Info(ARM_Output.Small, I) :=
		(Defined => True,
		 Tag  => DIV,
		 Size => -1, -- 15
		 Font => ARM_Output.Default,
		 Indent => Natural(I),
		 Right_Indent => 0,
		 Hang_Outdent => 0,
		 Before => 0,
		 After => 6); -- 120
    end loop;
    -- Small_Wide_Above:
    for I in ARM_Output.Paragraph_Indent_Type loop
	Paragraph_Info(ARM_Output.Small_Wide_Above, I) :=
		(Defined => True,
		 Tag  => DIV,
		 Size => -1, -- 15
		 Font => ARM_Output.Default,
		 Indent => Natural(I),
		 Right_Indent => 0,
		 Hang_Outdent => 0,
		 Before => 6,
		 After => 6);
    end loop;
    -- Small Header:
    for I in ARM_Output.Paragraph_Indent_Type loop
	Paragraph_Info(ARM_Output.Small_Header, I) :=
		(Defined => True,
		 Tag  => DIV,
		 Size => -1, -- 15
		 Font => ARM_Output.Default,
		 Indent => Natural(I),
		 Right_Indent => 0,
		 Hang_Outdent => 0,
		 Before => 0,
		 After => 0);
    end loop;

    -- Examples:
    for I in ARM_Output.Paragraph_Indent_Type loop
	Paragraph_Info(ARM_Output.Examples, I) :=
		(Defined => True,
		 Tag  => DIV,
		 Size => 0, -- 18
		 Font => ARM_Output.Fixed,
		 Indent => Natural(I),
		 Right_Indent => 0,
		 Hang_Outdent => 0,
		 Before => 0,
		 After => 6); -- 120
    end loop;
    -- Small Examples:
    for I in ARM_Output.Paragraph_Indent_Type loop
	Paragraph_Info(ARM_Output.Small_Examples, I) :=
		(Defined => True,
		 Tag  => DIV,
		 Size => -1, -- 15
		 Font => ARM_Output.Fixed,
		 Indent => Natural(I),
		 Right_Indent => 0,
		 Hang_Outdent => 0,
		 Before => 0,
		 After => 6); -- 120
    end loop;
    -- Swiss Examples:
    for I in ARM_Output.Paragraph_Indent_Type loop
	Paragraph_Info(ARM_Output.Swiss_Examples, I) :=
		(Defined => True,
		 Tag  => DIV,
		 Size => 0, -- 18
		 Font => ARM_Output.Swiss,
		 Indent => Natural(I),
		 Right_Indent => 0,
		 Hang_Outdent => 0,
		 Before => 0,
		 After => 6); -- 120
    end loop;
    -- Small Swiss Examples:
    for I in ARM_Output.Paragraph_Indent_Type loop
	Paragraph_Info(ARM_Output.Small_Swiss_Examples, I) :=
		(Defined => True,
		 Tag  => DIV,
		 Size => -1, -- 15
		 Font => ARM_Output.Swiss,
		 Indent => Natural(I),
		 Right_Indent => 0,
		 Hang_Outdent => 0,
		 Before => 0,
		 After => 6); -- 120
    end loop;

    -- Bulleted:
    -- Note: Indent = 0 is not allowed.
    for I in 1 .. ARM_Output.Paragraph_Indent_Type'Last loop
	Paragraph_Info(ARM_Output.Bulleted, I) :=
		(Defined => True,
		 Tag  => UL,
		 Size => 0, -- 18
		 Font => ARM_Output.Default,
		 Indent => Natural(I),
		 Right_Indent => 1,
		 Hang_Outdent => 0,
		 Before => 0,
		 After => 5);
    end loop;
    -- Nested Bulleted:
    -- Note: Indent = 0 is not allowed.
    for I in 1 .. ARM_Output.Paragraph_Indent_Type'Last loop
	Paragraph_Info(ARM_Output.Nested_Bulleted, I) :=
		(Defined => True,
		 Tag  => UL,
		 Size => 0, -- 18
		 Font => ARM_Output.Default,
		 Indent => Natural(I),
		 Right_Indent => 1,
		 Hang_Outdent => 0,
		 Before => 0,
		 After => 5);
    end loop;
    -- Small Bulleted:
    -- Note: Indent = 0 is not allowed.
    for I in 1 .. ARM_Output.Paragraph_Indent_Type'Last loop
	Paragraph_Info(ARM_Output.Small_Bulleted, I) :=
		(Defined => True,
		 Tag  => UL,
		 Size => -1, -- 15
		 Font => ARM_Output.Default,
		 Indent => Natural(I),
		 Right_Indent => 1,
		 Hang_Outdent => 0,
		 Before => 0,
		 After => 5);
    end loop;
    -- Small Nested Bulleted:
    -- Note: Indent = 0 is not allowed.
    for I in 1 .. ARM_Output.Paragraph_Indent_Type'Last loop
	Paragraph_Info(ARM_Output.Small_Nested_Bulleted, I) :=
		(Defined => True,
		 Tag  => UL,
		 Size => -1, -- 15
		 Font => ARM_Output.Default,
		 Indent => Natural(I),
		 Right_Indent => 1,
		 Hang_Outdent => 0,
		 Before => 0,
		 After => 5);
    end loop;

    -- Enumerated:
    -- Note: Indent = 0 is not allowed.
    for I in 1 .. ARM_Output.Paragraph_Indent_Type'Last loop
	Paragraph_Info(ARM_Output.Enumerated, I) :=
		(Defined => True,
		 Tag  => DL,
		 Size => 0, -- 18
		 Font => ARM_Output.Default,
		 Indent => Natural(I)-1,
		 Right_Indent => 1,
		 Hang_Outdent => 1,
		 Before => 0,
		 After => 5);
    end loop;
    -- Small Enumerated:
    -- Note: Indent = 0 is not allowed.
    for I in 1 .. ARM_Output.Paragraph_Indent_Type'Last loop
	Paragraph_Info(ARM_Output.Small_Enumerated, I) :=
		(Defined => True,
		 Tag  => DL,
		 Size => -1, -- 15
		 Font => ARM_Output.Default,
		 Indent => Natural(I)-1,
		 Right_Indent => 1,
		 Hang_Outdent => 1,
		 Before => 0,
		 After => 5);
    end loop;

    -- Wide Hanging
    -- Note: Indent < 3 is not allowed.
    for I in 3 .. ARM_Output.Paragraph_Indent_Type'Last loop
	Paragraph_Info(ARM_Output.Wide_Hanging, I) :=
		(Defined => True,
		 Tag  => DL,
		 Size => 0, -- 18
		 Font => ARM_Output.Default,
		 Indent => Natural(I)-3,
		 Right_Indent => 0,
		 Hang_Outdent => 3,
		 Before => 0,
		 After => 6);
    end loop;
    -- Small Wide Hanging:
    -- Note: Indent < 3 is not allowed.
    for I in 3 .. ARM_Output.Paragraph_Indent_Type'Last loop
	Paragraph_Info(ARM_Output.Small_Wide_Hanging, I) :=
		(Defined => True,
		 Tag  => DL,
		 Size => -1, -- 15
		 Font => ARM_Output.Default,
		 Indent => Natural(I)-3,
		 Right_Indent => 0,
		 Hang_Outdent => 3,
		 Before => 0,
		 After => 6);
    end loop;
    -- Narrow Hanging
    -- Note: Indent < 1 is not allowed.
    for I in 1 .. ARM_Output.Paragraph_Indent_Type'Last loop
	Paragraph_Info(ARM_Output.Narrow_Hanging, I) :=
		(Defined => True,
		 Tag  => DL,
		 Size => 0, -- 18
		 Font => ARM_Output.Default,
		 Indent => Natural(I)-1,
		 Right_Indent => 0,
		 Hang_Outdent => 1,
		 Before => 0,
		 After => 6);
    end loop;
    -- Small Narrow Hanging:
    -- Note: Indent < 1 is not allowed.
    for I in 1 .. ARM_Output.Paragraph_Indent_Type'Last loop
	Paragraph_Info(ARM_Output.Small_Narrow_Hanging, I) :=
		(Defined => True,
		 Tag  => DL,
		 Size => -1, -- 15
		 Font => ARM_Output.Default,
		 Indent => Natural(I)-1,
		 Right_Indent => 0,
		 Hang_Outdent => 1,
		 Before => 0,
		 After => 6);
    end loop;
    -- Hanging in Bulleted
    -- Note: Indent < 2 is not allowed.
    for I in 2 .. ARM_Output.Paragraph_Indent_Type'Last loop
	Paragraph_Info(ARM_Output.Hanging_in_Bulleted, I) :=
		(Defined => True,
		 Tag  => DL,
		 Size => 0, -- 18
		 Font => ARM_Output.Default,
		 Indent => Natural(I)-2,
		 Right_Indent => 1,
		 Hang_Outdent => 2,
		 Before => 0,
		 After => 5);
    end loop;
    -- Small Hanging in Bulleted
    -- Note: Indent < 2 is not allowed.
    for I in 2 .. ARM_Output.Paragraph_Indent_Type'Last loop
	Paragraph_Info(ARM_Output.Small_Hanging_in_Bulleted, I) :=
		(Defined => True,
		 Tag  => DL,
		 Size => -1, -- 15
		 Font => ARM_Output.Default,
		 Indent => Natural(I)-2,
		 Right_Indent => 1,
		 Hang_Outdent => 2,
		 Before => 0,
		 After => 5);
    end loop;

    -- Index. Only define the form that we'll use.
    Paragraph_Info(ARM_Output.Index, 0) :=
		(Defined => True,
		 Tag  => DIV,
		 Size => 0,
		 Font => ARM_Output.Default,
		 Indent => 0,
		 Right_Indent => 0,
		 Hang_Outdent => 0,
		 Before => 0,
		 After => 0);

    -- Syntax Summary. Only define the form that we'll use.
    Paragraph_Info(ARM_Output.Syntax_Summary, 1) :=
		(Defined => True,
		 Tag  => DIV,
		 Size => -1,
		 Font => ARM_Output.Default,
		 Indent => 1,
		 Right_Indent => 0,
		 Hang_Outdent => 0,
		 Before => 0,
		 After => 4);

    -- Title. Only define the form that we'll use.
    Paragraph_Info(ARM_Output.Title, 0) :=
	    (Defined => True,
	     Tag  => DIV,
	     Size => 3, -- 36
	     Font => ARM_Output.Default,
	     Indent => 0,
	     Right_Indent => 0,
	     Hang_Outdent => 0,
	     Before => 6,
	     After => 6);

end ARM_HTML;
=======
with ARM_Output,
     ARM_Contents,
     Ada.Text_IO,
     Ada.Exceptions,
     Ada.Strings.Maps.Constants,
     Ada.Strings.Fixed,
     Ada.Unchecked_Deallocation;
package body ARM_HTML is

    --
    -- Ada reference manual formatter (ARM_Form).
    --
    -- This package defines the HTML output object.
    -- Output objects are responsible for implementing the details of
    -- a particular format.
    --
    -- ---------------------------------------
    -- Copyright 2000, 2001, 2002, 2003, 2004, 2005, 2006, 2007,
    --		 2008, 2009, 2011, 2012  AXE Consultants. All rights reserved.
    -- P.O. Box 1512, Madison WI  53701
    -- E-Mail: randy@rrsoftware.com
    --
    -- ARM_Form is free software: you can redistribute it and/or modify
    -- it under the terms of the GNU General Public License version 3
    -- as published by the Free Software Foundation.
    --
    -- AXE CONSULTANTS MAKES THIS TOOL AND SOURCE CODE AVAILABLE ON AN "AS IS"
    -- BASIS AND MAKES NO WARRANTY, EXPRESS OR IMPLIED, AS TO THE ACCURACY,
    -- CAPABILITY, EFFICIENCY, MERCHANTABILITY, OR FUNCTIONING OF THIS TOOL.
    -- IN NO EVENT WILL AXE CONSULTANTS BE LIABLE FOR ANY GENERAL,
    -- CONSEQUENTIAL, INDIRECT, INCIDENTAL, EXEMPLARY, OR SPECIAL DAMAGES,
    -- EVEN IF AXE CONSULTANTS HAS BEEN ADVISED OF THE POSSIBILITY OF SUCH
    -- DAMAGES.
    --
    -- A copy of the GNU General Public License is available in the file
    -- gpl-3-0.txt in the standard distribution of the ARM_Form tool.
    -- Otherwise, see <http://www.gnu.org/licenses/>.
    --
    -- If the GPLv3 license is not satisfactory for your needs, a commercial
    -- use license is available for this tool. Contact Randy at AXE Consultants
    -- for more information.
    --
    -- ---------------------------------------
    --
    -- Edit History:
    --
    --  4/19/00 - RLB - Created base package.
    --  4/21/00 - RLB - Added line break and hard space routines.
    --  4/24/00 - RLB - Added DR references and Insert/Delete text formats.
    --  4/25/00 - RLB - Added size to format.
    --  4/26/00 - RLB - Added paragraph formats.
    --  4/29/00 - RLB - Added more paragraph formats.
    --  5/10/00 - RLB - Added even more formats.
    --          - RLB - Added End_Hang_Item.
    --  5/12/00 - RLB - Added No_Prefix to Start_Paragraph.
    --  5/13/00 - RLB - Added Special_Character.
    --  5/16/00 - RLB - Added additional special characters.
    --  5/17/00 - RLB - Added New_Page.
    --  5/22/00 - RLB - Added Includes_Changes to Create.
    --  5/23/00 - RLB - Added multi-column formats and New_Column.
    --		      - Added Tab_Info and Tab_Stops.
    --  5/24/00 - RLB - Added Location to Text_Format.
    --		- RLB - Added No_Breaks and Keep_with_Next to Start_Paragraph.
    --  5/25/00 - RLB - Added Big_Files to Create. Added Justification.
    --		- RLB - Added Separator_Lines and TOC routines.
    --		- RLB - Added "Legal" to the footer, pointing at the title page.
    --  5/26/00 - RLB - Added table operations.
    --  5/28/00 - RLB - Added index references.
    --  6/ 2/00 - RLB - Added Soft_Line_Break.
    --  8/ 2/00 - RLB - Added Soft_Hyphen_Break and left and right quote
    --			characters.
    --		- RLB - Added additional styles.
    --  8/ 7/00 - RLB - Added Leading flag to Start_Paragraph, removed "Leading"
    --			styles.
    --  8/11/00 - RLB - Added Hanging_in_Bulleted styles.
    --  8/16/00 - RLB - Added Code_Indented_Nested_Bulleted.
    --  8/17/00 - RLB - Replaced "Leading" by "Space_After".
    -- 		- RLB - Added Nested_Enumerated.
    --  8/22/00 - RLB - Added Revised_Clause_Header.
    --  9/ 8/00 - RLB - Removed soft hyphen, as this does not work on either
    --			browser I tried.
    --  9/26/00 - RLB - Added Syntax_Summary style.
    --  9/27/00 - RLB - Added tab emulation when in the fixed font.
    --  9/28/00 - RLB - Added some style sheets.
    --		- RLB - Updated to use absolute positioning for paragraph
    --			numbers (this looks much better than floating).
    --  7/18/01 - RLB - Added "Indented" style to supported styles for
    --			multi-column.
    --		- RLB - Implemented single "Big-File" support.
    --  7/18/02 - RLB - Removed Document parameter from Create, replaced by
    --			three strings and For_ISO boolean.
    --		- RLB - Added AI_Reference.
    --		- RLB - Added Change_Version_Type and uses.
    --  1/15/03 - RLB - Removed space from DIV.paranum, as it doesn't validate
    --			with it.
    --  4/10/03 - RLB - Updated to add access to search pages (not generated
    --			here; make them by hand, it only needs to be done once).
    --		- RLB - Updated to insure that changes are separated by a space.
    --  4/11/03 - RLB - Changed some formats to meet WC3 validation requirements.
    --  9/09/04 - RLB - Removed unused junk noted by Stephen Leake.
    --  9/10/04 - RLB - Added "Both" to possible changes to handle
    --			replacement of changed text.
    --  9/14/04 - RLB - Moved Change_Version_Type to ARM_Contents.
    --		- RLB - Changed to use left/right quotes whether or not Unicode
    --			is being used. (These work on IE, but not on old
    --			Netscape.)
    --  9/16/04 - RLB - Added a charset meta in the header, so that browsers
    --			can't misinterpret these documents.
    -- 11/03/04 - RLB - Added Nested_X2_Bulleted.
    -- 11/15/04 - RLB - Added Indented_Nested_Bulleted.
    -- 12/15/04 - RLB - Added wider columns.
    --  1/24/05 - RLB - Added Inner_Indented.
    --  2/ 1/05 - RLB - Added Turkish chars to allow an AARM note.
    --  3/15/05 - RLB - Turned on Unicode characters at Pascal's insistence.
    --  3/17/05 - RLB - Removed ceiling and floor characters because they don't
    --			work on Windows.
    --  4/ 7/05 - RLB - Added "Related Documents" link, so users can go between
    --			the RM and AARM (and also so that they see the ARA
    --			sponsor ads).
    --  5/27/05 - RLB - Added arbitrary Unicode characters.
    --  1/11/06 - RLB - Eliminated dispatching Create in favor of tailored
    --			versions.
    --  1/12/06 - RLB - Added a number of parameters to Create.
    --  1/16/06 - RLB - Reduced space around button bars.
    --  1/18/06 - RLB - Added additional styles.
    --  1/19/06 - RLB - Added code so that only styles that are used are
    --		        included in the result (this decreases the minimum
    --			file size by a lot).
    --  1/21/06 - RLB - Specified leading for Swiss example styles, because
    --			they are too close otherwise.
    --  1/28/06 - RLB - Changed so that button highlights are removed correctly.
    --		- RLB - Added tab emulation settings.
    --  2/ 8/06 - RLB - Added additional parameters to the table command.
    --  2/10/06 - RLB - Added even more additional parameters to the
    --			table command.
    --		- RLB - Added picture command.
    --  2/19/06 - RLB - Added Number_Paragraphs flag and large letter count.
    --  3/01/06 - RLB - Fixed bug in Text_Format when changing fonts.
    --  3/03/06 - RLB - Moved paragraph numbers down slightly; this looks a lot
    --			better on Firefox, and better even on IE.
    --		- RLB - Added Optimize_for_Firefox flag, and associated style
    --			changes.
    --		- RLB - Added code so that spaces after an opening tag
    --			and before a closing tag are converted to non-breaking.
    --  3/28/06 - RLB - Removed unnecessary space from headers.
    --  3/30/06 - RLB - Added a bit of space around inline pictures.
    --  9/21/06 - RLB - Added Body_Font.
    --  9/22/06 - RLB - Added Subsubclause.
    --  9/23/06 - RLB - Fixed bug in borderless tables.
    --  9/25/06 - RLB - Handled optional renaming of TOC.
    --		- RLB - Added Last_Column_Width to Start_Table.
    --		- RLB - Fixed broken enumerated style.
    -- 10/13/06 - RLB - Added specifiable colors.
    --          - RLB - Added Local_Link_Start and Local_Link_End to allow
    --			formatting in the linked text.
    -- 11/10/06 - RLB - Fixed nesting of text formatting *again*. (AARM 13.11
    --			failed WC 3 validation.)
    --  2/ 9/07 - RLB - Changed comments on AI_Reference.
    --  2/14/07 - RLB - Revised to separate style and indent information
    --			for paragraphs.
    --  2/15/07 - RLB - Redid enumeration and bullet indenting to make the
    --			formats work consistently on Firefox and IE.
    --  2/19/07 - RLB - Added Title style.
    -- 12/14/07 - RLB - Added code to support multi-column text without
    --			requiring New_Column calls.
    -- 12/18/07 - RLB - Added Plain_Annex.
    -- 12/19/07 - RLB - Added DOS_Filename flag.
    --		- RLB - Added limited colors to Text_Format.
    --  1/02/08 - RLB - Made DOS filenames into all CAPS.
    --  5/ 7/09 - RLB - Added code to prevent making links to dead clauses.
    -- 10/18/11 - RLB - Changed to GPLv3 license.
    -- 10/25/11 - RLB - Added old insertion version to Revised_Clause_Header.
    --  2/15/12 - RLB - Removed horizontal rules from page breaks in HTML;
    --			they never are necessary and cause weird looks for
    --			breaks put in solely to make the "final" version look
    --			good in PDF form.
    --  5/18/12 - RLB - Added anchors to each paragraph number as suggested
    --			on comp.lang.ada.

    LINE_LENGTH : constant := 78;
	-- Maximum intended line length.

    SWISS_FONT_CODE : constant String := "<font face=""Arial, Helvetica"">";

    SMALL_SWISS_FONT_CODE : constant String := "<font face=""Arial, Helvetica"" size=-1>";

    TINY_SWISS_FONT_CODE : constant String := "<font face=""Arial, Helvetica"" size=-2>";

    LEADING_PERCENT : constant := 70;
	-- Leading is 70% of normal height.
    TRAILING_PERCENT : constant := 150;
	-- Leading is 150% of normal height.

    INDENT_EMS_FOR_PARANUMS : constant := 12;
	-- Indent *all* text (for HTML 4) this amount to leave (some) room for
	-- the paragraph numbers. In 0.1 EMs.

    OPTIMIZE_FOR_FIREFOX : constant Boolean := True;
	-- If True, we'll optimize for Firefox; otherwise, we'll optimize for
	-- IE 6. Note that IE generally shows the Firefox code better than
	-- Firefox shows the IE code, so we generally recommend setting to
	-- True unless IE must be perfect.

    type Tag_Kind is (DIV, UL, DL);

    type Format_Info_Type is record
	Defined: Boolean := False;
	Tag    : Tag_Kind;
	Size   : Integer; -- In relative "units" (based on the normal size). A unit is 125%/80% of normal.
	Font   : ARM_Output.Font_Family_Type;
	Indent : Natural; -- In "units". (A unit is = 2EM of the full sized font).
	Right_Indent : Natural; -- In "units". (A unit is = 2EM of the full sized font).
	Hang_Outdent : Natural; -- In "units". (A unit is = 2EM of the full sized font).
		-- This is the amount that the hanging text hangs out. Normal
		-- text starts at Hang_Outdent + Indent "units".
	Before : Integer; -- Vertical space before in 0.1 EM.
	After  : Natural; -- Vertical space after in 0.1 EM.
    end record;

    -- In the following, "Default" means the Body_Font.
    Paragraph_Info : array
	(ARM_Output.Paragraph_Style_Type, ARM_Output.Paragraph_Indent_Type) of
	   Format_Info_Type;
	-- Defined below in the body of the package.

    -- Are the various styles used??
    Paragraph_Used : array (ARM_Output.Paragraph_Style_Type,
			    ARM_Output.Paragraph_Indent_Type) of Boolean;
    Revision_Used : array (ARM_Contents.Change_Version_Type) of Boolean;
    Paranum_Used : Boolean;


    procedure Free is new Ada.Unchecked_Deallocation (Column_Text_Item_Type, Column_Text_Ptr);

    function Make_Clause_Anchor_Name (Output_Object : in HTML_Output_Type;
				      Clause_Number : in String) return String is
	-- Internal routine.
	-- Returns the Clause anchor name for the current output object and
	-- Clause_Number.
        Clause_Name : String(1..10);
        Clause_Name_Len : Natural;
    begin
        if Clause_Number'Length >= 7 and then
	   Clause_Number(Clause_Number'First .. Clause_Number'First + 5) =
	   "Annex " then
	    Clause_Name(1) := Clause_Number(Clause_Number'First + 6);
	        -- We only want the letter.
	    Clause_Name_Len := 1;
        else
	    Clause_Name_Len := Clause_Number'Length;
	    Clause_Name(1..Clause_Name_Len) := Clause_Number;
	    for I in 1 .. Clause_Name_Len loop
	        if Clause_Name(I) = '.' then
		    Clause_Name(I) := '-';
	        end if;
	    end loop;
        end if;
        if Output_Object.DOS_Filenames and (not Output_Object.Big_Files) then
	    -- If the section number is a single character, then
	    -- prefix it with '-':
	    if Clause_Name_Len = 1 then
	        Clause_Name(2) := Clause_Name(1);
		Clause_Name(1) := '-';
		Clause_Name_Len := 2;
	    elsif Clause_Name_Len = 2 then
		null;
	    else
		if Clause_Name(2) = '-' then
		    Clause_Name(2..Clause_Name_Len+1) :=
			Clause_Name(1..Clause_Name_Len);
		    Clause_Name(1) := '-';
		    Clause_Name_Len := Clause_Name_Len + 1;
		end if;
		-- OK, the section name is exactly two characters.
		-- Figure out the Clause name.
		if Clause_Name_Len < 4 or else
		   Clause_Name(3) /= '-' or else
		   Clause_Name(4) not in '0'..'9' or else
                   (Clause_Name_Len >= 5 and then
		    Clause_Name(5) /= '-' and then Clause_Name(5) not in '0'..'9') or else
                   (Clause_Name_Len >= 6 and then
		    Clause_Name(5) /= '-' and then Clause_Name(6) /= '-') then
		    -- The clause number is 1 or 2 digits following a '-',
		    -- and is either the end of the string or followed by a '-'.
		    Ada.Exceptions.Raise_Exception (Program_Error'Identity,
		       "Weird clause number:" & Clause_Number);
		elsif Clause_Name_Len = 4 or else Clause_Name(5) = '-' then
		    -- Clause is a single digit.
		    Clause_Name(3..Clause_Name_Len-1) :=
			Clause_Name(4..Clause_Name_Len);
		    Clause_Name_Len := Clause_Name_Len - 1;
		elsif Clause_Name(4) = '1' then
		    -- Clause is 10..19
		    Clause_Name(3) := Character'Val(
			Character'Pos(Clause_Name(5))-Character'Pos('0')+Character'Pos('A'));
		    Clause_Name(4..Clause_Name_Len-2) :=
			Clause_Name(6..Clause_Name_Len);
		    Clause_Name_Len := Clause_Name_Len - 2;
		elsif Clause_Name(4) = '2' then
		    -- Clause is 20..29
		    Clause_Name(3) := Character'Val(
			Character'Pos(Clause_Name(5))-Character'Pos('0')+Character'Pos('A')+10);
		    Clause_Name(4..Clause_Name_Len-2) :=
			Clause_Name(6..Clause_Name_Len);
		    Clause_Name_Len := Clause_Name_Len - 2;
		elsif Clause_Name(4) = '3' then
		    -- Clause is 30..39
		    if Clause_Name(5) > '5' then
		        Ada.Exceptions.Raise_Exception (ARM_Output.Not_Valid_Error'Identity,
		           "MS-DOS filename: Clause too large=" & Clause_Number);
		    end if;
		    Clause_Name(3) := Character'Val(
			Character'Pos(Clause_Name(5))-Character'Pos('0')+Character'Pos('A')+20);
		    Clause_Name(4..Clause_Name_Len-2) :=
			Clause_Name(6..Clause_Name_Len);
		    Clause_Name_Len := Clause_Name_Len - 2;
		else
		    Ada.Exceptions.Raise_Exception (ARM_Output.Not_Valid_Error'Identity,
		       "MS-DOS filename: Clause too large=" & Clause_Number);
		end if;
		-- OK, the section number is exactly two characters, and the
		-- clause number is exactly one. Figure out the subclause
		-- name:
		if Clause_Name_Len = 3 then
		    null; -- We're done, no subclause.
		elsif Clause_Name_Len < 5 or else
		   Clause_Name(4) /= '-' or else
		   Clause_Name(5) not in '0'..'9' or else
                   (Clause_Name_Len >= 6 and then
		    Clause_Name(6) /= '-' and then Clause_Name(6) not in '0'..'9') or else
                   (Clause_Name_Len >= 7 and then
		    Clause_Name(6) /= '-' and then Clause_Name(7) /= '-') then
		    -- The subclause number is 1 or 2 digits following a '-',
		    -- and is either the end of the string or followed by a '-'.
		    Ada.Exceptions.Raise_Exception (Program_Error'Identity,
		       "Weird subclause number:" & Clause_Number);
		elsif Clause_Name_Len = 5 or else Clause_Name(6) = '-' then
		    -- SubClause is a single digit.
		    Clause_Name(4..Clause_Name_Len-1) :=
			Clause_Name(5..Clause_Name_Len);
		    Clause_Name_Len := Clause_Name_Len - 1;
		elsif Clause_Name(5) = '1' then
		    -- SubClause is 10..19
		    Clause_Name(4) := Character'Val(
			Character'Pos(Clause_Name(6))-Character'Pos('0')+Character'Pos('A'));
		    Clause_Name(5..Clause_Name_Len-2) :=
			Clause_Name(7..Clause_Name_Len);
		    Clause_Name_Len := Clause_Name_Len - 2;
		elsif Clause_Name(5) = '2' then
		    -- SubClause is 20..29
		    Clause_Name(4) := Character'Val(
			Character'Pos(Clause_Name(6))-Character'Pos('0')+Character'Pos('A')+10);
		    Clause_Name(5..Clause_Name_Len-2) :=
			Clause_Name(7..Clause_Name_Len);
		    Clause_Name_Len := Clause_Name_Len - 2;
		elsif Clause_Name(5) = '3' then
		    -- SubClause is 30..39
		    if Clause_Name(6) > '5' then
		        Ada.Exceptions.Raise_Exception (ARM_Output.Not_Valid_Error'Identity,
		           "MS-DOS filename: Subclause too large=" & Clause_Number);
		    end if;
		    Clause_Name(4) := Character'Val(
			Character'Pos(Clause_Name(6))-Character'Pos('0')+Character'Pos('A')+20);
		    Clause_Name(5..Clause_Name_Len-2) :=
			Clause_Name(7..Clause_Name_Len);
		    Clause_Name_Len := Clause_Name_Len - 2;
		else
		    Ada.Exceptions.Raise_Exception (ARM_Output.Not_Valid_Error'Identity,
		       "MS-DOS filename: Subclause too large=" & Clause_Number);
		end if;
		-- OK, the section number is exactly two characters, and the
		-- clause number is one, and the subclause number is one or zero.
		-- Figure out the subsubclause name:
		if Clause_Name_Len < 5 then
		    null; -- We're done, no subsubclause.
		elsif Clause_Name_Len < 6 or else
		   Clause_Name(5) /= '-' or else
		   Clause_Name(6) not in '0'..'9' or else
                   (Clause_Name_Len >= 7 and then
		    Clause_Name(7) not in '0'..'9') or else
                   (Clause_Name_Len >= 8) then
		    -- The subsubclause number is 1 or 2 digits following a '-',
		    -- and is the end of the string
		    Ada.Exceptions.Raise_Exception (Program_Error'Identity,
		       "Weird subclause number:" & Clause_Number);
		elsif Clause_Name_Len = 6 then
		    -- SubSubClause is a single digit.
		    Clause_Name(5) := Clause_Name(6);
		    Clause_Name_Len := 5;
		elsif Clause_Name(6) = '1' then
		    -- SubSubClause is 10..19
		    Clause_Name(5) := Character'Val(
			Character'Pos(Clause_Name(7))-Character'Pos('0')+Character'Pos('A'));
		    Clause_Name_Len := 5;
		elsif Clause_Name(5) = '2' then
		    -- SubSubClause is 20..29
		    Clause_Name(5) := Character'Val(
			Character'Pos(Clause_Name(7))-Character'Pos('0')+Character'Pos('A')+10);
		    Clause_Name_Len := 5;
		elsif Clause_Name(5) = '3' then
		    -- SubSubClause is 30..39
		    if Clause_Name(6) > '5' then
		        Ada.Exceptions.Raise_Exception (ARM_Output.Not_Valid_Error'Identity,
		           "MS-DOS filename: Subsubclause too large=" & Clause_Number);
		    end if;
		    Clause_Name(5) := Character'Val(
			Character'Pos(Clause_Name(7))-Character'Pos('0')+Character'Pos('A')+20);
		    Clause_Name_Len := 5;
		else
		    Ada.Exceptions.Raise_Exception (ARM_Output.Not_Valid_Error'Identity,
		       "MS-DOS filename: Subsubclause too large=" & Clause_Number);
		end if;
	    end if;
	end if;
	return Clause_Name(1..Clause_Name_Len);
    end Make_Clause_Anchor_Name;


    function Make_Clause_File_Name (Output_Object : in HTML_Output_Type;
				    Clause_Number : in String) return String is
	-- Internal routine.
	-- Returns the Clause file name for the current output object and
	-- Clause_Number. This does not include any path or extension.
    begin
	if Output_Object.Big_Files then -- One big file.
	    return Ada.Strings.Fixed.Trim (Output_Object.File_Prefix, Ada.Strings.Right);
	else -- Clause files.
	    if Output_Object.DOS_Filenames then
	        return Ada.Strings.Fixed.Trim (Output_Object.File_Prefix, Ada.Strings.Right) &
	            Make_Clause_Anchor_Name (Output_Object, Clause_Number);
	    else
	        return Ada.Strings.Fixed.Trim (Output_Object.File_Prefix, Ada.Strings.Right) &
	            "-" & Make_Clause_Anchor_Name (Output_Object, Clause_Number);
	    end if;
	end if;
    end Make_Clause_File_Name;


    function Make_Clause_Link_Name (Output_Object : in HTML_Output_Type;
				    Clause_Number : in String) return String is
	-- Internal routine.
	-- Returns the link name for a link to the given clause.
    begin
	if Output_Object.Big_Files then -- One big file.
	    -- Note this is a self-reference, so the file name is not needed.
	    return "#" & Make_Clause_Anchor_Name (Output_Object, Clause_Number);
	else -- Clause files.
	    if Output_Object.DOS_Filenames then
	        return Make_Clause_File_Name (Output_Object, Clause_Number) & ".HTM";
	    else
	        return Make_Clause_File_Name (Output_Object, Clause_Number) & ".html";
	    end if;
	end if;
    end Make_Clause_Link_Name;


    procedure Put_EMs (Fyle : in Ada.Text_IO.File_Type;
		       Value : in Natural) is
	-- Put an EMs Value (Value is in 0.1 EM).
    begin
	if Value <= 9 then
	    Ada.Text_IO.Put (Fyle, '0');
	elsif Value <= 99 then
	    Ada.Text_IO.Put (Fyle, Character'Val(Character'Pos('0') + (Value / 10)));
	else
	    Ada.Text_IO.Put (Fyle, Natural'Image (Value / 10));
	end if;
	Ada.Text_IO.Put (Fyle, '.');
	Ada.Text_IO.Put (Fyle, Character'Val(Character'Pos('0') + (Value Mod 10)));
	Ada.Text_IO.Put (Fyle, "em");
    end Put_EMs;


    procedure Make_Navigation_Bar (Output_Object : in out HTML_Output_Type;
				   Is_Top : in Boolean) is
	-- Internal routine.
	-- Generate a properly formatted navigation bar.
	Clause : constant String :=
	    Ada.Strings.Unbounded.To_String(Output_Object.Current_Clause);
    begin
        if Output_Object.Use_Buttons then
	    if Is_Top and then Output_Object.HTML_Kind > HTML_3 then
	        Ada.Text_IO.Put (Output_Object.Output_File, "<div style=""margin-top: 0.6em; margin-bottom: 0.0em"">");
	    elsif (not Is_Top) and then Output_Object.HTML_Kind > HTML_3 then
	        Ada.Text_IO.Put (Output_Object.Output_File, "<div style=""margin-top: 0.0em; margin-bottom: 0.6em"">");
	    else
	        Ada.Text_IO.Put (Output_Object.Output_File, "<P>");
	    end if;
	    Ada.Text_IO.Put (Output_Object.Output_File, "<A HREF=""");
	    if Output_Object.Big_Files then
	        Ada.Text_IO.Put (Output_Object.Output_File, "#TOC");
	    elsif Output_Object.DOS_Filenames then
	        Ada.Text_IO.Put (Output_Object.Output_File,
		    Ada.Strings.Fixed.Trim (Output_Object.File_Prefix, Ada.Strings.Right) &
		       "-TOC.HTM");
	    else
	        Ada.Text_IO.Put (Output_Object.Output_File,
		    Ada.Strings.Fixed.Trim (Output_Object.File_Prefix, Ada.Strings.Right) &
		       "-TOC.html");
	    end if;
	    if Output_Object.DOS_Filenames then
	        Ada.Text_IO.Put_Line (Output_Object.Output_File, """><IMG SRC=""CONT.GIF"" ALT=""Contents"" BORDER=0></A>&nbsp;");
		    -- Border=0 prevents the link highlight from being applied.
	    else
	        Ada.Text_IO.Put_Line (Output_Object.Output_File, """><IMG SRC=""cont.gif"" ALT=""Contents"" BORDER=0></A>&nbsp;");
		    -- Border=0 prevents the link highlight from being applied.
	    end if;
	    if Ada.Strings.Unbounded.Length(Output_Object.Index_URL) /= 0 then
	        Ada.Text_IO.Put (Output_Object.Output_File, "&nbsp;<A HREF=""");
	        Ada.Text_IO.Put (Output_Object.Output_File,
	            Ada.Strings.Unbounded.To_String(Output_Object.Index_URL));
	        if Output_Object.DOS_Filenames then
	            Ada.Text_IO.Put_Line (Output_Object.Output_File, """><IMG SRC=""INDEX.GIF"" ALT=""Index"" BORDER=0></A>&nbsp;");
		else
	            Ada.Text_IO.Put_Line (Output_Object.Output_File, """><IMG SRC=""index.gif"" ALT=""Index"" BORDER=0></A>&nbsp;");
		end if;
	    else -- Link to the section named "Index".
	        begin
		    -- Note: We do the following in one big glup so that if
		    -- Not_Found_Error is raised, nothing is output.
		    if Output_Object.DOS_Filenames then
	                Ada.Text_IO.Put_Line (Output_Object.Output_File, "&nbsp;<A HREF=""" &
			    Make_Clause_Link_Name (Output_Object,
			        ARM_Contents.Lookup_Clause_Number ("Index" & (6 .. ARM_Contents.Title_Type'Last => ' '))) &
	                    """><IMG SRC=""INDEX.GIF"" ALT=""Index"" BORDER=0></A>&nbsp;");
		    else
	                Ada.Text_IO.Put_Line (Output_Object.Output_File, "&nbsp;<A HREF=""" &
			    Make_Clause_Link_Name (Output_Object,
			        ARM_Contents.Lookup_Clause_Number ("Index" & (6 .. ARM_Contents.Title_Type'Last => ' '))) &
	                    """><IMG SRC=""index.gif"" ALT=""Index"" BORDER=0></A>&nbsp;");
		    end if;
	        exception
		    when ARM_Contents.Not_Found_Error =>
		        null; -- No section named "Index".
	        end;
	    end if;
	    if Ada.Strings.Unbounded.Length(Output_Object.Ref_URL) /= 0 then
	        Ada.Text_IO.Put (Output_Object.Output_File, "&nbsp;<A HREF=""");
	        Ada.Text_IO.Put (Output_Object.Output_File,
	            Ada.Strings.Unbounded.To_String(Output_Object.Ref_URL));
	        if Output_Object.DOS_Filenames then
	            Ada.Text_IO.Put_Line (Output_Object.Output_File, """><IMG SRC=""LIB.GIF"" ALT=""References"" BORDER=0></A>&nbsp;");
		else
	            Ada.Text_IO.Put_Line (Output_Object.Output_File, """><IMG SRC=""lib.gif"" ALT=""References"" BORDER=0></A>&nbsp;");
		end if;
	    else -- Link to the section named "References".
	        begin
		    -- Note: We do the following in one big glup so that if
		    -- Not_Found_Error is raised, nothing is output.
	            if Output_Object.DOS_Filenames then
	                Ada.Text_IO.Put_Line (Output_Object.Output_File, "&nbsp;<A HREF=""" &
		            Make_Clause_Link_Name (Output_Object,
			        ARM_Contents.Lookup_Clause_Number ("References" & (11 .. ARM_Contents.Title_Type'Last => ' '))) &
	                    """><IMG SRC=""LIB.GIF"" ALT=""References"" BORDER=0></A>&nbsp;");
		    else
	                Ada.Text_IO.Put_Line (Output_Object.Output_File, "&nbsp;<A HREF=""" &
		            Make_Clause_Link_Name (Output_Object,
			        ARM_Contents.Lookup_Clause_Number ("References" & (11 .. ARM_Contents.Title_Type'Last => ' '))) &
	                    """><IMG SRC=""lib.gif"" ALT=""References"" BORDER=0></A>&nbsp;");
		    end if;
	        exception
		    when ARM_Contents.Not_Found_Error =>
		        null; -- No section named "References".
	        end;
	    end if;
	    if Ada.Strings.Unbounded.Length(Output_Object.Srch_URL) /= 0 then
	        Ada.Text_IO.Put (Output_Object.Output_File, "&nbsp;<A HREF=""");
	        Ada.Text_IO.Put (Output_Object.Output_File,
	            Ada.Strings.Unbounded.To_String(Output_Object.Srch_URL));
	        if Output_Object.DOS_Filenames then
	            Ada.Text_IO.Put_Line (Output_Object.Output_File, """><IMG SRC=""FIND.GIF"" ALT=""Search"" BORDER=0></A>&nbsp;");
		else
	            Ada.Text_IO.Put_Line (Output_Object.Output_File, """><IMG SRC=""find.gif"" ALT=""Search"" BORDER=0></A>&nbsp;");
		end if;
	    else -- Link to the section named "References".
	        begin
		    -- Note: We do the following in one big glup so that if
		    -- Not_Found_Error is raised, nothing is output.
	            if Output_Object.DOS_Filenames then
	                Ada.Text_IO.Put_Line (Output_Object.Output_File, "&nbsp;<A HREF=""" &
			    Make_Clause_Link_Name (Output_Object,
			        ARM_Contents.Lookup_Clause_Number ("Search" & (7 .. ARM_Contents.Title_Type'Last => ' '))) &
	                    """><IMG SRC=""FIND.GIF"" ALT=""Search"" BORDER=0></A>&nbsp;");
		    else
	                Ada.Text_IO.Put_Line (Output_Object.Output_File, "&nbsp;<A HREF=""" &
			    Make_Clause_Link_Name (Output_Object,
			        ARM_Contents.Lookup_Clause_Number ("Search" & (7 .. ARM_Contents.Title_Type'Last => ' '))) &
	                    """><IMG SRC=""find.gif"" ALT=""Search"" BORDER=0></A>&nbsp;");
		    end if;
	        exception
		    when ARM_Contents.Not_Found_Error =>
		        null; -- No section named "Index".
		end;
	    end if;
	    if Clause /= "" then
	        begin
		    -- Note: We do the following in one big glup so that if
		    -- Not_Found_Error is raised, nothing is output.
		    Ada.Text_IO.Put (Output_Object.Output_File, "&nbsp;<A HREF=""" &
		        Make_Clause_Link_Name (Output_Object,
			    ARM_Contents.Previous_Clause(Clause)));
	            if Output_Object.DOS_Filenames then
		        Ada.Text_IO.Put_Line (Output_Object.Output_File, """><IMG SRC=""PREV.GIF"" ALT=""Previous"" BORDER=0></A>&nbsp;");
		    else
		        Ada.Text_IO.Put_Line (Output_Object.Output_File, """><IMG SRC=""prev.gif"" ALT=""Previous"" BORDER=0></A>&nbsp;");
		    end if;
	        exception
		    when ARM_Contents.Not_Found_Error =>
		        null; -- Probably the first section.
	        end;
	        begin
		    -- Note: We do the following in one big glup so that if
		    -- Not_Found_Error is raised, nothing is output.
		    Ada.Text_IO.Put (Output_Object.Output_File, "&nbsp;<A HREF=""" &
		        Make_Clause_Link_Name (Output_Object,
			    ARM_Contents.Next_Clause(Clause)));
	            if Output_Object.DOS_Filenames then
		        Ada.Text_IO.Put_Line (Output_Object.Output_File, """><IMG SRC=""NEXT.GIF"" ALT=""Next"" BORDER=0></A>&nbsp;");
		    else
		        Ada.Text_IO.Put_Line (Output_Object.Output_File, """><IMG SRC=""next.gif"" ALT=""Next"" BORDER=0></A>&nbsp;");
		    end if;
	        exception
		    when ARM_Contents.Not_Found_Error =>
		        null; -- Probably the last section.
	        end;
	    end if;
	    if Output_Object.HTML_Kind > HTML_3 then
	        Ada.Text_IO.Put_Line (Output_Object.Output_File, "</div>");
	    else
	        Ada.Text_IO.Put_Line (Output_Object.Output_File, "</P>");
	    end if;
        else -- Use text navigation
	    Ada.Text_IO.Put (Output_Object.Output_File, "<P><A HREF=""");
	    if Output_Object.Big_Files then
	        Ada.Text_IO.Put (Output_Object.Output_File, "#TOC");
	    elsif Output_Object.DOS_Filenames then
	        Ada.Text_IO.Put (Output_Object.Output_File,
		    Ada.Strings.Fixed.Trim (Output_Object.File_Prefix, Ada.Strings.Right) &
		       "-TOC.HTM");
	    else
	        Ada.Text_IO.Put (Output_Object.Output_File,
		    Ada.Strings.Fixed.Trim (Output_Object.File_Prefix, Ada.Strings.Right) &
		       "-TOC.html");
	    end if;
	    Ada.Text_IO.Put (Output_Object.Output_File, """>Contents</A>");
	    if Ada.Strings.Unbounded.Length(Output_Object.Index_URL) /= 0 then
	        Ada.Text_IO.Put (Output_Object.Output_File, "&nbsp;&nbsp;&nbsp;");
	        Ada.Text_IO.Put (Output_Object.Output_File, "<A HREF=""");
	        Ada.Text_IO.Put (Output_Object.Output_File,
	            Ada.Strings.Unbounded.To_String(Output_Object.Index_URL));
	        Ada.Text_IO.Put (Output_Object.Output_File, """>Index</A>");
	    else -- Link to the section named "Index".
	        begin
		    -- Note: We do the following in one big glup so that if
		    -- Not_Found_Error is raised, nothing is output.
	            Ada.Text_IO.Put_Line (Output_Object.Output_File, "&nbsp;&nbsp;&nbsp;<A HREF=""" &
			Make_Clause_Link_Name (Output_Object,
			    ARM_Contents.Lookup_Clause_Number ("Index" & (6 .. ARM_Contents.Title_Type'Last => ' '))) &
	                """>Index</A>");
	        exception
		    when ARM_Contents.Not_Found_Error =>
		        null; -- No section named "Index".
	        end;
	    end if;
	    if Ada.Strings.Unbounded.Length(Output_Object.Srch_URL) /= 0 then
	        Ada.Text_IO.Put (Output_Object.Output_File, "&nbsp;&nbsp;&nbsp;");
	        Ada.Text_IO.Put (Output_Object.Output_File, "<A HREF=""");
	        Ada.Text_IO.Put (Output_Object.Output_File,
	            Ada.Strings.Unbounded.To_String(Output_Object.Srch_URL));
	        Ada.Text_IO.Put (Output_Object.Output_File, """>Search</A>");
	    else -- Link to the section named "Search".
	        begin
		    -- Note: We do the following in one big glup so that if
		    -- Not_Found_Error is raised, nothing is output.
	            Ada.Text_IO.Put_Line (Output_Object.Output_File, "&nbsp;&nbsp;&nbsp;<A HREF=""" &
			Make_Clause_Link_Name (Output_Object,
			    ARM_Contents.Lookup_Clause_Number ("Search" & (7 .. ARM_Contents.Title_Type'Last => ' '))) &
	                """>Search</A>");
	        exception
		    when ARM_Contents.Not_Found_Error =>
		        null; -- No section named "Search".
	        end;
	    end if;
	    if Ada.Strings.Unbounded.Length(Output_Object.Ref_URL) /= 0 then
	        Ada.Text_IO.Put (Output_Object.Output_File, "&nbsp;&nbsp;&nbsp;");
	        Ada.Text_IO.Put (Output_Object.Output_File, "<A HREF=""");
	        Ada.Text_IO.Put (Output_Object.Output_File,
	            Ada.Strings.Unbounded.To_String(Output_Object.Ref_URL));
	        Ada.Text_IO.Put (Output_Object.Output_File, """>Reference Documents</A>");
	    else -- Link to the section named "References".
	        begin
		    -- Note: We do the following in one big glup so that if
		    -- Not_Found_Error is raised, nothing is output.
	            Ada.Text_IO.Put_Line (Output_Object.Output_File, "&nbsp;&nbsp;&nbsp;<A HREF=""" &
			Make_Clause_Link_Name (Output_Object,
			    ARM_Contents.Lookup_Clause_Number ("References" & (11 .. ARM_Contents.Title_Type'Last => ' '))) &
	                """>Reference Documents</A>");
	        exception
		    when ARM_Contents.Not_Found_Error =>
		        null; -- No section named "References".
	        end;
	    end if;
	    if Clause /= "" then
	        begin
		    -- Note: We do the following in one big glup so that if
		    -- Not_Found_Error is raised, nothing is output.
		    Ada.Text_IO.Put (Output_Object.Output_File, "&nbsp;&nbsp;&nbsp;<A HREF=""" &
		        Make_Clause_Link_Name (Output_Object,
			    ARM_Contents.Previous_Clause(Clause)));
		    Ada.Text_IO.Put (Output_Object.Output_File, """>Previous</A>");
	        exception
		    when ARM_Contents.Not_Found_Error =>
		        null; -- Probably the first section.
	        end;
	        begin
		    -- Note: We do the following in one big glup so that if
		    -- Not_Found_Error is raised, nothing is output.
		    Ada.Text_IO.Put (Output_Object.Output_File, "&nbsp;&nbsp;&nbsp;<A HREF=""" &
		        Make_Clause_Link_Name (Output_Object,
			    ARM_Contents.Next_Clause(Clause)));
		    Ada.Text_IO.Put (Output_Object.Output_File, """>Next</A>");
	        exception
		    when ARM_Contents.Not_Found_Error =>
		        null; -- Probably the last section.
	        end;
	    end if;

	    Ada.Text_IO.Put_Line (Output_Object.Output_File, "</P>");
        end if;
    end Make_Navigation_Bar;


    type Special_Style_Kinds is (None,
				 Hanging_Term,
				 Hanging_Body,
				 Bulleted_Item,
				 Bulleted_No_Prefix);

    procedure Make_Style (Output_Object : in out HTML_Output_Type;
			  Name : in String;
			  Style : in ARM_Output.Paragraph_Style_Type;
			  Indent : in ARM_Output.Paragraph_Indent_Type;
			  Kind : Special_Style_Kinds := None;
			  Enumerated_Adjustment : in Boolean := False) is
	-- Internal routine.
        -- Generate the style needed.

        function Units_to_EMs (Value : in Natural) return Natural is
	    -- Convert Value from indentation units to EMs. (0.1 EMs, really).
	    Normal : Boolean;
        begin
	    if Output_Object.HTML_Kind = HTML_4_Only then
	        case Paragraph_Info(Style, Indent).Font is
		    when ARM_Output.Default =>
			Normal := ARM_Output."=" (Output_Object.Body_Font, ARM_Output.Roman);
		    when ARM_Output.Roman =>
			Normal := True;
		    when ARM_Output.Fixed | ARM_Output.Swiss => -- Start at 90% (otherwise they are huge!)
			Normal := False;
		end case;
		if Normal then
		    case Paragraph_Info(Style, Indent).Size is
		        when 0 => return Value * 20;
		        when 1 => return Value * 16; -- 20/1.25.
		        when 2 => return Value * 13; -- 20/1.56.
		        when 3 => return Value * 10; -- 20/1.93.
		        when -1 => return Value * 25; -- 20/0.80.
		        when -2 => return Value * 31; -- 20/0.64.
		        when -3 => return Value * 40; -- 20/0.50.
		        when others => return Value; -- Out of range.
		    end case;
		else -- Start at 90% (otherwise they are huge!)
		    case Paragraph_Info(Style, Indent).Size is
		        when 0 => return Value * 22; -- 20/0.90
		        when 1 => return Value * 18; -- 20/1.13.
		        when 2 => return Value * 14; -- 20/1.40.
		        when 3 => return Value * 11; -- 20/1.75.
		        when -1 => return Value * 28; -- 20/0.72.
		        when -2 => return Value * 34; -- 20/0.58.
		        when -3 => return Value * 44; -- 20/0.45.
		        when others => return Value; -- Out of range.
		    end case;
	        end if;
	    elsif ARM_Output."=" (Paragraph_Info(Style, Indent).Font, ARM_Output.Fixed) then
	        -- Special case, see below.
	        case Paragraph_Info(Style, Indent).Size is
		    when 0 => return Value * 20;
		    when 1 => return Value * 16; -- 20/1.25.
		    when 2 => return Value * 13; -- 20/1.56.
		    when 3 => return Value * 10; -- 20/1.93.
		    when -1 => return Value * 25; -- 20/0.80.
		    when -2 => return Value * 31; -- 20/0.64.
		    when -3 => return Value * 40; -- 20/0.50.
		    when others => return Value; -- Out of range.
	        end case;
	    else
	        return Value * 20; -- No font sizes here.
	    end if;
        end Units_to_EMs;

    begin
	if not Paragraph_Used (Style, Indent) then
	    return; -- Not used, so don't generate.
	end if;
	if Kind = Hanging_Term and then Output_Object.HTML_Kind = HTML_4_Only then
	    -- Special case for better hanging.
            Ada.Text_IO.Put (Output_Object.Output_File, "    DIV.");
            Ada.Text_IO.Put (Output_Object.Output_File, Name & "-Term {");
	    if OPTIMIZE_FOR_FIREFOX then
		-- Tested on Firefox 1.5.
                Ada.Text_IO.Put (Output_Object.Output_File, "float: left; ");
		    -- This does not work on IE: it adds extra spaces, and leaves
		    -- it effective after a <BR>. We could probably work around
		    -- those, but then Firefox would look like crap again.
	    else
		Ada.Text_IO.Put (Output_Object.Output_File, "position: absolute; top: auto; left: 0.6em; ");
		    -- This does not work on Firefox: the text is too high by
		    -- about half a line and thus doesn't line up properly.
	    end if;
	elsif Kind = Hanging_Body and then Output_Object.HTML_Kind = HTML_4_Only then
            Ada.Text_IO.Put (Output_Object.Output_File, "    DIV.");
            Ada.Text_IO.Put (Output_Object.Output_File, Name & "-Body {");
	elsif (Kind = Bulleted_Item or else Kind = Bulleted_No_Prefix) and then
		   Output_Object.HTML_Kind = HTML_4_Only then
            Ada.Text_IO.Put (Output_Object.Output_File, "    DIV.");
            Ada.Text_IO.Put (Output_Object.Output_File, Name & " {");
	else
            case Paragraph_Info(Style, Indent).Tag is
	        when DIV =>
	            Ada.Text_IO.Put (Output_Object.Output_File, "    DIV.");
	        when UL =>
	            Ada.Text_IO.Put (Output_Object.Output_File, "    UL.");
	        when DL =>
	            Ada.Text_IO.Put (Output_Object.Output_File, "    DL.");
            end case;
            Ada.Text_IO.Put (Output_Object.Output_File, Name & " {");
	end if;
        case Paragraph_Info(Style, Indent).Font is
	    when ARM_Output.Default =>
		if ARM_Output."=" (Output_Object.Body_Font, ARM_Output.Roman) then
		    Ada.Text_IO.Put (Output_Object.Output_File, "font-family: ""Times New Roman"", Times, serif");
		else
		    Ada.Text_IO.Put (Output_Object.Output_File, "font-family: Arial, Helvetica, sans-serif");
		end if;
	    when ARM_Output.Roman => Ada.Text_IO.Put (Output_Object.Output_File, "font-family: ""Times New Roman"", Times, serif");
	    when ARM_Output.Swiss => Ada.Text_IO.Put (Output_Object.Output_File, "font-family: Arial, Helvetica, sans-serif");
	    when ARM_Output.Fixed => Ada.Text_IO.Put (Output_Object.Output_File, "font-family: ""Courier New"", monospace");
        end case;
        if Output_Object.HTML_Kind = HTML_4_Only then
	    -- The font size is set by the outer item.
	    declare
	        Normal : Boolean;
            begin
	        case Paragraph_Info(Style, Indent).Font is
		    when ARM_Output.Default =>
		        Normal := ARM_Output."=" (Output_Object.Body_Font, ARM_Output.Roman);
		    when ARM_Output.Roman =>
		        Normal := True;
		    when ARM_Output.Fixed | ARM_Output.Swiss => -- Start at 90% (otherwise they are huge!)
		        Normal := False;
	        end case;
	        if Normal then
		    case Paragraph_Info(Style, Indent).Size is
		        when 0 => null; -- Default.
		        when 1 => Ada.Text_IO.Put (Output_Object.Output_File, "; font-size: 125%");
		        when 2 => Ada.Text_IO.Put (Output_Object.Output_File, "; font-size: 156%");
		        when 3 => Ada.Text_IO.Put (Output_Object.Output_File, "; font-size: 195%");
		        when -1 => Ada.Text_IO.Put (Output_Object.Output_File, "; font-size: 80%");
		        when -2 => Ada.Text_IO.Put (Output_Object.Output_File, "; font-size: 64%");
		        when -3 => Ada.Text_IO.Put (Output_Object.Output_File, "; font-size: 50%");
		        when others => null; -- Out of range.
		    end case;
	        else -- Start at 90% (otherwise they are huge!)
		    -- Note: This size adjustment is for sections of text, not for in-line text.
		    case Paragraph_Info(Style, Indent).Size is
		        when 0 => Ada.Text_IO.Put (Output_Object.Output_File, "; font-size: 90%");
		        when 1 => Ada.Text_IO.Put (Output_Object.Output_File, "; font-size: 113%");
		        when 2 => Ada.Text_IO.Put (Output_Object.Output_File, "; font-size: 140%");
		        when 3 => Ada.Text_IO.Put (Output_Object.Output_File, "; font-size: 175%");
		        when -1 => Ada.Text_IO.Put (Output_Object.Output_File, "; font-size: 72%");
		        when -2 => Ada.Text_IO.Put (Output_Object.Output_File, "; font-size: 58%");
		        when -3 => Ada.Text_IO.Put (Output_Object.Output_File, "; font-size: 45%");
		        when others => null; -- Out of range.
		    end case;
	        end if;
            end;
	    -- Set the leading, because otherwise the lines are too close on IE.
	    Ada.Text_IO.Put (Output_Object.Output_File, "; line-height: 122%");
        elsif ARM_Output."=" (Paragraph_Info(Style, Indent).Font, ARM_Output.Fixed) then
	    -- Special case because the font otherwise gets too small and
	    -- loses bold-facing.
	    case Paragraph_Info(Style, Indent).Size is
	        when 0 => null; -- Default.
	        when 1 => Ada.Text_IO.Put (Output_Object.Output_File, "; font-size: 125%");
	        when 2 => Ada.Text_IO.Put (Output_Object.Output_File, "; font-size: 156%");
	        when 3 => Ada.Text_IO.Put (Output_Object.Output_File, "; font-size: 195%");
	        when -1 => Ada.Text_IO.Put (Output_Object.Output_File, "; font-size: 80%");
	        when -2 => Ada.Text_IO.Put (Output_Object.Output_File, "; font-size: 64%");
	        when -3 => Ada.Text_IO.Put (Output_Object.Output_File, "; font-size: 50%");
	        when others => null; -- Out of range.
	    end case;
        -- else the size will be set explicitly for HTML_4_Compatible.
        end if;
	if Kind = Hanging_Body then
	    if Output_Object.Number_Paragraphs then
	        Ada.Text_IO.Put (Output_Object.Output_File, "; margin-left: ");
	        Put_Ems (Output_Object.Output_File,
			 Units_to_EMs(Paragraph_Info(Style, Indent).Indent +
				      Paragraph_Info(Style, Indent).Hang_Outdent) +
			 INDENT_EMS_FOR_PARANUMS);
	    else
                if Paragraph_Info(Style, Indent).Indent + Paragraph_Info(Style, Indent).Hang_Outdent /= 0 then
	            Ada.Text_IO.Put (Output_Object.Output_File, "; margin-left: ");
	            Put_Ems (Output_Object.Output_File,
			     Units_to_EMs(Paragraph_Info(Style, Indent).Indent +
				          Paragraph_Info(Style, Indent).Hang_Outdent));
                end if;
	    end if;
	elsif Enumerated_Adjustment then
	    -- Adjust the left margin to indent the prefix slightly (1/4 of a unit):
	    declare
		Org_Margin : Natural :=
		    Units_to_EMs(Paragraph_Info(Style, Indent).Indent);
		Prefix_Indent : Natural :=
		   Units_to_EMs(1) / 4;
	    begin
	        Ada.Text_IO.Put (Output_Object.Output_File, "; margin-left: ");
	        if Output_Object.Number_Paragraphs then
	            Put_Ems (Output_Object.Output_File, Org_Margin + Prefix_Indent +
			     INDENT_EMS_FOR_PARANUMS);
	        else
	            Put_Ems (Output_Object.Output_File, Org_Margin + Prefix_Indent);
	        end if;
	    end;
	else
	    if Output_Object.Number_Paragraphs then
	        Ada.Text_IO.Put (Output_Object.Output_File, "; margin-left: ");
	        Put_Ems (Output_Object.Output_File, Units_to_EMs(Paragraph_Info(Style, Indent).Indent) +
			 INDENT_EMS_FOR_PARANUMS);
	    else
                if Paragraph_Info(Style, Indent).Indent /= 0 then
	            Ada.Text_IO.Put (Output_Object.Output_File, "; margin-left: ");
	            Put_Ems (Output_Object.Output_File, Units_to_EMs(Paragraph_Info(Style, Indent).Indent));
                end if;
	    end if;
	end if;
	if Kind = Hanging_Term and then Output_Object.HTML_Kind = HTML_4_Only then
	    -- We let the body provide the necessary right margin. If we don't
	    -- do this, the following item can end up with an inappropriate indent.
	    null;
	    --Ada.Text_IO.Put (Output_Object.Output_File, "; margin-bottom: 0em");
        elsif Paragraph_Info(Style, Indent).Right_Indent /= 0 then
	    Ada.Text_IO.Put (Output_Object.Output_File, "; margin-right: ");
	    Put_Ems (Output_Object.Output_File, Units_to_EMs(Paragraph_Info(Style, Indent).Right_Indent));
        end if;
        if Paragraph_Info(Style, Indent).Before /= 0 then
	    Ada.Text_IO.Put (Output_Object.Output_File, "; margin-top: ");
	    Put_Ems (Output_Object.Output_File, Paragraph_Info(Style, Indent).Before);
        elsif Paragraph_Info(Style, Indent).Tag /= DIV then
	    -- The default is non-zero.
	    Ada.Text_IO.Put (Output_Object.Output_File, "; margin-top: 0em");
        end if;
	if Kind = Hanging_Term and then Output_Object.HTML_Kind = HTML_4_Only then
	    -- We let the body provide the necessary space below. If we don't
	    -- do this, the next line can end up with an inappropriate indent.
	    Ada.Text_IO.Put (Output_Object.Output_File, "; margin-bottom: 0em");
	elsif Paragraph_Info(Style, Indent).After /= 0 then
	    Ada.Text_IO.Put (Output_Object.Output_File, "; margin-bottom: ");
	    Put_Ems (Output_Object.Output_File, Paragraph_Info(Style, Indent).After);
        end if;
	if Kind = Bulleted_Item and then Output_Object.HTML_Kind = HTML_4_Only then
	    -- Set the list item and "disc" format:
	    Ada.Text_IO.Put (Output_Object.Output_File, "; display: list-item; list-style-type: disc");
        end if;
        -- Done, close it.
        Ada.Text_IO.Put_Line (Output_Object.Output_File, "}");
    end Make_Style;


    procedure Make_Hung_Text_Style
		     (Output_Object : in out HTML_Output_Type;
		      Name   : in String;
		      Style  : in ARM_Output.Paragraph_Style_Type;
		      Indent : in ARM_Output.Paragraph_Indent_Type) is
	-- Internal routine.
        -- Generate the style needed.
    begin
	if Output_Object.HTML_Kind = HTML_4_Only then
	    if ARM_Output."=" (Style, ARM_Output.Enumerated) or else
	       ARM_Output."=" (Style, ARM_Output.Small_Enumerated) then
		Make_Style (Output_Object, Name, Style, Indent,
		            Kind => Hanging_Term,
			    Enumerated_Adjustment => True);
	    else
		Make_Style (Output_Object, Name, Style, Indent,
		            Kind => Hanging_Term);
	    end if;
	else -- HTML_4_Compatible
            Ada.Text_IO.Put (Output_Object.Output_File, "    DD." & Name & " {");
            Ada.Text_IO.Put (Output_Object.Output_File, "margin-left: ");
            case Paragraph_Info(Style, Indent).Size is
	        when 0 => Put_Ems (Output_Object.Output_File, Paragraph_Info(Style, Indent).Hang_Outdent * 20);
	        when 1 => Put_Ems (Output_Object.Output_File, Paragraph_Info(Style, Indent).Hang_Outdent * 16); -- 20/1.25.
	        when 2 => Put_Ems (Output_Object.Output_File, Paragraph_Info(Style, Indent).Hang_Outdent * 13); -- 20/1.56.
	        when -1 => Put_Ems (Output_Object.Output_File, Paragraph_Info(Style, Indent).Hang_Outdent * 25); -- 20/0.80.
	        when -2 => Put_Ems (Output_Object.Output_File, Paragraph_Info(Style, Indent).Hang_Outdent * 31); -- 20/0.64.
	        when -3 => Put_Ems (Output_Object.Output_File, Paragraph_Info(Style, Indent).Hang_Outdent * 40); -- 20/0.50.
	        when others => null; -- Out of range.
            end case;
            -- Done, close it.
            Ada.Text_IO.Put_Line (Output_Object.Output_File, "}");
	end if;
    end Make_Hung_Text_Style;


    function Paragraph_Name
		     (Style  : in ARM_Output.Paragraph_Style_Type;
		      Indent : in ARM_Output.Paragraph_Indent_Type) return String is
	-- Internal routine.
	-- Create the name for the Style and Indent.
	-- These had better be unique, and all possibilities (including impossible
	-- ones) had better have names.
	use type ARM_Output.Paragraph_Indent_Type;
    begin
	case Style is
	    when ARM_Output.Normal =>
                if Indent = 0 then
		    return "Normal";
		else
		    -- This was: Indent 1: "SyntaxIndented"; Indent 2:
		    -- "CodeIndented"; Indent 3: "Indented"; Indent 4: "InnerIndented".
		    return "Indented" & Character'Val(Character'Pos('0') + Indent);
		end if;
	    when ARM_Output.Wide_Above =>
                if Indent = 0 then
		    return "WideAbove";
		else
		    return "Indented" & Character'Val(Character'Pos('0') + Indent) & "WideAbove";
		end if;
	    when ARM_Output.Small =>
                if Indent = 0 then
		    return "Small";
                elsif Indent = 1 then
		    return "Notes";
                elsif Indent = 2 then
		    return "Annotations";
		else
		    -- This was: Indent 3: "SmallSyntaxIndented"; Indent 4:
		    -- "SmallCodeIndented"; Indent 5: "SmallIndented"; Indent 6: "SmallInnerIndented".
		    return "SmallIndented" & Character'Val(Character'Pos('0') + Indent);
		end if;
	    when ARM_Output.Small_Wide_Above =>
                if Indent = 0 then
		    return "SmallWideAbove";
                elsif Indent = 2 then
		    return "AnnotationsWideAbove";
		else
		    return "SmallIndented" & Character'Val(Character'Pos('0') + Indent) & "WideAbove";
		end if;
	    when ARM_Output.Header =>
                if Indent = 0 then
		    return "Header";
		else
		    return "Indented" & Character'Val(Character'Pos('0') + Indent) & "Header";
		end if;
	    when ARM_Output.Small_Header =>
                if Indent = 0 then
		    return "SmallHeader";
                elsif Indent = 1 then
		    return "NotesHeader";
		else
		    return "SmallIndented" & Character'Val(Character'Pos('0') + Indent) & "Header";
		end if;
	    when ARM_Output.Index =>
                if Indent = 0 then
		    return "Index";
	    	else -- Should be not used.
		    return "IndexIndented" & Character'Val(Character'Pos('0') + Indent);
		end if;
	    when ARM_Output.Syntax_Summary =>
                if Indent = 1 then
		    return "SyntaxSummary";
	    	else -- Should be not used.
		    return "SynSumInd" & Character'Val(Character'Pos('0') + Indent);
		end if;
	    when ARM_Output.Title =>
                if Indent = 0 then
		    return "Title";
	    	else -- Should be not used.
		    return "TitleIndented" & Character'Val(Character'Pos('0') + Indent);
		end if;
	    when ARM_Output.Examples =>
                if Indent = 1 then
		    return "Examples";
		else
		    return "Indented" & Character'Val(Character'Pos('0') + Indent) & "Examples";
		end if;
	    when ARM_Output.Small_Examples =>
                if Indent = 3 then
		    return "SmallExamples";
		else
		    return "SmallIndented" & Character'Val(Character'Pos('0') + Indent) & "Examples";
		end if;
	    when ARM_Output.Swiss_Examples =>
                if Indent = 1 then
		    return "SwissExamples";
		else
		    return "Indented" & Character'Val(Character'Pos('0') + Indent) & "SwissExamples";
		end if;
	    when ARM_Output.Small_Swiss_Examples =>
                if Indent = 3 then
		    return "SmallSwissExamples";
		else
		    return "SmallIndented" & Character'Val(Character'Pos('0') + Indent) & "SwissExamples";
		end if;
	    when ARM_Output.Bulleted =>
                if Indent = 1 then
		    return "Bulleted";
		else
		    return "Indented" & Character'Val(Character'Pos('0') + Indent) & "Bulleted";
		end if;
	    when ARM_Output.Small_Bulleted =>
                if Indent = 3 then
		    return "SmallBulleted";
		else
		    return "Indented" & Character'Val(Character'Pos('0') + Indent) & "SmallBulleted";
		end if;
	    when ARM_Output.Nested_Bulleted =>
                if Indent = 1 then
		    return "NestedBulleted";
		else
		    return "Indented" & Character'Val(Character'Pos('0') + Indent) & "NestedBulleted";
		end if;
	    when ARM_Output.Small_Nested_Bulleted =>
                if Indent = 3 then
		    return "SmallNestedBulleted";
		else
		    return "Indented" & Character'Val(Character'Pos('0') + Indent) & "SmallNestedBulleted";
		end if;
	    when ARM_Output.Enumerated =>
                if Indent = 1 then
		    return "Enumerated";
		else
		    return "Indented" & Character'Val(Character'Pos('0') + Indent) & "Enumerated";
		end if;
	    when ARM_Output.Small_Enumerated =>
                if Indent = 3 then
		    return "SmallEnumerated";
		else
		    return "Indented" & Character'Val(Character'Pos('0') + Indent) & "SmallEnumerated";
		end if;
	    when ARM_Output.Wide_Hanging =>
                if Indent = 3 then
		    return "WideHanging";
		else
		    return "Indented" & Character'Val(Character'Pos('0') + Indent) & "WideHanging";
		end if;
	    when ARM_Output.Small_Wide_Hanging =>
                if Indent = 5 then
		    return "SmallWideHanging";
		else
		    return "Indented" & Character'Val(Character'Pos('0') + Indent) & "SmallWideHanging";
		end if;
	    when ARM_Output.Narrow_Hanging =>
                if Indent = 3 then
		    return "NarrowHanging";
		else
		    return "Indented" & Character'Val(Character'Pos('0') + Indent) & "NarrowHanging";
		end if;
	    when ARM_Output.Small_Narrow_Hanging =>
                if Indent = 5 then
		    return "SmallNarrowHanging";
		else
		    return "Indented" & Character'Val(Character'Pos('0') + Indent) & "SmallNarrowHanging";
		end if;
	    when ARM_Output.Hanging_in_Bulleted =>
                if Indent = 3 then
		    return "Hanging_in_Bulleted";
		else
		    return "Indented" & Character'Val(Character'Pos('0') + Indent) & "Hanging_in_Bulleted";
		end if;
	    when ARM_Output.Small_Hanging_in_Bulleted =>
                if Indent = 5 then
		    return "SmallHanging_in_Bulleted";
		else
		    return "Indented" & Character'Val(Character'Pos('0') + Indent) & "SmallHanging_in_Bulleted";
		end if;
	end case;
    end Paragraph_Name;


    procedure Make_Paragraph_Styles
		     (Output_Object : in out HTML_Output_Type) is
	-- Internal routine.
	-- Generate all of the paragraph and related styles.
    begin
	-- Basic element styles:
	if Paranum_Used then
	    if Output_Object.HTML_Kind = HTML_4_Compatible then
		if OPTIMIZE_FOR_FIREFOX then
		    Ada.Text_IO.Put_Line (Output_Object.Output_File, "    DIV.paranum {float: left; font-family: Arial, Helvetica, sans-serif; width: 2.8em; " &
								     "margin-left: -0.4em; margin-right: -3.0em; margin-top: 0.2em}");
                    -- Uses floating items. These usually don't work on IE (it
		    -- adds extra spaces for no reason). However, with the
		    -- indents, this seems to work properly on IE, too.
		else
		    -- Absolute positioning (CSS2) works better on IE, but
		    -- Firefox tends to draw these too high.
		    Ada.Text_IO.Put_Line (Output_Object.Output_File, "    DIV.paranum {position: absolute; font-family: Arial, Helvetica, sans-serif; left: 0.5em; top: auto; margin-top: 0.2em}");
		end if;
		-- If these are completely ignored, the paragraph number will
		-- end up on a line by itself. That's fine.
	    else
		if OPTIMIZE_FOR_FIREFOX then
		    Ada.Text_IO.Put_Line (Output_Object.Output_File, "    DIV.paranum {float: left; font-family: Arial, Helvetica, sans-serif; font-size: 64%; width: 2.8em; " &
								     "margin-left: -0.4em; margin-right: -3.0em; margin-top: 0.2em}");
		    -- Uses floating elements; see above.
		else
		    Ada.Text_IO.Put_Line (Output_Object.Output_File, "    DIV.paranum {position: absolute; font-family: Arial, Helvetica, sans-serif; font-size: 64%; " &
								     "left: 0.5em; top: auto; margin-top: 0.2em}");
		    -- Uses absolute positioning; see above.
		end if;
	    end if;
	end if;

        Ada.Text_IO.Put_Line (Output_Object.Output_File, "    TT {font-family: ""Courier New"", monospace}");
        Ada.Text_IO.Put_Line (Output_Object.Output_File, "    DT {display: compact}"); -- CSS2. This doesn't seem to work on IE 4.01, but it is harmless.

        -- Revision styles:
	if Revision_Used ('0') then
            Ada.Text_IO.Put_Line (Output_Object.Output_File, "    SPAN.insert0 {text-decoration: underline; color: black}");
            Ada.Text_IO.Put_Line (Output_Object.Output_File, "    SPAN.delete0 {text-decoration: line-through; color: black }");
            --Ada.Text_IO.Put_Line (Output_Object.Output_File, "    SPAN.both0 {text-decoration: underline, line-through; color: black }");
		-- Both doesn't seem to work, so forget it.
	-- else not used, don't generate it.
	end if;
	if Revision_Used ('1') then
            Ada.Text_IO.Put_Line (Output_Object.Output_File, "    SPAN.insert1 {text-decoration: underline; color: rgb(0,51,51) }"); -- Dark turquoise.
            Ada.Text_IO.Put_Line (Output_Object.Output_File, "    SPAN.delete1 {text-decoration: line-through; color: rgb(0,51,51) }");
            --Ada.Text_IO.Put_Line (Output_Object.Output_File, "    SPAN.both1 {text-decoration: underline, line-through; color: rgb(0,51,51) }");
		-- Both doesn't seem to work, so forget it.
	-- else not used, don't generate it.
	end if;
	if Revision_Used ('2') then
            Ada.Text_IO.Put_Line (Output_Object.Output_File, "    SPAN.insert2 {text-decoration: underline; color: rgb(0,102,0) }"); -- Dark green.
            Ada.Text_IO.Put_Line (Output_Object.Output_File, "    SPAN.delete2 {text-decoration: line-through; color: rgb(0,102,0) }");
            --Ada.Text_IO.Put_Line (Output_Object.Output_File, "    SPAN.both2 {text-decoration: underline, line-through; color: rgb(0,102,0) }");
		-- Both doesn't seem to work, so forget it.
	-- else not used, don't generate it.
	end if;
	if Revision_Used ('3') then
            Ada.Text_IO.Put_Line (Output_Object.Output_File, "    SPAN.insert3 {text-decoration: underline; color: rgb(102,51,0) }"); -- Dark brown.
            Ada.Text_IO.Put_Line (Output_Object.Output_File, "    SPAN.delete3 {text-decoration: line-through; color: rgb(102,51,0) }");
            --Ada.Text_IO.Put_Line (Output_Object.Output_File, "    SPAN.both3 {text-decoration: underline, line-through; color: rgb(102,51,0) }");
		-- Both doesn't seem to work, so forget it.
	-- else not used, don't generate it.
	end if;

        -- Link styles:
	-- We don't need these (they're given in the BODY command), but I've
	-- kept them in case we want to change these in the future.
        --Ada.Text_IO.Put_Line (Output_Object.Output_File, "    A:link {color: rgb(0,0,255)}");
        --Ada.Text_IO.Put_Line (Output_Object.Output_File, "    A:visited {color: rgb(128,0,128)}");

	-- Paragraph styles:
	for S in ARM_Output.Unprefixed_Style_Subtype loop
	    for I in ARM_Output.Paragraph_Indent_Type loop
	        Make_Style (Output_Object, Paragraph_Name (S, I), S, I);
	    end loop;
	end loop;

	for S in ARM_Output.Bullet_Prefixed_Style_Subtype loop
	    -- These styles do not allow Indent 0.
	    for I in 1 .. ARM_Output.Paragraph_Indent_Type'Last loop
		if Output_Object.HTML_Kind = HTML_4_Only then
		    Make_Style (Output_Object, Paragraph_Name (S, I) & "-NoPrefix", S, I,
			        Kind => Bulleted_No_Prefix);
		    Make_Style (Output_Object, Paragraph_Name (S, I), S, I,
			        Kind => Bulleted_Item);
		else
	            Make_Style (Output_Object, Paragraph_Name (S, I), S, I);
		end if;
	    end loop;
	end loop;

	for S in ARM_Output.Text_Prefixed_Style_Subtype loop
	    -- These styles do not allow Indent 0.
	    for I in 1 .. ARM_Output.Paragraph_Indent_Type'Last loop
		if Paragraph_Used (S, I) then
	            Make_Style (Output_Object, Paragraph_Name (S, I), S, I, Kind => Hanging_Body);
	            Make_Hung_Text_Style (Output_Object, Paragraph_Name (S, I), S, I);
		-- else not used.
		end if;
	    end loop;
	end loop;

    end Make_Paragraph_Styles;


    MAGIC_STYLE_MARKER : constant String := "&%$# STYLES GO HERE #$%&";


    procedure Start_HTML_File (Output_Object : in out HTML_Output_Type;
			       File_Name : in String;
			       Title : in String;
			       Clause : in String) is
	-- Internal routine.
	-- Create an HTML file, and generate the needed text to start an HTML
	-- file. The file name is just the name portion, not the path or
	-- extension. Clause is the properly formatted Clause number for
	-- this file, if known.
    begin
--Ada.Text_IO.Put_Line ("--Creating " & File_Name & ".html");
	if Output_Object.HTML_Kind > HTML_3 then
	    Ada.Text_IO.Create (Output_Object.Output_File, Ada.Text_IO.Out_File,
	        ".\Output\" & File_Name & ".$$$");
	elsif Output_Object.DOS_Filenames then
	    Ada.Text_IO.Create (Output_Object.Output_File, Ada.Text_IO.Out_File,
	        ".\Output\" & File_Name & ".HTM");
	else
	    Ada.Text_IO.Create (Output_Object.Output_File, Ada.Text_IO.Out_File,
	        ".\Output\" & File_Name & ".html");
	end if;
	-- Save the current clause:
	Output_Object.Current_Clause :=
	    Ada.Strings.Unbounded.To_Unbounded_String(Clause);
	-- File introduction:
	if Output_Object.HTML_Kind > HTML_3 then
	    Ada.Text_IO.Put_Line (Output_Object.Output_File, "<!DOCTYPE HTML PUBLIC ""-//W3C//DTD HTML 4.01 Transitional//EN""");
	    Ada.Text_IO.Put_Line (Output_Object.Output_File, """http://www.w3.org/TR/html4/loose.dtd"">"); -- HTML 4.01 (with depreciated features)
	else
	    Ada.Text_IO.Put_Line (Output_Object.Output_File, "<!DOCTYPE HTML PUBLIC ""-//W3C//DTD HTML 3.2//EN"">"); -- HTML 3.2
	end if;
												       -- so the result can be used on version 3 browsers.)
	Ada.Text_IO.Put_Line (Output_Object.Output_File, "<HTML>");
	-- Header information:
	Ada.Text_IO.Put_Line (Output_Object.Output_File, "<HEAD>");
	Ada.Text_IO.Put_Line (Output_Object.Output_File, "    <TITLE>" & Title & "</TITLE>");
	Ada.Text_IO.Put_Line (Output_Object.Output_File, "    <META http-equiv=""Content-Type"" content=""text/html; charset=iso-8859-1"">");
	Ada.Text_IO.Put_Line (Output_Object.Output_File, "    <META NAME=""Author"" CONTENT=""JTC1/SC22/WG9/ARG, by Randall Brukardt, ARG Editor"">");
	Ada.Text_IO.Put_Line (Output_Object.Output_File, "    <META NAME=""GENERATOR"" CONTENT=""Arm_Form.Exe, Ada Reference Manual generator"">");
	if Output_Object.HTML_Kind = HTML_4_Only then
	     -- The style sheet.
	    Ada.Text_IO.Put_Line (Output_Object.Output_File, "    <STYLE type=""text/css"">");
	    -- Element styles:
	    Ada.Text_IO.Put_Line (Output_Object.Output_File, "    H4.centered {text-align: center}");
	    Ada.Text_IO.Put_Line (Output_Object.Output_File, "    SPAN.swiss {font-family: Arial, Helvetica, sans-serif; font-size: 92%}");
	    Ada.Text_IO.Put_Line (Output_Object.Output_File, "    SPAN.roman {font-family: ""Times New Roman"", Times, serif}");

	    -- Paragraph styles:
	    --Paragraph_Used := (others => (others => True)); -- Force showing all, we don't know what is used.
	    --Revision_Used := (others => True);
	    --Paranum_Used := True;
	    --Make_Paragraph_Styles (Output_Object);
	    -- Dummy line to be replaced after the file is created.
	    Ada.Text_IO.Put_Line (Output_Object.Output_File, MAGIC_STYLE_MARKER);

	    Paragraph_Used := (others => (others => False));
	    Revision_Used := (others => False);
	    Paranum_Used := False;

	    Ada.Text_IO.Put_Line (Output_Object.Output_File, "    </STYLE>");
	elsif Output_Object.HTML_Kind = HTML_4_Compatible then
	     -- The style sheet.
	    Ada.Text_IO.Put_Line (Output_Object.Output_File, "    <STYLE type=""text/css"">");

	    -- Paragraph styles:
	    --Paragraph_Used := (others => (others => True)); -- Force showing all, we don't know what is used.
	    --Revision_Used := (others => True);
	    --Paranum_Used := True;
	    --Make_Paragraph_Styles (Output_Object);
	    -- Dummy line to be replaced after the file is created.
	    Ada.Text_IO.Put_Line (Output_Object.Output_File, MAGIC_STYLE_MARKER);

	    Paragraph_Used := (others => (others => False));
	    Revision_Used := (others => False);
	    Paranum_Used := False;

	    Ada.Text_IO.Put_Line (Output_Object.Output_File, "    </STYLE>");
	end if;
	Ada.Text_IO.Put_Line (Output_Object.Output_File, "</HEAD>");
        Ada.Text_IO.Put_Line (Output_Object.Output_File,
	    "<BODY TEXT=""" & Output_Object.Text_Color &
	    """ BGCOLOR=""" & Output_Object.Background_Color &
	    """ LINK=""" & Output_Object.Link_Color &
	    """ VLINK=""" & Output_Object.VLink_Color &
	    """ ALINK=""" & Output_Object.ALink_Color & """>");

 	if Ada.Strings.Unbounded.Length(Output_Object.Header_HTML) /= 0 then
	    Ada.Text_IO.Put_Line (Output_Object.Output_File,
		Ada.Strings.Unbounded.To_String(Output_Object.Header_HTML));
	end if;

	if Output_Object.Nav_on_Top then
	    Make_Navigation_Bar (Output_Object, Is_Top => True);
	-- else no navigation bar
	end if;

	if Output_Object.Nav_on_Top or else
	   Ada.Strings.Unbounded.Length(Output_Object.Header_HTML) /= 0 then
	    Ada.Text_IO.Put_Line (Output_Object.Output_File, "<HR>"); -- Horizontal line (rule).
	-- else nothing on top at all.
	end if;
    end Start_HTML_File;


    procedure End_HTML_File (Output_Object : in out HTML_Output_Type) is
	-- Internal routine.
	-- Generate the needed text to end an HTML file. Also closes the file.
    begin
	Ada.Text_IO.New_Line (Output_Object.Output_File); -- Blank line to set off paragraphs.

	if Output_Object.Nav_on_Bottom or else
	   Ada.Strings.Unbounded.Length(Output_Object.Footer_HTML) /= 0 then
	    Ada.Text_IO.Put_Line (Output_Object.Output_File, "<HR>"); -- Horizontal line (rule).
	-- else nothing on top at all.
	end if;

	if Output_Object.Nav_on_Bottom then
	    Make_Navigation_Bar (Output_Object, Is_Top => False);
	-- else no navigation bar.
	end if;

 	if Ada.Strings.Unbounded.Length(Output_Object.Footer_HTML) /= 0 then
	    Ada.Text_IO.Put_Line (Output_Object.Output_File,
		Ada.Strings.Unbounded.To_String(Output_Object.Footer_HTML));
	end if;

	Ada.Text_IO.Put_Line (Output_Object.Output_File, "</BODY>");
	Ada.Text_IO.Put_Line (Output_Object.Output_File, "</HTML>");
	if Output_Object.HTML_Kind <= HTML_3 then
	    Ada.Text_IO.Close (Output_Object.Output_File);
	else -- Close and reread the file to add JUST the styles used by the
	     -- file; this decreases the minimum size of the files (by as
	     -- much as 7K as of this writing [1/2006]), which matters when
	     -- there are hundreds.
	     -- We also check spaces before end tags and after opening tags;
	     -- these should be &nbsp;. (See 9.1 in HTML 4.0: "In order to
	     -- avoid problems with SGML line break rules and inconsistencies
	     -- among extant implementations, authors should not rely on user
	     -- agents to render white space immediately after a start tag or
	     -- immediately before an end tag.") We haven't seen a problem
	     -- with this, but why ask for trouble?
	     -- Note that we assume that all occurrences of "<" and ">" in
	     -- the literal text are written as "&lt;" and "&gt;"; violations
	     -- might cause the conversion of spaces to non-breaking spaces,
	     -- which should not cause problems in general. We also assume that
	     -- all end tags are on one line (they are all very short), so
	     -- any ">" is the end of a start tag unless there is a "</" preceding it.
	    declare
		Original_Name : constant String := Ada.Text_IO.Name (Output_Object.Output_File);
		Reading_File : Ada.Text_IO.File_Type;
		Real_Name : constant String :=
		    Ada.Strings.Fixed.Head (Original_Name, Original_Name'Length-3);
		Buffer : String (1..1000);
		Len : Natural;
		Body_Seen : Boolean := False;
		Loc : Natural;
	    begin
		Ada.Text_IO.Close (Output_Object.Output_File);
	        Ada.Text_IO.Open (Reading_File, Ada.Text_IO.In_File,
	            Original_Name);
		if Output_Object.DOS_Filenames then
	            Ada.Text_IO.Create (Output_Object.Output_File, Ada.Text_IO.Out_File,
	                Real_Name & "HTM");
		else
	            Ada.Text_IO.Create (Output_Object.Output_File, Ada.Text_IO.Out_File,
	                Real_Name & "html");
		end if;
		begin
		    loop
			Ada.Text_IO.Get_Line (Reading_File, Buffer, Len);
			if Buffer(1..Len) = MAGIC_STYLE_MARKER then
			    -- Output only the styles used here.
			    Make_Paragraph_Styles (Output_Object);
			elsif not Body_Seen then
			    if Ada.Strings.Fixed.Index (Buffer(1..Len), "<BODY") /= 0 then
				Body_Seen := True;
			    end if;
			    Ada.Text_IO.Put_Line (Output_Object.Output_File, Buffer(1..Len));
			else
			    -- Replace spaces before end tags:
			    loop
				Loc := Ada.Strings.Fixed.Index (Buffer(1..Len), " </");
				exit when Loc = 0;
			        Buffer(Loc+6..Len+5) := Buffer(Loc+1..Len);
				Buffer(Loc..Loc+5) := "&nbsp;";
				Len := Len+5;
			    end loop;
			    -- Replace spaces after start tags:
			    Loc := 1;
			    while Loc < Len loop
				if Buffer(Loc..Loc+1) = "> " then
				    -- Candidate; check that this isn't an end tag.
				    for I in reverse 1..Loc-1 loop
					if Buffer(I) = '/' then
					    -- End tag, nothing to do.
					    Loc := Loc + 2;
					    exit;
					elsif Buffer(I) = '<' or else I = 1 then
					    -- Start tag (including reaching the
					    -- start of the line), replace.
				            Buffer(Loc+7..Len+5) := Buffer(Loc+2..Len);
					    Buffer(Loc+1..Loc+6) := "&nbsp;";
					    Len := Len+5;
					    Loc := Loc + 7;
					    -- If these is the *last* character on the
					    -- line, we have to "unbreak" the line, else we'd get an extra space.
					    if Loc > Len then
						Ada.Text_IO.Put (Output_Object.Output_File, Buffer(1..Len));
						goto Skip_Write;
					    end if;
					    exit;
					-- else continue.
					end if;
				    end loop;
				else
				    Loc := Loc + 1;
				end if;
			    end loop;

			    Ada.Text_IO.Put_Line (Output_Object.Output_File, Buffer(1..Len));
			<<Skip_Write>> null;
			end if;
		    end loop;
		exception
		    when Ada.Text_IO.End_Error => null; -- Done copying.
		end;
		Ada.Text_IO.Close (Output_Object.Output_File);
		Ada.Text_IO.Delete (Reading_File); -- This was temporary.
	    end;
	end if;
    end End_HTML_File;


    procedure Create (Output_Object : in out HTML_Output_Type;
		      Big_Files : in Boolean;
		      File_Prefix : in String;
		      DOS_Filenames : in Boolean;
		      HTML_Kind : in HTML_Type;
		      Use_Unicode : in Boolean;
		      Number_Paragraphs : in Boolean;
	              Ref_URL : in String;
	              Srch_URL : in String;
	              Index_URL : in String;
	              Use_Buttons : Boolean;
	              Nav_On_Top : Boolean;
	              Nav_On_Bottom : Boolean;
		      Tab_Emulation : Tab_Emulation_Type;
	              Header_HTML : String;
	              Footer_HTML : String;
		      Title : in String := "";
		      Body_Font : ARM_Output.Font_Family_Type;
		      Text_Color : Color_String;
		      Background_Color : Color_String;
		      Link_Color : Color_String;
		      VLink_Color : Color_String;
		      ALink_Color : Color_String) is
	-- Create an Output_Object for a document.
	-- Generate a few large output files if
	-- Big_Files is True; otherwise generate smaller output files.
	-- The prefix of the output file names is File_Prefix - this
	-- should be no more than 5 characters allowed in file names.
	-- If DOS_Filename is true, use 8.3 file names;
	-- in that case, File_Prefix must be less than 4 characters in length;
	-- and no clause or subclause number may exceed 35 if Big_Files is False.
	-- The title of the document is Title.
	-- HTML_Kind determines the kind of HTML generated; HTML_3 works on
	-- every browser but has little control over formatting;
	-- HTML_4_Compatible has better control, but tries to make the results
	-- look good on older browsers; HTML_4_Only uses maximum formatting,
	-- but makes no attempt to look good on browsers older than IE 5.0 and
	-- Firefox 1.0.
	-- If Use_Unicode is true, Unicode characters available on US versions
	-- of Windows 2000 are used when appropriate; otherwise, Unicode
	-- characters are only used when explicitly requested with
	-- Unicode_Character (other characters are replaced with reasonable
	-- equivalents). [Note: It's known that IE on Windows 95/98/ME cannot
	-- display Unicode characters.] Use_Unicode has no effect if HTML_Kind
	-- is set to HTML_3.
	-- Number_Paragraphs means that paragraph numbers will be used;
	-- otherwise, the Number parameter to Start_Paragraph must be "".
	-- Ref_URL, Srch_URL, and Index_URL are the URLs (possibly relative)
	-- for the "References", "Search", and "Index" buttons/labels,
	-- respectively. If null, these buttons/labels link to sections named
	-- "References", "Search", and "Index"; if these do not exist, the
	-- buttons/labels are omitted.
	-- If Use_Buttons is true, button images are used, otherwise text labels
	-- are used for the navigation bar.
	-- If Nav_On_Top is true, the navigation bar will appear in the header
	-- of each page. If Nav_On_Bottom is true, the navigation bar will
	-- appear in the footer of each page.
	-- Tab_Emulation determines how tabs are emulated.
	-- Header_HTML gives self-contained HTML that will appear before the
	-- navigation bar in the header. Footer_HTML gives self-contained HTML
	-- that will appear after the navigation bar in the footer.
	-- Body_Font selects the default font for the document body.
	-- Text_Color specifies the default text color; Background_Color
	-- specifies the default background color; Link_Color specifies the
	-- default color of normal links; VLink_Color specifies the
	-- default color of visited links; and ALink_Color specifies the
	-- default color of active (in the act of clinking) links.
    begin
	if Output_Object.Is_Valid then
	    Ada.Exceptions.Raise_Exception (ARM_Output.Not_Valid_Error'Identity,
		"Already valid object");
	end if;
	Output_Object.Is_Valid := True;
	Ada.Strings.Fixed.Move (Target => Output_Object.File_Prefix,
			        Source => File_Prefix);
	Output_Object.Title := Ada.Strings.Unbounded.To_Unbounded_String (Title);
	Output_Object.Big_Files := Big_Files;
	Output_Object.DOS_Filenames := DOS_Filenames;
	Output_Object.HTML_Kind := HTML_Kind;
	Output_Object.Use_Unicode := Use_Unicode;
	Output_Object.Number_Paragraphs := Number_Paragraphs;
	Output_Object.Ref_URL := Ada.Strings.Unbounded.To_Unbounded_String(Ref_URL);
	Output_Object.Srch_URL := Ada.Strings.Unbounded.To_Unbounded_String(Srch_URL);
	Output_Object.Index_URL := Ada.Strings.Unbounded.To_Unbounded_String(Index_URL);
	Output_Object.Use_Buttons := Use_Buttons;
	Output_Object.Nav_on_Top := Nav_on_Top;
	Output_Object.Nav_on_Bottom := Nav_on_Bottom;
	Output_Object.Tab_Emulation := Tab_Emulation;
	Output_Object.Header_HTML := Ada.Strings.Unbounded.To_Unbounded_String(Header_HTML);
	Output_Object.Footer_HTML := Ada.Strings.Unbounded.To_Unbounded_String(Footer_HTML);
	Output_Object.Body_Font := Body_Font;
	Output_Object.Text_Color := Text_Color;
	Output_Object.Background_Color := Background_Color;
	Output_Object.Link_Color := Link_Color;
	Output_Object.VLink_Color := VLink_Color;
	Output_Object.ALink_Color := ALink_Color;

	if DOS_Filenames then
	    if File_Prefix'Length > 3 then
	        Ada.Exceptions.Raise_Exception (ARM_Output.Not_Valid_Error'Identity,
		    "HTML File Prefix too long - MS-DOS mode");
	    end if;
	else
	    if File_Prefix'Length > 5 then
	        Ada.Exceptions.Raise_Exception (ARM_Output.Not_Valid_Error'Identity,
		    "HTML File Prefix too long");
	    end if;
	end if;

	if Output_Object.Big_Files then
	    Start_HTML_File (Output_Object,
			     Ada.Strings.Fixed.Trim (Output_Object.File_Prefix, Ada.Strings.Right),
			     Ada.Strings.Unbounded.To_String (Output_Object.Title),
			     Clause => "");
	    -- Insert an anchor for the title page:
	    Ada.Text_IO.Put_Line (Output_Object.Output_File, "<A NAME=""TTL""></A>");
	end if;
    end Create;


    procedure Close (Output_Object : in out HTML_Output_Type) is
	-- Close an Output_Object. No further output to the object is
	-- allowed after this call.
    begin
	if not Output_Object.Is_Valid then
	    Ada.Exceptions.Raise_Exception (ARM_Output.Not_Valid_Error'Identity,
		"Not valid object");
	end if;
	if Ada.Text_IO.Is_Open (Output_Object.Output_File) then
	    End_HTML_File (Output_Object);
	end if;
	Output_Object.Is_Valid := False;
    end Close;


    procedure Section (Output_Object : in out HTML_Output_Type;
		       Section_Title : in String;
		       Section_Name : in String) is
	-- Start a new section. The title is Section_Title (this is
	-- intended for humans). The name is Section_Name (this is
	-- intended to be suitable to be a portion of a file name).
    begin
	if not Output_Object.Is_Valid then
	    Ada.Exceptions.Raise_Exception (ARM_Output.Not_Valid_Error'Identity,
		"Not valid object");
	end if;
	if Output_Object.Is_In_Paragraph then
	    Ada.Exceptions.Raise_Exception (ARM_Output.Not_Valid_Error'Identity,
		"Section in paragraph");
	end if;
	-- We don't generate a file here for HTML. We generate a file for each
	-- clause.
	if Section_Name'Length > 3 then
	    Output_Object.Section_Name := Section_Name (Section_Name'First .. Section_Name'First + 2);
	else
	    Output_Object.Section_Name := (others => '-');
	    Output_Object.Section_Name (1 .. Section_Name'Length) := Section_Name;
	end if;
    end Section;


    procedure Set_Columns (Output_Object : in out HTML_Output_Type;
			   Number_of_Columns : in ARM_Output.Column_Count) is
	-- Set the number of columns.
	-- Raises Not_Valid_Error if in a paragraph.
    begin
	if not Output_Object.Is_Valid then
	    Ada.Exceptions.Raise_Exception (ARM_Output.Not_Valid_Error'Identity,
		"Not valid object");
	end if;
	if Output_Object.Is_In_Paragraph then
	    Ada.Exceptions.Raise_Exception (ARM_Output.Not_Valid_Error'Identity,
		"In paragraph");
	end if;
	if Number_of_Columns >= 4 then
	    -- We have special processing for 4 or more columns. Note that we
	    -- assume do not contain any nested paragraph formats.
	    Output_Object.Current_Column := 1;
	    Output_Object.Current_Item := 1;
	elsif Output_Object.Column_Count >= 4 and then Number_of_Columns = 1 then
	    -- Finished processing columns, output the columns as a table.
	    if Output_Object.Current_Column = 1 then
		-- No New_Column calls; break this into columns ourselves.
		-- Current_Item represents the total number of items + 2
		-- (there is a double count for the end of the paragraph).
		declare
		    Col_Count : Natural := Output_Object.Current_Item - 2;
		    Where : Column_Text_Ptr;
		begin
		    Col_Count := (Col_Count + Output_Object.Column_Count - 1) /
			Output_Object.Column_Count;
Ada.Text_IO.Put_Line("  @@ Calc columns for" & Natural'Image(Output_Object.Column_Count) &
  " columns;" & Natural'Image(Output_Object.Current_Item - 1) & " total items;" &
  Natural'Image(Col_Count) & " per column.");

		    -- Split the item list into the appropriate columns.
		    -- Note that this list is stored in reverse order.
		    for I in reverse 2 .. Output_Object.Column_Count loop
--Ada.Text_IO.Put_Line("  @@   For column" & Natural'Image(I) & " split at item" &
--Natural'Image(Col_Count*(I-1)));
			Where := Output_Object.Column_Text(1);
			exit when Where = null; -- No columns to look at.
			if Where.Item <= Col_Count*(I-1) then
			    -- This column is empty.
			    null;
			else
			    Output_Object.Column_Text(I) := Where;
			    while Where.Next /= null and then
			        Where.Next.Item > Col_Count*(I-1) loop
				Where.Item := Where.Item - Col_Count*(I-1);
			        Where := Where.Next;
			    end loop;
			    if Where = null then
			        Output_Object.Column_Text(1) := null;
			    else
			        Output_Object.Column_Text(1) := Where.Next;
				Where.Next := null;
--Ada.Text_IO.Put_Line("    split item=" & Natural'Image(Where.Item));
				Where.Item := Where.Item - Col_Count*(I-1);
			    end if;
			end if;
		    end loop;
		end;
	    --else there were explicit New_Column calls; no need to
	    --do anything here.
	    end if;
	    if Output_Object.HTML_Kind = HTML_3 then
	        Ada.Text_IO.Put_Line (Output_Object.Output_File, "<UL><UL><TABLE Width=""70%"">"); -- Table with no border or caption, takes up 70% of the screen.
	    else
	        Ada.Text_IO.Put_Line (Output_Object.Output_File,
		    "<div class=""" & Paragraph_Name (ARM_Output.Normal, 2) & """><table width=""70%"">"); -- Table with no border or caption, takes up 70% of the screen.
		Paragraph_Used(ARM_Output.Normal, 2) := True;
	    end if;
	    -- And start the first row:
	    Ada.Text_IO.Put (Output_Object.Output_File, "<TR><TD align=""left"">");
	    for Item in 1 .. 5000 loop
		for Col in 1 .. Output_Object.Column_Count loop
		    declare
		        Find : Column_Text_Ptr := Output_Object.Column_Text(Col);
			Temp : Column_Text_Ptr;
		    begin
			-- We're going to free this item after outputting it.
			if Find = null then
			    null;
			elsif Find.Next = null then
			    if Find.Item /= Item then
				Find := null;
			    else
			        Output_Object.Column_Text(Col) := null;
			    end if;
			else
			    while Find.Next /= null and then Find.Next.Item /= Item loop
			        Find := Find.Next;
			    end loop;
			    Temp := Find;
			    Find := Find.Next;
			    Temp.Next := null;
			end if;
			if Find /= null then
			    Ada.Text_IO.Put (Output_Object.Output_File,
				Find.Text (1 .. Find.Length));
			    -- This should always be the last item:
			    if Find.Next /= null then
				Ada.Text_IO.Put_Line ("** Column Item invariant failure!");
			    end if;
			    Free (Find);
			else -- No item, make a blank.
			    Ada.Text_IO.Put (Output_Object.Output_File,
				"&nbsp;");
			end if;
		    end;
	            Ada.Text_IO.Put (Output_Object.Output_File, "<TD align=""left"">");
		end loop;
		if Output_Object.Column_Text = Column_Text_Ptrs_Type'(others => null) then
		    -- We've output everything.
		    Ada.Text_IO.New_Line (Output_Object.Output_File);
		    if Output_Object.HTML_Kind = HTML_3 then
	                Ada.Text_IO.Put_Line (Output_Object.Output_File, "</TABLE></UL></UL>");
		    else
	                Ada.Text_IO.Put_Line (Output_Object.Output_File, "</table></div>");
		    end if;
		    exit;
		end if;
		-- End the row:
		Ada.Text_IO.New_Line (Output_Object.Output_File);
	        Ada.Text_IO.Put (Output_Object.Output_File, "<TR><TD align=""left"">");
	    end loop;
	    Output_Object.Current_Column := 0;
	    Output_Object.Current_Item := 0;
	-- else Two and Three column formats are displayed without any columns.
	-- This is mainly used for the syntax cross-reference and index, and
	-- these definitely look better without columns.
	end if;
	Output_Object.Column_Count := Number_of_Columns;
    end Set_Columns;


    procedure Check_Clause_File (Output_Object : in out HTML_Output_Type) is
	-- Check that a Clause file has been made for this clause; if not,
	-- create one.
    begin
	if not Ada.Text_IO.Is_Open (Output_Object.Output_File) then
	    if (not Output_Object.Big_Files) and then
		  Output_Object.DOS_Filenames and then
		  Output_Object.Section_Name(1) = '-' then
		    Start_HTML_File (Output_Object,
		        Ada.Strings.Fixed.Trim (Output_Object.File_Prefix, Ada.Strings.Right) &
	                    Make_Clause_Anchor_Name (Output_Object, Output_Object.Section_Name(2..3)), "", Clause => "");
	    else
		Start_HTML_File (Output_Object,
		    Ada.Strings.Fixed.Trim (Output_Object.File_Prefix, Ada.Strings.Right) &
	                "-" & Output_Object.Section_Name, "", Clause => "");
	    end if;
	end if;
    end Check_Clause_File;


    procedure Put_Compatibility_Font_Info (Output_Object : in out HTML_Output_Type;
					   Style  : in ARM_Output.Paragraph_Style_Type;
					   Indent : in ARM_Output.Paragraph_Indent_Type) is
	-- Internal:
        -- Output the font information for HTML 4.0 compatibility mode.
    begin
        if Output_Object.HTML_Kind = HTML_4_Compatible then
	    case Paragraph_Info(Style, Indent).Font is
	        when ARM_Output.Default =>
		    if ARM_Output."=" (Output_Object.Body_Font, ARM_Output.Swiss) then
		        Ada.Text_IO.Put (Output_Object.Output_File, SWISS_FONT_CODE);
		        Output_Object.Char_Count := Output_Object.Char_Count + SWISS_FONT_CODE'Length;
		    -- else nothing for Roman.
		    end if;
		when ARM_Output.Roman =>
		    null;
	        when ARM_Output.Swiss =>
		    Ada.Text_IO.Put (Output_Object.Output_File, SWISS_FONT_CODE);
		    Output_Object.Char_Count := Output_Object.Char_Count + SWISS_FONT_CODE'Length;
	        when ARM_Output.Fixed =>
		    Ada.Text_IO.Put (Output_Object.Output_File, "<TT>");
		    Output_Object.Char_Count := Output_Object.Char_Count + 4;
	    end case;
	    if ARM_Output."=" (Paragraph_Info(Style, Indent).Font, ARM_Output.Fixed) then
	        null; -- No font change here.
	    else
	        case Paragraph_Info(Style, Indent).Size is
		    when 0 => null;
		    when 1 =>
		        Ada.Text_IO.Put (Output_Object.Output_File, "<font size=""+1"">");
		        Output_Object.Char_Count := Output_Object.Char_Count + 16;
		    when 2 =>
		        Ada.Text_IO.Put (Output_Object.Output_File, "<font size=""+2"">");
		        Output_Object.Char_Count := Output_Object.Char_Count + 16;
		    when 3 =>
		        Ada.Text_IO.Put (Output_Object.Output_File, "<font size=""+3"">");
		        Output_Object.Char_Count := Output_Object.Char_Count + 16;
		    when -1 =>
		        Ada.Text_IO.Put (Output_Object.Output_File, "<font size=""-1"">");
		        Output_Object.Char_Count := Output_Object.Char_Count + 16;
		    when -2 =>
		        Ada.Text_IO.Put (Output_Object.Output_File, "<font size=""-2"">");
		        Output_Object.Char_Count := Output_Object.Char_Count + 16;
		    when -3 =>
		        Ada.Text_IO.Put (Output_Object.Output_File, "<font size=""-3"">");
		        Output_Object.Char_Count := Output_Object.Char_Count + 16;
		    when others => null; -- Not supported.
	        end case;
	    end if;
        end if;
    end Put_Compatibility_Font_Info;


    procedure Put_End_Compatibility_Font_Info (Output_Object : in out HTML_Output_Type;
					       Style  : in ARM_Output.Paragraph_Style_Type;
					       Indent : in ARM_Output.Paragraph_Indent_Type) is
	-- Internal:
        -- Output the font information for HTML 4.0 compatibility mode.
    begin
        if Output_Object.HTML_Kind = HTML_4_Compatible then
	    if ARM_Output."=" (Paragraph_Info(Style, Indent).Font, ARM_Output.Fixed) then
	        null; -- No font change here.
	    else
	        case Paragraph_Info(Style, Indent).Size is
		    when 0 => null;
		    when 1 =>
		        Ada.Text_IO.Put (Output_Object.Output_File, "</font>");
		    when 2 =>
		        Ada.Text_IO.Put (Output_Object.Output_File, "</font>");
		    when -1 =>
		        Ada.Text_IO.Put (Output_Object.Output_File, "</font>");
		    when -2 =>
		        Ada.Text_IO.Put (Output_Object.Output_File, "</font>");
		    when -3 =>
		        Ada.Text_IO.Put (Output_Object.Output_File, "</font>");
		    when others => null; -- Not supported.
	        end case;
	    end if;
	    case Paragraph_Info(Style, Indent).Font is
	        when ARM_Output.Default =>
		    if ARM_Output."=" (Output_Object.Body_Font, ARM_Output.Swiss) then
		        Ada.Text_IO.Put (Output_Object.Output_File, "</font>");
		    -- else nothing for Roman.
		    end if;
		when ARM_Output.Roman =>
		    null;
	        when ARM_Output.Swiss =>
		    Ada.Text_IO.Put (Output_Object.Output_File, "</font>");
	        when ARM_Output.Fixed =>
		    Ada.Text_IO.Put (Output_Object.Output_File, "</tt>");
	    end case;
        end if;
    end Put_End_Compatibility_Font_Info;


    procedure Start_Paragraph (Output_Object : in out HTML_Output_Type;
			       Style     : in ARM_Output.Paragraph_Style_Type;
			       Indent    : in ARM_Output.Paragraph_Indent_Type;
			       Number    : in String;
			       No_Prefix : in Boolean := False;
			       Tab_Stops : in ARM_Output.Tab_Info := ARM_Output.NO_TABS;
			       No_Breaks : in Boolean := False;
			       Keep_with_Next : in Boolean := False;
			       Space_After : in ARM_Output.Space_After_Type
				   := ARM_Output.Normal;
			       Justification : in ARM_Output.Justification_Type
				   := ARM_Output.Default) is
	-- Start a new paragraph. The style and indent of the paragraph is as
	-- specified. The (AA)RM paragraph number (which might include update
	-- and version numbers as well: [12.1/1]) is Number. If the format is
	-- a type with a prefix (bullets, hangining items), the prefix is
	-- omitted if No_Prefix is true. Tab_Stops defines the tab stops for
	-- the paragraph. If No_Breaks is True, we will try to avoid page breaks
	-- in the paragraph. If Keep_with_Next is true, we will try to avoid
	-- separating this paragraph and the next one. (These may have no
	-- effect in formats that don't have page breaks). Space_After
	-- specifies the amount of space following the paragraph. Justification
	-- specifies the text justification for the paragraph. Not_Valid_Error
	-- is raised if Tab_Stops /= NO_TABS for a hanging or bulleted format.

	procedure Put_Style (Name : in String;
			     Include_Compatibility : in Boolean := True;
			     Use_DIV : in Boolean := False) is
	    -- Output a style for HTML 4.0; if Include_Compatibility is True,
	    -- include compatibility font information as well.
	    -- If Use_DIV is true, ignore the contents of the
	    -- style data and use a DIV.
	begin
	    if Use_DIV then
	        Ada.Text_IO.Put (Output_Object.Output_File, "<div");
	        Output_Object.Char_Count := 4;
	    else
	        case Paragraph_Info(Style, Indent).Tag is
		    when DIV =>
		        Ada.Text_IO.Put (Output_Object.Output_File, "<div");
		        Output_Object.Char_Count := 4;
		    when UL =>
		        Ada.Text_IO.Put (Output_Object.Output_File, "<ul");
		        Output_Object.Char_Count := 3;
		    when DL =>
		        Ada.Text_IO.Put (Output_Object.Output_File, "<dl");
		        Output_Object.Char_Count := 3;
	        end case;
	    end if;
	    Ada.Text_IO.Put (Output_Object.Output_File, " class=""" & Name & """");
	    Output_Object.Char_Count := Output_Object.Char_Count + 8 + Name'Length + 1;
	    case Justification is
	        when ARM_Output.Default | ARM_Output.Left | ARM_Output.Justified =>
		    null;
	        when ARM_Output.Center =>
		    Ada.Text_IO.Put (Output_Object.Output_File, " style=""text-align: center""");
		    Output_Object.Char_Count := Output_Object.Char_Count + 27;
	        when ARM_Output.Right =>
		    Ada.Text_IO.Put (Output_Object.Output_File, " style=""text-align: right""");
		    Output_Object.Char_Count := Output_Object.Char_Count + 26;
	    end case;
	    case Space_After is
	        when ARM_Output.Normal =>
		    null;
	        when ARM_Output.Narrow =>
		    Ada.Text_IO.Put (Output_Object.Output_File, " style=""margin-bottom: ");
		    Output_Object.Char_Count := Output_Object.Char_Count + 24;
		    Put_EMs(Output_Object.Output_File, (Paragraph_Info(Style, Indent).After * LEADING_PERCENT) / 100);
		    Ada.Text_IO.Put (Output_Object.Output_File, """");
		    Output_Object.Char_Count := Output_Object.Char_Count + 6;
	        when ARM_Output.Wide =>
		    Ada.Text_IO.Put (Output_Object.Output_File, " style=""margin-bottom: ");
		    Output_Object.Char_Count := Output_Object.Char_Count + 24;
		    Put_EMs(Output_Object.Output_File, (Paragraph_Info(Style, Indent).After * TRAILING_PERCENT) / 100);
		    Ada.Text_IO.Put (Output_Object.Output_File, """");
		    Output_Object.Char_Count := Output_Object.Char_Count + 6;
	    end case;
	    Ada.Text_IO.Put (Output_Object.Output_File, ">");
	    Output_Object.Char_Count := Output_Object.Char_Count + 1;
	    if Output_Object.HTML_Kind = HTML_4_Compatible and then Include_Compatibility then
		Put_Compatibility_Font_Info (Output_Object, Style, Indent);
	    end if;
	end Put_Style;

	function Paranum_Anchor (Number : in String) return String is
	    -- Create the string for an anchor from a paragraph number.
	    -- Note that anchors cannot use "/", so we strip the
	    -- slash part. "." is allowed (as well as "-", "_", and ":", but
	    -- nothing else). We don't need the slash part (the version number),
	    -- as paragraph numbers are unique without it, and the version
	    -- is specified by the enclosing document (given by the rest of
	    -- the page).
	    Where : constant Natural := Ada.Strings.Fixed.Index (Number, "/");
	begin
	    if Where = 0 then
		return Number;
	    else
		return Number(Number'First..Where-1);
	    end if;
	end Paranum_Anchor;

    begin
	if not Output_Object.Is_Valid then
	    Ada.Exceptions.Raise_Exception (ARM_Output.Not_Valid_Error'Identity,
		"Not valid object");
	end if;
	if Output_Object.Is_In_Paragraph then
	    Ada.Exceptions.Raise_Exception (ARM_Output.Not_Valid_Error'Identity,
		"Already in paragraph");
	end if;
	if not Output_Object.Number_Paragraphs and then
	    Number /= "" then
	    Ada.Exceptions.Raise_Exception (ARM_Output.Not_Valid_Error'Identity,
		"Paragraph number when none used");
	end if;
	if not Paragraph_Info(Style, Indent).Defined then
            Ada.Exceptions.Raise_Exception (ARM_Output.Not_Valid_Error'Identity,
	        "Undefined style " & ARM_Output.Paragraph_Style_Type'Image(Style) &
		" and indent" & ARM_Output.Paragraph_Indent_Type'Image(Indent));
	end if;

	Output_Object.Is_In_Paragraph := True;
	Output_Object.Had_Prefix := not No_Prefix;
	Output_Object.Char_Count := 0;
	Output_Object.Disp_Char_Count := 0;
	Output_Object.Disp_Large_Char_Count := 0;
	Output_Object.Any_Nonspace := False;
	Output_Object.Last_Was_Space := True; -- Start of line
	Output_Object.Conditional_Space := False;
	Output_Object.Saw_Hang_End := False;
        Output_Object.In_Local_Link := False;
	Check_Clause_File (Output_Object);
	-- Note: We only support Justification for the Normal and Wide styles.
	if Output_Object.Column_Count >= 4 then
	    -- Formatting is deferred; only a few formats are supported.
	    if Tab_Stops.Number /= 0 then
	        Ada.Exceptions.Raise_Exception (ARM_Output.Not_Valid_Error'Identity,
		    "Tabs in 4+ column text");
	    end if;
	    case Style is
	        when ARM_Output.Normal =>
		    null;
		when others =>
	            Ada.Exceptions.Raise_Exception (ARM_Output.Not_Valid_Error'Identity,
		        "Unsupported format in 4+ column text - " & ARM_Output.Paragraph_Style_Type'Image(Style));
	    end case;
	    if Number /= "" then
	        Ada.Exceptions.Raise_Exception (ARM_Output.Not_Valid_Error'Identity,
		    "No paragraph numbers in 4+ column text");
	    end if;
	    return; -- Nothing more to do here.
	end if;

	-- Set up tabs:
	case Style is
	    when ARM_Output.Normal | ARM_Output.Wide_Above |
		 ARM_Output.Small | ARM_Output.Small_Wide_Above |
		 ARM_Output.Header | ARM_Output.Small_Header |
		 ARM_Output.Index | ARM_Output.Syntax_Summary |
		 ARM_Output.Title |
		 ARM_Output.Examples | ARM_Output.Small_Examples |
		 ARM_Output.Swiss_Examples | ARM_Output.Small_Swiss_Examples =>
		Output_Object.Tab_Stops := Tab_Stops;
		-- No tabs in HTML; we'll emulate them for fixed fonts.
		-- We'll expand proportional stops here (text characters
		-- are larger than the variable ones these are set up for).
		Output_Object.Can_Emulate_Tabs :=
		    ARM_Output."=" (Paragraph_Info(Style, Indent).Font, ARM_Output.Fixed);
		for I in 1 .. Tab_Stops.Number loop
		    if ARM_Output."=" (Tab_Stops.Stops(I).Kind,
				       ARM_Output.Left_Proportional) then
		        if ARM_Output."=" (Paragraph_Info(Style, Indent).Font, ARM_Output.Fixed) then
			    Output_Object.Tab_Stops.Stops(I).Stop :=
				(Tab_Stops.Stops(I).Stop * 13 / 12);
			else -- Proportional characters are smaller.
			    Output_Object.Tab_Stops.Stops(I).Stop :=
				(Tab_Stops.Stops(I).Stop * 5 / 4);
			end if;
		    else
		        Output_Object.Tab_Stops.Stops(I).Stop :=
				Tab_Stops.Stops(I).Stop;
		    end if;
		end loop;

	    when ARM_Output.Bulleted | ARM_Output.Nested_Bulleted |
		 ARM_Output.Small_Bulleted | ARM_Output.Small_Nested_Bulleted |
		 ARM_Output.Wide_Hanging | ARM_Output.Narrow_Hanging |
		 ARM_Output.Hanging_in_Bulleted |
		 ARM_Output.Small_Wide_Hanging | ARM_Output.Small_Narrow_Hanging |
		 ARM_Output.Small_Hanging_in_Bulleted |
		 ARM_Output.Enumerated | ARM_Output.Small_Enumerated =>
		if Tab_Stops.Number /= 0 then
	            Ada.Exceptions.Raise_Exception (ARM_Output.Not_Valid_Error'Identity,
		        "Tabs in hanging/bulleted paragraph");
		end if;
		Output_Object.Can_Emulate_Tabs := False;
	end case;

	if Output_Object.HTML_Kind = HTML_3 then
	    -- Note: We can't control the space below the paragraphs here, so
	    -- Space_After is ignored.
	    -- Make any indents:
	    for I in 1 .. Indent loop
	        Ada.Text_IO.Put (Output_Object.Output_File, "<UL>");
		Output_Object.Char_Count := Output_Object.Char_Count + 4;
	    end loop;
	    case Style is
	        when ARM_Output.Normal | ARM_Output.Wide_Above |
		     ARM_Output.Header =>
		    if ARM_Output."=" (Indent, 0) then
		        case Justification is
		            when ARM_Output.Default | ARM_Output.Left | ARM_Output.Justified =>
			        Ada.Text_IO.Put (Output_Object.Output_File, "<P>");
			        Output_Object.Char_Count := 3;
		            when ARM_Output.Center =>
			        Ada.Text_IO.Put (Output_Object.Output_File, "<P ALIGN=CENTER>");
			        Output_Object.Char_Count := 16;
		            when ARM_Output.Right =>
			        Ada.Text_IO.Put (Output_Object.Output_File, "<P ALIGN=RIGHT>");
			        Output_Object.Char_Count := 15;
		        end case;
		    else
			null; -- Formatting is hard in HTML 3!
		    end if;

	        when ARM_Output.Small | ARM_Output.Small_Wide_Above |
		     ARM_Output.Small_Header =>
	    	    Ada.Text_IO.Put (Output_Object.Output_File, "<FONT SIZE=-1>");
		    Output_Object.Char_Count := Output_Object.Char_Count + 14;

	        when ARM_Output.Index =>
		    -- Note: We don't put this in a smaller font.
		    if ARM_Output."=" (Indent, 0) then
		        Ada.Text_IO.Put (Output_Object.Output_File, "<P>");
		        Output_Object.Char_Count := 3;
		    else
			null; -- Formatting is hard in HTML 3!
		    end if;

	        when ARM_Output.Syntax_Summary =>
		    -- Note: We don't put this in a smaller font.
	    	    null;

	        when ARM_Output.Title =>
	    	    Ada.Text_IO.Put (Output_Object.Output_File, "<FONT SIZE=+3>");
		    Output_Object.Char_Count := Output_Object.Char_Count + 14;

	        when ARM_Output.Examples =>
	    	    Ada.Text_IO.Put (Output_Object.Output_File, "<TT>");
		    Output_Object.Char_Count := Output_Object.Char_Count + 4;
	        when ARM_Output.Small_Examples =>
	    	    Ada.Text_IO.Put (Output_Object.Output_File, "<TT><FONT SIZE=-1>");
		    Output_Object.Char_Count := Output_Object.Char_Count + 18;
	        when ARM_Output.Swiss_Examples =>
	    	    Ada.Text_IO.Put (Output_Object.Output_File, SWISS_FONT_CODE);
		    Output_Object.Char_Count := Output_Object.Char_Count + SWISS_FONT_CODE'Length;
	        when ARM_Output.Small_Swiss_Examples =>
	    	    Ada.Text_IO.Put (Output_Object.Output_File, SMALL_SWISS_FONT_CODE);
		    Output_Object.Char_Count := Output_Object.Char_Count + SMALL_SWISS_FONT_CODE'Length;

	        when ARM_Output.Bulleted | ARM_Output.Nested_Bulleted =>
		    if No_Prefix then
			null;
		    else
	    	        Ada.Text_IO.Put (Output_Object.Output_File, "<LI TYPE=DISC>");
		        Output_Object.Char_Count := Output_Object.Char_Count + 14;
		    end if;

	        when ARM_Output.Small_Bulleted | ARM_Output.Small_Nested_Bulleted =>
		    if No_Prefix then
	    	        Ada.Text_IO.Put (Output_Object.Output_File, "<FONT SIZE=-1>");
		        Output_Object.Char_Count := Output_Object.Char_Count + 14;
		    else
	    	        Ada.Text_IO.Put (Output_Object.Output_File, "<LI TYPE=DISC><FONT SIZE=-1>");
		        Output_Object.Char_Count := Output_Object.Char_Count + 28;
		    end if;

	        when ARM_Output.Wide_Hanging | ARM_Output.Narrow_Hanging |
		     ARM_Output.Hanging_in_Bulleted |
		     ARM_Output.Enumerated =>
		    if No_Prefix then
	    	        Ada.Text_IO.Put (Output_Object.Output_File, "<DL><DD>");
		        Output_Object.Char_Count := Output_Object.Char_Count + 8;
		        Output_Object.Saw_Hang_End := True;
		    else -- Has prefix.
	    	        Ada.Text_IO.Put (Output_Object.Output_File, "<DL><DT>");
		        Output_Object.Char_Count := Output_Object.Char_Count + 8;
		        Output_Object.Saw_Hang_End := False;
		    end if;

	        when ARM_Output.Small_Wide_Hanging | ARM_Output.Small_Narrow_Hanging |
		     ARM_Output.Small_Hanging_in_Bulleted |
		     ARM_Output.Small_Enumerated =>
		    if No_Prefix then
	    	        Ada.Text_IO.Put (Output_Object.Output_File, "<DL><DD><FONT SIZE=-1>");
		        Output_Object.Char_Count := Output_Object.Char_Count + 22;
		        Output_Object.Saw_Hang_End := True;
		    else -- Has prefix.
	    	        Ada.Text_IO.Put (Output_Object.Output_File, "<DL><DT><FONT SIZE=-1>");
		        Output_Object.Char_Count := Output_Object.Char_Count + 22;
		        Output_Object.Saw_Hang_End := False;
		    end if;
	    end case;
	    Output_Object.Paragraph_Style  := Style;
	    Output_Object.Paragraph_Indent := Indent;
	    Output_Object.Font := ARM_Output.Default;
	    Output_Object.Is_Bold := False;
	    Output_Object.Is_Italic := False;
	    Output_Object.Size := 0;
	    Output_Object.Color := ARM_Output.Default;
	    Output_Object.Change := ARM_Output.None;
	    Output_Object.Version := '0';
	    Output_Object.Added_Version := '0';
	    if Number /= "" then -- Has paragraph number.
	        Ada.Text_IO.Put (Output_Object.Output_File, "<A NAME=""p");
	        Ada.Text_IO.Put (Output_Object.Output_File, Paranum_Anchor(Number));
	        Ada.Text_IO.Put (Output_Object.Output_File, """>");
	        Ada.Text_IO.Put (Output_Object.Output_File, TINY_SWISS_FONT_CODE);
	        Ada.Text_IO.Put (Output_Object.Output_File, Number);
	        Ada.Text_IO.Put (Output_Object.Output_File, Number);
	        Ada.Text_IO.Put (Output_Object.Output_File, "</FONT></A> ");
	        Output_Object.Char_Count := Output_Object.Char_Count + TINY_SWISS_FONT_CODE'Length + Number'Length + 8;
	        Output_Object.Disp_Char_Count := Output_Object.Disp_Char_Count + ((Number'Length+1)/2) + 1;
		    -- Note: Count these as half characters, as the font is so small.
		--Output_Object.Disp_Large_Char_Count := <unchanged>;
	    end if;

	elsif Output_Object.HTML_Kind = HTML_4_Compatible then
	    if Number /= "" then -- Has paragraph number.
		Paranum_Used := True;
		Ada.Text_IO.Put (Output_Object.Output_File, "<div class=""paranum"">");
	        Ada.Text_IO.Put (Output_Object.Output_File, "<a name=""p");
	        Ada.Text_IO.Put (Output_Object.Output_File, Paranum_Anchor(Number));
	        Ada.Text_IO.Put (Output_Object.Output_File, """><font size=-2>");
	        Ada.Text_IO.Put (Output_Object.Output_File, Number);
	        Ada.Text_IO.Put (Output_Object.Output_File, "</font></a>");
	        Ada.Text_IO.Put_Line (Output_Object.Output_File, "</div>");
	        Output_Object.Char_Count := 0;
	        Output_Object.Disp_Char_Count := 0;
	        Output_Object.Disp_Large_Char_Count := 0;
		Output_Object.Any_Nonspace := False;
		Output_Object.Last_Was_Space := True; -- Start of line
		Output_Object.Conditional_Space := False; -- Don't need it here.
	    end if;

	    case Style is
		when ARM_Output.Normal | ARM_Output.Wide_Above |
		     ARM_Output.Header |
		     ARM_Output.Small  | ARM_Output.Small_Wide_Above |
		     ARM_Output.Small_Header |
	             ARM_Output.Index | ARM_Output.Syntax_Summary |
		     ARM_Output.Title |
	             ARM_Output.Examples | ARM_Output.Swiss_Examples |
	             ARM_Output.Small_Examples | ARM_Output.Small_Swiss_Examples =>
		    Put_Style (Paragraph_Name (Style, Indent));

	        when ARM_Output.Bulleted | ARM_Output.Nested_Bulleted |
	             ARM_Output.Small_Bulleted | ARM_Output.Small_Nested_Bulleted =>
		    Put_Style (Paragraph_Name (Style, Indent), Include_Compatibility => False);
		    if No_Prefix then
			null;
		    else
	    	        Ada.Text_IO.Put (Output_Object.Output_File, "<li type=disc>");
			Output_Object.Char_Count := Output_Object.Char_Count + 14;
		    end if;
		    Put_Compatibility_Font_Info (Output_Object, Style, Indent);

	        when ARM_Output.Wide_Hanging | ARM_Output.Narrow_Hanging |
		     ARM_Output.Hanging_in_Bulleted |
		     ARM_Output.Enumerated |
	             ARM_Output.Small_Wide_Hanging | ARM_Output.Small_Narrow_Hanging |
		     ARM_Output.Small_Hanging_in_Bulleted |
		     ARM_Output.Small_Enumerated =>
		    declare
			PName : constant String :=
				Paragraph_Name (Style, Indent);
		    begin
		        Put_Style (PName, Include_Compatibility => False);
		        if No_Prefix then
	    	            Ada.Text_IO.Put (Output_Object.Output_File, "<dd class="" & PName & "">");
			    Output_Object.Char_Count := Output_Object.Char_Count + 13 + PName'Length;
		            Output_Object.Saw_Hang_End := True;
		        else -- Has prefix.
	    	            Ada.Text_IO.Put (Output_Object.Output_File, "<dt>");
			    Output_Object.Char_Count := Output_Object.Char_Count + 4;
		            Output_Object.Saw_Hang_End := False;
		        end if;
		        Put_Compatibility_Font_Info (Output_Object, Style, Indent);
		    end;

	    end case;
	    Output_Object.Paragraph_Style  := Style;
	    Output_Object.Paragraph_Indent := Indent;
	    Output_Object.Font := ARM_Output.Default;
	    Output_Object.Is_Bold := False;
	    Output_Object.Is_Italic := False;
	    Output_Object.Size := 0;
	    Output_Object.Color := ARM_Output.Default;
	    Output_Object.Change := ARM_Output.None;
	    Output_Object.Version := '0';
	    Output_Object.Added_Version := '0';
	    if Number /= "" then -- Has paragraph number.
		if Paragraph_Info(Style, Indent).Indent = 0 and then
		   ((not No_Prefix) or else
		     Style in ARM_Output.Unprefixed_Style_Subtype) then
		    -- No indent, either a prefix or a style that doesn't
		    -- have a prefix.
		    -- We may have to make a space for the paragraph number,
		    -- as absolute positioned or floating items can overlap
		    -- others.
		    for I in 1 .. (Number'Length+2)-(INDENT_EMS_FOR_PARANUMS/5) loop
			-- We assume that each space is roughly equal to
			-- 0.5em (that should be conservative).
			Ada.Text_IO.Put (Output_Object.Output_File, "&nbsp;");
		        Output_Object.Char_Count := Output_Object.Char_Count + 1;
		        Output_Object.Disp_Char_Count := Output_Object.Disp_Char_Count + 1;
			--Output_Object.Disp_Large_Char_Count := <unchanged>;
		    end loop;
		-- else is indented, so we don't need to make space.
		end if;
	    end if;
	else -- HTML_4_Only.
	    if Number /= "" then -- Has paragraph number.
		Paranum_Used := True;
	        Ada.Text_IO.Put (Output_Object.Output_File, "<div class=""paranum"">");
	        Ada.Text_IO.Put (Output_Object.Output_File, "<a name=""p");
	        Ada.Text_IO.Put (Output_Object.Output_File, Paranum_Anchor(Number));
	        Ada.Text_IO.Put (Output_Object.Output_File, """>");
	        Ada.Text_IO.Put (Output_Object.Output_File, Number);
	        Ada.Text_IO.Put (Output_Object.Output_File, "</a>");
	        Ada.Text_IO.Put_Line (Output_Object.Output_File, "</div>");
	        Output_Object.Char_Count := 0;
	        Output_Object.Disp_Char_Count := 0;
	        Output_Object.Disp_Large_Char_Count := 0;
		Output_Object.Any_Nonspace := False;
		Output_Object.Last_Was_Space := True; -- Start of line
		Output_Object.Conditional_Space := False; -- Don't need it here.
	    end if;

	    case Style is
		when ARM_Output.Normal | ARM_Output.Wide_Above |
		     ARM_Output.Header |
		     ARM_Output.Small  | ARM_Output.Small_Wide_Above |
		     ARM_Output.Small_Header |
	             ARM_Output.Index | ARM_Output.Syntax_Summary |
		     ARM_Output.Title |
	             ARM_Output.Examples | ARM_Output.Swiss_Examples |
	             ARM_Output.Small_Examples | ARM_Output.Small_Swiss_Examples =>
		    Put_Style (Paragraph_Name (Style, Indent));

	        when ARM_Output.Bulleted | ARM_Output.Nested_Bulleted |
	             ARM_Output.Small_Bulleted | ARM_Output.Small_Nested_Bulleted =>
		    -- We use formatted DIVs here, as otherwise the indenting
		    -- varies wildly between Firefox and IE (and does not
		    -- match similar enumerated lists).
		    if No_Prefix then
		        Put_Style (Paragraph_Name (Style, Indent) & "-NoPrefix", Use_DIV => True);
		    else
		        Put_Style (Paragraph_Name (Style, Indent), Use_DIV => True);
		    end if;

	        when ARM_Output.Wide_Hanging | ARM_Output.Narrow_Hanging |
		     ARM_Output.Hanging_in_Bulleted |
		     ARM_Output.Enumerated |
	             ARM_Output.Small_Wide_Hanging | ARM_Output.Small_Narrow_Hanging |
		     ARM_Output.Small_Hanging_in_Bulleted |
		     ARM_Output.Small_Enumerated =>
		    if No_Prefix then
		        Put_Style (Paragraph_Name (Style, Indent) & "-Body", Use_DIV => True);
		        Output_Object.Saw_Hang_End := True;
		    else -- Has prefix.
		        Put_Style (Paragraph_Name (Style, Indent) & "-Term", Use_DIV => True);
		        Output_Object.Saw_Hang_End := False;
		    end if;
	    end case;
	    Output_Object.Paragraph_Style  := Style;
	    Output_Object.Paragraph_Indent := Indent;
	    Output_Object.Font := ARM_Output.Default;
	    Output_Object.Is_Bold := False;
	    Output_Object.Is_Italic := False;
	    Output_Object.Size := 0;
	    Output_Object.Color := ARM_Output.Default;
	    Output_Object.Change := ARM_Output.None;
	    Output_Object.Version := '0';
	    Output_Object.Added_Version := '0';
	    if Number /= "" then -- Has paragraph number.
		if Paragraph_Info(Style, Indent).Indent = 0 and then
		   ((not No_Prefix) or else
		     Style in ARM_Output.Unprefixed_Style_Subtype) then
		    -- No indent, either a prefix or a style that doesn't
		    -- have a prefix.
		    -- We may have to make a space for the paragraph number,
		    -- as absolute positioned or floating items can overlap
		    -- others.
		    for I in 1 .. (Number'Length+2)-((INDENT_EMS_FOR_PARANUMS+5)*3/10) loop
			-- We assume that each space is roughly equal to
			-- 0.33em (that should be conservative). We also assume
			-- that the normal left edge space is 1.0em (this is
			-- true on IE 5&6). Paragraph numbers are positioned
			-- at 0.5ems, so the additional difference is +5.
			Ada.Text_IO.Put (Output_Object.Output_File, "&nbsp;");
		        Output_Object.Char_Count := Output_Object.Char_Count + 1;
		        Output_Object.Disp_Char_Count := Output_Object.Disp_Char_Count + 1;
			--Output_Object.Disp_Large_Char_Count := <unchanged>;
		    end loop;
		-- else is indented, so we don't need to make space.
		end if;
	    end if;
	end if;
	Paragraph_Used(Style, Indent) := True;

	-- Note: No_Breaks and Keep_with_Next have no effect here, because
	-- HTML doesn't have page breaks.
    end Start_Paragraph;


    procedure End_Paragraph (Output_Object : in out HTML_Output_Type) is
	-- End a paragraph.

	procedure Put_End_Style (Style  : in ARM_Output.Paragraph_Style_Type;
				 Indent : in ARM_Output.Paragraph_Indent_Type;
				 Include_Compatibility : in Boolean := True) is
	    -- Output a end style for HTML 4.0; if Include_Compatibility is True,
	    -- include compatibility font information as well.
	begin
	    if Output_Object.HTML_Kind = HTML_4_Compatible and then Include_Compatibility then
		Put_End_Compatibility_Font_Info (Output_Object, Style, Indent);
	    end if;
	    case Paragraph_Info(Style, Indent).Tag is
		when DIV =>
		    Ada.Text_IO.Put (Output_Object.Output_File, "</div>");
		when UL =>
		    Ada.Text_IO.Put (Output_Object.Output_File, "</ul>");
		when DL =>
		    Ada.Text_IO.Put (Output_Object.Output_File, "</dl>");
	    end case;
	end Put_End_Style;

    begin
	if not Output_Object.Is_Valid then
	    Ada.Exceptions.Raise_Exception (ARM_Output.Not_Valid_Error'Identity,
		"Not valid object");
	end if;
	if not Output_Object.Is_In_Paragraph then
	    Ada.Exceptions.Raise_Exception (ARM_Output.Not_Valid_Error'Identity,
		"Not in paragraph");
	end if;
	Output_Object.Is_In_Paragraph := False;
	if Output_Object.In_Local_Link then
	    Ada.Exceptions.Raise_Exception (ARM_Output.Not_Valid_Error'Identity,
		"Unclosed Local_Link");
	    Output_Object.In_Local_Link := False;
	end if;
	if Output_Object.Column_Count >= 4 then
	    -- Formatting is deferred; only a few formats are supported.
	    if Output_Object.Column_Text (Output_Object.Current_Column) /= null and then
	       Output_Object.Column_Text (Output_Object.Current_Column).Item = Output_Object.Current_Item then
		Output_Object.Column_Text (Output_Object.Current_Column).End_Para := True;
	    end if;
	    Output_Object.Current_Item := Output_Object.Current_Item + 2; -- Skip an item.
            Output_Object.Char_Count := 0;
            Output_Object.Disp_Char_Count := 0;
	    Output_Object.Disp_Large_Char_Count := 0;
	    Output_Object.Any_Nonspace := False;
	    Output_Object.Last_Was_Space := True; -- Start of line.
	    Output_Object.Conditional_Space := False; -- Don't need it here.
	    return; -- Nothing else to do here.
	end if;

	if Output_Object.HTML_Kind = HTML_3 then
	    case Output_Object.Paragraph_Style is
	        when ARM_Output.Normal | ARM_Output.Wide_Above | ARM_Output.Header |
	             ARM_Output.Index =>
		    if ARM_Output."=" (Output_Object.Paragraph_Indent, 0) then
		        Ada.Text_IO.Put (Output_Object.Output_File, "</P>");
		    -- else let the indent nesting handling it.
		    end if;
	        when ARM_Output.Syntax_Summary =>
	    	    null;
	        when ARM_Output.Small | ARM_Output.Small_Wide_Above |
		     ARM_Output.Small_Header =>
	    	    Ada.Text_IO.Put (Output_Object.Output_File, "</FONT>");
	        when ARM_Output.Title =>
	    	    Ada.Text_IO.Put (Output_Object.Output_File, "</FONT>");

	        when ARM_Output.Examples =>
	    	    Ada.Text_IO.Put (Output_Object.Output_File, "</TT>");
	        when ARM_Output.Small_Examples =>
	    	    Ada.Text_IO.Put (Output_Object.Output_File, "</FONT>");
	        when ARM_Output.Swiss_Examples =>
	    	    Ada.Text_IO.Put (Output_Object.Output_File, "</FONT>");
	        when ARM_Output.Small_Swiss_Examples =>
	    	    Ada.Text_IO.Put (Output_Object.Output_File, "</FONT>");

	        when ARM_Output.Bulleted | ARM_Output.Nested_Bulleted =>
		    if Output_Object.Had_Prefix then
	    	        Ada.Text_IO.Put (Output_Object.Output_File, "</LI>");
		    -- else nothing to do.
		    end if;
	        when ARM_Output.Small_Bulleted | ARM_Output.Small_Nested_Bulleted =>
		    if Output_Object.Had_Prefix then
	    	        Ada.Text_IO.Put (Output_Object.Output_File, "</FONT></LI>");
		    else
	    	        Ada.Text_IO.Put (Output_Object.Output_File, "</FONT>");
		    end if;

	        when ARM_Output.Wide_Hanging | ARM_Output.Narrow_Hanging |
		     ARM_Output.Hanging_in_Bulleted |
	             ARM_Output.Enumerated =>
	    	    Ada.Text_IO.Put (Output_Object.Output_File, "</DL>");

	        when ARM_Output.Small_Wide_Hanging | ARM_Output.Small_Narrow_Hanging |
		     ARM_Output.Small_Hanging_in_Bulleted |
	             ARM_Output.Small_Enumerated =>
	    	    Ada.Text_IO.Put (Output_Object.Output_File, "</FONT></DL>");

	    end case;
	    -- Reverse any indents:
	    for I in reverse 1 .. Output_Object.Paragraph_Indent loop
	        Ada.Text_IO.Put (Output_Object.Output_File, "</UL>");
	    end loop;
	    Ada.Text_IO.New_Line (Output_Object.Output_File, 2);

	elsif Output_Object.HTML_Kind = HTML_4_Only then
	    case Output_Object.Paragraph_Style is
		when ARM_Output.Normal | ARM_Output.Wide_Above |
		     ARM_Output.Header |
		     ARM_Output.Small  | ARM_Output.Small_Wide_Above |
		     ARM_Output.Small_Header |
	             ARM_Output.Index | ARM_Output.Syntax_Summary |
		     ARM_Output.Title |
	             ARM_Output.Examples | ARM_Output.Swiss_Examples |
	             ARM_Output.Small_Examples | ARM_Output.Small_Swiss_Examples =>
		    Put_End_Style (Output_Object.Paragraph_Style,
				   Output_Object.Paragraph_Indent);
	        when ARM_Output.Bulleted | ARM_Output.Nested_Bulleted |
	             ARM_Output.Small_Bulleted | ARM_Output.Small_Nested_Bulleted =>
		    -- We've overridden the style class here.
		    Ada.Text_IO.Put (Output_Object.Output_File, "</div>");
	        when ARM_Output.Wide_Hanging | ARM_Output.Narrow_Hanging |
		     ARM_Output.Hanging_in_Bulleted |
		     ARM_Output.Enumerated |
	             ARM_Output.Small_Wide_Hanging | ARM_Output.Small_Narrow_Hanging |
		     ARM_Output.Small_Hanging_in_Bulleted |
		     ARM_Output.Small_Enumerated =>
		    -- We've overridden the style class here.
		    Ada.Text_IO.Put (Output_Object.Output_File, "</div>");
	    end case;
	    Ada.Text_IO.New_Line (Output_Object.Output_File);
	else -- if Output_Object.HTML_Kind = HTML_4_Compatible
	    case Output_Object.Paragraph_Style is
		when ARM_Output.Normal | ARM_Output.Wide_Above |
		     ARM_Output.Header |
		     ARM_Output.Small  | ARM_Output.Small_Wide_Above |
		     ARM_Output.Small_Header |
	             ARM_Output.Index | ARM_Output.Syntax_Summary |
		     ARM_Output.Title |
	             ARM_Output.Examples | ARM_Output.Swiss_Examples |
	             ARM_Output.Small_Examples | ARM_Output.Small_Swiss_Examples =>
		    Put_End_Style (Output_Object.Paragraph_Style,
				   Output_Object.Paragraph_Indent);
	        when ARM_Output.Bulleted | ARM_Output.Nested_Bulleted |
	             ARM_Output.Small_Bulleted | ARM_Output.Small_Nested_Bulleted =>
		    Put_End_Compatibility_Font_Info (Output_Object,
						     Output_Object.Paragraph_Style,
						     Output_Object.Paragraph_Indent);
		    if Output_Object.Had_Prefix then
	    	        Ada.Text_IO.Put (Output_Object.Output_File, "</li>");
		    -- else null;
		    end if;
		    Put_End_Style (Output_Object.Paragraph_Style,
				   Output_Object.Paragraph_Indent,
				   Include_Compatibility => False);
	        when ARM_Output.Wide_Hanging | ARM_Output.Narrow_Hanging |
		     ARM_Output.Hanging_in_Bulleted |
		     ARM_Output.Enumerated |
	             ARM_Output.Small_Wide_Hanging | ARM_Output.Small_Narrow_Hanging |
		     ARM_Output.Small_Hanging_in_Bulleted |
		     ARM_Output.Small_Enumerated =>
		    Put_End_Style (Output_Object.Paragraph_Style,
				   Output_Object.Paragraph_Indent);
	    end case;
	    Ada.Text_IO.New_Line (Output_Object.Output_File);
	end if;
        Output_Object.Char_Count := 0;
        Output_Object.Disp_Char_Count := 0;
        Output_Object.Disp_Large_Char_Count := 0;
	Output_Object.Any_Nonspace := False;
        Output_Object.Last_Was_Space := True; -- Start of line.
        Output_Object.Conditional_Space := False; -- Don't need it here.
    end End_Paragraph;


    procedure Category_Header (Output_Object : in out HTML_Output_Type;
			       Header_Text : String) is
	-- Output a Category header (that is, "Legality Rules",
	-- "Dynamic Semantics", etc.)
	-- (Note: We did not use a enumeration here to insure that these
	-- headers are spelled the same in all output versions).
	-- Raises Not_Valid_Error if in a paragraph.
    begin
	if not Output_Object.Is_Valid then
	    Ada.Exceptions.Raise_Exception (ARM_Output.Not_Valid_Error'Identity,
		"Not valid object");
	end if;
	if Output_Object.Is_In_Paragraph then
	    Ada.Exceptions.Raise_Exception (ARM_Output.Not_Valid_Error'Identity,
		"Header in paragraph");
	end if;
	Ada.Text_IO.New_Line (Output_Object.Output_File);
	if Output_Object.HTML_Kind = HTML_4_Only then
	    Ada.Text_IO.Put_Line (Output_Object.Output_File, "<H4 Class=""centered"">" & Header_Text & "</H4>");
	else
	    Ada.Text_IO.Put_Line (Output_Object.Output_File, "<H4 ALIGN=CENTER>" & Header_Text & "</H4>");
	end if;
	Output_Object.Char_Count := 0;
	Output_Object.Disp_Char_Count := 0;
        Output_Object.Disp_Large_Char_Count := 0;
	Output_Object.Any_Nonspace := False;
        Output_Object.Last_Was_Space := True; -- Start of line.
        Output_Object.Conditional_Space := False; -- Don't need it here.
    end Category_Header;


    procedure Clause_Header (Output_Object : in out HTML_Output_Type;
			     Header_Text : in String;
			     Level : in ARM_Contents.Level_Type;
			     Clause_Number : in String;
			     No_Page_Break : in Boolean := False) is
	-- Output a Clause header. The level of the header is specified
	-- in Level. The Clause Number is as specified.
	-- These should appear in the table of contents.
	-- For hyperlinked formats, this should generate a link target.
	-- If No_Page_Break is True, suppress any page breaks.
	-- Raises Not_Valid_Error if in a paragraph.
    begin
	if not Output_Object.Is_Valid then
	    Ada.Exceptions.Raise_Exception (ARM_Output.Not_Valid_Error'Identity,
		"Not valid object");
	end if;
	if Output_Object.Is_In_Paragraph then
	    Ada.Exceptions.Raise_Exception (ARM_Output.Not_Valid_Error'Identity,
		"Header in paragraph");
	end if;

	if not Output_Object.Big_Files then
	    if Ada.Text_IO.Is_Open (Output_Object.Output_File) then
	        End_HTML_File (Output_Object);
	    end if;

	    -- Special for table of contents:
	    if Clause_Number = "" and then
		(Header_Text = "Table of Contents" or else -- Ada 95 format
		 Header_Text = "Contents") then -- ISO 2004 format.
                Start_HTML_File (Output_Object,
		    Ada.Strings.Fixed.Trim (Output_Object.File_Prefix, Ada.Strings.Right) &
			"-TOC", Header_Text, "");
		if Header_Text = "Table of Contents" then -- Ada 95 format
	            Ada.Text_IO.Put_Line (Output_Object.Output_File, "<H1>Table of Contents</H1>");
		else
	            Ada.Text_IO.Put_Line (Output_Object.Output_File, "<H1>Contents</H1>");
		end if;
	        Output_Object.Char_Count := 0;
	        Output_Object.Disp_Char_Count := 0;
	        Output_Object.Disp_Large_Char_Count := 0;
	        Output_Object.Any_Nonspace := False;
	        Output_Object.Last_Was_Space := True; -- Start of line.
	        Output_Object.Conditional_Space := False; -- Don't need it here.
	        return;
	    end if;

	    Start_HTML_File (Output_Object,
		    Make_Clause_File_Name (Output_Object, Clause_Number),
		    Header_Text, Clause_Number);
	else -- Big Files:
	    if Clause_Number = "" and then
		(Header_Text = "Table of Contents" or else -- Ada 95 format
		 Header_Text = "Contents") then -- ISO 2004 format.
	        -- Insert an anchor:
	        Ada.Text_IO.Put_Line (Output_Object.Output_File, "<A NAME=""TOC""></A>");
		if Header_Text = "Table of Contents" then -- Ada 95 format
	            Ada.Text_IO.Put_Line (Output_Object.Output_File, "<H1>Table of Contents</H1>");
		else
	            Ada.Text_IO.Put_Line (Output_Object.Output_File, "<H1>Contents</H1>");
		end if;
	        Output_Object.Char_Count := 0;
	        Output_Object.Disp_Char_Count := 0;
	        Output_Object.Disp_Large_Char_Count := 0;
	        Output_Object.Any_Nonspace := False;
	        Output_Object.Last_Was_Space := True; -- Start of line.
	        Output_Object.Conditional_Space := False; -- Don't need it here.
	        return;
	    end if;
	    -- Insert an anchor:
	    Ada.Text_IO.Put (Output_Object.Output_File, "<A NAME=""");
	    Ada.Text_IO.Put (Output_Object.Output_File,
	        Make_Clause_Anchor_Name (Output_Object, Clause_Number));
	    Ada.Text_IO.Put_Line (Output_Object.Output_File, """></A>");
	end if;

	case Level is
	    when ARM_Contents.Plain_Annex =>
	        Ada.Text_IO.Put_Line (Output_Object.Output_File, "<H1>" & Clause_Number &
		    "<BR>"); -- Note: Clause_Number includes "Annex"
	        Ada.Text_IO.Put_Line (Output_Object.Output_File, Header_Text & "</H1>");
	    when ARM_Contents.Normative_Annex =>
		Ada.Text_IO.Put_Line (Output_Object.Output_File, "<H1>" & Clause_Number & "</H1>");
				-- Note: Clause_Number includes "Annex"
		Ada.Text_IO.Put_Line (Output_Object.Output_File, "<H2>(normative)</H2>");
		Ada.Text_IO.Put_Line (Output_Object.Output_File, "<H1>" & Header_Text & "</H1>");
	    when ARM_Contents.Informative_Annex =>
		Ada.Text_IO.Put_Line (Output_Object.Output_File, "<H1>" & Clause_Number & "</H1>");
				-- Note: Clause_Number includes "Annex"
		Ada.Text_IO.Put_Line (Output_Object.Output_File, "<H2>(informative)</H2>");
		Ada.Text_IO.Put_Line (Output_Object.Output_File, "<H1>" & Header_Text & "</H1>");
	    when ARM_Contents.Unnumbered_Section  =>
	        if Header_Text /= "" then
		    Ada.Text_IO.Put_Line (Output_Object.Output_File, "<H1>" &
				          Header_Text & "</H1>");
	        end if;
	    when ARM_Contents.Section =>
	        Ada.Text_IO.Put_Line (Output_Object.Output_File, "<H1>Section " &
				      Clause_Number & ": " & Header_Text & "</H1>");
	    when ARM_Contents.Clause | ARM_Contents.Subclause |
		 ARM_Contents.Subsubclause =>
	        Ada.Text_IO.Put_Line (Output_Object.Output_File, "<H1>" &
				      Clause_Number & ' ' & Header_Text & "</H1>");
	    when ARM_Contents.Dead_Clause  =>
		raise Program_Error; -- No headers for dead clauses.
	end case;
	Output_Object.Char_Count := 0;
	Output_Object.Disp_Char_Count := 0;
        Output_Object.Disp_Large_Char_Count := 0;
	Output_Object.Any_Nonspace := False;
        Output_Object.Last_Was_Space := True; -- Start of line.
        Output_Object.Conditional_Space := False; -- Don't need it here.
	-- No page breaks in HTML, so we don't need to look at No_Page_Break.
    end Clause_Header;


    procedure Revised_Clause_Header (Output_Object : in out HTML_Output_Type;
			     New_Header_Text : in String;
			     Old_Header_Text : in String;
			     Level : in ARM_Contents.Level_Type;
			     Clause_Number : in String;
			     Version : in ARM_Contents.Change_Version_Type;
			     Old_Version : in ARM_Contents.Change_Version_Type;
        		     No_Page_Break : in Boolean := False) is
	-- Output a revised clause header. Both the original and new text will
	-- be output. The level of the header is specified in Level. The Clause
	-- Number is as specified.
	-- These should appear in the table of contents.
	-- For hyperlinked formats, this should generate a link target.
	-- Version is the insertion version of the new text; Old_Version is
	-- the insertion version of the old text.
	-- If No_Page_Break is True, suppress any page breaks.
	-- Raises Not_Valid_Error if in a paragraph.
	function Header_Text return String is
	begin
	    if Output_Object.HTML_Kind = HTML_3 then
	        if Old_Version = '0' then -- Old text is original text
		    return "<U>" & New_Header_Text & "</U><S>" & Old_Header_Text & "</S>";
		else
		    return "<U>" & New_Header_Text & "</U><S><U>" & Old_Header_Text & "</U></S>";
		end if;
	    elsif Old_Version = '0' then -- Old text is original text
		Revision_Used(Version) := True;
		return "<span class=""insert" & Version & """>" & New_Header_Text &
		  "</span><span class=""delete" & Version & """>" & Old_Header_Text & "</span>";
	    else
		Revision_Used(Version) := True;
		Revision_Used(Old_Version) := True;
		return "<span class=""insert" & Version & """>" & New_Header_Text &
		  "</span><span class=""delete" & Version & """><span class=""insert" & Old_Version & """>" &
                  Old_Header_Text & "</span></span>";
	    end if;
	end Header_Text;
    begin
	if not Output_Object.Is_Valid then
	    Ada.Exceptions.Raise_Exception (ARM_Output.Not_Valid_Error'Identity,
		"Not valid object");
	end if;
	if Output_Object.Is_In_Paragraph then
	    Ada.Exceptions.Raise_Exception (ARM_Output.Not_Valid_Error'Identity,
		"Header in paragraph");
	end if;

	if not Output_Object.Big_Files then
	    if Ada.Text_IO.Is_Open (Output_Object.Output_File) then
	        End_HTML_File (Output_Object);
	    end if;

	    Start_HTML_File (Output_Object,
		    Make_Clause_File_Name (Output_Object, Clause_Number),
		    New_Header_Text, Clause_Number);
	else -- Big Files:
	    -- Insert an anchor:
	    Ada.Text_IO.Put (Output_Object.Output_File, "<A NAME=""");
	    Ada.Text_IO.Put (Output_Object.Output_File,
	        Make_Clause_Anchor_Name (Output_Object, Clause_Number));
	    Ada.Text_IO.Put_Line (Output_Object.Output_File, """></A>");
	end if;

	case Level is
	    when ARM_Contents.Plain_Annex =>
	        Ada.Text_IO.Put_Line (Output_Object.Output_File, "<H1>" & Clause_Number &
		    "<BR>"); -- Note: Clause_Number includes "Annex"
	        Ada.Text_IO.Put_Line (Output_Object.Output_File, Header_Text & "</H1>");
	    when ARM_Contents.Normative_Annex =>
		Ada.Text_IO.Put_Line (Output_Object.Output_File, "<H1>" & Clause_Number & "</H1>");
				-- Note: Clause_Number includes "Annex"
		Ada.Text_IO.Put_Line (Output_Object.Output_File, "<H2>(normative)</H2>");
		Ada.Text_IO.Put_Line (Output_Object.Output_File, "<H1>" & Header_Text & "</H1>");
	    when ARM_Contents.Informative_Annex =>
		Ada.Text_IO.Put_Line (Output_Object.Output_File, "<H1>" & Clause_Number & "</H1>");
				-- Note: Clause_Number includes "Annex"
		Ada.Text_IO.Put_Line (Output_Object.Output_File, "<H2>(informative)</H2>");
		Ada.Text_IO.Put_Line (Output_Object.Output_File, "<H1>" & Header_Text & "</H1>");
	    when ARM_Contents.Unnumbered_Section =>
	        if Header_Text /= "" then
		    Ada.Text_IO.Put_Line (Output_Object.Output_File, "<H1>" &
				          Header_Text & "</H1>");
	        end if;
	    when ARM_Contents.Section =>
	        Ada.Text_IO.Put_Line (Output_Object.Output_File, "<H1>Section " &
				      Clause_Number & ": " & Header_Text & "</H1>");
	    when ARM_Contents.Clause | ARM_Contents.Subclause |
		 ARM_Contents.Subsubclause =>
	        Ada.Text_IO.Put_Line (Output_Object.Output_File, "<H1> " &
				      Clause_Number & ' ' & Header_Text & "</H1>");
	    when ARM_Contents.Dead_Clause  =>
		raise Program_Error; -- No headers for dead clauses.
	end case;
	Output_Object.Char_Count := 0;
	Output_Object.Disp_Char_Count := 0;
        Output_Object.Disp_Large_Char_Count := 0;
	Output_Object.Any_Nonspace := False;
        Output_Object.Last_Was_Space := True; -- Start of line.
        Output_Object.Conditional_Space := False; -- Don't need it here.
	-- No page breaks in HTML, so we don't need to look at No_Page_Break.
    end Revised_Clause_Header;


    procedure TOC_Marker (Output_Object : in out HTML_Output_Type;
			  For_Start : in Boolean) is
	-- Mark the start (if For_Start is True) or end (if For_Start is
	-- False) of the table of contents data. Output objects that
	-- auto-generate the table of contents can use this to do needed
	-- actions.
    begin
	if not Output_Object.Is_Valid then
	    Ada.Exceptions.Raise_Exception (ARM_Output.Not_Valid_Error'Identity,
		"Not valid object");
	end if;
	null; -- We don't care about this.
    end TOC_Marker;


    procedure New_Page (Output_Object : in out HTML_Output_Type;
			Kind : ARM_Output.Page_Kind_Type := ARM_Output.Any_Page) is
	-- Output a page break.
	-- Note that this has no effect on non-printing formats.
	-- Any_Page breaks to the top of the next page (whatever it is);
	-- Odd_Page_Only breaks to the top of the odd-numbered page;
	-- Soft_Page allows a page break but does not force one (use in
	-- "No_Breaks" paragraphs.)
	-- Raises Not_Valid_Error if in a paragraph if Kind = Any_Page or
	-- Odd_Page, and if not in a paragraph if Kind = Soft_Page.
    begin
	if not Output_Object.Is_Valid then
	    Ada.Exceptions.Raise_Exception (ARM_Output.Not_Valid_Error'Identity,
		"Not valid object");
	end if;
	case Kind is
	    when ARM_Output.Any_Page | ARM_Output.Odd_Page_Only =>
		if Output_Object.Is_In_Paragraph then
		    Ada.Exceptions.Raise_Exception (ARM_Output.Not_Valid_Error'Identity,
			"Page in paragraph");
		end if;
		-- No real page breaks supported.
		--Ada.Text_IO.Put_Line (Output_Object.Output_File, "<P><BR><BR></P>");
		--Ada.Text_IO.Put_Line (Output_Object.Output_File, "<HR>"); -- Horizontal line.
		--Ada.Text_IO.Put_Line (Output_Object.Output_File, "<P><BR></P>");
		-- This horizontal rule looks awful when inserted solely to
		-- make PDF formats look good; and it doesn't make much sense
		-- any other time, either. (Why would we want to start a page
		-- with this?) So it's been removed completely; and we have no
		-- other page breaks in HTML.
	    when ARM_Output.Soft_Page =>
		if not Output_Object.Is_In_Paragraph then
		    Ada.Exceptions.Raise_Exception (ARM_Output.Not_Valid_Error'Identity,
			"Soft page not in paragraph");
		end if;
		null; -- No page breaks in HTML.
	end case;
    end New_Page;


    procedure Separator_Line (Output_Object : in out HTML_Output_Type;
			      Is_Thin : Boolean := True) is
	-- Output a separator line. It is thin if "Is_Thin" is true.
	-- Raises Not_Valid_Error if in a paragraph.
    begin
	if not Output_Object.Is_Valid then
	    Ada.Exceptions.Raise_Exception (ARM_Output.Not_Valid_Error'Identity,
		"Not valid object");
	end if;
	if Output_Object.Is_In_Paragraph then
	    Ada.Exceptions.Raise_Exception (ARM_Output.Not_Valid_Error'Identity,
		"Separator in paragraph");
	end if;
	Ada.Text_IO.New_Line (Output_Object.Output_File);
	if Is_Thin then
	    Ada.Text_IO.Put_Line (Output_Object.Output_File, "<HR SIZE=1>"); -- Horizontal line.
	else
	    Ada.Text_IO.Put_Line (Output_Object.Output_File, "<HR SIZE=2>"); -- Horizontal line.
	end if;
	Ada.Text_IO.New_Line (Output_Object.Output_File);
    end Separator_Line;


    procedure Start_Table (Output_Object : in out HTML_Output_Type;
			   Columns : in ARM_Output.Column_Count;
			   First_Column_Width : in ARM_Output.Column_Count;
			   Last_Column_Width : in ARM_Output.Column_Count;
			   Alignment : in ARM_Output.Column_Text_Alignment;
			   No_Page_Break : in Boolean;
			   Has_Border : in Boolean;
			   Small_Text_Size : in Boolean;
			   Header_Kind : in ARM_Output.Header_Kind_Type) is
	-- Starts a table. The number of columns is Columns; the first
	-- column has First_Column_Width times the normal column width, and
	-- the last column has Last_Column_Width times the normal column width.
	-- Alignment is the horizontal text alignment within the columns.
	-- No_Page_Break should be True to keep the table intact on a single
	-- page; False to allow it to be split across pages.
	-- Has_Border should be true if a border is desired, false otherwise.
	-- Small_Text_Size means that the contents will have the AARM size;
	-- otherwise it will have the normal size.
	-- Header_Kind determines whether the table has headers.
	-- This command starts a paragraph; the entire table is a single
	-- paragraph. Text will be considered part of the caption until the
	-- next table marker call.
	-- Raises Not_Valid_Error if in a paragraph.
	use type ARM_Output.Header_Kind_Type;
	use type ARM_Output.Column_Text_Alignment;
    begin
	-- No_Page_Break, First_Column_Width, and Last_Column_Width not used,
	-- the latter two because column width is calculated based on the
	-- contents.
	if not Output_Object.Is_Valid then
	    Ada.Exceptions.Raise_Exception (ARM_Output.Not_Valid_Error'Identity,
		"Not valid object");
	end if;
	if Output_Object.Is_In_Paragraph then
	    Ada.Exceptions.Raise_Exception (ARM_Output.Not_Valid_Error'Identity,
		"Table in paragraph");
	end if;

	if Output_Object.HTML_Kind /= HTML_3 then
            Ada.Text_IO.Put (Output_Object.Output_File, "<div class=""" &
		Paragraph_Name(ARM_Output.Normal, 1) & """>");
	    Paragraph_Used(ARM_Output.Normal, 1) := True;
	end if;
	if Has_Border then
            Ada.Text_IO.Put (Output_Object.Output_File, "<TABLE frame=""border"" rules=""all"" border=""2"" cellpadding=""4"">");
	else
            Ada.Text_IO.Put (Output_Object.Output_File, "<TABLE frame=""void"" rules=""none"" border=""0"" cellpadding=""2"">");
	end if;
	if Header_Kind = ARM_Output.Both_Caption_and_Header then
            Ada.Text_IO.Put (Output_Object.Output_File, "<CAPTION>");
	    Output_Object.Char_Count := 9;
	    Output_Object.In_Header := True;
	elsif Header_Kind = ARM_Output.Header_Only then
	    if Alignment = ARM_Output.Center_All then
	        Ada.Text_IO.Put (Output_Object.Output_File, "<TR><TH align=""center"">");
	        Output_Object.Char_Count := 24;
	    else
	        Ada.Text_IO.Put (Output_Object.Output_File, "<TR><TH align=""left"">");
	        Output_Object.Char_Count := 22;
	    end if;
	    Output_Object.In_Header := True;
	else -- Header_Kind = ARM_Output.No_Headers then
	    if Alignment = ARM_Output.Center_All then
	        Ada.Text_IO.Put (Output_Object.Output_File, "<TR><TD align=""center"">");
	        Output_Object.Char_Count := 24;
	    else
	        Ada.Text_IO.Put (Output_Object.Output_File, "<TR><TD align=""left"">");
	        Output_Object.Char_Count := 22;
	    end if;
	    Output_Object.In_Header := False;
	end if;
	Output_Object.Disp_Char_Count := 0;
        Output_Object.Disp_Large_Char_Count := 0;
	Output_Object.Any_Nonspace := False;
        Output_Object.Last_Was_Space := True; -- Start of line.
        Output_Object.Conditional_Space := False; -- Don't need it here.

	Output_Object.Is_In_Paragraph := True;
	Output_Object.Is_In_Table := True;

	Output_Object.Table_Column_Alignment := Alignment;
	Output_Object.Table_Has_Small_Text := Small_Text_Size;
	if Output_Object.Table_Has_Small_Text then
	    if Output_Object.HTML_Kind = HTML_4_Only then
	        Ada.Text_IO.Put (Output_Object.Output_File, "<SPAN STYLE=""font-size: 80%"">");
	        Output_Object.Char_Count := Output_Object.Char_Count + 29;
	    else
	        Ada.Text_IO.Put (Output_Object.Output_File, "<FONT SIZE=""-1"">");
	        Output_Object.Char_Count := Output_Object.Char_Count + 16;
	    end if;
	end if;
    end Start_Table;


    procedure Table_Marker (Output_Object : in out HTML_Output_Type;
			    Marker : in ARM_Output.Table_Marker_Type) is
	-- Marks the end of an entity in a table.
	-- If Marker is End_Caption, the table caption ends and the
	--	future text is part of the table header.
	-- If Marker is End_Header, the table header ends and the
	--	future text is part of the table body.
	-- If Marker is End_Row, a row in the table is completed, and another
	--	row started.
	-- If Marker is End_Row_Next_Is_Last, a row in the table is completed,
	--	and another row started. That row is the last row in the table.
	-- If Marker is End_Item, an item in the table header or body is ended,
	--	and another started.
	-- If Marker is End_Table, the entire table is finished.
	-- Raises Not_Valid_Error if not in a table.
	use type ARM_Output.Column_Text_Alignment;
    begin
	if not Output_Object.Is_Valid then
	    Ada.Exceptions.Raise_Exception (ARM_Output.Not_Valid_Error'Identity,
		"Not valid object");
	end if;
	if (not Output_Object.Is_In_Paragraph) or (not Output_Object.Is_In_Table) then
	    Ada.Exceptions.Raise_Exception (ARM_Output.Not_Valid_Error'Identity,
		"Table marker not in table");
	end if;

	-- Close the small fonts (we always need to do this):
	if Output_Object.Table_Has_Small_Text then
	    if Output_Object.HTML_Kind = HTML_4_Only then
	        Ada.Text_IO.Put (Output_Object.Output_File, "</SPAN>");
	        Output_Object.Char_Count := Output_Object.Char_Count + 7;
	    else
	        Ada.Text_IO.Put (Output_Object.Output_File, "</FONT>");
	        Output_Object.Char_Count := Output_Object.Char_Count + 7;
	    end if;
	end if;

	case Marker is
	    when ARM_Output.End_Item =>
		-- Note: This isn't the first item on a row.
		if Output_Object.In_Header then
		    if Output_Object.Table_Column_Alignment = ARM_Output.Left_All then
	                Ada.Text_IO.Put (Output_Object.Output_File, "<TH align=""left"">");
		        Output_Object.Char_Count := Output_Object.Char_Count + 18;
		    else
	                Ada.Text_IO.Put (Output_Object.Output_File, "<TH align=""center"">");
		        Output_Object.Char_Count := Output_Object.Char_Count + 20;
		    end if;
		else
		    if Output_Object.Table_Column_Alignment = ARM_Output.Left_All then
	                Ada.Text_IO.Put (Output_Object.Output_File, "<TD align=""left"">");
		        Output_Object.Char_Count := Output_Object.Char_Count + 18;
		    else
	                Ada.Text_IO.Put (Output_Object.Output_File, "<TD align=""center"">");
		        Output_Object.Char_Count := Output_Object.Char_Count + 20;
		    end if;
		end if;
	    when ARM_Output.End_Caption =>
	        Ada.Text_IO.Put_Line (Output_Object.Output_File, "</CAPTION>");
	        if Output_Object.Table_Column_Alignment = ARM_Output.Center_All then
	            Ada.Text_IO.Put (Output_Object.Output_File, "<TR><TH align=""center"">");
		    Output_Object.Char_Count := 24;
		else
	            Ada.Text_IO.Put (Output_Object.Output_File, "<TR><TH align=""left"">");
		    Output_Object.Char_Count := 22;
		end if;
		Output_Object.Disp_Char_Count := 0;
	        Output_Object.Disp_Large_Char_Count := 0;
		Output_Object.Any_Nonspace := False;
	        Output_Object.Last_Was_Space := True; -- Start of line.
	        Output_Object.Conditional_Space := False; -- Don't need it here.
	    when ARM_Output.End_Header =>
		Ada.Text_IO.New_Line (Output_Object.Output_File);
	        if Output_Object.Table_Column_Alignment = ARM_Output.Center_All then
	            Ada.Text_IO.Put (Output_Object.Output_File, "<TR><TD align=""center"">");
		    Output_Object.Char_Count := 24;
		else
	            Ada.Text_IO.Put (Output_Object.Output_File, "<TR><TD align=""left"">");
		    Output_Object.Char_Count := 22;
		end if;
		Output_Object.Disp_Char_Count := 0;
	        Output_Object.Disp_Large_Char_Count := 0;
		Output_Object.Any_Nonspace := False;
	        Output_Object.Last_Was_Space := True; -- Start of line.
	        Output_Object.Conditional_Space := False; -- Don't need it here.
		Output_Object.In_Header := False;
	    when ARM_Output.End_Row | ARM_Output.End_Row_Next_Is_Last =>
		Ada.Text_IO.New_Line (Output_Object.Output_File);
	        if Output_Object.Table_Column_Alignment = ARM_Output.Center_All then
	            Ada.Text_IO.Put (Output_Object.Output_File, "<TR><TD align=""center"">");
		    Output_Object.Char_Count := 24;
		else
	            Ada.Text_IO.Put (Output_Object.Output_File, "<TR><TD align=""left"">");
		    Output_Object.Char_Count := 22;
		end if;
		Output_Object.Disp_Char_Count := 0;
	        Output_Object.Disp_Large_Char_Count := 0;
		Output_Object.Any_Nonspace := False;
	        Output_Object.Last_Was_Space := True; -- Start of line.
	        Output_Object.Conditional_Space := False; -- Don't need it here.
	    when ARM_Output.End_Table =>
		Ada.Text_IO.New_Line (Output_Object.Output_File);
		if Output_Object.HTML_Kind /= HTML_3 then
		    Ada.Text_IO.Put_Line (Output_Object.Output_File, "</table></div>");
		else
		    Ada.Text_IO.Put_Line (Output_Object.Output_File, "</TABLE>");
		end if;
		Output_Object.Is_In_Paragraph := False;
		Output_Object.Is_In_Table := False;
	end case;

	if Output_Object.Table_Has_Small_Text and then ARM_Output."/=" (Marker,
	    ARM_Output.End_Table) then
	    if Output_Object.HTML_Kind = HTML_4_Only then
	        Ada.Text_IO.Put (Output_Object.Output_File, "<SPAN STYLE=""font-size: 80%"">");
	        Output_Object.Char_Count := Output_Object.Char_Count + 29;
	    else
	        Ada.Text_IO.Put (Output_Object.Output_File, "<FONT SIZE=""-1"">");
	        Output_Object.Char_Count := Output_Object.Char_Count + 16;
	    end if;
        end if;
    end Table_Marker;


    -- Text output: These are only allowed after a Start_Paragraph and
    -- before any End_Paragraph. Raises Not_Valid_Error if not allowed.

    Special_Set : constant Ada.Strings.Maps.Character_Set :=
       Ada.Strings.Maps."or" (Ada.Strings.Maps.To_Set (Ada.Strings.Maps.Character_Range'(Low => Character'Val(127), High => Character'Val(255))),
         Ada.Strings.Maps."or" (Ada.Strings.Maps.To_Set ('<'),
           Ada.Strings.Maps."or" (Ada.Strings.Maps.To_Set ('>'),
             Ada.Strings.Maps."or" (Ada.Strings.Maps.To_Set ('"'),
			              Ada.Strings.Maps.To_Set ('&')))));

    No_Conditional_Set : constant Ada.Strings.Maps.Character_Set :=
         Ada.Strings.Maps."or" (Ada.Strings.Maps.To_Set (' '),
           Ada.Strings.Maps."or" (Ada.Strings.Maps.To_Set ('.'),
             Ada.Strings.Maps."or" (Ada.Strings.Maps.To_Set (','),
               Ada.Strings.Maps."or" (Ada.Strings.Maps.To_Set (':'),
                 Ada.Strings.Maps."or" (Ada.Strings.Maps.To_Set (';'),
                   Ada.Strings.Maps."or" (Ada.Strings.Maps.To_Set ('!'),
                     Ada.Strings.Maps."or" (Ada.Strings.Maps.To_Set ('('),
			                      Ada.Strings.Maps.To_Set (')'))))))));

    Large_Char_Set : constant Ada.Strings.Maps.Character_Set :=
	Ada.Strings.Maps."or" (Ada.Strings.Maps.Constants.Upper_Set,
	  Ada.Strings.Maps."or" (Ada.Strings.Maps.To_Set (Ada.Strings.Maps.Character_Range'(Low => '0', High => '9')),
           Ada.Strings.Maps."or" (Ada.Strings.Maps.To_Set ('m'),
             Ada.Strings.Maps."or" (Ada.Strings.Maps.To_Set ('w'),
               Ada.Strings.Maps."or" (Ada.Strings.Maps.To_Set ('<'),
                 Ada.Strings.Maps."or" (Ada.Strings.Maps.To_Set ('>'),
                   Ada.Strings.Maps."or" (Ada.Strings.Maps.To_Set ('&'),
                     Ada.Strings.Maps."or" (Ada.Strings.Maps.To_Set ('%'),
                       Ada.Strings.Maps."or" (Ada.Strings.Maps.To_Set ('@'),
                         Ada.Strings.Maps."or" (Ada.Strings.Maps.To_Set ('$'),
                           Ada.Strings.Maps."or" (Ada.Strings.Maps.To_Set ('*'),
                             Ada.Strings.Maps."or" (Ada.Strings.Maps.To_Set ('+'),
                               Ada.Strings.Maps."or" (Ada.Strings.Maps.To_Set ('='),
                                 Ada.Strings.Maps."or" (Ada.Strings.Maps.To_Set ('?'),
                                   Ada.Strings.Maps."or" (Ada.Strings.Maps.To_Set ('/'),
                                     Ada.Strings.Maps."or" (Ada.Strings.Maps.To_Set ('\'),
			                      Ada.Strings.Maps.To_Set ('#')))))))))))))))));


    procedure Output_Text (Output_Object : in out HTML_Output_Type;
			   Text : in String) is
	-- Output the text to the current output place.
    begin
	if Output_Object.Column_Count >= 4 then
	    if (Output_Object.Column_Text(Output_Object.Current_Column) = null) or else
		-- No items stored.
	       (Output_Object.Column_Text(Output_Object.Current_Column).Item /=
	        Output_Object.Current_Item) then
		-- Start a new item.
		Output_Object.Column_Text(Output_Object.Current_Column) :=
		    new Column_Text_Item_Type'(Text => (others => ' '),
			Length => 0, Item => Output_Object.Current_Item,
			End_Para => False, Next => Output_Object.Column_Text(Output_Object.Current_Column));
	    end if;
	    if Output_Object.Column_Text(Output_Object.Current_Column).Length +
		Text'Length > Output_Object.Column_Text(Output_Object.Current_Column).Text'Length then
		    Ada.Exceptions.Raise_Exception (ARM_Output.Not_Valid_Error'Identity,
			"Column item full, but more text! - " &
			Output_Object.Column_Text(Output_Object.Current_Column).Text(1..Output_Object.Column_Text(Output_Object.Current_Column).Length) & Text);
	    else
		Output_Object.Column_Text(Output_Object.Current_Column).Text(
		   Output_Object.Column_Text(Output_Object.Current_Column).Length+1..
		   Output_Object.Column_Text(Output_Object.Current_Column).Length+Text'Length) :=
			Text;
		Output_Object.Column_Text(Output_Object.Current_Column).Length :=
		   Output_Object.Column_Text(Output_Object.Current_Column).Length + Text'Length;
	    end if;
	else -- Normal, use Text_IO.
	     Ada.Text_IO.Put (Output_Object.Output_File, Text);
	     Output_Object.Char_Count := Output_Object.Char_Count + Text'Length;
	end if;
    end Output_Text;


    procedure Ordinary_Text (Output_Object : in out HTML_Output_Type;
			     Text : in String) is
	-- Output ordinary text.
	-- The text must end at a word break, never in the middle of a word.
    begin
	if not Output_Object.Is_Valid then
	    Ada.Exceptions.Raise_Exception (ARM_Output.Not_Valid_Error'Identity,
		"Not valid object");
	end if;
	if not Output_Object.Is_In_Paragraph then
	    Ada.Exceptions.Raise_Exception (ARM_Output.Not_Valid_Error'Identity,
		"Not in paragraph");
	end if;
	if Text'Length = 0 then
	    return; -- Nothing to do.
	end if;
	if Ada.Strings.Fixed.Count (Text, Special_Set) = 0 then
	    if Output_Object.Char_Count + Text'Length >= LINE_LENGTH - 10 then
		-- We can only break on a space.
	        for I in Text'range loop
		    Ordinary_Character (Output_Object, Text(I));
	        end loop;
	    else
		if Output_Object.Conditional_Space then
		    Output_Object.Conditional_Space := False;
		    if Ada.Strings.Maps.Is_In (Text(Text'First), No_Conditional_Set) then
			null; -- Don't need the conditional space.
		    else
		        Output_Text (Output_Object, " ");
		        Output_Object.Disp_Char_Count := Output_Object.Disp_Char_Count + 1;
			--Output_Object.Disp_Large_Char_Count := <unchanged>;
		    end if;
		end if;
	        Output_Text (Output_Object, Text);
	        Output_Object.Disp_Char_Count := Output_Object.Disp_Char_Count + Text'Length;
	        Output_Object.Disp_Large_Char_Count :=
		    Output_Object.Disp_Large_Char_Count +
		    Ada.Strings.Fixed.Count (Text, Large_Char_Set);
		Output_Object.Any_Nonspace := True;
		Output_Object.Last_was_Space := Text(Text'Last) = ' ';
	    end if;
	else
	    for I in Text'range loop
		Ordinary_Character (Output_Object, Text(I));
	    end loop;
	end if;
    end Ordinary_Text;


    procedure Ordinary_Character (Output_Object : in out HTML_Output_Type;
			          Char : in Character) is
	-- Output an ordinary character.
	-- Spaces will be used to break lines as needed.
    begin
	if not Output_Object.Is_Valid then
	    Ada.Exceptions.Raise_Exception (ARM_Output.Not_Valid_Error'Identity,
		"Not valid object");
	end if;
	if not Output_Object.Is_In_Paragraph then
	    Ada.Exceptions.Raise_Exception (ARM_Output.Not_Valid_Error'Identity,
		"Not in paragraph");
	end if;
	if Output_Object.Conditional_Space then
	    Output_Object.Conditional_Space := False;
	    if Ada.Strings.Maps.Is_In (Char, No_Conditional_Set) then
		null; -- Don't need the conditional space.
	    else
	        Output_Text (Output_Object, " ");
	        Output_Object.Disp_Char_Count := Output_Object.Disp_Char_Count + 1;
		--Output_Object.Disp_Large_Char_Count := <unchanged>;
	    end if;
	end if;
	Output_Object.Last_was_Space := False;
	if Char = ' ' then
	    if Output_Object.Char_Count >= LINE_LENGTH - 10 and then
	        Output_Object.Column_Count < 4 then
		if Output_Object.HTML_Kind > HTML_3 then
		    -- Note: We leave the space here so that later code can tell
		    -- the difference between a line broken on a space, and a
		    -- line broken for because it's convinient.
	            Ada.Text_IO.Put_Line (Output_Object.Output_File, " ");
		else -- No later code.
	            Ada.Text_IO.New_Line (Output_Object.Output_File);
		end if;
	        Output_Object.Char_Count := 0;
	        Output_Object.Last_was_Space := True;
	    else
	        Output_Text (Output_Object, " ");
	        Output_Object.Disp_Char_Count := Output_Object.Disp_Char_Count + 1;
		--Output_Object.Disp_Large_Char_Count := <unchanged>;
	    end if;
	    -- Output_Object.Any_Nonspace := <unchanged>;
	    Output_Object.Last_was_Space := True;
	elsif Char = '<' then
	    Output_Text (Output_Object, "&lt;");
	    Output_Object.Disp_Char_Count := Output_Object.Disp_Char_Count + 1;
	    Output_Object.Disp_Large_Char_Count := Output_Object.Disp_Large_Char_Count + 1;
	    Output_Object.Any_Nonspace := True;
        elsif Char = '>' then
	    Output_Text (Output_Object, "&gt;");
	    Output_Object.Disp_Char_Count := Output_Object.Disp_Char_Count + 1;
	    Output_Object.Disp_Large_Char_Count := Output_Object.Disp_Large_Char_Count + 1;
	    Output_Object.Any_Nonspace := True;
        elsif Char = '"' then
	    Output_Text (Output_Object, "&quot;");
	    Output_Object.Disp_Char_Count := Output_Object.Disp_Char_Count + 1;
	    -- No change in Disp_Large_Char_Count.
	    Output_Object.Any_Nonspace := True;
        elsif Char = '&' then
	    Output_Text (Output_Object, "&amp;");
	    Output_Object.Disp_Char_Count := Output_Object.Disp_Char_Count + 1;
	    Output_Object.Disp_Large_Char_Count := Output_Object.Disp_Large_Char_Count + 1;
	    Output_Object.Any_Nonspace := True;
        elsif Char >= Character'Val(126) then -- All higher Latin-1 characters.
	    case Character'Pos(Char) is
	        when 160 =>
		    Output_Text (Output_Object, "&nbsp;");
	        when 161 =>
		    Output_Text (Output_Object, "&iexcl;");
	        when 162 =>
		    Output_Text (Output_Object, "&cent;");
	        when 163 =>
		    Output_Text (Output_Object, "&pound;");
	        when 164 =>
		    Output_Text (Output_Object, "&curren;");
	        when 165 =>
		    Output_Text (Output_Object, "&yen;");
	        when 166 =>
		    Output_Text (Output_Object, "&brvbar;");
	        when 167 =>
		    Output_Text (Output_Object, "&sect;");
	        when 168 =>
		    Output_Text (Output_Object, "&uml;");
	        when 169 =>
		    Output_Text (Output_Object, "&copy;");
	        when 170 =>
		    Output_Text (Output_Object, "&ordf;");
	        when 171 =>
		    Output_Text (Output_Object, "&laquo;");
	        when 172 =>
		    Output_Text (Output_Object, "&not;");
	        when 173 =>
		    Output_Text (Output_Object, "&shy;");
	        when 174 =>
		    Output_Text (Output_Object, "&reg;");
	        when 175 =>
		    Output_Text (Output_Object, "&macr;");
	        when 176 =>
		    Output_Text (Output_Object, "&deg;");
	        when 177 =>
		    Output_Text (Output_Object, "&plusmn;");
	        when 178 =>
		    Output_Text (Output_Object, "&sup2;");
	        when 179 =>
		    Output_Text (Output_Object, "&sup3;");
	        when 180 =>
		    Output_Text (Output_Object, "&acute;");
	        when 181 =>
		    Output_Text (Output_Object, "&micro;");
	        when 182 =>
		    Output_Text (Output_Object, "&para;");
	        when 183 =>
		    Output_Text (Output_Object, "&middot;");
	        when 184 =>
		    Output_Text (Output_Object, "&cedil;");
	        when 185 =>
		    Output_Text (Output_Object, "&sup1;");
	        when 186 =>
		    Output_Text (Output_Object, "&ordm;");
	        when 187 =>
		    Output_Text (Output_Object, "&raquo;");
	        when 188 =>
		    Output_Text (Output_Object, "&frac14;");
	        when 189 =>
		    Output_Text (Output_Object, "&frac12;");
	        when 190 =>
		    Output_Text (Output_Object, "&frac34;");
	        when 191 =>
		    Output_Text (Output_Object, "&iquest;");
	        when 192 =>
		    Output_Text (Output_Object, "&Agrave;");
	        when 193 =>
		    Output_Text (Output_Object, "&Aacute;");
	        when 194 =>
		    Output_Text (Output_Object, "&Acirc;");
	        when 195 =>
		    Output_Text (Output_Object, "&Atilde;");
	        when 196 =>
		    Output_Text (Output_Object, "&Auml;");
	        when 197 =>
		    Output_Text (Output_Object, "&Aring;");
	        when 198 =>
		    Output_Text (Output_Object, "&AElig;");
	        when 199 =>
		    Output_Text (Output_Object, "&Ccedil;");
	        when 200 =>
		    Output_Text (Output_Object, "&Egrave;");
	        when 201 =>
		    Output_Text (Output_Object, "&Eacute;");
	        when 202 =>
		    Output_Text (Output_Object, "&Ecirc;");
	        when 203 =>
		    Output_Text (Output_Object, "&Euml;");
	        when 204 =>
		    Output_Text (Output_Object, "&Igrave;");
	        when 205 =>
		    Output_Text (Output_Object, "&Iacute;");
	        when 206 =>
		    Output_Text (Output_Object, "&Icirc;");
	        when 207 =>
		    Output_Text (Output_Object, "&Iuml;");
	        when 208 =>
		    Output_Text (Output_Object, "&ETH;");
	        when 209 =>
		    Output_Text (Output_Object, "&Ntilde;");
	        when 210 =>
		    Output_Text (Output_Object, "&Ograve;");
	        when 211 =>
		    Output_Text (Output_Object, "&Oacute;");
	        when 212 =>
		    Output_Text (Output_Object, "&Ocirc;");
	        when 213 =>
		    Output_Text (Output_Object, "&Otilde;");
	        when 214 =>
		    Output_Text (Output_Object, "&Ouml;");
	        when 215 =>
		    Output_Text (Output_Object, "&times;");
	        when 216 =>
		    Output_Text (Output_Object, "&Oslash;");
	        when 217 =>
		    Output_Text (Output_Object, "&Ugrave;");
	        when 218 =>
		    Output_Text (Output_Object, "&Uacute;");
	        when 219 =>
		    Output_Text (Output_Object, "&Ucirc;");
	        when 220 =>
		    Output_Text (Output_Object, "&Uuml;");
	        when 221 =>
		    Output_Text (Output_Object, "&Yacute;");
	        when 222 =>
		    Output_Text (Output_Object, "&THORN;");
	        when 223 =>
		    Output_Text (Output_Object, "&szlig;");

	        when 224 =>
		    Output_Text (Output_Object, "&agrave;");
	        when 225 =>
		    Output_Text (Output_Object, "&aacute;");
	        when 226 =>
		    Output_Text (Output_Object, "&acirc;");
	        when 227 =>
		    Output_Text (Output_Object, "&atilde;");
	        when 228 =>
		    Output_Text (Output_Object, "&auml;");
	        when 229 =>
		    Output_Text (Output_Object, "&aring;");
	        when 230 =>
		    Output_Text (Output_Object, "&aelig;");
	        when 231 =>
		    Output_Text (Output_Object, "&ccedil;");
	        when 232 =>
		    Output_Text (Output_Object, "&egrave;");
	        when 233 =>
		    Output_Text (Output_Object, "&eacute;");
	        when 234 =>
		    Output_Text (Output_Object, "&ecirc;");
	        when 235 =>
		    Output_Text (Output_Object, "&euml;");
	        when 236 =>
		    Output_Text (Output_Object, "&igrave;");
	        when 237 =>
		    Output_Text (Output_Object, "&iacute;");
	        when 238 =>
		    Output_Text (Output_Object, "&icirc;");
	        when 239 =>
		    Output_Text (Output_Object, "&iuml;");
	        when 240 =>
		    Output_Text (Output_Object, "&eth;");
	        when 241 =>
		    Output_Text (Output_Object, "&ntilde;");
	        when 242 =>
		    Output_Text (Output_Object, "&ograve;");
	        when 243 =>
		    Output_Text (Output_Object, "&oacute;");
	        when 244 =>
		    Output_Text (Output_Object, "&ocirc;");
	        when 245 =>
		    Output_Text (Output_Object, "&otilde;");
	        when 246 =>
		    Output_Text (Output_Object, "&ouml;");
	        when 247 =>
		    Output_Text (Output_Object, "&divide;");
	        when 248 =>
		    Output_Text (Output_Object, "&oslash;");
	        when 249 =>
		    Output_Text (Output_Object, "&ugrave;");
	        when 250 =>
		    Output_Text (Output_Object, "&uacute;");
	        when 251 =>
		    Output_Text (Output_Object, "&ucirc;");
	        when 252 =>
		    Output_Text (Output_Object, "&uuml;");
	        when 253 =>
		    Output_Text (Output_Object, "&yacute;");
	        when 254 =>
		    Output_Text (Output_Object, "&thorn;");
	        when 255 =>
		    Output_Text (Output_Object, "&yuml;");


	        when others =>
		    declare
		        Code : constant String :=
			    Natural'Image(Character'Pos(Char));
		    begin
		        Output_Text (Output_Object, "&#" & Code(2..4) & ';');
		    end;
	    end case;
	    Output_Object.Disp_Char_Count := Output_Object.Disp_Char_Count + 1;
	    if Ada.Strings.Maps.Is_In (Char, Large_Char_Set) then
	        Output_Object.Disp_Large_Char_Count :=
	            Output_Object.Disp_Large_Char_Count + 1;
	    -- else not a large character.
	    end if;
	    Output_Object.Any_Nonspace := True;
        else
	    Output_Text (Output_Object, Char & "");
	    Output_Object.Disp_Char_Count := Output_Object.Disp_Char_Count + 1;
	    if Ada.Strings.Maps.Is_In (Char, Large_Char_Set) then
	        Output_Object.Disp_Large_Char_Count :=
	            Output_Object.Disp_Large_Char_Count + 1;
	    -- else not a large character.
	    end if;
	    Output_Object.Any_Nonspace := True;
        end if;
    end Ordinary_Character;


    procedure Hard_Space (Output_Object : in out HTML_Output_Type) is
        -- Output a hard space. No line break should happen at a hard space.
    begin
	if not Output_Object.Is_Valid then
	    Ada.Exceptions.Raise_Exception (ARM_Output.Not_Valid_Error'Identity,
		"Not valid object");
	end if;
	if not Output_Object.Is_In_Paragraph then
	    Ada.Exceptions.Raise_Exception (ARM_Output.Not_Valid_Error'Identity,
		"Not in paragraph");
	end if;
        Output_Text (Output_Object, "&nbsp;");
        Output_Object.Disp_Char_Count := Output_Object.Disp_Char_Count + 1;
	-- Output_Object.Disp_Large_Char_Count := <unchanged>;
	-- Output_Object.Any_Nonspace := <unchanged>;
	Output_Object.Last_was_Space := True;
        Output_Object.Conditional_Space := False; -- Never need a conditional space here.
    end Hard_Space;


    procedure Line_Break (Output_Object : in out HTML_Output_Type) is
	-- Output a line break. This does not start a new paragraph.
	-- This corresponds to a "<BR>" in HTML.
    begin
	if not Output_Object.Is_Valid then
	    Ada.Exceptions.Raise_Exception (ARM_Output.Not_Valid_Error'Identity,
		"Not valid object");
	end if;
	if not Output_Object.Is_In_Paragraph then
	    Ada.Exceptions.Raise_Exception (ARM_Output.Not_Valid_Error'Identity,
		"Not in paragraph");
	end if;
	if Output_Object.Column_Count >= 4 then
	    -- Output is deferred; mark the end of an item.
	    if Output_Object.Column_Text (Output_Object.Current_Column) /= null and then
	       Output_Object.Column_Text (Output_Object.Current_Column).Item = Output_Object.Current_Item then
		Output_Object.Column_Text (Output_Object.Current_Column).End_Para := False;
	    end if;
	    Output_Object.Current_Item := Output_Object.Current_Item + 1;
            Output_Object.Char_Count := 0;
            Output_Object.Disp_Char_Count := 0;
	    Output_Object.Disp_Large_Char_Count := 0;
	    Output_Object.Any_Nonspace := False;
	    Output_Object.Last_Was_Space := True; -- Start of line.
	    Output_Object.Conditional_Space := False; -- Don't need it here.
	else -- Normal.
            Ada.Text_IO.Put_Line (Output_Object.Output_File, "<BR>");
            Output_Object.Char_Count := 0;
            Output_Object.Disp_Char_Count := 0;
	    Output_Object.Disp_Large_Char_Count := 0;
	    Output_Object.Any_Nonspace := False;
	    Output_Object.Last_Was_Space := True; -- Start of line.
	    Output_Object.Conditional_Space := False; -- Don't need it here.
	end if;
    end Line_Break;


    procedure Index_Line_Break (Output_Object : in out HTML_Output_Type;
				Clear_Keep_with_Next : in Boolean) is
	-- Output a line break for the index. This does not start a new
	-- paragraph in terms of spacing. This corresponds to a "<BR>"
	-- in HTML. If Clear_Keep_with_Next is true, insure that the next
	-- line does not require the following line to stay with it.
	-- Raises Not_Valid_Error if the paragraph is not in the index format.
    begin
	if ARM_Output."/=" (Output_Object.Paragraph_Style, ARM_Output.Index) then
	    Ada.Exceptions.Raise_Exception (ARM_Output.Not_Valid_Error'Identity,
		"Not index format");
	end if;
	Line_Break (Output_Object);
    end Index_Line_Break;


    procedure Soft_Line_Break (Output_Object : in out HTML_Output_Type) is
	-- Output a soft line break. This is a place (in the middle of a
	-- "word") that we allow a line break. It is usually used after
	-- underscores in long non-terminals.
    begin
	if not Output_Object.Is_Valid then
	    Ada.Exceptions.Raise_Exception (ARM_Output.Not_Valid_Error'Identity,
		"Not valid object");
	end if;
	if not Output_Object.Is_In_Paragraph then
	    Ada.Exceptions.Raise_Exception (ARM_Output.Not_Valid_Error'Identity,
		"Not in paragraph");
	end if;
	if Output_Object.HTML_Kind > HTML_3 and then Output_Object.Use_Unicode then
            Output_Text (Output_Object, "&#8203;");
	-- else no Soft break in HTML 3.2.
	end if;
    end Soft_Line_Break;


    procedure Soft_Hyphen_Break (Output_Object : in out HTML_Output_Type) is
	-- Output a soft line break, with a hyphen. This is a place (in the middle of
	-- a "word") that we allow a line break. If the line break is used,
	-- a hyphen will be added to the text.
    begin
	if not Output_Object.Is_Valid then
	    Ada.Exceptions.Raise_Exception (ARM_Output.Not_Valid_Error'Identity,
		"Not valid object");
	end if;
	if not Output_Object.Is_In_Paragraph then
	    Ada.Exceptions.Raise_Exception (ARM_Output.Not_Valid_Error'Identity,
		"Not in paragraph");
	end if;
        null; -- Soft hyphens exist, but don't work on either Internet Exploder 4
	      -- or Netcrash 3. That is, they are always displayed. (They should
	      -- only be displayed at the location of a line break).
        --Output_Text (Output_Object, "&shy;"); -- A Latin-1 char.
    end Soft_Hyphen_Break;


    procedure Tab (Output_Object : in out HTML_Output_Type) is
	-- Output a tab, inserting space up to the next tab stop.
	-- Raises Not_Valid_Error if the paragraph was created with
	-- Tab_Stops = ARM_Output.NO_TABS.
    begin
	-- HTML does not have tabs. Emulation is not successful on proportional
	-- fonts, so we let the user select how to do it.
	if not Output_Object.Is_Valid then
	    Ada.Exceptions.Raise_Exception (ARM_Output.Not_Valid_Error'Identity,
		"Not valid object");
	end if;
	if not Output_Object.Is_In_Paragraph then
	    Ada.Exceptions.Raise_Exception (ARM_Output.Not_Valid_Error'Identity,
		"Not in paragraph");
	end if;
	if ARM_Output."="(Output_Object.Tab_Stops, ARM_Output.NO_TABS) then
	    Ada.Exceptions.Raise_Exception (ARM_Output.Not_Valid_Error'Identity,
		"Tab, but none set");
	end if;

        Output_Object.Conditional_Space := False; -- Never need a conditional space here.
        Output_Object.Last_was_Space := True; -- Treat this as a space.
	if Output_Object.Tab_Emulation = Single_Space then
	    -- Don't emulate these, just use a single space.
	    Output_Text (Output_Object, "&nbsp;");
	    Output_Object.Disp_Char_Count := Output_Object.Disp_Char_Count + 1;
	    -- Output_Object.Disp_Large_Char_Count := <unchanged>;
	elsif Output_Object.Tab_Emulation = Quad_Space then
	    -- Don't emulate these, just use a single space.
	    Output_Text (Output_Object, "&nbsp;&nbsp;&nbsp;&nbsp;");
	    Output_Object.Disp_Char_Count := Output_Object.Disp_Char_Count + 4;
	    -- Output_Object.Disp_Large_Char_Count := <unchanged>;
	elsif Output_Object.Tab_Emulation = Emulate_Fixed_Only or else
	      Output_Object.Tab_Emulation = Emulate_Fixed_Only_Quad then
	    if Output_Object.Can_Emulate_Tabs or else
	        (not Output_Object.Any_Nonspace) then -- Always can emulate if they're first on a line.
	        Output_Text (Output_Object, "&nbsp;");
	        Output_Object.Disp_Char_Count := Output_Object.Disp_Char_Count + 1;
	        -- Output_Object.Disp_Large_Char_Count := <unchanged>;
	        for I in 1 .. Output_Object.Tab_Stops.Number loop
	            if Output_Object.Tab_Stops.Stops(I).Stop >= Output_Object.Disp_Char_Count then
		        for J in Output_Object.Disp_Char_Count+1 .. Output_Object.Tab_Stops.Stops(I).Stop loop
		            Output_Text (Output_Object, "&nbsp;");
		            Output_Object.Disp_Char_Count := Output_Object.Disp_Char_Count + 1;
			    -- Output_Object.Disp_Large_Char_Count := <unchanged>;
		        end loop;
		        exit;
	            end if;
	        end loop; -- If we drop out without finding a tab, we just use the single
		          -- space already written.
	    elsif Output_Object.Tab_Emulation = Emulate_Fixed_Only then
	        -- Put in a space.
	        Output_Text (Output_Object, "&nbsp;");
	        Output_Object.Disp_Char_Count := Output_Object.Disp_Char_Count + 1;
	        if ARM_Output."=" (Output_Object.Paragraph_Style, ARM_Output.Syntax_Summary) and then
		    Output_Object.Column_Count > 1 then
		    -- Special case (hack!) to make Syntax cross-reference look better:
	            Output_Text (Output_Object, "&nbsp;&nbsp;");
	            Output_Object.Disp_Char_Count := Output_Object.Disp_Char_Count + 2;
	        end if;
		-- Output_Object.Disp_Large_Char_Count := <unchanged>;
	    elsif Output_Object.Tab_Emulation = Emulate_Fixed_Only_Quad then
	        -- Put in four hard spaces.
	        Output_Text (Output_Object, "&nbsp;&nbsp;&nbsp;&nbsp;");
	        Output_Object.Disp_Char_Count := Output_Object.Disp_Char_Count + 4;
		-- Output_Object.Disp_Large_Char_Count := <unchanged>;
	    end if;
	else -- Emulate all.
	    Output_Text (Output_Object, "&nbsp;");
	    Output_Object.Disp_Char_Count := Output_Object.Disp_Char_Count + 1;
	    for I in 1 .. Output_Object.Tab_Stops.Number loop
	        if Output_Object.Tab_Stops.Stops(I).Stop >= Output_Object.Disp_Char_Count then
		    for J in Output_Object.Disp_Char_Count+1 .. Output_Object.Tab_Stops.Stops(I).Stop loop
		        Output_Text (Output_Object, "&nbsp;");
		        Output_Object.Disp_Char_Count := Output_Object.Disp_Char_Count + 1;
		    end loop;
		    exit;
	        end if;
	    end loop; -- If we drop out without finding a tab, we just use the
		      -- single space already written.
	    -- Output_Object.Disp_Large_Char_Count := <unchanged>;
	end if;
    end Tab;


    procedure Special_Character (Output_Object : in out HTML_Output_Type;
			         Char : in ARM_Output.Special_Character_Type) is
	-- Output an special character.
    begin
	if not Output_Object.Is_Valid then
	    Ada.Exceptions.Raise_Exception (ARM_Output.Not_Valid_Error'Identity,
		"Not valid object");
	end if;
	if not Output_Object.Is_In_Paragraph then
	    Ada.Exceptions.Raise_Exception (ARM_Output.Not_Valid_Error'Identity,
		"Not in paragraph");
	end if;
	if Output_Object.Conditional_Space then
	    Output_Object.Conditional_Space := False;
	    Output_Text (Output_Object, " ");
	    Output_Object.Disp_Char_Count := Output_Object.Disp_Char_Count + 1;
	    -- Output_Object.Disp_Large_Char_Count := <unchanged>;
	end if;
	case Char is
	    when ARM_Output.EM_Dash =>
		if Output_Object.HTML_Kind > HTML_3 and Output_Object.Use_Unicode then
	            Output_Text (Output_Object, "&mdash;");
		    Output_Object.Disp_Char_Count := Output_Object.Disp_Char_Count + 1;
		    Output_Object.Disp_Large_Char_Count := Output_Object.Disp_Large_Char_Count + 1;
        	else
	            Output_Text (Output_Object, "--");
		    Output_Object.Disp_Char_Count := Output_Object.Disp_Char_Count + 2;
		    Output_Object.Disp_Large_Char_Count := Output_Object.Disp_Large_Char_Count + 2;
		end if;
	    when ARM_Output.EN_Dash =>
		if Output_Object.HTML_Kind > HTML_3 and Output_Object.Use_Unicode then
		    Output_Text (Output_Object, "&ndash;");
		    Output_Object.Disp_Char_Count := Output_Object.Disp_Char_Count + 1;
		    Output_Object.Disp_Large_Char_Count := Output_Object.Disp_Large_Char_Count + 1;
		else
		    Output_Text (Output_Object, "-");
		    Output_Object.Disp_Char_Count := Output_Object.Disp_Char_Count + 1;
		    --Output_Object.Disp_Large_Char_Count := <unchanged>;
		end if;
	    when ARM_Output.GEQ =>
		if Output_Object.HTML_Kind > HTML_3 and Output_Object.Use_Unicode then
	            Output_Text (Output_Object, "&ge;");
		    Output_Object.Disp_Char_Count := Output_Object.Disp_Char_Count + 1;
		    Output_Object.Disp_Large_Char_Count := Output_Object.Disp_Large_Char_Count + 1;
		else
	            Output_Text (Output_Object, ">=");
		    Output_Object.Disp_Char_Count := Output_Object.Disp_Char_Count + 2;
		    Output_Object.Disp_Large_Char_Count := Output_Object.Disp_Large_Char_Count + 2;
		end if;
	    when ARM_Output.LEQ =>
		if Output_Object.HTML_Kind > HTML_3 and Output_Object.Use_Unicode then
	            Output_Text (Output_Object, "&le;");
		    Output_Object.Disp_Char_Count := Output_Object.Disp_Char_Count + 1;
		    Output_Object.Disp_Large_Char_Count := Output_Object.Disp_Large_Char_Count + 1;
		else
	            Output_Text (Output_Object, "<=");
		    Output_Object.Disp_Char_Count := Output_Object.Disp_Char_Count + 2;
		    Output_Object.Disp_Large_Char_Count := Output_Object.Disp_Large_Char_Count + 2;
		end if;
	    when ARM_Output.NEQ =>
		if Output_Object.HTML_Kind > HTML_3 and Output_Object.Use_Unicode then
	            Output_Text (Output_Object, "&ne;");
		    Output_Object.Disp_Char_Count := Output_Object.Disp_Char_Count + 1;
		    Output_Object.Disp_Large_Char_Count := Output_Object.Disp_Large_Char_Count + 1;
		else
	            Output_Text (Output_Object, "/=");
		    Output_Object.Disp_Char_Count := Output_Object.Disp_Char_Count + 2;
		    Output_Object.Disp_Large_Char_Count := Output_Object.Disp_Large_Char_Count + 2;
		end if;
	    when ARM_Output.PI =>
		if Output_Object.HTML_Kind > HTML_3 and Output_Object.Use_Unicode then
	            Output_Text (Output_Object, "&pi;");
		    Output_Object.Disp_Char_Count := Output_Object.Disp_Char_Count + 1;
		    Output_Object.Disp_Large_Char_Count := Output_Object.Disp_Large_Char_Count + 1;
		else
	            Output_Text (Output_Object, "PI");
		    Output_Object.Disp_Char_Count := Output_Object.Disp_Char_Count + 2;
		    Output_Object.Disp_Large_Char_Count := Output_Object.Disp_Large_Char_Count + 2;
		end if;
	    when ARM_Output.Left_Ceiling =>
		if FALSE and (Output_Object.HTML_Kind > HTML_3 and Output_Object.Use_Unicode) then
		    -- This character doesn't display on US Windows 2000/XP.
	            Output_Text (Output_Object, "&lceil;");
		    Output_Object.Disp_Char_Count := Output_Object.Disp_Char_Count + 1;
		    Output_Object.Disp_Large_Char_Count := Output_Object.Disp_Large_Char_Count + 1;
		else
	            Output_Text (Output_Object, "<I>Ceiling</I>(");
		    Output_Object.Disp_Char_Count := Output_Object.Disp_Char_Count + 8;
		    Output_Object.Disp_Large_Char_Count := Output_Object.Disp_Large_Char_Count + 1;
		end if;
	    when ARM_Output.Right_Ceiling =>
		if FALSE and (Output_Object.HTML_Kind > HTML_3 and Output_Object.Use_Unicode) then
		    -- This character doesn't display on US Windows 2000/XP.
	            Output_Text (Output_Object, "&rceil;");
		    Output_Object.Disp_Char_Count := Output_Object.Disp_Char_Count + 1;
		    Output_Object.Disp_Large_Char_Count := Output_Object.Disp_Large_Char_Count + 1;
		else
	            Output_Text (Output_Object, ")");
		    Output_Object.Disp_Char_Count := Output_Object.Disp_Char_Count + 1;
		    --Output_Object.Disp_Large_Char_Count := <unchanged>;
		end if;
	    when ARM_Output.Left_Floor =>
		if FALSE and (Output_Object.HTML_Kind > HTML_3 and Output_Object.Use_Unicode) then
		    -- This character doesn't display on US Windows 2000/XP.
	            Output_Text (Output_Object, "&lfloor;");
		    Output_Object.Disp_Char_Count := Output_Object.Disp_Char_Count + 1;
		    Output_Object.Disp_Large_Char_Count := Output_Object.Disp_Large_Char_Count + 1;
		else
	            Output_Text (Output_Object, "<I>Floor</I>(");
		    Output_Object.Disp_Char_Count := Output_Object.Disp_Char_Count + 6;
		    Output_Object.Disp_Large_Char_Count := Output_Object.Disp_Large_Char_Count + 1;
		end if;
	    when ARM_Output.Right_Floor =>
		if FALSE and (Output_Object.HTML_Kind > HTML_3 and Output_Object.Use_Unicode) then
		    -- This character doesn't display on US Windows 2000/XP.
	            Output_Text (Output_Object, "&rfloor;");
		    Output_Object.Disp_Char_Count := Output_Object.Disp_Char_Count + 1;
		    Output_Object.Disp_Large_Char_Count := Output_Object.Disp_Large_Char_Count + 1;
		else
	            Output_Text (Output_Object, ")");
		    Output_Object.Disp_Char_Count := Output_Object.Disp_Char_Count + 1;
		    --Output_Object.Disp_Large_Char_Count := <unchanged>;
		end if;
	    when ARM_Output.Thin_Space =>
		if FALSE and (Output_Object.HTML_Kind > HTML_3 and Output_Object.Use_Unicode) then
		    -- This character doesn't display on US Windows 2000/XP.
	            Output_Text (Output_Object, "&thinsp;");
		    Output_Object.Disp_Char_Count := Output_Object.Disp_Char_Count + 1;
		else
	            Output_Text (Output_Object, " ");
		    Output_Object.Disp_Char_Count := Output_Object.Disp_Char_Count + 1;
		end if;
	        --Output_Object.Disp_Large_Char_Count := <unchanged>;
	    when ARM_Output.Left_Quote =>
		if Output_Object.HTML_Kind > HTML_3 then
	            Output_Text (Output_Object, "&lsquo;");
		    Output_Object.Disp_Char_Count := Output_Object.Disp_Char_Count + 1;
		else
	            Output_Text (Output_Object, "`");
		    Output_Object.Disp_Char_Count := Output_Object.Disp_Char_Count + 1;
		end if;
	        --Output_Object.Disp_Large_Char_Count := <unchanged>;
	    when ARM_Output.Right_Quote =>
		if Output_Object.HTML_Kind > HTML_3 then
	            Output_Text (Output_Object, "&rsquo;");
		    Output_Object.Disp_Char_Count := Output_Object.Disp_Char_Count + 1;
		else
	            Output_Text (Output_Object, "'");
		    Output_Object.Disp_Char_Count := Output_Object.Disp_Char_Count + 1;
		end if;
	        --Output_Object.Disp_Large_Char_Count := <unchanged>;
	    when ARM_Output.Left_Double_Quote =>
		if Output_Object.HTML_Kind > HTML_3 then
	            Output_Text (Output_Object, "&ldquo;");
		    Output_Object.Disp_Char_Count := Output_Object.Disp_Char_Count + 1;
		else
	            Output_Text (Output_Object, """");
		    Output_Object.Disp_Char_Count := Output_Object.Disp_Char_Count + 1;
		end if;
	        --Output_Object.Disp_Large_Char_Count := <unchanged>;
	    when ARM_Output.Right_Double_Quote =>
		if Output_Object.HTML_Kind > HTML_3 then
	            Output_Text (Output_Object, "&rdquo;");
		    Output_Object.Disp_Char_Count := Output_Object.Disp_Char_Count + 1;
		else
	            Output_Text (Output_Object, """");
		    Output_Object.Disp_Char_Count := Output_Object.Disp_Char_Count + 1;
		end if;
	        --Output_Object.Disp_Large_Char_Count := <unchanged>;
	    when ARM_Output.Small_Dotless_I =>
		if Output_Object.HTML_Kind > HTML_3 then --and Output_Object.Use_Unicode then -- We'll use it if it might be supported.
	            Output_Text (Output_Object, "&#0305;");
		    Output_Object.Disp_Char_Count := Output_Object.Disp_Char_Count + 1;
		else
	            Output_Text (Output_Object, "i");
		    Output_Object.Disp_Char_Count := Output_Object.Disp_Char_Count + 1;
		end if;
	        --Output_Object.Disp_Large_Char_Count := <unchanged>;
	    when ARM_Output.Capital_Dotted_I =>
		if Output_Object.HTML_Kind > HTML_3 then --and Output_Object.Use_Unicode then -- We'll use it if it might be supported.
	            Output_Text (Output_Object, "&#0304;");
		    Output_Object.Disp_Char_Count := Output_Object.Disp_Char_Count + 1;
		else
	            Output_Text (Output_Object, "I");
		    Output_Object.Disp_Char_Count := Output_Object.Disp_Char_Count + 1;
		end if;
	        Output_Object.Disp_Large_Char_Count := Output_Object.Disp_Large_Char_Count + 1;
	end case;
	Output_Object.Any_Nonspace := True;
	Output_Object.Last_was_Space := False;
    end Special_Character;


    procedure Unicode_Character (Output_Object : in out HTML_Output_Type;
			         Char : in ARM_Output.Unicode_Type) is
	-- Output a Unicode character, with code position Char.
	Char_Code : constant String := ARM_Output.Unicode_Type'Image(Char);
    begin
	if not Output_Object.Is_Valid then
	    Ada.Exceptions.Raise_Exception (ARM_Output.Not_Valid_Error'Identity,
		"Not valid object");
	end if;
	if not Output_Object.Is_In_Paragraph then
	    Ada.Exceptions.Raise_Exception (ARM_Output.Not_Valid_Error'Identity,
		"Not in paragraph");
	end if;
	if Output_Object.HTML_Kind = HTML_3 then
	    Ada.Exceptions.Raise_Exception (ARM_Output.Not_Valid_Error'Identity,
		"Unicode not available for HTML 3");
	end if;
	if Output_Object.Conditional_Space then
	    Output_Object.Conditional_Space := False;
	    Output_Text (Output_Object, " ");
	    Output_Object.Disp_Char_Count := Output_Object.Disp_Char_Count + 1;
	    --Output_Object.Disp_Large_Char_Count := <unchanged>;
	end if;
	-- We don't check if this is valid, we just use it. So be sparing!
        Output_Text (Output_Object, "&#" & Char_Code(2..Char_Code'Length) & ';');
	Output_Object.Disp_Char_Count := Output_Object.Disp_Char_Count + 1;
	Output_Object.Disp_Large_Char_Count := Output_Object.Disp_Large_Char_Count + 1; -- Assume it is large.
	Output_Object.Any_Nonspace := True;
	Output_Object.Last_was_Space := False;
    end Unicode_Character;


    procedure End_Hang_Item (Output_Object : in out HTML_Output_Type) is
	-- Marks the end of a hanging item. Call only once per paragraph.
	-- Raises Not_Valid_Error if the paragraph style is not in
	-- Text_Prefixed_Style_Subtype, or if this has already been
	-- called for the current paragraph, or if the paragraph was started
	-- with No_Prefix = True.
    begin
	if not Output_Object.Is_Valid then
	    Ada.Exceptions.Raise_Exception (ARM_Output.Not_Valid_Error'Identity,
		"Not valid object");
	end if;
	if not Output_Object.Is_In_Paragraph then
	    Ada.Exceptions.Raise_Exception (ARM_Output.Not_Valid_Error'Identity,
		"Not in paragraph");
	end if;
	if Output_Object.Paragraph_Style not in
	     ARM_Output.Text_Prefixed_Style_Subtype then
	    Ada.Exceptions.Raise_Exception (ARM_Output.Not_Valid_Error'Identity,
		"Not a hanging paragraph - " & ARM_Output.Paragraph_Style_Type'Image(Output_Object.Paragraph_Style));
	end if;
	if Output_Object.Saw_Hang_End then
	    Ada.Exceptions.Raise_Exception (ARM_Output.Not_Valid_Error'Identity,
		"Already saw the end of the hanging part");
	end if;
	Output_Object.Saw_Hang_End := True;
	if Output_Object.HTML_Kind = HTML_3 then
	    case Output_Object.Paragraph_Style is
	        -- Part of a definition list.
		when ARM_Output.Small_Wide_Hanging | ARM_Output.Small_Narrow_Hanging |
		     ARM_Output.Small_Hanging_in_Bulleted |
		     ARM_Output.Small_Enumerated =>
		    Ada.Text_IO.Put_Line (Output_Object.Output_File, "</FONT><DD><FONT SIZE=-1>");
		when others =>
		    Ada.Text_IO.Put_Line (Output_Object.Output_File, "<DD>");
	    end case;
	elsif Output_Object.HTML_Kind = HTML_4_Only then
	    declare
		Saved_Format : ARM_Output.Format_Type;
	    begin
		-- Save original format:
		Saved_Format :=
		      (Bold => Output_Object.Is_Bold,
		       Italic => Output_Object.Is_Italic,
		       Font => Output_Object.Font,
		       Size => Output_Object.Size,
		       Color => Output_Object.Color,
		       Change => Output_Object.Change,
		       Version => Output_Object.Version,
		       Added_Version => Output_Object.Added_Version,
		       Location => Output_Object.Location);

		-- Close any open formatting (can't leave it open across a DIV):
		Text_Format (Output_Object,
			     Format => (Bold => False,
				        Italic => False,
				        Font => ARM_Output.Default,
				        Size => 0,
				        Color => ARM_Output.Default,
				        Change => ARM_Output.None,
				        Version => '0',
				        Added_Version => '0',
				        Location => ARM_Output.Normal));
		-- This has to be a hanging style, so we ignore other cases:
	        Ada.Text_IO.Put (Output_Object.Output_File, "</div><div class=""" &
		    Paragraph_Name (Output_Object.Paragraph_Style, Output_Object.Paragraph_Indent) & "-Body"">");
	        -- If the prefix is too long, add a <BR>. A "unit" is 2.0 ems;
	        -- a large character is 0.65 ems; and a small character is 0.4 ems.
	        -- That should be quite conservative.
--Ada.Text_IO.Put_Line("Break hang check: large chars=" & Natural'Image(Output_Object.Disp_Large_Char_Count) &
--" small chars=" & Natural'Image(Output_Object.Disp_Char_Count - Output_Object.Disp_Large_Char_Count) &
--" Hang_Outdent=" & Natural'Image(Paragraph_Info(Output_Object.Paragraph_Format).Hang_Outdent));
	        if (Output_Object.Disp_Large_Char_Count*13) +
	           ((Output_Object.Disp_Char_Count-Output_Object.Disp_Large_Char_Count)*8) >
	           Paragraph_Info(Output_Object.Paragraph_Style, Output_Object.Paragraph_Indent).Hang_Outdent*40 then
	            Ada.Text_IO.Put_Line (Output_Object.Output_File, "<br clear=""left"">");
			-- We use "clear=left" so that the next line always
			-- starts at the left margin. This shouldn't be necessary,
			-- but I've seen cases where it was.
	        else
		    Ada.Text_IO.New_Line (Output_Object.Output_File);
		end if;
		-- Reopen any formatting (using the previously saved values):
		Text_Format (Output_Object, Format => Saved_Format);
	    end;
	else -- HTML 4 Compatibility
	    -- We have to close and reopen the font info here, so that we
	    -- properly nest these operations to pass the WC3 validator.
	    Put_End_Compatibility_Font_Info (Output_Object,
			Output_Object.Paragraph_Style,
			Output_Object.Paragraph_Indent);
	    -- This has to be a hanging style, so we ignore other cases:
	    Ada.Text_IO.Put (Output_Object.Output_File, "<dd class=""" &
		    Paragraph_Name (Output_Object.Paragraph_Style, Output_Object.Paragraph_Indent) & """>");
	    Put_Compatibility_Font_Info (Output_Object,
			Output_Object.Paragraph_Style,
			Output_Object.Paragraph_Indent);
	end if;
	Paragraph_Used(Output_Object.Paragraph_Style, Output_Object.Paragraph_Indent) := True;
        Output_Object.Char_Count := 0;
	Output_Object.Disp_Char_Count := 0;
	Output_Object.Disp_Large_Char_Count := 0;
	Output_Object.Any_Nonspace := False;
        Output_Object.Last_Was_Space := True; -- Start of line.
        Output_Object.Conditional_Space := False; -- Don't need it here.
    end End_Hang_Item;


    procedure New_Column (Output_Object : in out HTML_Output_Type) is
	-- Output a column break.
	-- Raises Not_Valid_Error if in a paragraph, or if the number of
	-- columns is 1.
    begin
	if not Output_Object.Is_Valid then
	    Ada.Exceptions.Raise_Exception (ARM_Output.Not_Valid_Error'Identity,
		"Not valid object");
	end if;
	if Output_Object.Is_In_Paragraph then
	    Ada.Exceptions.Raise_Exception (ARM_Output.Not_Valid_Error'Identity,
		"New Column in paragraph");
	end if;
	if Output_Object.Column_Count <= 1 then
	    Ada.Exceptions.Raise_Exception (ARM_Output.Not_Valid_Error'Identity,
		"Not in a multi-column area");
	end if;
	if Output_Object.Column_Count >= 4 then
	    Output_Object.Current_Column := Output_Object.Current_Column + 1;
	    Output_Object.Current_Item := 1;
	-- else ignore it, no columns will be used.
	end if;
    end New_Column;


    procedure Text_Format (Output_Object : in out HTML_Output_Type;
			   Format : in ARM_Output.Format_Type) is
	-- Change the text format so that all of the properties are as specified.
	-- Note: Changes to these properties ought be stack-like; that is,
	-- Bold on, Italic on, Italic off, Bold off is OK; Bold on, Italic on,
	-- Bold off, Italic off should be avoided (as separate commands).
	use type ARM_Output.Change_Type;
	use type ARM_Output.Location_Type;
	use type ARM_Output.Size_Type;
	use type ARM_Output.Color_Type;

	function Change_Needs_Close_or_Open return Boolean is
	    -- Returns True if "Change" needs to open or close something, based
	    -- on the current values of Output_Object.
	begin
	    return (Format.Change /= Output_Object.Change or else
		    Format.Version /= Output_Object.Version or else
		    Format.Added_Version /= Output_Object.Added_Version);
	end Change_Needs_Close_or_Open;

	function Font_Needs_Close_or_Open return Boolean is
	    -- Returns True if "Font" needs to close something, based
	    -- on the current values of Output_Object and the new value.
	    -- Note that this depends on whether the Change needs to open
	    -- or close something; if it does, we need to close and reopen
	    -- the font even if it is not changing.
	begin
	    return (ARM_Output."/=" (Format.Font, Output_Object.Font) or else
		    Change_Needs_Close_or_Open);
	end Font_Needs_Close_or_Open;

	function Location_Needs_Close_or_Open return Boolean is
	    -- Returns True if "Location" needs to close something, based
	    -- on the current values of Output_Object and the new value.
	    -- Note that this depends on whether the Change or Font needs
	    -- to open or close something; if they do, we need to close and
	    -- reopen the location even if it is not changing.
	begin
	    return Format.Location /= Output_Object.Location or else
		   Change_Needs_Close_or_Open or else Font_Needs_Close_or_Open;
	end Location_Needs_Close_or_Open;

	function Color_Needs_Close_or_Open return Boolean is
	    -- Returns True if "Color" needs to close something, based
	    -- on the current values of Output_Object, and the new value.
	    -- Note that this depends on whether the Change, Font,
	    -- or Location needs to open or close something; if they do,
	    -- we need to close the size even if it is not changing.
	begin
	    return (Format.Color /= Output_Object.Color or else
		    Change_Needs_Close_or_Open or else Font_Needs_Close_or_Open or else
		    Location_Needs_Close_or_Open);
	end Color_Needs_Close_or_Open;

	function Size_Needs_Close_or_Open return Boolean is
	    -- Returns True if "Size" needs to close something, based
	    -- on the current values of Output_Object, and the new value.
	    -- Note that this depends on whether the Change, Color, Font,
	    -- or Location needs to open or close something; if they do,
	    -- we need to close the size even if it is not changing.
	begin
	    return (Format.Size /= Output_Object.Size or else
		    Change_Needs_Close_or_Open or else Font_Needs_Close_or_Open or else
		    Location_Needs_Close_or_Open or else Color_Needs_Close_or_Open);
	end Size_Needs_Close_or_Open;

	function Italic_Needs_Close_or_Open return Boolean is
	    -- Returns True if "Italic" needs to close something, based
	    -- on the current values of Output_Object, and the new value.
	    -- Note that this depends on whether the Change, Font, Color,
	    -- Location, or Size needs to open or close something; if they do,
	    -- we need to close the italics even if it is not changing.
	begin
	    return (Format.Italic /= Output_Object.Is_Italic or else
	    Change_Needs_Close_or_Open or else Font_Needs_Close_or_Open or else
	    Location_Needs_Close_or_Open or else Size_Needs_Close_or_Open or else
	    Color_Needs_Close_or_Open);
	end Italic_Needs_Close_or_Open;

    begin
	if not Output_Object.Is_Valid then
	    Ada.Exceptions.Raise_Exception (ARM_Output.Not_Valid_Error'Identity,
		"Not valid object");
	end if;
	if not Output_Object.Is_In_Paragraph then
	    Ada.Exceptions.Raise_Exception (ARM_Output.Not_Valid_Error'Identity,
		"Not in paragraph");
	end if;
	-- We do these in this order so that the changes are stacked properly.
	-- Note that we have to open and close stuff that is not changing
	-- in order to get proper nesting in all cases.

	if Output_Object.Is_Bold and then
            ((not Format.Bold) or else
	    Italic_Needs_Close_or_Open) then
	    -- The latter so that nesting is preserved; we'll reopen
	    -- the boldfacing on the other side if needed. Otherwise, when
	    -- Bold remains on, we'd leave the markup open but close some outer
	    -- item. That's wrong (even though many browsers can handle it).
	    Output_Text (Output_Object, "</B>");
	    Output_Object.Is_Bold := False;
	end if;

	if Output_Object.Is_Italic and then
            ((not Format.Italic) or else
	    Size_Needs_Close_or_Open) then
	    -- The latter so that nesting is preserved; we'll reopen
	    -- the italics on the other side in that case.
	    Output_Text (Output_Object, "</I>");
	    Output_Object.Is_Italic := False;
	end if;

	if Format.Size /= Output_Object.Size or else
	    Color_Needs_Close_or_Open then
	    -- The latter so that nesting is preserved; we'll reopen
	    -- the size on the other side in that case.
	    if Output_Object.Size /= 0 then
	        if Output_Object.HTML_Kind = HTML_4_Only then
	            Output_Text (Output_Object, "</SPAN>");
		else
	            Output_Text (Output_Object, "</FONT>");
		end if;
	        Output_Object.Size := 0; -- That's the size now.
	    end if;
	end if;

	if Format.Color /= Output_Object.Color or else
	    Location_Needs_Close_or_Open then
	    -- The latter so that nesting is preserved; we'll reopen
	    -- the size on the other side in that case.
	    if Output_Object.Color /= ARM_Output.Default then
	        if Output_Object.HTML_Kind = HTML_4_Only then
	            Output_Text (Output_Object, "</SPAN>");
		else
	            Output_Text (Output_Object, "</FONT>");
		end if;
	        Output_Object.Color := ARM_Output.Default; -- That's the color now.
	    end if;
	end if;

	if Format.Location /= Output_Object.Location or else
	    Change_Needs_Close_or_Open then
	    -- The latter so that nesting is preserved; we'll reopen
	    -- the location on the other side in that case.
	    case Output_Object.Location is
		when ARM_Output.Superscript =>
		    if Output_Object.HTML_Kind = HTML_4_Only then
		        Output_Text (Output_Object, "</SPAN></SUP>");
		    else
		        Output_Text (Output_Object, "</FONT></SUP>");
		    end if;
		when ARM_Output.Subscript =>
		    if Output_Object.HTML_Kind = HTML_4_Only then
		        Output_Text (Output_Object, "</SPAN></SUB>");
		    else
		        Output_Text (Output_Object, "</FONT></SUB>");
		    end if;
		when ARM_Output.Normal =>
		    null;
	    end case;
	    Output_Object.Location := ARM_Output.Normal; -- That's the location now.
	end if;

	if ARM_Output."/=" (Format.Font, Output_Object.Font) or else
	    Change_Needs_Close_or_Open then
	    -- The latter so that nesting is preserved; we'll reopen
	    -- the font on the other side in that case.
	    case Output_Object.Font is
		when ARM_Output.Default => null;
		when ARM_Output.Fixed =>
		    Output_Text (Output_Object, "</TT>");
		when ARM_Output.Roman =>
		    if Output_Object.HTML_Kind = HTML_4_Only then
		        Output_Text (Output_Object, "</SPAN>");
		    else
			null; -- Default, currently.
		        --Output_Text (Output_Object, "</FONT>");
		    end if;
		when ARM_Output.Swiss =>
		    if Output_Object.HTML_Kind = HTML_4_Only then
		        Output_Text (Output_Object, "</SPAN>");
		    else
		        Output_Text (Output_Object, "</FONT>");
		    end if;
	    end case;
	    Output_Object.Font := ARM_Output.Default; -- We're now in the default state.
	end if;

	if Format.Change /= Output_Object.Change or else
	   Format.Version /= Output_Object.Version or else
	   Format.Added_Version /= Output_Object.Added_Version then
	    case Output_Object.Change is
		when ARM_Output.Insertion =>
		    if Output_Object.HTML_Kind = HTML_3 then
		        Output_Text (Output_Object, "</U>");
		    else
		        --Output_Text (Output_Object, "</ins>");
		        Output_Text (Output_Object, "</span>");
		    end if;
		    -- Note: We need to follow these with a space so that
		    -- we don't get words running together for indexing
		    -- purposes (Google, Ada Indexer). That's only a concern
		    -- for deletions directly following insertions (at least in
		    -- the absence of nesting), so we only add the extra space
		    -- after insertions. RTF needs insertions and deletions
		    -- without spaces to work properly, thus the source does not
		    -- have them.
		    -- If the last character of the displayed text is a space,
		    -- we don't need this, and don't generate it. We do
		    -- generate it for punctuation, as we want a space following
		    -- that in general.
		    -- If the next visible character is not in some sort of
		    -- change section, we'd prefer to not generate
		    -- the space, but there is no obvious way to determine that
		    -- (we don't know when the command ends here).
		    -- We can, however, generate a conditional space that is
		    -- not generated if the next visible character is a space
		    -- or punctuation (we don't usually want a space *before*
		    -- punctuation).
		    if Output_Object.Last_was_Space then
			null;
		    else
			Output_Object.Conditional_Space := True;
		    end if;
		when ARM_Output.Deletion =>
		    if Output_Object.HTML_Kind = HTML_3 then
		        Output_Text (Output_Object, "</S>");
		    else
		        --Output_Text (Output_Object, "</del>");
		        Output_Text (Output_Object, "</span>");
		    end if;
		when ARM_Output.Both =>
		    if Output_Object.HTML_Kind = HTML_3 then
		        Output_Text (Output_Object, "</S></U>");
		    else
		        --Output_Text (Output_Object, "</del></ins>");
		        --Output_Text (Output_Object, "</span>");
			-- CSS2 doesn't allow multiple decorations in a single definition, so we have
			-- to nest them. But that might not be right, either (it works on IE).
		        Output_Text (Output_Object, "</span></span>");
		    end if;
		    if Output_Object.Last_was_Space then -- See above for reasons for this.
			null;
		    else
			Output_Object.Conditional_Space := True;
		    end if;
		when ARM_Output.None =>
		    null;
	    end case;
	    case Format.Change is
		when ARM_Output.Insertion =>
		    if Output_Object.HTML_Kind = HTML_3 then
		        Output_Text (Output_Object, "<U>");
		    else
		        --Output_Text (Output_Object, "<ins>");
		        Output_Text (Output_Object, "<span class=""insert" & Format.Version & """>");
			Revision_Used(Format.Version) := True;
		    end if;
		when ARM_Output.Deletion =>
		    if Output_Object.HTML_Kind = HTML_3 then
		        Output_Text (Output_Object, "<S>");
		    else
		        --Output_Text (Output_Object, "<del>");
		        Output_Text (Output_Object, "<span class=""delete" & Format.Version & """>");
			Revision_Used(Format.Version) := True;
		    end if;
		when ARM_Output.Both =>
		    if Output_Object.HTML_Kind = HTML_3 then
		        Output_Text (Output_Object, "<U><S>");
		    else
		        --Output_Text (Output_Object, "<ins><del>");
		        --Output_Text (Output_Object, "<span class=""both" & Format.Version & """>");
			-- CSS2 doesn't allow multiple decorations in a single definition, so we have
			-- to nest them. But that might not be right, either (it works on IE).
		        Output_Text (Output_Object, "<span class=""insert" & Format.Added_Version & """>");
		        Output_Text (Output_Object, "<span class=""delete" & Format.Version & """>");
			Revision_Used(Format.Added_Version) := True;
			Revision_Used(Format.Version) := True;
		    end if;
		when ARM_Output.None =>
		    null;
	    end case;
	    Output_Object.Change := Format.Change;
	    Output_Object.Version := Format.Version;
	    Output_Object.Added_Version := Format.Added_Version;
	end if;

	if ARM_Output."/=" (Format.Font, Output_Object.Font) then
	    case Format.Font is
		when ARM_Output.Default => null;
		when ARM_Output.Fixed =>
		    Output_Text (Output_Object, "<TT>");
		when ARM_Output.Roman =>
		    if Output_Object.HTML_Kind = HTML_4_Only then
		        Output_Text (Output_Object, "<SPAN Class=""roman"">");
		    else
			null; -- Default, currently.
		        --Output_Text (Output_Object, "<FONT xxx>");
		    end if;
		when ARM_Output.Swiss =>
		    if Output_Object.HTML_Kind = HTML_4_Only then
		        Output_Text (Output_Object, "<SPAN Class=""swiss"">");
		    else
		        Output_Text (Output_Object, SWISS_FONT_CODE);
		    end if;
	    end case;
	    Output_Object.Font := Format.Font;
	end if;

	if Format.Location /= Output_Object.Location then
	    -- Note: Location needs to be changed before size, as they
	    -- typically are changed together, and <SUP> and <SUB> reset the
	    -- size.
	    case Format.Location is
		when ARM_Output.Superscript =>
		    if Output_Object.HTML_Kind = HTML_4_Only then
		        Output_Text (Output_Object, "<SUP><SPAN STYLE=""font-size: 140%"">");
			   -- This is a bit larger than +1; the text is usually too small.
		    else
		        Output_Text (Output_Object, "<SUP><FONT SIZE=""+1"">");
		    end if;
		when ARM_Output.Subscript =>
		    if Output_Object.HTML_Kind = HTML_4_Only then
		        Output_Text (Output_Object, "<SUB><SPAN STYLE=""font-size: 140%"">");
			   -- This is a bit larger than +1; the text is usually too small.
		    else
		        Output_Text (Output_Object, "<SUB><FONT SIZE=""+1"">");
		    end if;
		when ARM_Output.Normal =>
		    null;
	    end case;
	    Output_Object.Location := Format.Location;
	end if;

	if Format.Color /= Output_Object.Color then
	    if Output_Object.HTML_Kind = HTML_4_Only then
		case Format.Color is
		    when ARM_Output.Default => null;
		    when ARM_Output.Black =>
			Output_Text (Output_Object, "<SPAN STYLE=""color: rgb(0,0,0)"">");
		    when ARM_Output.Red   =>
			Output_Text (Output_Object, "<SPAN STYLE=""color: rgb(153,0,0)"">");
		    when ARM_Output.Green =>
			Output_Text (Output_Object, "<SPAN STYLE=""color: rgb(0,153,0)"">");
		    when ARM_Output.Blue  =>
			Output_Text (Output_Object, "<SPAN STYLE=""color: rgb(0,0,153)"">");
		end case;
	    else
		case Format.Color is
		    when ARM_Output.Default => null;
		    when ARM_Output.Black =>
	                Output_Text (Output_Object, "<FONT COLOR=""#000000"">");
		    when ARM_Output.Red   =>
	                Output_Text (Output_Object, "<FONT COLOR=""#990000"">");
		    when ARM_Output.Green =>
	                Output_Text (Output_Object, "<FONT COLOR=""#009900"">");
		    when ARM_Output.Blue  =>
	                Output_Text (Output_Object, "<FONT COLOR=""#000099"">");
		end case;
	    end if;
	    Output_Object.Color := Format.Color;
	end if;

	if Format.Size /= Output_Object.Size then
	    if Output_Object.HTML_Kind = HTML_4_Only then
		case Format.Size is
		    when 0 => null; -- Do nothing.
		    when 1 => Output_Text (Output_Object, "<SPAN STYLE=""font-size: 125%"">");
		    when 2 => Output_Text (Output_Object, "<SPAN STYLE=""font-size: 156%"">");
		    when 3 => Output_Text (Output_Object, "<SPAN STYLE=""font-size: 194%"">");
		    when 4 => Output_Text (Output_Object, "<SPAN STYLE=""font-size: 244%"">");
		    when 5 => Output_Text (Output_Object, "<SPAN STYLE=""font-size: 305%"">");
		    when -1 => Output_Text (Output_Object, "<SPAN STYLE=""font-size: 80%"">");
		    when -2 => Output_Text (Output_Object, "<SPAN STYLE=""font-size: 64%"">");
		    when -3 => Output_Text (Output_Object, "<SPAN STYLE=""font-size: 51%"">");
		    when -4 => Output_Text (Output_Object, "<SPAN STYLE=""font-size: 41%"">");
		    when -5 => Output_Text (Output_Object, "<SPAN STYLE=""font-size: 33%"">");
		    when others =>
			-- Too much change:
			if Format.Size > 0 then
			    Output_Text (Output_Object, "<SPAN STYLE=""font-size: 305%"">");
			else
			    Output_Text (Output_Object, "<SPAN STYLE=""font-size: 33%"">");
			end if;
		end case;
	    else
	        -- HTML sizes are 1..7, with a default of 3. So we limit the changes.
	        if Format.Size > 0 then
		    if Format.Size > 5 then
	                Output_Text (Output_Object, "<FONT SIZE=""+5"">");
		    else
	                Output_Text (Output_Object, "<FONT SIZE=""+" &
		            Character'Val(Format.Size + Character'Pos('0')) & """>");
		    end if;
	        elsif Format.Size < 0 then
		    if Format.Size < -4 then
	                Output_Text (Output_Object, "<FONT SIZE=""-4"">");
		    else
	                Output_Text (Output_Object, "<FONT SIZE=""-" &
		            Character'Val(abs Format.Size + Character'Pos('0')) & """>");
		    end if;
	        -- else Format.Size=0, nothing to do.
	        end if;
	    end if;
	    Output_Object.Size := Format.Size;
	end if;

	if Format.Italic and (not Output_Object.Is_Italic) then
	    Output_Text (Output_Object, "<I>");
	    Output_Object.Is_Italic := True;
	end if;
	if Format.Bold and (not Output_Object.Is_Bold) then
	    Output_Text (Output_Object, "<B>");
	    Output_Object.Is_Bold := True;
	end if;

    end Text_Format;


    procedure Clause_Reference (Output_Object : in out HTML_Output_Type;
				Text : in String;
				Clause_Number : in String) is
	-- Generate a reference to a clause in the standard. The text of
	-- the reference is "Text", and the number of the clause is
	-- Clause_Number. For hyperlinked formats, this should generate
	-- a link; for other formats, the text alone is generated.
    begin
	if not Output_Object.Is_Valid then
	    Ada.Exceptions.Raise_Exception (ARM_Output.Not_Valid_Error'Identity,
		"Not valid object");
	end if;
	if not Output_Object.Is_In_Paragraph then
	    Ada.Exceptions.Raise_Exception (ARM_Output.Not_Valid_Error'Identity,
		"Not in paragraph");
	end if;
	if Clause_Number = "X.X" then
	    -- Link to a dead clause, just output the text (presumably this
	    -- is deleted).
            Ordinary_Text (Output_Object, Text);
	else
	    Output_Text (Output_Object, "<A HREF=""");
	    declare
	        Name : constant String :=
		    Make_Clause_Link_Name (Output_Object, Clause_Number);
	    begin
	        Output_Text (Output_Object, Name);
	    end;
	    Output_Text (Output_Object, """>");
            Ordinary_Text (Output_Object, Text);
	    Output_Text (Output_Object, "</A>");
	end if;
    end Clause_Reference;


    procedure Index_Target (Output_Object : in out HTML_Output_Type;
			    Index_Key : in Natural) is
	-- Generate a index target. This marks the location where an index
	-- reference occurs. Index_Key names the index item involved.
	-- For hyperlinked formats, this should generate a link target;
	-- for other formats, nothing is generated.
    begin
	if not Output_Object.Is_Valid then
	    Ada.Exceptions.Raise_Exception (ARM_Output.Not_Valid_Error'Identity,
		"Not valid object");
	end if;
	if not Output_Object.Is_In_Paragraph then
	    Ada.Exceptions.Raise_Exception (ARM_Output.Not_Valid_Error'Identity,
		"Not in paragraph");
	end if;
	-- Insert an anchor:
	Output_Text (Output_Object, "<A NAME=""I");
	declare
	    Key_Name : constant String := Natural'Image(Index_Key);
	begin
	    Output_Text (Output_Object, Key_Name(2..Key_Name'Last));
	end;
	Output_Text (Output_Object, """></A>");
    end Index_Target;


    procedure Index_Reference (Output_Object : in out HTML_Output_Type;
			       Text : in String;
			       Index_Key : in Natural;
			       Clause_Number : in String) is
	-- Generate a reference to an index target in the standard. The text
	-- of the reference is "Text", and Index_Key and Clause_Number denotes
	-- the target. For hyperlinked formats, this should generate
	-- a link; for other formats, the text alone is generated.
    begin
	if not Output_Object.Is_Valid then
	    Ada.Exceptions.Raise_Exception (ARM_Output.Not_Valid_Error'Identity,
		"Not valid object");
	end if;
	if not Output_Object.Is_In_Paragraph then
	    Ada.Exceptions.Raise_Exception (ARM_Output.Not_Valid_Error'Identity,
		"Not in paragraph");
	end if;
	Output_Text (Output_Object, "<A HREF=""");
	if Output_Object.Big_Files then
	    null; -- No file name needed, this is a self-reference.
	else
	    if Output_Object.DOS_Filenames then
	        Output_Text (Output_Object,
			     Make_Clause_File_Name (Output_Object, Clause_Number)
				 & ".HTM");
	    else
	        Output_Text (Output_Object,
			     Make_Clause_File_Name (Output_Object, Clause_Number)
				 & ".html");
	    end if;
	end if;
	Output_Text (Output_Object, "#I");
	declare
	    Key_Name : constant String := Natural'Image(Index_Key);
	begin
	    Output_Text (Output_Object, Key_Name(2..Key_Name'Last));
	end;
	Output_Text (Output_Object, """>");
	Ordinary_Text (Output_Object, Text);
	Output_Text (Output_Object, "</A>");
    end Index_Reference;


    procedure DR_Reference (Output_Object : in out HTML_Output_Type;
			    Text : in String;
			    DR_Number : in String) is
	-- Generate a reference to an DR from the standard. The text
	-- of the reference is "Text", and DR_Number denotes
	-- the target. For hyperlinked formats, this should generate
	-- a link; for other formats, the text alone is generated.
    begin
	if not Output_Object.Is_Valid then
	    Ada.Exceptions.Raise_Exception (ARM_Output.Not_Valid_Error'Identity,
		"Not valid object");
	end if;
	if not Output_Object.Is_In_Paragraph then
	    Ada.Exceptions.Raise_Exception (ARM_Output.Not_Valid_Error'Identity,
		"Not in paragraph");
	end if;
	declare
	    Num : Integer := Integer'Value(DR_Number(DR_Number'Last-3 .. DR_Number'Last));
	begin
	    Output_Text (Output_Object, "<A HREF=""");
	    if Num <= 93 then -- In Defect Reports 1. -- %%%% Update if changed.
		Output_Text (Output_Object, "defect1.html");
	    else -- In Defect Reports 2.
		Output_Text (Output_Object, "defect2.html");
	    end if;
	    Output_Text (Output_Object, "#");
	    Output_Text (Output_Object, DR_Number);
	end;
        Output_Text (Output_Object, """>");
        Ordinary_Text (Output_Object, Text);
        Output_Text (Output_Object, "</A>");
    end DR_Reference;


    function Folded_AI95_Number (AI_String : in String) return String is
	-- Internal routine.
	-- Calculate the "folded" AI number from the full version.
	-- AI_String should be in the form "AIzz-00xxx-yy", where -yy, 00,
	-- and zz are optional, and 'zz' = 95 if given.
	Result : String(1..5);
	Hyphen_1 : Natural := Ada.Strings.Fixed.Index (AI_String, "-");
	Hyphen_2 : Natural;
    begin
        if Hyphen_1 = 0 or else AI_String'Last < Hyphen_1+3 then
	    Result := "00001";
	    Ada.Exceptions.Raise_Exception (ARM_Output.Not_Valid_Error'Identity,
	        "Bad AI reference " & AI_String);
	elsif Hyphen_1 = AI_String'First+4 and then
	    AI_String(AI_String'First..Hyphen_1-1) /= "AI95" then
	    Ada.Exceptions.Raise_Exception (ARM_Output.Not_Valid_Error'Identity,
		"Unknown AI reference " & AI_String);
	    Result := "00001";
	elsif Hyphen_1 = AI_String'First+2 and then
	    AI_String(AI_String'First..Hyphen_1-1) /= "AI" then
	    Ada.Exceptions.Raise_Exception (ARM_Output.Not_Valid_Error'Identity,
		"Unknown short AI reference " & AI_String);
	    Result := "00001";
	else
	    Hyphen_2 := Ada.Strings.Fixed.Index (AI_String(Hyphen_1+1..AI_String'Last), "-");
	    if Hyphen_2 = 0 then
	        if AI_String'Last = Hyphen_1+5 then
		    Result := AI_String(Hyphen_1+1 .. Hyphen_1+5);
	        elsif AI_String'Last = Hyphen_1+4 then
		    Result(2..5) := AI_String(Hyphen_1+1 .. Hyphen_1+4);
		    Result(1) := '0';
	        elsif AI_String'Last = Hyphen_1+3 then
		    Result(3..5) := AI_String(Hyphen_1+1 .. Hyphen_1+3);
		    Result(1) := '0';
		    Result(2) := '0';
	        else
		    Ada.Exceptions.Raise_Exception (ARM_Output.Not_Valid_Error'Identity,
	                "AI reference too wrong length " & AI_String);
	            Result := "00001";
	        end if;
	    else
		if (Hyphen_2-1) - (Hyphen_1+1) = 5-1 then
		    Result := AI_String (Hyphen_1+1 .. Hyphen_2-1);
		elsif (Hyphen_2-1) - (Hyphen_1+1) = 4-1 then
		    Result(2..5) := AI_String (Hyphen_1+1 .. Hyphen_2-1);
		    Result(1) := '0';
		elsif (Hyphen_2-1) - (Hyphen_1+1) = 3-1 then
		    Result(3..5) := AI_String (Hyphen_1+1 .. Hyphen_2-1);
		    Result(1) := '0';
		    Result(2) := '0';
		else
		    Result := "00001";
		    Ada.Exceptions.Raise_Exception (ARM_Output.Not_Valid_Error'Identity,
		        "Bad AI reference (hyphen dist) " & AI_String);
		end if;
		if AI_String'Last < Hyphen_2+1 or else
		   AI_String'Last > Hyphen_2+2 then
		    Ada.Exceptions.Raise_Exception (ARM_Output.Not_Valid_Error'Identity,
			"Bad AI alternative reference " & AI_String);
		elsif  AI_String'Last = Hyphen_2+1 then
		    Result(1) := Character'Pred(AI_String(Hyphen_2+1));
		elsif AI_String'Last = Hyphen_2+2 and then AI_String(Hyphen_2+1) = '0' then
		    Result(1) := Character'Pred(AI_String(Hyphen_2+2));
		elsif AI_String'Last = Hyphen_2+2 and then AI_String(Hyphen_2+1) = '1' then
		    if AI_String(Hyphen_2+2) = '0' then
		        Result(1) := '9';
		    else
		        Result(1) := Character'Val(Character'Pos(AI_String(Hyphen_2+2)) - Character'Pos('1') + Character'Pos('A'));
		    end if;
		elsif AI_String'Last = Hyphen_2+2 and then AI_String(Hyphen_2+1) = '2' then
		    Result(1) := Character'Val(Character'Pos(AI_String(Hyphen_2+2)) - Character'Pos('1') + Character'Pos('A') + 10);
	        else
		    Ada.Exceptions.Raise_Exception (ARM_Output.Not_Valid_Error'Identity,
			"Bad AI alternative reference " & AI_String);
	        end if;
	    end if;
	end if;
	return Result;
    end Folded_AI95_Number;


    procedure AI_Reference (Output_Object : in out HTML_Output_Type;
			    Text : in String;
			    AI_Number : in String) is
	-- Generate a reference to an AI from the standard. The text
	-- of the reference is "Text", and AI_Number denotes
	-- the target (in unfolded format). For hyperlinked formats, this should
	-- generate a link; for other formats, the text alone is generated.
	--
	-- We assume AI number is of the form:
	-- ZZZZ-nnnn-m whre ZZZZ=AI05 or SI99, nnnn is a four digit number,
	-- and -m is an optional number (-1 is used if it is omitted); or
	-- AIzz-nnnnn-mm where AIzz=AI95 or AI (meaning AI95);
	-- nnnnn is a five digit number, and -mm is an optional two digit number.
	-- We raise Not_Valid_Error otherwise.
    begin
	if not Output_Object.Is_Valid then
	    Ada.Exceptions.Raise_Exception (ARM_Output.Not_Valid_Error'Identity,
		"Not valid object");
	end if;
	if not Output_Object.Is_In_Paragraph then
	    Ada.Exceptions.Raise_Exception (ARM_Output.Not_Valid_Error'Identity,
		"Not in paragraph");
	end if;
	if AI_Number'Length > 5 and then
	    AI_Number(AI_Number'First..AI_Number'First+4) = "AI05-" then
	    -- AI05:
	    if AI_Number'Length >= 9 then
		if AI_Number(AI_Number'First+5) not in '0'..'9' or else
		   AI_Number(AI_Number'First+6) not in '0'..'9' or else
		   AI_Number(AI_Number'First+7) not in '0'..'9' or else
	           AI_Number(AI_Number'First+8) not in '0'..'9' then
	            Ada.Exceptions.Raise_Exception (ARM_Output.Not_Valid_Error'Identity,
		        "Bad number in AI05 number: " & AI_Number);
		end if;
	    end if;
	    if AI_Number'Length = 9 then
                Output_Text (Output_Object, "<A HREF=""http://www.ada-auth.org/cgi-bin/cvsweb.cgi/AI05s/");
                Output_Text (Output_Object, AI_Number & "-1");
	    elsif AI_Number'Length = 11 then
		if AI_Number(AI_Number'Last-1) /= '-' or else
	           AI_Number(AI_Number'Last) not in '0'..'9' then
	            Ada.Exceptions.Raise_Exception (ARM_Output.Not_Valid_Error'Identity,
		        "Bad sequence number in AI05 number: " & AI_Number);
		end if;
                Output_Text (Output_Object, "<A HREF=""http://www.ada-auth.org/cgi-bin/cvsweb.cgi/AI05s/");
                Output_Text (Output_Object, AI_Number);
	    else
	        Ada.Exceptions.Raise_Exception (ARM_Output.Not_Valid_Error'Identity,
		    "Bad AI05 number: " & AI_Number);
	    end if;
	elsif AI_Number'Length > 5 and then
	    AI_Number(AI_Number'First..AI_Number'First+4) = "SI99-" then
	    if AI_Number'Length >= 9 then
		if AI_Number(AI_Number'First+5) not in '0'..'9' or else
		   AI_Number(AI_Number'First+6) not in '0'..'9' or else
		   AI_Number(AI_Number'First+7) not in '0'..'9' or else
	           AI_Number(AI_Number'First+8) not in '0'..'9' then
	            Ada.Exceptions.Raise_Exception (ARM_Output.Not_Valid_Error'Identity,
		        "Bad number in SI99 number: " & AI_Number);
		end if;
	    end if;
	    if AI_Number'Length = 9 then
                Output_Text (Output_Object, "<A HREF=""http://www.ada-auth.org/cgi-bin/cvsweb.cgi/SI99s/");
                Output_Text (Output_Object, AI_Number & "-1");
	    elsif AI_Number'Length = 11 then
		if AI_Number(AI_Number'Last-1) /= '-' or else
	           AI_Number(AI_Number'Last) not in '0'..'9' then
	            Ada.Exceptions.Raise_Exception (ARM_Output.Not_Valid_Error'Identity,
		        "Bad sequence number in SI99 number: " & AI_Number);
		end if;
                Output_Text (Output_Object, "<A HREF=""http://www.ada-auth.org/cgi-bin/cvsweb.cgi/SI99s/");
                Output_Text (Output_Object, AI_Number);
	    else
	        Ada.Exceptions.Raise_Exception (ARM_Output.Not_Valid_Error'Identity,
		    "Bad SI99 number: " & AI_Number);
	    end if;
	else -- Must be AI95:
	    declare
		Folded : constant String :=
		    Folded_AI95_Number(AI_Number); -- We don't want to have written anything if we raise an exception.
	    begin
                Output_Text (Output_Object, "<A HREF=""http://www.ada-auth.org/cgi-bin/cvsweb.cgi/AIs/AI-");
                Output_Text (Output_Object, Folded);
	    end;
	end if;
        Output_Text (Output_Object, ".TXT"">");
        Ordinary_Text (Output_Object, Text);
        Output_Text (Output_Object, "</A>");

    end AI_Reference;


    procedure Local_Target (Output_Object : in out HTML_Output_Type;
			    Text : in String;
			    Target : in String) is
	-- Generate a local target. This marks the potential target of local
	-- links identified by "Target". Text is the text of the target.
	-- For hyperlinked formats, this should generate a link target;
	-- for other formats, only the text is generated.
    begin
	if not Output_Object.Is_Valid then
	    Ada.Exceptions.Raise_Exception (ARM_Output.Not_Valid_Error'Identity,
		"Not valid object");
	end if;
	if not Output_Object.Is_In_Paragraph then
	    Ada.Exceptions.Raise_Exception (ARM_Output.Not_Valid_Error'Identity,
		"Not in paragraph");
	end if;
	-- Insert an anchor:
	Output_Text (Output_Object, "<A NAME=""");
        Output_Text (Output_Object, Target);
	Output_Text (Output_Object, """>");
        Ordinary_Text (Output_Object, Text);
        Output_Text (Output_Object, "</A>");
    end Local_Target;


    procedure Local_Link (Output_Object : in out HTML_Output_Type;
			  Text : in String;
			  Target : in String;
			  Clause_Number : in String) is
	-- Generate a local link to the target and clause given.
	-- Text is the text of the link.
	-- For hyperlinked formats, this should generate a link;
	-- for other formats, only the text is generated.
    begin
	if not Output_Object.Is_Valid then
	    Ada.Exceptions.Raise_Exception (ARM_Output.Not_Valid_Error'Identity,
		"Not valid object");
	end if;
	if not Output_Object.Is_In_Paragraph then
	    Ada.Exceptions.Raise_Exception (ARM_Output.Not_Valid_Error'Identity,
		"Not in paragraph");
	end if;
	-- Insert an anchor:
	Output_Text (Output_Object, "<A HREF=""");
	if Output_Object.Big_Files then
	    null; -- No file name needed, this is a self-reference.
	else
	    if Output_Object.DOS_Filenames then
	        Output_Text (Output_Object,
			     Make_Clause_File_Name (Output_Object, Clause_Number)
				 & ".HTM");
	    else
	        Output_Text (Output_Object,
			     Make_Clause_File_Name (Output_Object, Clause_Number)
				 & ".html");
	    end if;
	end if;
	Output_Text (Output_Object, "#" & Target);
	Output_Text (Output_Object, """>");
	Ordinary_Text (Output_Object, Text);
	Output_Text (Output_Object, "</A>");
    end Local_Link;


    procedure Local_Link_Start (Output_Object : in out HTML_Output_Type;
				Target : in String;
				Clause_Number : in String) is
	-- Generate a local link to the target and clause given.
	-- The link will surround text until Local_Link_End is called.
	-- Local_Link_End must be called before this routine can be used again.
	-- For hyperlinked formats, this should generate a link;
	-- for other formats, only the text is generated.
    begin
	if not Output_Object.Is_Valid then
	    Ada.Exceptions.Raise_Exception (ARM_Output.Not_Valid_Error'Identity,
		"Not valid object");
	end if;
	if not Output_Object.Is_In_Paragraph then
	    Ada.Exceptions.Raise_Exception (ARM_Output.Not_Valid_Error'Identity,
		"Not in paragraph");
	end if;
	if Output_Object.In_Local_Link then
	    Ada.Exceptions.Raise_Exception (ARM_Output.Not_Valid_Error'Identity,
		"Already in a local link");
	end if;
        Output_Object.In_Local_Link := True;
	-- Insert an anchor:
	Output_Text (Output_Object, "<A HREF=""");
	if Output_Object.Big_Files then
	    null; -- No file name needed, this is a self-reference.
	else
	    if Output_Object.DOS_Filenames then
	        Output_Text (Output_Object,
			     Make_Clause_File_Name (Output_Object, Clause_Number)
				 & ".HTM");
	    else
	        Output_Text (Output_Object,
			     Make_Clause_File_Name (Output_Object, Clause_Number)
				 & ".html");
	    end if;
	end if;
	Output_Text (Output_Object, "#" & Target);
	Output_Text (Output_Object, """>");
    end Local_Link_Start;


    procedure Local_Link_End (Output_Object : in out HTML_Output_Type;
			      Target : in String;
			      Clause_Number : in String) is
	-- End a local link for the target and clause given.
	-- This must be in the same paragraph as the Local_Link_Start.
	-- For hyperlinked formats, this should generate a link;
	-- for other formats, only the text is generated.
    begin
	if not Output_Object.Is_Valid then
	    Ada.Exceptions.Raise_Exception (ARM_Output.Not_Valid_Error'Identity,
		"Not valid object");
	end if;
	if not Output_Object.Is_In_Paragraph then
	    Ada.Exceptions.Raise_Exception (ARM_Output.Not_Valid_Error'Identity,
		"Not in paragraph");
	end if;
	if not Output_Object.In_Local_Link then
	    Ada.Exceptions.Raise_Exception (ARM_Output.Not_Valid_Error'Identity,
		"Not in a local link");
	end if;
	Output_Text (Output_Object, "</A>");
        Output_Object.In_Local_Link := False;
    end Local_Link_End;


    procedure URL_Link (Output_Object : in out HTML_Output_Type;
			Text : in String;
			URL : in String) is
	-- Generate a link to the URL given.
	-- Text is the text of the link.
	-- For hyperlinked formats, this should generate a link;
	-- for other formats, only the text is generated.
    begin
	if not Output_Object.Is_Valid then
	    Ada.Exceptions.Raise_Exception (ARM_Output.Not_Valid_Error'Identity,
		"Not valid object");
	end if;
	if not Output_Object.Is_In_Paragraph then
	    Ada.Exceptions.Raise_Exception (ARM_Output.Not_Valid_Error'Identity,
		"Not in paragraph");
	end if;
	-- Insert an anchor:
	Output_Text (Output_Object, "<A HREF=""");
        Output_Text (Output_Object, URL);
	Output_Text (Output_Object, """>");
        Ordinary_Text (Output_Object, Text);
        Output_Text (Output_Object, "</A>");
    end URL_Link;


    procedure Picture  (Output_Object : in out HTML_Output_Type;
			Name : in String;
			Descr : in String;
			Alignment : in ARM_Output.Picture_Alignment;
			Height, Width : in Natural;
			Border : in ARM_Output.Border_Kind) is
	-- Generate a picture.
	-- Name is the (simple) file name of the picture; Descr is a
	-- descriptive name for the picture (it will appear in some web
	-- browsers).
	-- We assume that it is a .PNG or .JPG and that it will be present
	-- in the same directory as the output files.
	-- Alignment specifies the picture alignment.
	-- Height and Width specify the picture size in pixels.
	-- Border specifies the kind of border.

	procedure Make_Img (Extra_Attribs : in String) is
	    H : constant String := Natural'Image(Height);
	    W : constant String := Natural'Image(Width);
	begin
	    Output_Text (Output_Object, "<IMG src=""" & Name & """");
	    Output_Text (Output_Object, " height=""" & H(2..H'Last) &
		""" width=""" & W(2..W'Last) & """");
	    if Extra_Attribs /= "" then
	        Output_Text (Output_Object, Extra_Attribs);
	    end if;
	    Output_Text (Output_Object, " alt=""" & Descr & """");
	    case Border is
		when ARM_Output.None =>
		    Output_Text (Output_Object, " border=""0"">");
		when ARM_Output.Thin =>
		    Output_Text (Output_Object, " border=""1"">");
		when ARM_Output.Thick =>
		    Output_Text (Output_Object, " border=""2"">");
	    end case;
	end Make_Img;

    begin
	if not Output_Object.Is_Valid then
	    Ada.Exceptions.Raise_Exception (ARM_Output.Not_Valid_Error'Identity,
		"Not valid object");
	end if;
	case Alignment is
	    when ARM_Output.Inline =>
		if not Output_Object.Is_In_Paragraph then
		    Ada.Exceptions.Raise_Exception (ARM_Output.Not_Valid_Error'Identity,
			"Not in paragraph");
		end if;
		if Output_Object.HTML_Kind = HTML_3 then
		    Make_Img ("");
		else
		    Make_Img (" style=""margin-left: 0.3em; margin-right: 0.3em""");
		end if;
	    when ARM_Output.Float_Left =>
		if not Output_Object.Is_In_Paragraph then
		    Ada.Exceptions.Raise_Exception (ARM_Output.Not_Valid_Error'Identity,
			"Not in paragraph");
		end if;
		if Output_Object.HTML_Kind = HTML_3 then
		    Make_Img (" align=""left""");
		else
		    Make_Img (" align=""left"" style=""margin-right: 0.3em""");
			-- Space on right only; left should align with containing
			-- margin.
		end if;
	    when ARM_Output.Float_Right =>
		if not Output_Object.Is_In_Paragraph then
		    Ada.Exceptions.Raise_Exception (ARM_Output.Not_Valid_Error'Identity,
			"Not in paragraph");
		end if;
		if Output_Object.HTML_Kind = HTML_3 then
		    Make_Img (" align=""right""");
		else
		    Make_Img (" align=""right"" style=""margin-left: 0.3em""");
			-- Space on right only; left should align with containing
			-- margin.
		end if;
	    when ARM_Output.Alone_Left =>
		if Output_Object.Is_In_Paragraph then
		    Ada.Exceptions.Raise_Exception (ARM_Output.Not_Valid_Error'Identity,
			"In paragraph");
		end if;
		if Output_Object.HTML_Kind = HTML_4_Only then
		    Output_Text (Output_Object, "<DIV Style=""text-align: left; margin-bottom: ");
		    Put_EMs(Output_Object.Output_File, (Paragraph_Info(ARM_Output.Normal, 0).After * LEADING_PERCENT) / 100);
		    Output_Text (Output_Object, """>");
		else
		    Output_Text (Output_Object, "<P>");
		end if;
		Make_Img("");
		if Output_Object.HTML_Kind = HTML_4_Only then
		    Output_Text (Output_Object, "</DIV>");
		else
		    Output_Text (Output_Object, "</P>");
		end if;
		Ada.Text_IO.New_Line (Output_Object.Output_File);
	        Output_Object.Char_Count := 0;
	        Output_Object.Disp_Char_Count := 0;
	        Output_Object.Disp_Large_Char_Count := 0;
		Output_Object.Any_Nonspace := False;
	        Output_Object.Last_Was_Space := True; -- Start of line.
	        Output_Object.Conditional_Space := False; -- Don't need it here.
	    when ARM_Output.Alone_Right =>
		if Output_Object.Is_In_Paragraph then
		    Ada.Exceptions.Raise_Exception (ARM_Output.Not_Valid_Error'Identity,
			"In paragraph");
		end if;
		if Output_Object.HTML_Kind = HTML_4_Only then
		    Output_Text (Output_Object, "<DIV Style=""text-align: right; margin-bottom: ");
		    Put_EMs(Output_Object.Output_File, (Paragraph_Info(ARM_Output.Normal, 0).After * LEADING_PERCENT) / 100);
		    Output_Text (Output_Object, """>");
		else
		    Output_Text (Output_Object, "<RIGHT>");
		end if;
		Make_Img("");
		if Output_Object.HTML_Kind = HTML_4_Only then
		    Output_Text (Output_Object, "</DIV>");
		else
		    Output_Text (Output_Object, "</RIGHT>");
		end if;
		Ada.Text_IO.New_Line (Output_Object.Output_File);
	        Output_Object.Char_Count := 0;
	        Output_Object.Disp_Char_Count := 0;
	        Output_Object.Disp_Large_Char_Count := 0;
		Output_Object.Any_Nonspace := False;
	        Output_Object.Last_Was_Space := True; -- Start of line.
	        Output_Object.Conditional_Space := False; -- Don't need it here.
	    when ARM_Output.Alone_Center =>
		if Output_Object.Is_In_Paragraph then
		    Ada.Exceptions.Raise_Exception (ARM_Output.Not_Valid_Error'Identity,
			"In paragraph");
		end if;
		if Output_Object.HTML_Kind = HTML_4_Only then
		    Output_Text (Output_Object, "<DIV Style=""text-align: center; margin-bottom: ");
		    Put_EMs(Output_Object.Output_File, (Paragraph_Info(ARM_Output.Normal, 0).After * LEADING_PERCENT) / 100);
		    Output_Text (Output_Object, """>");
		else
		    Output_Text (Output_Object, "<CENTER>");
		end if;
		Make_Img("");
		if Output_Object.HTML_Kind = HTML_4_Only then
		    Output_Text (Output_Object, "</DIV>");
		else
		    Output_Text (Output_Object, "</CENTER>");
		end if;
		Ada.Text_IO.New_Line (Output_Object.Output_File);
	        Output_Object.Char_Count := 0;
	        Output_Object.Disp_Char_Count := 0;
	        Output_Object.Disp_Large_Char_Count := 0;
		Output_Object.Any_Nonspace := False;
	        Output_Object.Last_Was_Space := True; -- Start of line.
	        Output_Object.Conditional_Space := False; -- Don't need it here.
	end case;
    end Picture;

begin
    -- Define the styles:
    -- Normal:
    for I in ARM_Output.Paragraph_Indent_Type loop
	Paragraph_Info(ARM_Output.Normal, I) :=
		(Defined => True,
		 Tag  => DIV,
		 Size => 0, -- 18
		 Font => ARM_Output.Default,
		 Indent => Natural(I),
		 Right_Indent => 0,
		 Hang_Outdent => 0,
		 Before => 0,
		 After => 6); -- 120
    end loop;
    -- Wide_Above:
    for I in ARM_Output.Paragraph_Indent_Type loop
	Paragraph_Info(ARM_Output.Wide_Above, I) :=
		(Defined => True,
		 Tag  => DIV,
		 Size => 0, -- 18
		 Font => ARM_Output.Default,
		 Indent => Natural(I),
		 Right_Indent => 0,
		 Hang_Outdent => 0,
		 Before => 6,
		 After => 6);
    end loop;
    -- Header:
    for I in ARM_Output.Paragraph_Indent_Type loop
	Paragraph_Info(ARM_Output.Header, I) :=
		(Defined => True,
		 Tag  => DIV,
		 Size => 0, -- 18
		 Font => ARM_Output.Default,
		 Indent => Natural(I),
		 Right_Indent => 0,
		 Hang_Outdent => 0,
		 Before => 0,
		 After => 0);
    end loop;
    -- Small:
    for I in ARM_Output.Paragraph_Indent_Type loop
	Paragraph_Info(ARM_Output.Small, I) :=
		(Defined => True,
		 Tag  => DIV,
		 Size => -1, -- 15
		 Font => ARM_Output.Default,
		 Indent => Natural(I),
		 Right_Indent => 0,
		 Hang_Outdent => 0,
		 Before => 0,
		 After => 6); -- 120
    end loop;
    -- Small_Wide_Above:
    for I in ARM_Output.Paragraph_Indent_Type loop
	Paragraph_Info(ARM_Output.Small_Wide_Above, I) :=
		(Defined => True,
		 Tag  => DIV,
		 Size => -1, -- 15
		 Font => ARM_Output.Default,
		 Indent => Natural(I),
		 Right_Indent => 0,
		 Hang_Outdent => 0,
		 Before => 6,
		 After => 6);
    end loop;
    -- Small Header:
    for I in ARM_Output.Paragraph_Indent_Type loop
	Paragraph_Info(ARM_Output.Small_Header, I) :=
		(Defined => True,
		 Tag  => DIV,
		 Size => -1, -- 15
		 Font => ARM_Output.Default,
		 Indent => Natural(I),
		 Right_Indent => 0,
		 Hang_Outdent => 0,
		 Before => 0,
		 After => 0);
    end loop;

    -- Examples:
    for I in ARM_Output.Paragraph_Indent_Type loop
	Paragraph_Info(ARM_Output.Examples, I) :=
		(Defined => True,
		 Tag  => DIV,
		 Size => 0, -- 18
		 Font => ARM_Output.Fixed,
		 Indent => Natural(I),
		 Right_Indent => 0,
		 Hang_Outdent => 0,
		 Before => 0,
		 After => 6); -- 120
    end loop;
    -- Small Examples:
    for I in ARM_Output.Paragraph_Indent_Type loop
	Paragraph_Info(ARM_Output.Small_Examples, I) :=
		(Defined => True,
		 Tag  => DIV,
		 Size => -1, -- 15
		 Font => ARM_Output.Fixed,
		 Indent => Natural(I),
		 Right_Indent => 0,
		 Hang_Outdent => 0,
		 Before => 0,
		 After => 6); -- 120
    end loop;
    -- Swiss Examples:
    for I in ARM_Output.Paragraph_Indent_Type loop
	Paragraph_Info(ARM_Output.Swiss_Examples, I) :=
		(Defined => True,
		 Tag  => DIV,
		 Size => 0, -- 18
		 Font => ARM_Output.Swiss,
		 Indent => Natural(I),
		 Right_Indent => 0,
		 Hang_Outdent => 0,
		 Before => 0,
		 After => 6); -- 120
    end loop;
    -- Small Swiss Examples:
    for I in ARM_Output.Paragraph_Indent_Type loop
	Paragraph_Info(ARM_Output.Small_Swiss_Examples, I) :=
		(Defined => True,
		 Tag  => DIV,
		 Size => -1, -- 15
		 Font => ARM_Output.Swiss,
		 Indent => Natural(I),
		 Right_Indent => 0,
		 Hang_Outdent => 0,
		 Before => 0,
		 After => 6); -- 120
    end loop;

    -- Bulleted:
    -- Note: Indent = 0 is not allowed.
    for I in 1 .. ARM_Output.Paragraph_Indent_Type'Last loop
	Paragraph_Info(ARM_Output.Bulleted, I) :=
		(Defined => True,
		 Tag  => UL,
		 Size => 0, -- 18
		 Font => ARM_Output.Default,
		 Indent => Natural(I),
		 Right_Indent => 1,
		 Hang_Outdent => 0,
		 Before => 0,
		 After => 5);
    end loop;
    -- Nested Bulleted:
    -- Note: Indent = 0 is not allowed.
    for I in 1 .. ARM_Output.Paragraph_Indent_Type'Last loop
	Paragraph_Info(ARM_Output.Nested_Bulleted, I) :=
		(Defined => True,
		 Tag  => UL,
		 Size => 0, -- 18
		 Font => ARM_Output.Default,
		 Indent => Natural(I),
		 Right_Indent => 1,
		 Hang_Outdent => 0,
		 Before => 0,
		 After => 5);
    end loop;
    -- Small Bulleted:
    -- Note: Indent = 0 is not allowed.
    for I in 1 .. ARM_Output.Paragraph_Indent_Type'Last loop
	Paragraph_Info(ARM_Output.Small_Bulleted, I) :=
		(Defined => True,
		 Tag  => UL,
		 Size => -1, -- 15
		 Font => ARM_Output.Default,
		 Indent => Natural(I),
		 Right_Indent => 1,
		 Hang_Outdent => 0,
		 Before => 0,
		 After => 5);
    end loop;
    -- Small Nested Bulleted:
    -- Note: Indent = 0 is not allowed.
    for I in 1 .. ARM_Output.Paragraph_Indent_Type'Last loop
	Paragraph_Info(ARM_Output.Small_Nested_Bulleted, I) :=
		(Defined => True,
		 Tag  => UL,
		 Size => -1, -- 15
		 Font => ARM_Output.Default,
		 Indent => Natural(I),
		 Right_Indent => 1,
		 Hang_Outdent => 0,
		 Before => 0,
		 After => 5);
    end loop;

    -- Enumerated:
    -- Note: Indent = 0 is not allowed.
    for I in 1 .. ARM_Output.Paragraph_Indent_Type'Last loop
	Paragraph_Info(ARM_Output.Enumerated, I) :=
		(Defined => True,
		 Tag  => DL,
		 Size => 0, -- 18
		 Font => ARM_Output.Default,
		 Indent => Natural(I)-1,
		 Right_Indent => 1,
		 Hang_Outdent => 1,
		 Before => 0,
		 After => 5);
    end loop;
    -- Small Enumerated:
    -- Note: Indent = 0 is not allowed.
    for I in 1 .. ARM_Output.Paragraph_Indent_Type'Last loop
	Paragraph_Info(ARM_Output.Small_Enumerated, I) :=
		(Defined => True,
		 Tag  => DL,
		 Size => -1, -- 15
		 Font => ARM_Output.Default,
		 Indent => Natural(I)-1,
		 Right_Indent => 1,
		 Hang_Outdent => 1,
		 Before => 0,
		 After => 5);
    end loop;

    -- Wide Hanging
    -- Note: Indent < 3 is not allowed.
    for I in 3 .. ARM_Output.Paragraph_Indent_Type'Last loop
	Paragraph_Info(ARM_Output.Wide_Hanging, I) :=
		(Defined => True,
		 Tag  => DL,
		 Size => 0, -- 18
		 Font => ARM_Output.Default,
		 Indent => Natural(I)-3,
		 Right_Indent => 0,
		 Hang_Outdent => 3,
		 Before => 0,
		 After => 6);
    end loop;
    -- Small Wide Hanging:
    -- Note: Indent < 3 is not allowed.
    for I in 3 .. ARM_Output.Paragraph_Indent_Type'Last loop
	Paragraph_Info(ARM_Output.Small_Wide_Hanging, I) :=
		(Defined => True,
		 Tag  => DL,
		 Size => -1, -- 15
		 Font => ARM_Output.Default,
		 Indent => Natural(I)-3,
		 Right_Indent => 0,
		 Hang_Outdent => 3,
		 Before => 0,
		 After => 6);
    end loop;
    -- Narrow Hanging
    -- Note: Indent < 1 is not allowed.
    for I in 1 .. ARM_Output.Paragraph_Indent_Type'Last loop
	Paragraph_Info(ARM_Output.Narrow_Hanging, I) :=
		(Defined => True,
		 Tag  => DL,
		 Size => 0, -- 18
		 Font => ARM_Output.Default,
		 Indent => Natural(I)-1,
		 Right_Indent => 0,
		 Hang_Outdent => 1,
		 Before => 0,
		 After => 6);
    end loop;
    -- Small Narrow Hanging:
    -- Note: Indent < 1 is not allowed.
    for I in 1 .. ARM_Output.Paragraph_Indent_Type'Last loop
	Paragraph_Info(ARM_Output.Small_Narrow_Hanging, I) :=
		(Defined => True,
		 Tag  => DL,
		 Size => -1, -- 15
		 Font => ARM_Output.Default,
		 Indent => Natural(I)-1,
		 Right_Indent => 0,
		 Hang_Outdent => 1,
		 Before => 0,
		 After => 6);
    end loop;
    -- Hanging in Bulleted
    -- Note: Indent < 2 is not allowed.
    for I in 2 .. ARM_Output.Paragraph_Indent_Type'Last loop
	Paragraph_Info(ARM_Output.Hanging_in_Bulleted, I) :=
		(Defined => True,
		 Tag  => DL,
		 Size => 0, -- 18
		 Font => ARM_Output.Default,
		 Indent => Natural(I)-2,
		 Right_Indent => 1,
		 Hang_Outdent => 2,
		 Before => 0,
		 After => 5);
    end loop;
    -- Small Hanging in Bulleted
    -- Note: Indent < 2 is not allowed.
    for I in 2 .. ARM_Output.Paragraph_Indent_Type'Last loop
	Paragraph_Info(ARM_Output.Small_Hanging_in_Bulleted, I) :=
		(Defined => True,
		 Tag  => DL,
		 Size => -1, -- 15
		 Font => ARM_Output.Default,
		 Indent => Natural(I)-2,
		 Right_Indent => 1,
		 Hang_Outdent => 2,
		 Before => 0,
		 After => 5);
    end loop;

    -- Index. Only define the form that we'll use.
    Paragraph_Info(ARM_Output.Index, 0) :=
		(Defined => True,
		 Tag  => DIV,
		 Size => 0,
		 Font => ARM_Output.Default,
		 Indent => 0,
		 Right_Indent => 0,
		 Hang_Outdent => 0,
		 Before => 0,
		 After => 0);

    -- Syntax Summary. Only define the form that we'll use.
    Paragraph_Info(ARM_Output.Syntax_Summary, 1) :=
		(Defined => True,
		 Tag  => DIV,
		 Size => -1,
		 Font => ARM_Output.Default,
		 Indent => 1,
		 Right_Indent => 0,
		 Hang_Outdent => 0,
		 Before => 0,
		 After => 4);

    -- Title. Only define the form that we'll use.
    Paragraph_Info(ARM_Output.Title, 0) :=
	    (Defined => True,
	     Tag  => DIV,
	     Size => 3, -- 36
	     Font => ARM_Output.Default,
	     Indent => 0,
	     Right_Indent => 0,
	     Hang_Outdent => 0,
	     Before => 6,
	     After => 6);

end ARM_HTML;
>>>>>>> a7804e3f
<|MERGE_RESOLUTION|>--- conflicted
+++ resolved
@@ -1,11066 +1,5537 @@
-<<<<<<< HEAD
-with --ARM_Output,
-     --ARM_Contents,
-     --Ada.Text_IO,
-     Ada.Exceptions,
-     Ada.Strings.Maps.Constants,
-     Ada.Strings.Fixed,
-     Ada.Unchecked_Deallocation;
-package body ARM_HTML is
-
-    --
-    -- Ada reference manual formatter (ARM_Form).
-    --
-    -- This package defines the HTML output object.
-    -- Output objects are responsible for implementing the details of
-    -- a particular format.
-    --
-    -- ---------------------------------------
-    -- Copyright 2000, 2001, 2002, 2003, 2004, 2005, 2006, 2007,
-    --		 2008, 2009, 2011, 2012  AXE Consultants. All rights reserved.
-    -- P.O. Box 1512, Madison WI  53701
-    -- E-Mail: randy@rrsoftware.com
-    --
-    -- ARM_Form is free software: you can redistribute it and/or modify
-    -- it under the terms of the GNU General Public License version 3
-    -- as published by the Free Software Foundation.
-    --
-    -- AXE CONSULTANTS MAKES THIS TOOL AND SOURCE CODE AVAILABLE ON AN "AS IS"
-    -- BASIS AND MAKES NO WARRANTY, EXPRESS OR IMPLIED, AS TO THE ACCURACY,
-    -- CAPABILITY, EFFICIENCY, MERCHANTABILITY, OR FUNCTIONING OF THIS TOOL.
-    -- IN NO EVENT WILL AXE CONSULTANTS BE LIABLE FOR ANY GENERAL,
-    -- CONSEQUENTIAL, INDIRECT, INCIDENTAL, EXEMPLARY, OR SPECIAL DAMAGES,
-    -- EVEN IF AXE CONSULTANTS HAS BEEN ADVISED OF THE POSSIBILITY OF SUCH
-    -- DAMAGES.
-    --
-    -- A copy of the GNU General Public License is available in the file
-    -- gpl-3-0.txt in the standard distribution of the ARM_Form tool.
-    -- Otherwise, see <http://www.gnu.org/licenses/>.
-    --
-    -- If the GPLv3 license is not satisfactory for your needs, a commercial
-    -- use license is available for this tool. Contact Randy at AXE Consultants
-    -- for more information.
-    --
-    -- ---------------------------------------
-    --
-    -- Edit History:
-    --
-    --  4/19/00 - RLB - Created base package.
-    --  4/21/00 - RLB - Added line break and hard space routines.
-    --  4/24/00 - RLB - Added DR references and Insert/Delete text formats.
-    --  4/25/00 - RLB - Added size to format.
-    --  4/26/00 - RLB - Added paragraph formats.
-    --  4/29/00 - RLB - Added more paragraph formats.
-    --  5/10/00 - RLB - Added even more formats.
-    --          - RLB - Added End_Hang_Item.
-    --  5/12/00 - RLB - Added No_Prefix to Start_Paragraph.
-    --  5/13/00 - RLB - Added Special_Character.
-    --  5/16/00 - RLB - Added additional special characters.
-    --  5/17/00 - RLB - Added New_Page.
-    --  5/22/00 - RLB - Added Includes_Changes to Create.
-    --  5/23/00 - RLB - Added multi-column formats and New_Column.
-    --		      - Added Tab_Info and Tab_Stops.
-    --  5/24/00 - RLB - Added Location to Text_Format.
-    --		- RLB - Added No_Breaks and Keep_with_Next to Start_Paragraph.
-    --  5/25/00 - RLB - Added Big_Files to Create. Added Justification.
-    --		- RLB - Added Separator_Lines and TOC routines.
-    --		- RLB - Added "Legal" to the footer, pointing at the title page.
-    --  5/26/00 - RLB - Added table operations.
-    --  5/28/00 - RLB - Added index references.
-    --  6/ 2/00 - RLB - Added Soft_Line_Break.
-    --  8/ 2/00 - RLB - Added Soft_Hyphen_Break and left and right quote
-    --			characters.
-    --		- RLB - Added additional styles.
-    --  8/ 7/00 - RLB - Added Leading flag to Start_Paragraph, removed "Leading"
-    --			styles.
-    --  8/11/00 - RLB - Added Hanging_in_Bulleted styles.
-    --  8/16/00 - RLB - Added Code_Indented_Nested_Bulleted.
-    --  8/17/00 - RLB - Replaced "Leading" by "Space_After".
-    -- 		- RLB - Added Nested_Enumerated.
-    --  8/22/00 - RLB - Added Revised_Clause_Header.
-    --  9/ 8/00 - RLB - Removed soft hyphen, as this does not work on either
-    --			browser I tried.
-    --  9/26/00 - RLB - Added Syntax_Summary style.
-    --  9/27/00 - RLB - Added tab emulation when in the fixed font.
-    --  9/28/00 - RLB - Added some style sheets.
-    --		- RLB - Updated to use absolute positioning for paragraph
-    --			numbers (this looks much better than floating).
-    --  7/18/01 - RLB - Added "Indented" style to supported styles for
-    --			multi-column.
-    --		- RLB - Implemented single "Big-File" support.
-    --  7/18/02 - RLB - Removed Document parameter from Create, replaced by
-    --			three strings and For_ISO boolean.
-    --		- RLB - Added AI_Reference.
-    --		- RLB - Added Change_Version_Type and uses.
-    --  1/15/03 - RLB - Removed space from DIV.paranum, as it doesn't validate
-    --			with it.
-    --  4/10/03 - RLB - Updated to add access to search pages (not generated
-    --			here; make them by hand, it only needs to be done once).
-    --		- RLB - Updated to insure that changes are separated by a space.
-    --  4/11/03 - RLB - Changed some formats to meet WC3 validation requirements.
-    --  9/09/04 - RLB - Removed unused junk noted by Stephen Leake.
-    --  9/10/04 - RLB - Added "Both" to possible changes to handle
-    --			replacement of changed text.
-    --  9/14/04 - RLB - Moved Change_Version_Type to ARM_Contents.
-    --		- RLB - Changed to use left/right quotes whether or not Unicode
-    --			is being used. (These work on IE, but not on old
-    --			Netscape.)
-    --  9/16/04 - RLB - Added a charset meta in the header, so that browsers
-    --			can't misinterpret these documents.
-    -- 11/03/04 - RLB - Added Nested_X2_Bulleted.
-    -- 11/15/04 - RLB - Added Indented_Nested_Bulleted.
-    -- 12/15/04 - RLB - Added wider columns.
-    --  1/24/05 - RLB - Added Inner_Indented.
-    --  2/ 1/05 - RLB - Added Turkish chars to allow an AARM note.
-    --  3/15/05 - RLB - Turned on Unicode characters at Pascal's insistence.
-    --  3/17/05 - RLB - Removed ceiling and floor characters because they don't
-    --			work on Windows.
-    --  4/ 7/05 - RLB - Added "Related Documents" link, so users can go between
-    --			the RM and AARM (and also so that they see the ARA
-    --			sponsor ads).
-    --  5/27/05 - RLB - Added arbitrary Unicode characters.
-    --  1/11/06 - RLB - Eliminated dispatching Create in favor of tailored
-    --			versions.
-    --  1/12/06 - RLB - Added a number of parameters to Create.
-    --  1/16/06 - RLB - Reduced space around button bars.
-    --  1/18/06 - RLB - Added additional styles.
-    --  1/19/06 - RLB - Added code so that only styles that are used are
-    --		        included in the result (this decreases the minimum
-    --			file size by a lot).
-    --  1/21/06 - RLB - Specified leading for Swiss example styles, because
-    --			they are too close otherwise.
-    --  1/28/06 - RLB - Changed so that button highlights are removed correctly.
-    --		- RLB - Added tab emulation settings.
-    --  2/ 8/06 - RLB - Added additional parameters to the table command.
-    --  2/10/06 - RLB - Added even more additional parameters to the
-    --			table command.
-    --		- RLB - Added picture command.
-    --  2/19/06 - RLB - Added Number_Paragraphs flag and large letter count.
-    --  3/01/06 - RLB - Fixed bug in Text_Format when changing fonts.
-    --  3/03/06 - RLB - Moved paragraph numbers down slightly; this looks a lot
-    --			better on Firefox, and better even on IE.
-    --		- RLB - Added Optimize_for_Firefox flag, and associated style
-    --			changes.
-    --		- RLB - Added code so that spaces after an opening tag
-    --			and before a closing tag are converted to non-breaking.
-    --  3/28/06 - RLB - Removed unnecessary space from headers.
-    --  3/30/06 - RLB - Added a bit of space around inline pictures.
-    --  9/21/06 - RLB - Added Body_Font.
-    --  9/22/06 - RLB - Added Subsubclause.
-    --  9/23/06 - RLB - Fixed bug in borderless tables.
-    --  9/25/06 - RLB - Handled optional renaming of TOC.
-    --		- RLB - Added Last_Column_Width to Start_Table.
-    --		- RLB - Fixed broken enumerated style.
-    -- 10/13/06 - RLB - Added specifiable colors.
-    --          - RLB - Added Local_Link_Start and Local_Link_End to allow
-    --			formatting in the linked text.
-    -- 11/10/06 - RLB - Fixed nesting of text formatting *again*. (AARM 13.11
-    --			failed WC 3 validation.)
-    --  2/ 9/07 - RLB - Changed comments on AI_Reference.
-    --  2/14/07 - RLB - Revised to separate style and indent information
-    --			for paragraphs.
-    --  2/15/07 - RLB - Redid enumeration and bullet indenting to make the
-    --			formats work consistently on Firefox and IE.
-    --  2/19/07 - RLB - Added Title style.
-    -- 12/14/07 - RLB - Added code to support multi-column text without
-    --			requiring New_Column calls.
-    -- 12/18/07 - RLB - Added Plain_Annex.
-    -- 12/19/07 - RLB - Added DOS_Filename flag.
-    --		- RLB - Added limited colors to Text_Format.
-    --  1/02/08 - RLB - Made DOS filenames into all CAPS.
-    --  5/ 7/09 - RLB - Added code to prevent making links to dead clauses.
-    -- 10/18/11 - RLB - Changed to GPLv3 license.
-    -- 10/25/11 - RLB - Added old insertion version to Revised_Clause_Header.
-    --  2/15/12 - RLB - Removed horizontal rules from page breaks in HTML;
-    --			they never are necessary and cause weird looks for
-    --			breaks put in solely to make the "final" version look
-    --			good in PDF form.
-    --  5/12/12 - S W   add anchors for each paragraph
-
-    LINE_LENGTH : constant := 78;
-	-- Maximum intended line length.
-
-    SWISS_FONT_CODE : constant String := "<font face=""Arial, Helvetica"">";
-
-    SMALL_SWISS_FONT_CODE : constant String := "<font face=""Arial, Helvetica"" size=-1>";
-
-    TINY_SWISS_FONT_CODE : constant String := "<font face=""Arial, Helvetica"" size=-2>";
-
-    LEADING_PERCENT : constant := 70;
-	-- Leading is 70% of normal height.
-    TRAILING_PERCENT : constant := 150;
-	-- Leading is 150% of normal height.
-
-    INDENT_EMS_FOR_PARANUMS : constant := 12;
-	-- Indent *all* text (for HTML 4) this amount to leave (some) room for
-	-- the paragraph numbers. In 0.1 EMs.
-
-    OPTIMIZE_FOR_FIREFOX : constant Boolean := True;
-	-- If True, we'll optimize for Firefox; otherwise, we'll optimize for
-	-- IE 6. Note that IE generally shows the Firefox code better than
-	-- Firefox shows the IE code, so we generally recommend setting to
-	-- True unless IE must be perfect.
-
-    type Tag_Kind is (DIV, UL, DL);
-
-    type Format_Info_Type is record
-	Defined: Boolean := False;
-	Tag    : Tag_Kind;
-	Size   : Integer; -- In relative "units" (based on the normal size). A unit is 125%/80% of normal.
-	Font   : ARM_Output.Font_Family_Type;
-	Indent : Natural; -- In "units". (A unit is = 2EM of the full sized font).
-	Right_Indent : Natural; -- In "units". (A unit is = 2EM of the full sized font).
-	Hang_Outdent : Natural; -- In "units". (A unit is = 2EM of the full sized font).
-		-- This is the amount that the hanging text hangs out. Normal
-		-- text starts at Hang_Outdent + Indent "units".
-	Before : Integer; -- Vertical space before in 0.1 EM.
-	After  : Natural; -- Vertical space after in 0.1 EM.
-    end record;
-
-    -- In the following, "Default" means the Body_Font.
-    Paragraph_Info : array
-	(ARM_Output.Paragraph_Style_Type, ARM_Output.Paragraph_Indent_Type) of
-	   Format_Info_Type;
-	-- Defined below in the body of the package.
-
-    -- Are the various styles used??
-    Paragraph_Used : array (ARM_Output.Paragraph_Style_Type,
-			    ARM_Output.Paragraph_Indent_Type) of Boolean;
-    Revision_Used : array (ARM_Contents.Change_Version_Type) of Boolean;
-    Paranum_Used : Boolean;
-
-
-    procedure Free is new Ada.Unchecked_Deallocation (Column_Text_Item_Type, Column_Text_Ptr);
-
-    function Make_Clause_Anchor_Name (Output_Object : in HTML_Output_Type;
-				      Clause_Number : in String) return String is
-	-- Internal routine.
-	-- Returns the Clause anchor name for the current output object and
-	-- Clause_Number.
-        Clause_Name : String(1..10);
-        Clause_Name_Len : Natural;
-    begin
-        if Clause_Number'Length >= 7 and then
-	   Clause_Number(Clause_Number'First .. Clause_Number'First + 5) =
-	   "Annex " then
-	    Clause_Name(1) := Clause_Number(Clause_Number'First + 6);
-	        -- We only want the letter.
-	    Clause_Name_Len := 1;
-        else
-	    Clause_Name_Len := Clause_Number'Length;
-	    Clause_Name(1..Clause_Name_Len) := Clause_Number;
-	    for I in 1 .. Clause_Name_Len loop
-	        if Clause_Name(I) = '.' then
-		    Clause_Name(I) := '-';
-	        end if;
-	    end loop;
-        end if;
-        if Output_Object.DOS_Filenames and (not Output_Object.Big_Files) then
-	    -- If the section number is a single character, then
-	    -- prefix it with '-':
-	    if Clause_Name_Len = 1 then
-	        Clause_Name(2) := Clause_Name(1);
-		Clause_Name(1) := '-';
-		Clause_Name_Len := 2;
-	    elsif Clause_Name_Len = 2 then
-		null;
-	    else
-		if Clause_Name(2) = '-' then
-		    Clause_Name(2..Clause_Name_Len+1) :=
-			Clause_Name(1..Clause_Name_Len);
-		    Clause_Name(1) := '-';
-		    Clause_Name_Len := Clause_Name_Len + 1;
-		end if;
-		-- OK, the section name is exactly two characters.
-		-- Figure out the Clause name.
-		if Clause_Name_Len < 4 or else
-		   Clause_Name(3) /= '-' or else
-		   Clause_Name(4) not in '0'..'9' or else
-                   (Clause_Name_Len >= 5 and then
-		    Clause_Name(5) /= '-' and then Clause_Name(5) not in '0'..'9') or else
-                   (Clause_Name_Len >= 6 and then
-		    Clause_Name(5) /= '-' and then Clause_Name(6) /= '-') then
-		    -- The clause number is 1 or 2 digits following a '-',
-		    -- and is either the end of the string or followed by a '-'.
-		    Ada.Exceptions.Raise_Exception (Program_Error'Identity,
-		       "Weird clause number:" & Clause_Number);
-		elsif Clause_Name_Len = 4 or else Clause_Name(5) = '-' then
-		    -- Clause is a single digit.
-		    Clause_Name(3..Clause_Name_Len-1) :=
-			Clause_Name(4..Clause_Name_Len);
-		    Clause_Name_Len := Clause_Name_Len - 1;
-		elsif Clause_Name(4) = '1' then
-		    -- Clause is 10..19
-		    Clause_Name(3) := Character'Val(
-			Character'Pos(Clause_Name(5))-Character'Pos('0')+Character'Pos('A'));
-		    Clause_Name(4..Clause_Name_Len-2) :=
-			Clause_Name(6..Clause_Name_Len);
-		    Clause_Name_Len := Clause_Name_Len - 2;
-		elsif Clause_Name(4) = '2' then
-		    -- Clause is 20..29
-		    Clause_Name(3) := Character'Val(
-			Character'Pos(Clause_Name(5))-Character'Pos('0')+Character'Pos('A')+10);
-		    Clause_Name(4..Clause_Name_Len-2) :=
-			Clause_Name(6..Clause_Name_Len);
-		    Clause_Name_Len := Clause_Name_Len - 2;
-		elsif Clause_Name(4) = '3' then
-		    -- Clause is 30..39
-		    if Clause_Name(5) > '5' then
-		        Ada.Exceptions.Raise_Exception (ARM_Output.Not_Valid_Error'Identity,
-		           "MS-DOS filename: Clause too large=" & Clause_Number);
-		    end if;
-		    Clause_Name(3) := Character'Val(
-			Character'Pos(Clause_Name(5))-Character'Pos('0')+Character'Pos('A')+20);
-		    Clause_Name(4..Clause_Name_Len-2) :=
-			Clause_Name(6..Clause_Name_Len);
-		    Clause_Name_Len := Clause_Name_Len - 2;
-		else
-		    Ada.Exceptions.Raise_Exception (ARM_Output.Not_Valid_Error'Identity,
-		       "MS-DOS filename: Clause too large=" & Clause_Number);
-		end if;
-		-- OK, the section number is exactly two characters, and the
-		-- clause number is exactly one. Figure out the subclause
-		-- name:
-		if Clause_Name_Len = 3 then
-		    null; -- We're done, no subclause.
-		elsif Clause_Name_Len < 5 or else
-		   Clause_Name(4) /= '-' or else
-		   Clause_Name(5) not in '0'..'9' or else
-                   (Clause_Name_Len >= 6 and then
-		    Clause_Name(6) /= '-' and then Clause_Name(6) not in '0'..'9') or else
-                   (Clause_Name_Len >= 7 and then
-		    Clause_Name(6) /= '-' and then Clause_Name(7) /= '-') then
-		    -- The subclause number is 1 or 2 digits following a '-',
-		    -- and is either the end of the string or followed by a '-'.
-		    Ada.Exceptions.Raise_Exception (Program_Error'Identity,
-		       "Weird subclause number:" & Clause_Number);
-		elsif Clause_Name_Len = 5 or else Clause_Name(6) = '-' then
-		    -- SubClause is a single digit.
-		    Clause_Name(4..Clause_Name_Len-1) :=
-			Clause_Name(5..Clause_Name_Len);
-		    Clause_Name_Len := Clause_Name_Len - 1;
-		elsif Clause_Name(5) = '1' then
-		    -- SubClause is 10..19
-		    Clause_Name(4) := Character'Val(
-			Character'Pos(Clause_Name(6))-Character'Pos('0')+Character'Pos('A'));
-		    Clause_Name(5..Clause_Name_Len-2) :=
-			Clause_Name(7..Clause_Name_Len);
-		    Clause_Name_Len := Clause_Name_Len - 2;
-		elsif Clause_Name(5) = '2' then
-		    -- SubClause is 20..29
-		    Clause_Name(4) := Character'Val(
-			Character'Pos(Clause_Name(6))-Character'Pos('0')+Character'Pos('A')+10);
-		    Clause_Name(5..Clause_Name_Len-2) :=
-			Clause_Name(7..Clause_Name_Len);
-		    Clause_Name_Len := Clause_Name_Len - 2;
-		elsif Clause_Name(5) = '3' then
-		    -- SubClause is 30..39
-		    if Clause_Name(6) > '5' then
-		        Ada.Exceptions.Raise_Exception (ARM_Output.Not_Valid_Error'Identity,
-		           "MS-DOS filename: Subclause too large=" & Clause_Number);
-		    end if;
-		    Clause_Name(4) := Character'Val(
-			Character'Pos(Clause_Name(6))-Character'Pos('0')+Character'Pos('A')+20);
-		    Clause_Name(5..Clause_Name_Len-2) :=
-			Clause_Name(7..Clause_Name_Len);
-		    Clause_Name_Len := Clause_Name_Len - 2;
-		else
-		    Ada.Exceptions.Raise_Exception (ARM_Output.Not_Valid_Error'Identity,
-		       "MS-DOS filename: Subclause too large=" & Clause_Number);
-		end if;
-		-- OK, the section number is exactly two characters, and the
-		-- clause number is one, and the subclause number is one or zero.
-		-- Figure out the subsubclause name:
-		if Clause_Name_Len < 5 then
-		    null; -- We're done, no subsubclause.
-		elsif Clause_Name_Len < 6 or else
-		   Clause_Name(5) /= '-' or else
-		   Clause_Name(6) not in '0'..'9' or else
-                   (Clause_Name_Len >= 7 and then
-		    Clause_Name(7) not in '0'..'9') or else
-                   (Clause_Name_Len >= 8) then
-		    -- The subsubclause number is 1 or 2 digits following a '-',
-		    -- and is the end of the string
-		    Ada.Exceptions.Raise_Exception (Program_Error'Identity,
-		       "Weird subclause number:" & Clause_Number);
-		elsif Clause_Name_Len = 6 then
-		    -- SubSubClause is a single digit.
-		    Clause_Name(5) := Clause_Name(6);
-		    Clause_Name_Len := 5;
-		elsif Clause_Name(6) = '1' then
-		    -- SubSubClause is 10..19
-		    Clause_Name(5) := Character'Val(
-			Character'Pos(Clause_Name(7))-Character'Pos('0')+Character'Pos('A'));
-		    Clause_Name_Len := 5;
-		elsif Clause_Name(5) = '2' then
-		    -- SubSubClause is 20..29
-		    Clause_Name(5) := Character'Val(
-			Character'Pos(Clause_Name(7))-Character'Pos('0')+Character'Pos('A')+10);
-		    Clause_Name_Len := 5;
-		elsif Clause_Name(5) = '3' then
-		    -- SubSubClause is 30..39
-		    if Clause_Name(6) > '5' then
-		        Ada.Exceptions.Raise_Exception (ARM_Output.Not_Valid_Error'Identity,
-		           "MS-DOS filename: Subsubclause too large=" & Clause_Number);
-		    end if;
-		    Clause_Name(5) := Character'Val(
-			Character'Pos(Clause_Name(7))-Character'Pos('0')+Character'Pos('A')+20);
-		    Clause_Name_Len := 5;
-		else
-		    Ada.Exceptions.Raise_Exception (ARM_Output.Not_Valid_Error'Identity,
-		       "MS-DOS filename: Subsubclause too large=" & Clause_Number);
-		end if;
-	    end if;
-	end if;
-	return Clause_Name(1..Clause_Name_Len);
-    end Make_Clause_Anchor_Name;
-
-
-    function Make_Clause_File_Name (Output_Object : in HTML_Output_Type;
-				    Clause_Number : in String) return String is
-	-- Internal routine.
-	-- Returns the Clause file name for the current output object and
-	-- Clause_Number. This does not include any path or extension.
-    begin
-	if Output_Object.Big_Files then -- One big file.
-	    return Ada.Strings.Fixed.Trim (Output_Object.File_Prefix, Ada.Strings.Right);
-	else -- Clause files.
-	    if Output_Object.DOS_Filenames then
-	        return Ada.Strings.Fixed.Trim (Output_Object.File_Prefix, Ada.Strings.Right) &
-	            Make_Clause_Anchor_Name (Output_Object, Clause_Number);
-	    else
-	        return Ada.Strings.Fixed.Trim (Output_Object.File_Prefix, Ada.Strings.Right) &
-	            "-" & Make_Clause_Anchor_Name (Output_Object, Clause_Number);
-	    end if;
-	end if;
-    end Make_Clause_File_Name;
-
-
-    function Make_Clause_Link_Name (Output_Object : in HTML_Output_Type;
-				    Clause_Number : in String) return String is
-	-- Internal routine.
-	-- Returns the link name for a link to the given clause.
-    begin
-	if Output_Object.Big_Files then -- One big file.
-	    -- Note this is a self-reference, so the file name is not needed.
-	    return "#" & Make_Clause_Anchor_Name (Output_Object, Clause_Number);
-	else -- Clause files.
-	    if Output_Object.DOS_Filenames then
-	        return Make_Clause_File_Name (Output_Object, Clause_Number) & ".HTM";
-	    else
-	        return Make_Clause_File_Name (Output_Object, Clause_Number) & ".html";
-	    end if;
-	end if;
-    end Make_Clause_Link_Name;
-
-
-    procedure Put_EMs (Fyle : in Ada.Text_IO.File_Type;
-		       Value : in Natural) is
-	-- Put an EMs Value (Value is in 0.1 EM).
-    begin
-	if Value <= 9 then
-	    Ada.Text_IO.Put (Fyle, '0');
-	elsif Value <= 99 then
-	    Ada.Text_IO.Put (Fyle, Character'Val(Character'Pos('0') + (Value / 10)));
-	else
-	    Ada.Text_IO.Put (Fyle, Natural'Image (Value / 10));
-	end if;
-	Ada.Text_IO.Put (Fyle, '.');
-	Ada.Text_IO.Put (Fyle, Character'Val(Character'Pos('0') + (Value Mod 10)));
-	Ada.Text_IO.Put (Fyle, "em");
-    end Put_EMs;
-
-
-    procedure Make_Navigation_Bar (Output_Object : in out HTML_Output_Type;
-				   Is_Top : in Boolean) is
-	-- Internal routine.
-	-- Generate a properly formatted navigation bar.
-	Clause : constant String :=
-	    Ada.Strings.Unbounded.To_String(Output_Object.Current_Clause);
-    begin
-        if Output_Object.Use_Buttons then
-	    if Is_Top and then Output_Object.HTML_Kind > HTML_3 then
-	        Ada.Text_IO.Put (Output_Object.Output_File, "<div style=""margin-top: 0.6em; margin-bottom: 0.0em"">");
-	    elsif (not Is_Top) and then Output_Object.HTML_Kind > HTML_3 then
-	        Ada.Text_IO.Put (Output_Object.Output_File, "<div style=""margin-top: 0.0em; margin-bottom: 0.6em"">");
-	    else
-	        Ada.Text_IO.Put (Output_Object.Output_File, "<P>");
-	    end if;
-	    Ada.Text_IO.Put (Output_Object.Output_File, "<A HREF=""");
-	    if Output_Object.Big_Files then
-	        Ada.Text_IO.Put (Output_Object.Output_File, "#TOC");
-	    elsif Output_Object.DOS_Filenames then
-	        Ada.Text_IO.Put (Output_Object.Output_File,
-		    Ada.Strings.Fixed.Trim (Output_Object.File_Prefix, Ada.Strings.Right) &
-		       "-TOC.HTM");
-	    else
-	        Ada.Text_IO.Put (Output_Object.Output_File,
-		    Ada.Strings.Fixed.Trim (Output_Object.File_Prefix, Ada.Strings.Right) &
-		       "-TOC.html");
-	    end if;
-	    if Output_Object.DOS_Filenames then
-	        Ada.Text_IO.Put_Line (Output_Object.Output_File, """><IMG SRC=""CONT.GIF"" ALT=""Contents"" BORDER=0></A>&nbsp;");
-		    -- Border=0 prevents the link highlight from being applied.
-	    else
-	        Ada.Text_IO.Put_Line (Output_Object.Output_File, """><IMG SRC=""cont.gif"" ALT=""Contents"" BORDER=0></A>&nbsp;");
-		    -- Border=0 prevents the link highlight from being applied.
-	    end if;
-	    if Ada.Strings.Unbounded.Length(Output_Object.Index_URL) /= 0 then
-	        Ada.Text_IO.Put (Output_Object.Output_File, "&nbsp;<A HREF=""");
-	        Ada.Text_IO.Put (Output_Object.Output_File,
-	            Ada.Strings.Unbounded.To_String(Output_Object.Index_URL));
-	        if Output_Object.DOS_Filenames then
-	            Ada.Text_IO.Put_Line (Output_Object.Output_File, """><IMG SRC=""INDEX.GIF"" ALT=""Index"" BORDER=0></A>&nbsp;");
-		else
-	            Ada.Text_IO.Put_Line (Output_Object.Output_File, """><IMG SRC=""index.gif"" ALT=""Index"" BORDER=0></A>&nbsp;");
-		end if;
-	    else -- Link to the section named "Index".
-	        begin
-		    -- Note: We do the following in one big glup so that if
-		    -- Not_Found_Error is raised, nothing is output.
-		    if Output_Object.DOS_Filenames then
-	                Ada.Text_IO.Put_Line (Output_Object.Output_File, "&nbsp;<A HREF=""" &
-			    Make_Clause_Link_Name (Output_Object,
-			        ARM_Contents.Lookup_Clause_Number ("Index" & (6 .. ARM_Contents.Title_Type'Last => ' '))) &
-	                    """><IMG SRC=""INDEX.GIF"" ALT=""Index"" BORDER=0></A>&nbsp;");
-		    else
-	                Ada.Text_IO.Put_Line (Output_Object.Output_File, "&nbsp;<A HREF=""" &
-			    Make_Clause_Link_Name (Output_Object,
-			        ARM_Contents.Lookup_Clause_Number ("Index" & (6 .. ARM_Contents.Title_Type'Last => ' '))) &
-	                    """><IMG SRC=""index.gif"" ALT=""Index"" BORDER=0></A>&nbsp;");
-		    end if;
-	        exception
-		    when ARM_Contents.Not_Found_Error =>
-		        null; -- No section named "Index".
-	        end;
-	    end if;
-	    if Ada.Strings.Unbounded.Length(Output_Object.Ref_URL) /= 0 then
-	        Ada.Text_IO.Put (Output_Object.Output_File, "&nbsp;<A HREF=""");
-	        Ada.Text_IO.Put (Output_Object.Output_File,
-	            Ada.Strings.Unbounded.To_String(Output_Object.Ref_URL));
-	        if Output_Object.DOS_Filenames then
-	            Ada.Text_IO.Put_Line (Output_Object.Output_File, """><IMG SRC=""LIB.GIF"" ALT=""References"" BORDER=0></A>&nbsp;");
-		else
-	            Ada.Text_IO.Put_Line (Output_Object.Output_File, """><IMG SRC=""lib.gif"" ALT=""References"" BORDER=0></A>&nbsp;");
-		end if;
-	    else -- Link to the section named "References".
-	        begin
-		    -- Note: We do the following in one big glup so that if
-		    -- Not_Found_Error is raised, nothing is output.
-	            if Output_Object.DOS_Filenames then
-	                Ada.Text_IO.Put_Line (Output_Object.Output_File, "&nbsp;<A HREF=""" &
-		            Make_Clause_Link_Name (Output_Object,
-			        ARM_Contents.Lookup_Clause_Number ("References" & (11 .. ARM_Contents.Title_Type'Last => ' '))) &
-	                    """><IMG SRC=""LIB.GIF"" ALT=""References"" BORDER=0></A>&nbsp;");
-		    else
-	                Ada.Text_IO.Put_Line (Output_Object.Output_File, "&nbsp;<A HREF=""" &
-		            Make_Clause_Link_Name (Output_Object,
-			        ARM_Contents.Lookup_Clause_Number ("References" & (11 .. ARM_Contents.Title_Type'Last => ' '))) &
-	                    """><IMG SRC=""lib.gif"" ALT=""References"" BORDER=0></A>&nbsp;");
-		    end if;
-	        exception
-		    when ARM_Contents.Not_Found_Error =>
-		        null; -- No section named "References".
-	        end;
-	    end if;
-	    if Ada.Strings.Unbounded.Length(Output_Object.Srch_URL) /= 0 then
-	        Ada.Text_IO.Put (Output_Object.Output_File, "&nbsp;<A HREF=""");
-	        Ada.Text_IO.Put (Output_Object.Output_File,
-	            Ada.Strings.Unbounded.To_String(Output_Object.Srch_URL));
-	        if Output_Object.DOS_Filenames then
-	            Ada.Text_IO.Put_Line (Output_Object.Output_File, """><IMG SRC=""FIND.GIF"" ALT=""Search"" BORDER=0></A>&nbsp;");
-		else
-	            Ada.Text_IO.Put_Line (Output_Object.Output_File, """><IMG SRC=""find.gif"" ALT=""Search"" BORDER=0></A>&nbsp;");
-		end if;
-	    else -- Link to the section named "References".
-	        begin
-		    -- Note: We do the following in one big glup so that if
-		    -- Not_Found_Error is raised, nothing is output.
-	            if Output_Object.DOS_Filenames then
-	                Ada.Text_IO.Put_Line (Output_Object.Output_File, "&nbsp;<A HREF=""" &
-			    Make_Clause_Link_Name (Output_Object,
-			        ARM_Contents.Lookup_Clause_Number ("Search" & (7 .. ARM_Contents.Title_Type'Last => ' '))) &
-	                    """><IMG SRC=""FIND.GIF"" ALT=""Search"" BORDER=0></A>&nbsp;");
-		    else
-	                Ada.Text_IO.Put_Line (Output_Object.Output_File, "&nbsp;<A HREF=""" &
-			    Make_Clause_Link_Name (Output_Object,
-			        ARM_Contents.Lookup_Clause_Number ("Search" & (7 .. ARM_Contents.Title_Type'Last => ' '))) &
-	                    """><IMG SRC=""find.gif"" ALT=""Search"" BORDER=0></A>&nbsp;");
-		    end if;
-	        exception
-		    when ARM_Contents.Not_Found_Error =>
-		        null; -- No section named "Index".
-		end;
-	    end if;
-	    if Clause /= "" then
-	        begin
-		    -- Note: We do the following in one big glup so that if
-		    -- Not_Found_Error is raised, nothing is output.
-		    Ada.Text_IO.Put (Output_Object.Output_File, "&nbsp;<A HREF=""" &
-		        Make_Clause_Link_Name (Output_Object,
-			    ARM_Contents.Previous_Clause(Clause)));
-	            if Output_Object.DOS_Filenames then
-		        Ada.Text_IO.Put_Line (Output_Object.Output_File, """><IMG SRC=""PREV.GIF"" ALT=""Previous"" BORDER=0></A>&nbsp;");
-		    else
-		        Ada.Text_IO.Put_Line (Output_Object.Output_File, """><IMG SRC=""prev.gif"" ALT=""Previous"" BORDER=0></A>&nbsp;");
-		    end if;
-	        exception
-		    when ARM_Contents.Not_Found_Error =>
-		        null; -- Probably the first section.
-	        end;
-	        begin
-		    -- Note: We do the following in one big glup so that if
-		    -- Not_Found_Error is raised, nothing is output.
-		    Ada.Text_IO.Put (Output_Object.Output_File, "&nbsp;<A HREF=""" &
-		        Make_Clause_Link_Name (Output_Object,
-			    ARM_Contents.Next_Clause(Clause)));
-	            if Output_Object.DOS_Filenames then
-		        Ada.Text_IO.Put_Line (Output_Object.Output_File, """><IMG SRC=""NEXT.GIF"" ALT=""Next"" BORDER=0></A>&nbsp;");
-		    else
-		        Ada.Text_IO.Put_Line (Output_Object.Output_File, """><IMG SRC=""next.gif"" ALT=""Next"" BORDER=0></A>&nbsp;");
-		    end if;
-	        exception
-		    when ARM_Contents.Not_Found_Error =>
-		        null; -- Probably the last section.
-	        end;
-	    end if;
-	    if Output_Object.HTML_Kind > HTML_3 then
-	        Ada.Text_IO.Put_Line (Output_Object.Output_File, "</div>");
-	    else
-	        Ada.Text_IO.Put_Line (Output_Object.Output_File, "</P>");
-	    end if;
-        else -- Use text navigation
-	    Ada.Text_IO.Put (Output_Object.Output_File, "<P><A HREF=""");
-	    if Output_Object.Big_Files then
-	        Ada.Text_IO.Put (Output_Object.Output_File, "#TOC");
-	    elsif Output_Object.DOS_Filenames then
-	        Ada.Text_IO.Put (Output_Object.Output_File,
-		    Ada.Strings.Fixed.Trim (Output_Object.File_Prefix, Ada.Strings.Right) &
-		       "-TOC.HTM");
-	    else
-	        Ada.Text_IO.Put (Output_Object.Output_File,
-		    Ada.Strings.Fixed.Trim (Output_Object.File_Prefix, Ada.Strings.Right) &
-		       "-TOC.html");
-	    end if;
-	    Ada.Text_IO.Put (Output_Object.Output_File, """>Contents</A>");
-	    if Ada.Strings.Unbounded.Length(Output_Object.Index_URL) /= 0 then
-	        Ada.Text_IO.Put (Output_Object.Output_File, "&nbsp;&nbsp;&nbsp;");
-	        Ada.Text_IO.Put (Output_Object.Output_File, "<A HREF=""");
-	        Ada.Text_IO.Put (Output_Object.Output_File,
-	            Ada.Strings.Unbounded.To_String(Output_Object.Index_URL));
-	        Ada.Text_IO.Put (Output_Object.Output_File, """>Index</A>");
-	    else -- Link to the section named "Index".
-	        begin
-		    -- Note: We do the following in one big glup so that if
-		    -- Not_Found_Error is raised, nothing is output.
-	            Ada.Text_IO.Put_Line (Output_Object.Output_File, "&nbsp;&nbsp;&nbsp;<A HREF=""" &
-			Make_Clause_Link_Name (Output_Object,
-			    ARM_Contents.Lookup_Clause_Number ("Index" & (6 .. ARM_Contents.Title_Type'Last => ' '))) &
-	                """>Index</A>");
-	        exception
-		    when ARM_Contents.Not_Found_Error =>
-		        null; -- No section named "Index".
-	        end;
-	    end if;
-	    if Ada.Strings.Unbounded.Length(Output_Object.Srch_URL) /= 0 then
-	        Ada.Text_IO.Put (Output_Object.Output_File, "&nbsp;&nbsp;&nbsp;");
-	        Ada.Text_IO.Put (Output_Object.Output_File, "<A HREF=""");
-	        Ada.Text_IO.Put (Output_Object.Output_File,
-	            Ada.Strings.Unbounded.To_String(Output_Object.Srch_URL));
-	        Ada.Text_IO.Put (Output_Object.Output_File, """>Search</A>");
-	    else -- Link to the section named "Search".
-	        begin
-		    -- Note: We do the following in one big glup so that if
-		    -- Not_Found_Error is raised, nothing is output.
-	            Ada.Text_IO.Put_Line (Output_Object.Output_File, "&nbsp;&nbsp;&nbsp;<A HREF=""" &
-			Make_Clause_Link_Name (Output_Object,
-			    ARM_Contents.Lookup_Clause_Number ("Search" & (7 .. ARM_Contents.Title_Type'Last => ' '))) &
-	                """>Search</A>");
-	        exception
-		    when ARM_Contents.Not_Found_Error =>
-		        null; -- No section named "Search".
-	        end;
-	    end if;
-	    if Ada.Strings.Unbounded.Length(Output_Object.Ref_URL) /= 0 then
-	        Ada.Text_IO.Put (Output_Object.Output_File, "&nbsp;&nbsp;&nbsp;");
-	        Ada.Text_IO.Put (Output_Object.Output_File, "<A HREF=""");
-	        Ada.Text_IO.Put (Output_Object.Output_File,
-	            Ada.Strings.Unbounded.To_String(Output_Object.Ref_URL));
-	        Ada.Text_IO.Put (Output_Object.Output_File, """>Reference Documents</A>");
-	    else -- Link to the section named "References".
-	        begin
-		    -- Note: We do the following in one big glup so that if
-		    -- Not_Found_Error is raised, nothing is output.
-	            Ada.Text_IO.Put_Line (Output_Object.Output_File, "&nbsp;&nbsp;&nbsp;<A HREF=""" &
-			Make_Clause_Link_Name (Output_Object,
-			    ARM_Contents.Lookup_Clause_Number ("References" & (11 .. ARM_Contents.Title_Type'Last => ' '))) &
-	                """>Reference Documents</A>");
-	        exception
-		    when ARM_Contents.Not_Found_Error =>
-		        null; -- No section named "References".
-	        end;
-	    end if;
-	    if Clause /= "" then
-	        begin
-		    -- Note: We do the following in one big glup so that if
-		    -- Not_Found_Error is raised, nothing is output.
-		    Ada.Text_IO.Put (Output_Object.Output_File, "&nbsp;&nbsp;&nbsp;<A HREF=""" &
-		        Make_Clause_Link_Name (Output_Object,
-			    ARM_Contents.Previous_Clause(Clause)));
-		    Ada.Text_IO.Put (Output_Object.Output_File, """>Previous</A>");
-	        exception
-		    when ARM_Contents.Not_Found_Error =>
-		        null; -- Probably the first section.
-	        end;
-	        begin
-		    -- Note: We do the following in one big glup so that if
-		    -- Not_Found_Error is raised, nothing is output.
-		    Ada.Text_IO.Put (Output_Object.Output_File, "&nbsp;&nbsp;&nbsp;<A HREF=""" &
-		        Make_Clause_Link_Name (Output_Object,
-			    ARM_Contents.Next_Clause(Clause)));
-		    Ada.Text_IO.Put (Output_Object.Output_File, """>Next</A>");
-	        exception
-		    when ARM_Contents.Not_Found_Error =>
-		        null; -- Probably the last section.
-	        end;
-	    end if;
-
-	    Ada.Text_IO.Put_Line (Output_Object.Output_File, "</P>");
-        end if;
-    end Make_Navigation_Bar;
-
-
-    type Special_Style_Kinds is (None,
-				 Hanging_Term,
-				 Hanging_Body,
-				 Bulleted_Item,
-				 Bulleted_No_Prefix);
-
-    procedure Make_Style (Output_Object : in out HTML_Output_Type;
-			  Name : in String;
-			  Style : in ARM_Output.Paragraph_Style_Type;
-			  Indent : in ARM_Output.Paragraph_Indent_Type;
-			  Kind : Special_Style_Kinds := None;
-			  Enumerated_Adjustment : in Boolean := False) is
-	-- Internal routine.
-        -- Generate the style needed.
-
-        function Units_to_EMs (Value : in Natural) return Natural is
-	    -- Convert Value from indentation units to EMs. (0.1 EMs, really).
-	    Normal : Boolean;
-        begin
-	    if Output_Object.HTML_Kind = HTML_4_Only then
-	        case Paragraph_Info(Style, Indent).Font is
-		    when ARM_Output.Default =>
-			Normal := ARM_Output."=" (Output_Object.Body_Font, ARM_Output.Roman);
-		    when ARM_Output.Roman =>
-			Normal := True;
-		    when ARM_Output.Fixed | ARM_Output.Swiss => -- Start at 90% (otherwise they are huge!)
-			Normal := False;
-		end case;
-		if Normal then
-		    case Paragraph_Info(Style, Indent).Size is
-		        when 0 => return Value * 20;
-		        when 1 => return Value * 16; -- 20/1.25.
-		        when 2 => return Value * 13; -- 20/1.56.
-		        when 3 => return Value * 10; -- 20/1.93.
-		        when -1 => return Value * 25; -- 20/0.80.
-		        when -2 => return Value * 31; -- 20/0.64.
-		        when -3 => return Value * 40; -- 20/0.50.
-		        when others => return Value; -- Out of range.
-		    end case;
-		else -- Start at 90% (otherwise they are huge!)
-		    case Paragraph_Info(Style, Indent).Size is
-		        when 0 => return Value * 22; -- 20/0.90
-		        when 1 => return Value * 18; -- 20/1.13.
-		        when 2 => return Value * 14; -- 20/1.40.
-		        when 3 => return Value * 11; -- 20/1.75.
-		        when -1 => return Value * 28; -- 20/0.72.
-		        when -2 => return Value * 34; -- 20/0.58.
-		        when -3 => return Value * 44; -- 20/0.45.
-		        when others => return Value; -- Out of range.
-		    end case;
-	        end if;
-	    elsif ARM_Output."=" (Paragraph_Info(Style, Indent).Font, ARM_Output.Fixed) then
-	        -- Special case, see below.
-	        case Paragraph_Info(Style, Indent).Size is
-		    when 0 => return Value * 20;
-		    when 1 => return Value * 16; -- 20/1.25.
-		    when 2 => return Value * 13; -- 20/1.56.
-		    when 3 => return Value * 10; -- 20/1.93.
-		    when -1 => return Value * 25; -- 20/0.80.
-		    when -2 => return Value * 31; -- 20/0.64.
-		    when -3 => return Value * 40; -- 20/0.50.
-		    when others => return Value; -- Out of range.
-	        end case;
-	    else
-	        return Value * 20; -- No font sizes here.
-	    end if;
-        end Units_to_EMs;
-
-    begin
-	if not Paragraph_Used (Style, Indent) then
-	    return; -- Not used, so don't generate.
-	end if;
-	if Kind = Hanging_Term and then Output_Object.HTML_Kind = HTML_4_Only then
-	    -- Special case for better hanging.
-            Ada.Text_IO.Put (Output_Object.Output_File, "    DIV.");
-            Ada.Text_IO.Put (Output_Object.Output_File, Name & "-Term {");
-	    if OPTIMIZE_FOR_FIREFOX then
-		-- Tested on Firefox 1.5.
-                Ada.Text_IO.Put (Output_Object.Output_File, "float: left; ");
-		    -- This does not work on IE: it adds extra spaces, and leaves
-		    -- it effective after a <BR>. We could probably work around
-		    -- those, but then Firefox would look like crap again.
-	    else
-		Ada.Text_IO.Put (Output_Object.Output_File, "position: absolute; top: auto; left: 0.6em; ");
-		    -- This does not work on Firefox: the text is too high by
-		    -- about half a line and thus doesn't line up properly.
-	    end if;
-	elsif Kind = Hanging_Body and then Output_Object.HTML_Kind = HTML_4_Only then
-            Ada.Text_IO.Put (Output_Object.Output_File, "    DIV.");
-            Ada.Text_IO.Put (Output_Object.Output_File, Name & "-Body {");
-	elsif (Kind = Bulleted_Item or else Kind = Bulleted_No_Prefix) and then
-		   Output_Object.HTML_Kind = HTML_4_Only then
-            Ada.Text_IO.Put (Output_Object.Output_File, "    DIV.");
-            Ada.Text_IO.Put (Output_Object.Output_File, Name & " {");
-	else
-            case Paragraph_Info(Style, Indent).Tag is
-	        when DIV =>
-	            Ada.Text_IO.Put (Output_Object.Output_File, "    DIV.");
-	        when UL =>
-	            Ada.Text_IO.Put (Output_Object.Output_File, "    UL.");
-	        when DL =>
-	            Ada.Text_IO.Put (Output_Object.Output_File, "    DL.");
-            end case;
-            Ada.Text_IO.Put (Output_Object.Output_File, Name & " {");
-	end if;
-        case Paragraph_Info(Style, Indent).Font is
-	    when ARM_Output.Default =>
-		if ARM_Output."=" (Output_Object.Body_Font, ARM_Output.Roman) then
-		    Ada.Text_IO.Put (Output_Object.Output_File, "font-family: ""Times New Roman"", Times, serif");
-		else
-		    Ada.Text_IO.Put (Output_Object.Output_File, "font-family: Arial, Helvetica, sans-serif");
-		end if;
-	    when ARM_Output.Roman => Ada.Text_IO.Put (Output_Object.Output_File, "font-family: ""Times New Roman"", Times, serif");
-	    when ARM_Output.Swiss => Ada.Text_IO.Put (Output_Object.Output_File, "font-family: Arial, Helvetica, sans-serif");
-	    when ARM_Output.Fixed => Ada.Text_IO.Put (Output_Object.Output_File, "font-family: ""Courier New"", monospace");
-        end case;
-        if Output_Object.HTML_Kind = HTML_4_Only then
-	    -- The font size is set by the outer item.
-	    declare
-	        Normal : Boolean;
-            begin
-	        case Paragraph_Info(Style, Indent).Font is
-		    when ARM_Output.Default =>
-		        Normal := ARM_Output."=" (Output_Object.Body_Font, ARM_Output.Roman);
-		    when ARM_Output.Roman =>
-		        Normal := True;
-		    when ARM_Output.Fixed | ARM_Output.Swiss => -- Start at 90% (otherwise they are huge!)
-		        Normal := False;
-	        end case;
-	        if Normal then
-		    case Paragraph_Info(Style, Indent).Size is
-		        when 0 => null; -- Default.
-		        when 1 => Ada.Text_IO.Put (Output_Object.Output_File, "; font-size: 125%");
-		        when 2 => Ada.Text_IO.Put (Output_Object.Output_File, "; font-size: 156%");
-		        when 3 => Ada.Text_IO.Put (Output_Object.Output_File, "; font-size: 195%");
-		        when -1 => Ada.Text_IO.Put (Output_Object.Output_File, "; font-size: 80%");
-		        when -2 => Ada.Text_IO.Put (Output_Object.Output_File, "; font-size: 64%");
-		        when -3 => Ada.Text_IO.Put (Output_Object.Output_File, "; font-size: 50%");
-		        when others => null; -- Out of range.
-		    end case;
-	        else -- Start at 90% (otherwise they are huge!)
-		    -- Note: This size adjustment is for sections of text, not for in-line text.
-		    case Paragraph_Info(Style, Indent).Size is
-		        when 0 => Ada.Text_IO.Put (Output_Object.Output_File, "; font-size: 90%");
-		        when 1 => Ada.Text_IO.Put (Output_Object.Output_File, "; font-size: 113%");
-		        when 2 => Ada.Text_IO.Put (Output_Object.Output_File, "; font-size: 140%");
-		        when 3 => Ada.Text_IO.Put (Output_Object.Output_File, "; font-size: 175%");
-		        when -1 => Ada.Text_IO.Put (Output_Object.Output_File, "; font-size: 72%");
-		        when -2 => Ada.Text_IO.Put (Output_Object.Output_File, "; font-size: 58%");
-		        when -3 => Ada.Text_IO.Put (Output_Object.Output_File, "; font-size: 45%");
-		        when others => null; -- Out of range.
-		    end case;
-	        end if;
-            end;
-	    -- Set the leading, because otherwise the lines are too close on IE.
-	    Ada.Text_IO.Put (Output_Object.Output_File, "; line-height: 122%");
-        elsif ARM_Output."=" (Paragraph_Info(Style, Indent).Font, ARM_Output.Fixed) then
-	    -- Special case because the font otherwise gets too small and
-	    -- loses bold-facing.
-	    case Paragraph_Info(Style, Indent).Size is
-	        when 0 => null; -- Default.
-	        when 1 => Ada.Text_IO.Put (Output_Object.Output_File, "; font-size: 125%");
-	        when 2 => Ada.Text_IO.Put (Output_Object.Output_File, "; font-size: 156%");
-	        when 3 => Ada.Text_IO.Put (Output_Object.Output_File, "; font-size: 195%");
-	        when -1 => Ada.Text_IO.Put (Output_Object.Output_File, "; font-size: 80%");
-	        when -2 => Ada.Text_IO.Put (Output_Object.Output_File, "; font-size: 64%");
-	        when -3 => Ada.Text_IO.Put (Output_Object.Output_File, "; font-size: 50%");
-	        when others => null; -- Out of range.
-	    end case;
-        -- else the size will be set explicitly for HTML_4_Compatible.
-        end if;
-	if Kind = Hanging_Body then
-	    if Output_Object.Number_Paragraphs then
-	        Ada.Text_IO.Put (Output_Object.Output_File, "; margin-left: ");
-	        Put_Ems (Output_Object.Output_File,
-			 Units_to_EMs(Paragraph_Info(Style, Indent).Indent +
-				      Paragraph_Info(Style, Indent).Hang_Outdent) +
-			 INDENT_EMS_FOR_PARANUMS);
-	    else
-                if Paragraph_Info(Style, Indent).Indent + Paragraph_Info(Style, Indent).Hang_Outdent /= 0 then
-	            Ada.Text_IO.Put (Output_Object.Output_File, "; margin-left: ");
-	            Put_Ems (Output_Object.Output_File,
-			     Units_to_EMs(Paragraph_Info(Style, Indent).Indent +
-				          Paragraph_Info(Style, Indent).Hang_Outdent));
-                end if;
-	    end if;
-	elsif Enumerated_Adjustment then
-	    -- Adjust the left margin to indent the prefix slightly (1/4 of a unit):
-	    declare
-		Org_Margin : Natural :=
-		    Units_to_EMs(Paragraph_Info(Style, Indent).Indent);
-		Prefix_Indent : Natural :=
-		   Units_to_EMs(1) / 4;
-	    begin
-	        Ada.Text_IO.Put (Output_Object.Output_File, "; margin-left: ");
-	        if Output_Object.Number_Paragraphs then
-	            Put_Ems (Output_Object.Output_File, Org_Margin + Prefix_Indent +
-			     INDENT_EMS_FOR_PARANUMS);
-	        else
-	            Put_Ems (Output_Object.Output_File, Org_Margin + Prefix_Indent);
-	        end if;
-	    end;
-	else
-	    if Output_Object.Number_Paragraphs then
-	        Ada.Text_IO.Put (Output_Object.Output_File, "; margin-left: ");
-	        Put_Ems (Output_Object.Output_File, Units_to_EMs(Paragraph_Info(Style, Indent).Indent) +
-			 INDENT_EMS_FOR_PARANUMS);
-	    else
-                if Paragraph_Info(Style, Indent).Indent /= 0 then
-	            Ada.Text_IO.Put (Output_Object.Output_File, "; margin-left: ");
-	            Put_Ems (Output_Object.Output_File, Units_to_EMs(Paragraph_Info(Style, Indent).Indent));
-                end if;
-	    end if;
-	end if;
-	if Kind = Hanging_Term and then Output_Object.HTML_Kind = HTML_4_Only then
-	    -- We let the body provide the necessary right margin. If we don't
-	    -- do this, the following item can end up with an inappropriate indent.
-	    null;
-	    --Ada.Text_IO.Put (Output_Object.Output_File, "; margin-bottom: 0em");
-        elsif Paragraph_Info(Style, Indent).Right_Indent /= 0 then
-	    Ada.Text_IO.Put (Output_Object.Output_File, "; margin-right: ");
-	    Put_Ems (Output_Object.Output_File, Units_to_EMs(Paragraph_Info(Style, Indent).Right_Indent));
-        end if;
-        if Paragraph_Info(Style, Indent).Before /= 0 then
-	    Ada.Text_IO.Put (Output_Object.Output_File, "; margin-top: ");
-	    Put_Ems (Output_Object.Output_File, Paragraph_Info(Style, Indent).Before);
-        elsif Paragraph_Info(Style, Indent).Tag /= DIV then
-	    -- The default is non-zero.
-	    Ada.Text_IO.Put (Output_Object.Output_File, "; margin-top: 0em");
-        end if;
-	if Kind = Hanging_Term and then Output_Object.HTML_Kind = HTML_4_Only then
-	    -- We let the body provide the necessary space below. If we don't
-	    -- do this, the next line can end up with an inappropriate indent.
-	    Ada.Text_IO.Put (Output_Object.Output_File, "; margin-bottom: 0em");
-	elsif Paragraph_Info(Style, Indent).After /= 0 then
-	    Ada.Text_IO.Put (Output_Object.Output_File, "; margin-bottom: ");
-	    Put_Ems (Output_Object.Output_File, Paragraph_Info(Style, Indent).After);
-        end if;
-	if Kind = Bulleted_Item and then Output_Object.HTML_Kind = HTML_4_Only then
-	    -- Set the list item and "disc" format:
-	    Ada.Text_IO.Put (Output_Object.Output_File, "; display: list-item; list-style-type: disc");
-        end if;
-        -- Done, close it.
-        Ada.Text_IO.Put_Line (Output_Object.Output_File, "}");
-    end Make_Style;
-
-
-    procedure Make_Hung_Text_Style
-		     (Output_Object : in out HTML_Output_Type;
-		      Name   : in String;
-		      Style  : in ARM_Output.Paragraph_Style_Type;
-		      Indent : in ARM_Output.Paragraph_Indent_Type) is
-	-- Internal routine.
-        -- Generate the style needed.
-    begin
-	if Output_Object.HTML_Kind = HTML_4_Only then
-	    if ARM_Output."=" (Style, ARM_Output.Enumerated) or else
-	       ARM_Output."=" (Style, ARM_Output.Small_Enumerated) then
-		Make_Style (Output_Object, Name, Style, Indent,
-		            Kind => Hanging_Term,
-			    Enumerated_Adjustment => True);
-	    else
-		Make_Style (Output_Object, Name, Style, Indent,
-		            Kind => Hanging_Term);
-	    end if;
-	else -- HTML_4_Compatible
-            Ada.Text_IO.Put (Output_Object.Output_File, "    DD." & Name & " {");
-            Ada.Text_IO.Put (Output_Object.Output_File, "margin-left: ");
-            case Paragraph_Info(Style, Indent).Size is
-	        when 0 => Put_Ems (Output_Object.Output_File, Paragraph_Info(Style, Indent).Hang_Outdent * 20);
-	        when 1 => Put_Ems (Output_Object.Output_File, Paragraph_Info(Style, Indent).Hang_Outdent * 16); -- 20/1.25.
-	        when 2 => Put_Ems (Output_Object.Output_File, Paragraph_Info(Style, Indent).Hang_Outdent * 13); -- 20/1.56.
-	        when -1 => Put_Ems (Output_Object.Output_File, Paragraph_Info(Style, Indent).Hang_Outdent * 25); -- 20/0.80.
-	        when -2 => Put_Ems (Output_Object.Output_File, Paragraph_Info(Style, Indent).Hang_Outdent * 31); -- 20/0.64.
-	        when -3 => Put_Ems (Output_Object.Output_File, Paragraph_Info(Style, Indent).Hang_Outdent * 40); -- 20/0.50.
-	        when others => null; -- Out of range.
-            end case;
-            -- Done, close it.
-            Ada.Text_IO.Put_Line (Output_Object.Output_File, "}");
-	end if;
-    end Make_Hung_Text_Style;
-
-
-    function Paragraph_Name
-		     (Style  : in ARM_Output.Paragraph_Style_Type;
-		      Indent : in ARM_Output.Paragraph_Indent_Type) return String is
-	-- Internal routine.
-	-- Create the name for the Style and Indent.
-	-- These had better be unique, and all possibilities (including impossible
-	-- ones) had better have names.
-	use type ARM_Output.Paragraph_Indent_Type;
-    begin
-	case Style is
-	    when ARM_Output.Normal =>
-                if Indent = 0 then
-		    return "Normal";
-		else
-		    -- This was: Indent 1: "SyntaxIndented"; Indent 2:
-		    -- "CodeIndented"; Indent 3: "Indented"; Indent 4: "InnerIndented".
-		    return "Indented" & Character'Val(Character'Pos('0') + Indent);
-		end if;
-	    when ARM_Output.Wide_Above =>
-                if Indent = 0 then
-		    return "WideAbove";
-		else
-		    return "Indented" & Character'Val(Character'Pos('0') + Indent) & "WideAbove";
-		end if;
-	    when ARM_Output.Small =>
-                if Indent = 0 then
-		    return "Small";
-                elsif Indent = 1 then
-		    return "Notes";
-                elsif Indent = 2 then
-		    return "Annotations";
-		else
-		    -- This was: Indent 3: "SmallSyntaxIndented"; Indent 4:
-		    -- "SmallCodeIndented"; Indent 5: "SmallIndented"; Indent 6: "SmallInnerIndented".
-		    return "SmallIndented" & Character'Val(Character'Pos('0') + Indent);
-		end if;
-	    when ARM_Output.Small_Wide_Above =>
-                if Indent = 0 then
-		    return "SmallWideAbove";
-                elsif Indent = 2 then
-		    return "AnnotationsWideAbove";
-		else
-		    return "SmallIndented" & Character'Val(Character'Pos('0') + Indent) & "WideAbove";
-		end if;
-	    when ARM_Output.Header =>
-                if Indent = 0 then
-		    return "Header";
-		else
-		    return "Indented" & Character'Val(Character'Pos('0') + Indent) & "Header";
-		end if;
-	    when ARM_Output.Small_Header =>
-                if Indent = 0 then
-		    return "SmallHeader";
-                elsif Indent = 1 then
-		    return "NotesHeader";
-		else
-		    return "SmallIndented" & Character'Val(Character'Pos('0') + Indent) & "Header";
-		end if;
-	    when ARM_Output.Index =>
-                if Indent = 0 then
-		    return "Index";
-	    	else -- Should be not used.
-		    return "IndexIndented" & Character'Val(Character'Pos('0') + Indent);
-		end if;
-	    when ARM_Output.Syntax_Summary =>
-                if Indent = 1 then
-		    return "SyntaxSummary";
-	    	else -- Should be not used.
-		    return "SynSumInd" & Character'Val(Character'Pos('0') + Indent);
-		end if;
-	    when ARM_Output.Title =>
-                if Indent = 0 then
-		    return "Title";
-	    	else -- Should be not used.
-		    return "TitleIndented" & Character'Val(Character'Pos('0') + Indent);
-		end if;
-	    when ARM_Output.Examples =>
-                if Indent = 1 then
-		    return "Examples";
-		else
-		    return "Indented" & Character'Val(Character'Pos('0') + Indent) & "Examples";
-		end if;
-	    when ARM_Output.Small_Examples =>
-                if Indent = 3 then
-		    return "SmallExamples";
-		else
-		    return "SmallIndented" & Character'Val(Character'Pos('0') + Indent) & "Examples";
-		end if;
-	    when ARM_Output.Swiss_Examples =>
-                if Indent = 1 then
-		    return "SwissExamples";
-		else
-		    return "Indented" & Character'Val(Character'Pos('0') + Indent) & "SwissExamples";
-		end if;
-	    when ARM_Output.Small_Swiss_Examples =>
-                if Indent = 3 then
-		    return "SmallSwissExamples";
-		else
-		    return "SmallIndented" & Character'Val(Character'Pos('0') + Indent) & "SwissExamples";
-		end if;
-	    when ARM_Output.Bulleted =>
-                if Indent = 1 then
-		    return "Bulleted";
-		else
-		    return "Indented" & Character'Val(Character'Pos('0') + Indent) & "Bulleted";
-		end if;
-	    when ARM_Output.Small_Bulleted =>
-                if Indent = 3 then
-		    return "SmallBulleted";
-		else
-		    return "Indented" & Character'Val(Character'Pos('0') + Indent) & "SmallBulleted";
-		end if;
-	    when ARM_Output.Nested_Bulleted =>
-                if Indent = 1 then
-		    return "NestedBulleted";
-		else
-		    return "Indented" & Character'Val(Character'Pos('0') + Indent) & "NestedBulleted";
-		end if;
-	    when ARM_Output.Small_Nested_Bulleted =>
-                if Indent = 3 then
-		    return "SmallNestedBulleted";
-		else
-		    return "Indented" & Character'Val(Character'Pos('0') + Indent) & "SmallNestedBulleted";
-		end if;
-	    when ARM_Output.Enumerated =>
-                if Indent = 1 then
-		    return "Enumerated";
-		else
-		    return "Indented" & Character'Val(Character'Pos('0') + Indent) & "Enumerated";
-		end if;
-	    when ARM_Output.Small_Enumerated =>
-                if Indent = 3 then
-		    return "SmallEnumerated";
-		else
-		    return "Indented" & Character'Val(Character'Pos('0') + Indent) & "SmallEnumerated";
-		end if;
-	    when ARM_Output.Wide_Hanging =>
-                if Indent = 3 then
-		    return "WideHanging";
-		else
-		    return "Indented" & Character'Val(Character'Pos('0') + Indent) & "WideHanging";
-		end if;
-	    when ARM_Output.Small_Wide_Hanging =>
-                if Indent = 5 then
-		    return "SmallWideHanging";
-		else
-		    return "Indented" & Character'Val(Character'Pos('0') + Indent) & "SmallWideHanging";
-		end if;
-	    when ARM_Output.Narrow_Hanging =>
-                if Indent = 3 then
-		    return "NarrowHanging";
-		else
-		    return "Indented" & Character'Val(Character'Pos('0') + Indent) & "NarrowHanging";
-		end if;
-	    when ARM_Output.Small_Narrow_Hanging =>
-                if Indent = 5 then
-		    return "SmallNarrowHanging";
-		else
-		    return "Indented" & Character'Val(Character'Pos('0') + Indent) & "SmallNarrowHanging";
-		end if;
-	    when ARM_Output.Hanging_in_Bulleted =>
-                if Indent = 3 then
-		    return "Hanging_in_Bulleted";
-		else
-		    return "Indented" & Character'Val(Character'Pos('0') + Indent) & "Hanging_in_Bulleted";
-		end if;
-	    when ARM_Output.Small_Hanging_in_Bulleted =>
-                if Indent = 5 then
-		    return "SmallHanging_in_Bulleted";
-		else
-		    return "Indented" & Character'Val(Character'Pos('0') + Indent) & "SmallHanging_in_Bulleted";
-		end if;
-	end case;
-    end Paragraph_Name;
-
-
-    procedure Make_Paragraph_Styles
-		     (Output_Object : in out HTML_Output_Type) is
-	-- Internal routine.
-	-- Generate all of the paragraph and related styles.
-    begin
-	-- Basic element styles:
-	if Paranum_Used then
-	    if Output_Object.HTML_Kind = HTML_4_Compatible then
-		if OPTIMIZE_FOR_FIREFOX then
-		    Ada.Text_IO.Put_Line (Output_Object.Output_File, "    DIV.paranum {float: left; font-family: Arial, Helvetica, sans-serif; width: 2.8em; " &
-								     "margin-left: -0.4em; margin-right: -3.0em; margin-top: 0.2em}");
-                    -- Uses floating items. These usually don't work on IE (it
-		    -- adds extra spaces for no reason). However, with the
-		    -- indents, this seems to work properly on IE, too.
-		else
-		    -- Absolute positioning (CSS2) works better on IE, but
-		    -- Firefox tends to draw these too high.
-		    Ada.Text_IO.Put_Line (Output_Object.Output_File, "    DIV.paranum {position: absolute; font-family: Arial, Helvetica, sans-serif; left: 0.5em; top: auto; margin-top: 0.2em}");
-		end if;
-		-- If these are completely ignored, the paragraph number will
-		-- end up on a line by itself. That's fine.
-	    else
-		if OPTIMIZE_FOR_FIREFOX then
-		    Ada.Text_IO.Put_Line (Output_Object.Output_File, "    DIV.paranum {float: left; font-family: Arial, Helvetica, sans-serif; font-size: 64%; width: 2.8em; " &
-								     "margin-left: -0.4em; margin-right: -3.0em; margin-top: 0.2em}");
-		    -- Uses floating elements; see above.
-		else
-		    Ada.Text_IO.Put_Line (Output_Object.Output_File, "    DIV.paranum {position: absolute; font-family: Arial, Helvetica, sans-serif; font-size: 64%; " &
-								     "left: 0.5em; top: auto; margin-top: 0.2em}");
-		    -- Uses absolute positioning; see above.
-		end if;
-	    end if;
-	end if;
-
-        Ada.Text_IO.Put_Line (Output_Object.Output_File, "    TT {font-family: ""Courier New"", monospace}");
-        Ada.Text_IO.Put_Line (Output_Object.Output_File, "    DT {display: compact}"); -- CSS2. This doesn't seem to work on IE 4.01, but it is harmless.
-
-        -- Revision styles:
-	if Revision_Used ('0') then
-            Ada.Text_IO.Put_Line (Output_Object.Output_File, "    SPAN.insert0 {text-decoration: underline; color: black}");
-            Ada.Text_IO.Put_Line (Output_Object.Output_File, "    SPAN.delete0 {text-decoration: line-through; color: black }");
-            --Ada.Text_IO.Put_Line (Output_Object.Output_File, "    SPAN.both0 {text-decoration: underline, line-through; color: black }");
-		-- Both doesn't seem to work, so forget it.
-	-- else not used, don't generate it.
-	end if;
-	if Revision_Used ('1') then
-            Ada.Text_IO.Put_Line (Output_Object.Output_File, "    SPAN.insert1 {text-decoration: underline; color: rgb(0,51,51) }"); -- Dark turquoise.
-            Ada.Text_IO.Put_Line (Output_Object.Output_File, "    SPAN.delete1 {text-decoration: line-through; color: rgb(0,51,51) }");
-            --Ada.Text_IO.Put_Line (Output_Object.Output_File, "    SPAN.both1 {text-decoration: underline, line-through; color: rgb(0,51,51) }");
-		-- Both doesn't seem to work, so forget it.
-	-- else not used, don't generate it.
-	end if;
-	if Revision_Used ('2') then
-            Ada.Text_IO.Put_Line (Output_Object.Output_File, "    SPAN.insert2 {text-decoration: underline; color: rgb(0,102,0) }"); -- Dark green.
-            Ada.Text_IO.Put_Line (Output_Object.Output_File, "    SPAN.delete2 {text-decoration: line-through; color: rgb(0,102,0) }");
-            --Ada.Text_IO.Put_Line (Output_Object.Output_File, "    SPAN.both2 {text-decoration: underline, line-through; color: rgb(0,102,0) }");
-		-- Both doesn't seem to work, so forget it.
-	-- else not used, don't generate it.
-	end if;
-	if Revision_Used ('3') then
-            Ada.Text_IO.Put_Line (Output_Object.Output_File, "    SPAN.insert3 {text-decoration: underline; color: rgb(102,51,0) }"); -- Dark brown.
-            Ada.Text_IO.Put_Line (Output_Object.Output_File, "    SPAN.delete3 {text-decoration: line-through; color: rgb(102,51,0) }");
-            --Ada.Text_IO.Put_Line (Output_Object.Output_File, "    SPAN.both3 {text-decoration: underline, line-through; color: rgb(102,51,0) }");
-		-- Both doesn't seem to work, so forget it.
-	-- else not used, don't generate it.
-	end if;
-
-        -- Link styles:
-	-- We don't need these (they're given in the BODY command), but I've
-	-- kept them in case we want to change these in the future.
-        --Ada.Text_IO.Put_Line (Output_Object.Output_File, "    A:link {color: rgb(0,0,255)}");
-        --Ada.Text_IO.Put_Line (Output_Object.Output_File, "    A:visited {color: rgb(128,0,128)}");
-
-	-- Paragraph styles:
-	for S in ARM_Output.Unprefixed_Style_Subtype loop
-	    for I in ARM_Output.Paragraph_Indent_Type loop
-	        Make_Style (Output_Object, Paragraph_Name (S, I), S, I);
-	    end loop;
-	end loop;
-
-	for S in ARM_Output.Bullet_Prefixed_Style_Subtype loop
-	    -- These styles do not allow Indent 0.
-	    for I in 1 .. ARM_Output.Paragraph_Indent_Type'Last loop
-		if Output_Object.HTML_Kind = HTML_4_Only then
-		    Make_Style (Output_Object, Paragraph_Name (S, I) & "-NoPrefix", S, I,
-			        Kind => Bulleted_No_Prefix);
-		    Make_Style (Output_Object, Paragraph_Name (S, I), S, I,
-			        Kind => Bulleted_Item);
-		else
-	            Make_Style (Output_Object, Paragraph_Name (S, I), S, I);
-		end if;
-	    end loop;
-	end loop;
-
-	for S in ARM_Output.Text_Prefixed_Style_Subtype loop
-	    -- These styles do not allow Indent 0.
-	    for I in 1 .. ARM_Output.Paragraph_Indent_Type'Last loop
-		if Paragraph_Used (S, I) then
-	            Make_Style (Output_Object, Paragraph_Name (S, I), S, I, Kind => Hanging_Body);
-	            Make_Hung_Text_Style (Output_Object, Paragraph_Name (S, I), S, I);
-		-- else not used.
-		end if;
-	    end loop;
-	end loop;
-
-    end Make_Paragraph_Styles;
-
-
-    MAGIC_STYLE_MARKER : constant String := "&%$# STYLES GO HERE #$%&";
-
-
-    procedure Start_HTML_File (Output_Object : in out HTML_Output_Type;
-			       File_Name : in String;
-			       Title : in String;
-			       Clause : in String) is
-	-- Internal routine.
-	-- Create an HTML file, and generate the needed text to start an HTML
-	-- file. The file name is just the name portion, not the path or
-	-- extension. Clause is the properly formatted Clause number for
-	-- this file, if known.
-    begin
---Ada.Text_IO.Put_Line ("--Creating " & File_Name & ".html");
-	if Output_Object.HTML_Kind > HTML_3 then
-	    Ada.Text_IO.Create (Output_Object.Output_File, Ada.Text_IO.Out_File,
-	        "Output/" & File_Name & ".$$$"); -- Unix directory separator for Windows and Debian
-	elsif Output_Object.DOS_Filenames then
-	    Ada.Text_IO.Create (Output_Object.Output_File, Ada.Text_IO.Out_File,
-	        "Output/" & File_Name & ".HTM");
-	else
-	    Ada.Text_IO.Create (Output_Object.Output_File, Ada.Text_IO.Out_File,
-	        "Output/" & File_Name & ".html");
-	end if;
-	-- Save the current clause:
-	Output_Object.Current_Clause :=
-	    Ada.Strings.Unbounded.To_Unbounded_String(Clause);
-	-- File introduction:
-	if Output_Object.HTML_Kind > HTML_3 then
-	    Ada.Text_IO.Put_Line (Output_Object.Output_File, "<!DOCTYPE HTML PUBLIC ""-//W3C//DTD HTML 4.01 Transitional//EN""");
-	    Ada.Text_IO.Put_Line (Output_Object.Output_File, """http://www.w3.org/TR/html4/loose.dtd"">"); -- HTML 4.01 (with depreciated features)
-	else
-	    Ada.Text_IO.Put_Line (Output_Object.Output_File, "<!DOCTYPE HTML PUBLIC ""-//W3C//DTD HTML 3.2//EN"">"); -- HTML 3.2
-	end if;
-												       -- so the result can be used on version 3 browsers.)
-	Ada.Text_IO.Put_Line (Output_Object.Output_File, "<HTML>");
-	-- Header information:
-	Ada.Text_IO.Put_Line (Output_Object.Output_File, "<HEAD>");
-	Ada.Text_IO.Put_Line (Output_Object.Output_File, "    <TITLE>" & Title & "</TITLE>");
-	Ada.Text_IO.Put_Line (Output_Object.Output_File, "    <META http-equiv=""Content-Type"" content=""text/html; charset=iso-8859-1"">");
-	Ada.Text_IO.Put_Line (Output_Object.Output_File, "    <META NAME=""Author"" CONTENT=""JTC1/SC22/WG9/ARG, by Randall Brukardt, ARG Editor"">");
-	Ada.Text_IO.Put_Line (Output_Object.Output_File, "    <META NAME=""GENERATOR"" CONTENT=""Arm_Form.Exe, Ada Reference Manual generator"">");
-	if Output_Object.HTML_Kind = HTML_4_Only then
-	     -- The style sheet.
-	    Ada.Text_IO.Put_Line (Output_Object.Output_File, "    <STYLE type=""text/css"">");
-	    -- Element styles:
-	    Ada.Text_IO.Put_Line (Output_Object.Output_File, "    H4.centered {text-align: center}");
-	    Ada.Text_IO.Put_Line (Output_Object.Output_File, "    SPAN.swiss {font-family: Arial, Helvetica, sans-serif; font-size: 92%}");
-	    Ada.Text_IO.Put_Line (Output_Object.Output_File, "    SPAN.roman {font-family: ""Times New Roman"", Times, serif}");
-
-	    -- Paragraph styles:
-	    --Paragraph_Used := (others => (others => True)); -- Force showing all, we don't know what is used.
-	    --Revision_Used := (others => True);
-	    --Paranum_Used := True;
-	    --Make_Paragraph_Styles (Output_Object);
-	    -- Dummy line to be replaced after the file is created.
-	    Ada.Text_IO.Put_Line (Output_Object.Output_File, MAGIC_STYLE_MARKER);
-
-	    Paragraph_Used := (others => (others => False));
-	    Revision_Used := (others => False);
-	    Paranum_Used := False;
-
-	    Ada.Text_IO.Put_Line (Output_Object.Output_File, "    </STYLE>");
-	elsif Output_Object.HTML_Kind = HTML_4_Compatible then
-	     -- The style sheet.
-	    Ada.Text_IO.Put_Line (Output_Object.Output_File, "    <STYLE type=""text/css"">");
-
-	    -- Paragraph styles:
-	    --Paragraph_Used := (others => (others => True)); -- Force showing all, we don't know what is used.
-	    --Revision_Used := (others => True);
-	    --Paranum_Used := True;
-	    --Make_Paragraph_Styles (Output_Object);
-	    -- Dummy line to be replaced after the file is created.
-	    Ada.Text_IO.Put_Line (Output_Object.Output_File, MAGIC_STYLE_MARKER);
-
-	    Paragraph_Used := (others => (others => False));
-	    Revision_Used := (others => False);
-	    Paranum_Used := False;
-
-	    Ada.Text_IO.Put_Line (Output_Object.Output_File, "    </STYLE>");
-	end if;
-	Ada.Text_IO.Put_Line (Output_Object.Output_File, "</HEAD>");
-        Ada.Text_IO.Put_Line (Output_Object.Output_File,
-	    "<BODY TEXT=""" & Output_Object.Text_Color &
-	    """ BGCOLOR=""" & Output_Object.Background_Color &
-	    """ LINK=""" & Output_Object.Link_Color &
-	    """ VLINK=""" & Output_Object.VLink_Color &
-	    """ ALINK=""" & Output_Object.ALink_Color & """>");
-
- 	if Ada.Strings.Unbounded.Length(Output_Object.Header_HTML) /= 0 then
-	    Ada.Text_IO.Put_Line (Output_Object.Output_File,
-		Ada.Strings.Unbounded.To_String(Output_Object.Header_HTML));
-	end if;
-
-	if Output_Object.Nav_on_Top then
-	    Make_Navigation_Bar (Output_Object, Is_Top => True);
-	-- else no navigation bar
-	end if;
-
-	if Output_Object.Nav_on_Top or else
-	   Ada.Strings.Unbounded.Length(Output_Object.Header_HTML) /= 0 then
-	    Ada.Text_IO.Put_Line (Output_Object.Output_File, "<HR>"); -- Horizontal line (rule).
-	-- else nothing on top at all.
-	end if;
-    end Start_HTML_File;
-
-
-    procedure End_HTML_File (Output_Object : in out HTML_Output_Type) is
-	-- Internal routine.
-	-- Generate the needed text to end an HTML file. Also closes the file.
-    begin
-	Ada.Text_IO.New_Line (Output_Object.Output_File); -- Blank line to set off paragraphs.
-
-	if Output_Object.Nav_on_Bottom or else
-	   Ada.Strings.Unbounded.Length(Output_Object.Footer_HTML) /= 0 then
-	    Ada.Text_IO.Put_Line (Output_Object.Output_File, "<HR>"); -- Horizontal line (rule).
-	-- else nothing on top at all.
-	end if;
-
-	if Output_Object.Nav_on_Bottom then
-	    Make_Navigation_Bar (Output_Object, Is_Top => False);
-	-- else no navigation bar.
-	end if;
-
- 	if Ada.Strings.Unbounded.Length(Output_Object.Footer_HTML) /= 0 then
-	    Ada.Text_IO.Put_Line (Output_Object.Output_File,
-		Ada.Strings.Unbounded.To_String(Output_Object.Footer_HTML));
-	end if;
-
-	Ada.Text_IO.Put_Line (Output_Object.Output_File, "</BODY>");
-	Ada.Text_IO.Put_Line (Output_Object.Output_File, "</HTML>");
-	if Output_Object.HTML_Kind <= HTML_3 then
-	    Ada.Text_IO.Close (Output_Object.Output_File);
-	else -- Close and reread the file to add JUST the styles used by the
-	     -- file; this decreases the minimum size of the files (by as
-	     -- much as 7K as of this writing [1/2006]), which matters when
-	     -- there are hundreds.
-	     -- We also check spaces before end tags and after opening tags;
-	     -- these should be &nbsp;. (See 9.1 in HTML 4.0: "In order to
-	     -- avoid problems with SGML line break rules and inconsistencies
-	     -- among extant implementations, authors should not rely on user
-	     -- agents to render white space immediately after a start tag or
-	     -- immediately before an end tag.") We haven't seen a problem
-	     -- with this, but why ask for trouble?
-	     -- Note that we assume that all occurrences of "<" and ">" in
-	     -- the literal text are written as "&lt;" and "&gt;"; violations
-	     -- might cause the conversion of spaces to non-breaking spaces,
-	     -- which should not cause problems in general. We also assume that
-	     -- all end tags are on one line (they are all very short), so
-	     -- any ">" is the end of a start tag unless there is a "</" preceding it.
-	    declare
-		Original_Name : constant String := Ada.Text_IO.Name (Output_Object.Output_File);
-		Reading_File : Ada.Text_IO.File_Type;
-		Real_Name : constant String :=
-		    Ada.Strings.Fixed.Head (Original_Name, Original_Name'Length-3);
-		Buffer : String (1..1000);
-		Len : Natural;
-		Body_Seen : Boolean := False;
-		Loc : Natural;
-	    begin
-		Ada.Text_IO.Close (Output_Object.Output_File);
-	        Ada.Text_IO.Open (Reading_File, Ada.Text_IO.In_File,
-	            Original_Name);
-		if Output_Object.DOS_Filenames then
-	            Ada.Text_IO.Create (Output_Object.Output_File, Ada.Text_IO.Out_File,
-	                Real_Name & "HTM");
-		else
-	            Ada.Text_IO.Create (Output_Object.Output_File, Ada.Text_IO.Out_File,
-	                Real_Name & "html");
-		end if;
-		begin
-		    loop
-			Ada.Text_IO.Get_Line (Reading_File, Buffer, Len);
-			if Buffer(1..Len) = MAGIC_STYLE_MARKER then
-			    -- Output only the styles used here.
-			    Make_Paragraph_Styles (Output_Object);
-			elsif not Body_Seen then
-			    if Ada.Strings.Fixed.Index (Buffer(1..Len), "<BODY") /= 0 then
-				Body_Seen := True;
-			    end if;
-			    Ada.Text_IO.Put_Line (Output_Object.Output_File, Buffer(1..Len));
-			else
-			    -- Replace spaces before end tags:
-			    loop
-				Loc := Ada.Strings.Fixed.Index (Buffer(1..Len), " </");
-				exit when Loc = 0;
-			        Buffer(Loc+6..Len+5) := Buffer(Loc+1..Len);
-				Buffer(Loc..Loc+5) := "&nbsp;";
-				Len := Len+5;
-			    end loop;
-			    -- Replace spaces after start tags:
-			    Loc := 1;
-			    while Loc < Len loop
-				if Buffer(Loc..Loc+1) = "> " then
-				    -- Candidate; check that this isn't an end tag.
-				    for I in reverse 1..Loc-1 loop
-					if Buffer(I) = '/' then
-					    -- End tag, nothing to do.
-					    Loc := Loc + 2;
-					    exit;
-					elsif Buffer(I) = '<' or else I = 1 then
-					    -- Start tag (including reaching the
-					    -- start of the line), replace.
-				            Buffer(Loc+7..Len+5) := Buffer(Loc+2..Len);
-					    Buffer(Loc+1..Loc+6) := "&nbsp;";
-					    Len := Len+5;
-					    Loc := Loc + 7;
-					    -- If these is the *last* character on the
-					    -- line, we have to "unbreak" the line, else we'd get an extra space.
-					    if Loc > Len then
-						Ada.Text_IO.Put (Output_Object.Output_File, Buffer(1..Len));
-						goto Skip_Write;
-					    end if;
-					    exit;
-					-- else continue.
-					end if;
-				    end loop;
-				else
-				    Loc := Loc + 1;
-				end if;
-			    end loop;
-
-			    Ada.Text_IO.Put_Line (Output_Object.Output_File, Buffer(1..Len));
-			<<Skip_Write>> null;
-			end if;
-		    end loop;
-		exception
-		    when Ada.Text_IO.End_Error => null; -- Done copying.
-		end;
-		Ada.Text_IO.Close (Output_Object.Output_File);
-		Ada.Text_IO.Delete (Reading_File); -- This was temporary.
-	    end;
-	end if;
-    end End_HTML_File;
-
-
-    procedure Create (Output_Object : in out HTML_Output_Type;
-		      Big_Files : in Boolean;
-		      File_Prefix : in String;
-		      DOS_Filenames : in Boolean;
-		      HTML_Kind : in HTML_Type;
-		      Use_Unicode : in Boolean;
-		      Number_Paragraphs : in Boolean;
-	              Ref_URL : in String;
-	              Srch_URL : in String;
-	              Index_URL : in String;
-	              Use_Buttons : Boolean;
-	              Nav_On_Top : Boolean;
-	              Nav_On_Bottom : Boolean;
-		      Tab_Emulation : Tab_Emulation_Type;
-	              Header_HTML : String;
-	              Footer_HTML : String;
-		      Title : in String := "";
-		      Body_Font : ARM_Output.Font_Family_Type;
-		      Text_Color : Color_String;
-		      Background_Color : Color_String;
-		      Link_Color : Color_String;
-		      VLink_Color : Color_String;
-		      ALink_Color : Color_String) is
-	-- Create an Output_Object for a document.
-	-- Generate a few large output files if
-	-- Big_Files is True; otherwise generate smaller output files.
-	-- The prefix of the output file names is File_Prefix - this
-	-- should be no more than 4 characters allowed in file names.
-	-- If DOS_Filename is true, use 8.3 file names;
-	-- in that case, File_Prefix must be less than 4 characters in length;
-	-- and no clause or subclause number may exceed 35 if Big_Files is False.
-	-- The title of the document is Title.
-	-- HTML_Kind determines the kind of HTML generated; HTML_3 works on
-	-- every browser but has little control over formatting;
-	-- HTML_4_Compatible has better control, but tries to make the results
-	-- look good on older browsers; HTML_4_Only uses maximum formatting,
-	-- but makes no attempt to look good on browsers older than IE 5.0 and
-	-- Firefox 1.0.
-	-- If Use_Unicode is true, Unicode characters available on US versions
-	-- of Windows 2000 are used when appropriate; otherwise, Unicode
-	-- characters are only used when explicitly requested with
-	-- Unicode_Character (other characters are replaced with reasonable
-	-- equivalents). [Note: It's known that IE on Windows 95/98/ME cannot
-	-- display Unicode characters.] Use_Unicode has no effect if HTML_Kind
-	-- is set to HTML_3.
-	-- Number_Paragraphs means that paragraph numbers will be used;
-	-- otherwise, the Number parameter to Start_Paragraph must be "".
-	-- Ref_URL, Srch_URL, and Index_URL are the URLs (possibly relative)
-	-- for the "References", "Search", and "Index" buttons/labels,
-	-- respectively. If null, these buttons/labels link to sections named
-	-- "References", "Search", and "Index"; if these do not exist, the
-	-- buttons/labels are omitted.
-	-- If Use_Buttons is true, button images are used, otherwise text labels
-	-- are used for the navigation bar.
-	-- If Nav_On_Top is true, the navigation bar will appear in the header
-	-- of each page. If Nav_On_Bottom is true, the navigation bar will
-	-- appear in the footer of each page.
-	-- Tab_Emulation determines how tabs are emulated.
-	-- Header_HTML gives self-contained HTML that will appear before the
-	-- navigation bar in the header. Footer_HTML gives self-contained HTML
-	-- that will appear after the navigation bar in the footer.
-	-- Body_Font selects the default font for the document body.
-	-- Text_Color specifies the default text color; Background_Color
-	-- specifies the default background color; Link_Color specifies the
-	-- default color of normal links; VLink_Color specifies the
-	-- default color of visited links; and ALink_Color specifies the
-	-- default color of active (in the act of clinking) links.
-    begin
-	if Output_Object.Is_Valid then
-	    Ada.Exceptions.Raise_Exception (ARM_Output.Not_Valid_Error'Identity,
-		"Already valid object");
-	end if;
-	Output_Object.Is_Valid := True;
-	Ada.Strings.Fixed.Move (Target => Output_Object.File_Prefix,
-			        Source => File_Prefix);
-	Output_Object.Title := Ada.Strings.Unbounded.To_Unbounded_String (Title);
-	Output_Object.Big_Files := Big_Files;
-	Output_Object.DOS_Filenames := DOS_Filenames;
-	Output_Object.HTML_Kind := HTML_Kind;
-	Output_Object.Use_Unicode := Use_Unicode;
-	Output_Object.Number_Paragraphs := Number_Paragraphs;
-	Output_Object.Ref_URL := Ada.Strings.Unbounded.To_Unbounded_String(Ref_URL);
-	Output_Object.Srch_URL := Ada.Strings.Unbounded.To_Unbounded_String(Srch_URL);
-	Output_Object.Index_URL := Ada.Strings.Unbounded.To_Unbounded_String(Index_URL);
-	Output_Object.Use_Buttons := Use_Buttons;
-	Output_Object.Nav_on_Top := Nav_on_Top;
-	Output_Object.Nav_on_Bottom := Nav_on_Bottom;
-	Output_Object.Tab_Emulation := Tab_Emulation;
-	Output_Object.Header_HTML := Ada.Strings.Unbounded.To_Unbounded_String(Header_HTML);
-	Output_Object.Footer_HTML := Ada.Strings.Unbounded.To_Unbounded_String(Footer_HTML);
-	Output_Object.Body_Font := Body_Font;
-	Output_Object.Text_Color := Text_Color;
-	Output_Object.Background_Color := Background_Color;
-	Output_Object.Link_Color := Link_Color;
-	Output_Object.VLink_Color := VLink_Color;
-	Output_Object.ALink_Color := ALink_Color;
-
-	if DOS_Filenames then
-	    if File_Prefix'Length > 3 then
-	        Ada.Exceptions.Raise_Exception (ARM_Output.Not_Valid_Error'Identity,
-		    "HTML File Prefix too long - MS-DOS mode");
-	    end if;
-	else
-	    if File_Prefix'Length > 4 then
-	        Ada.Exceptions.Raise_Exception (ARM_Output.Not_Valid_Error'Identity,
-		    "HTML File Prefix too long");
-	    end if;
-	end if;
-
-	if Output_Object.Big_Files then
-	    Start_HTML_File (Output_Object,
-			     Ada.Strings.Fixed.Trim (Output_Object.File_Prefix, Ada.Strings.Right),
-			     Ada.Strings.Unbounded.To_String (Output_Object.Title),
-			     Clause => "");
-	    -- Insert an anchor for the title page:
-	    Ada.Text_IO.Put_Line (Output_Object.Output_File, "<A NAME=""TTL""></A>");
-	end if;
-    end Create;
-
-
-    procedure Close (Output_Object : in out HTML_Output_Type) is
-	-- Close an Output_Object. No further output to the object is
-	-- allowed after this call.
-    begin
-	if not Output_Object.Is_Valid then
-	    Ada.Exceptions.Raise_Exception (ARM_Output.Not_Valid_Error'Identity,
-		"Not valid object");
-	end if;
-	if Ada.Text_IO.Is_Open (Output_Object.Output_File) then
-	    End_HTML_File (Output_Object);
-	end if;
-	Output_Object.Is_Valid := False;
-    end Close;
-
-
-    procedure Section (Output_Object : in out HTML_Output_Type;
-		       Section_Title : in String;
-		       Section_Name : in String) is
-	-- Start a new section. The title is Section_Title (this is
-	-- intended for humans). The name is Section_Name (this is
-	-- intended to be suitable to be a portion of a file name).
-    begin
-	if not Output_Object.Is_Valid then
-	    Ada.Exceptions.Raise_Exception (ARM_Output.Not_Valid_Error'Identity,
-		"Not valid object");
-	end if;
-	if Output_Object.Is_In_Paragraph then
-	    Ada.Exceptions.Raise_Exception (ARM_Output.Not_Valid_Error'Identity,
-		"Section in paragraph");
-	end if;
-	-- We don't generate a file here for HTML. We generate a file for each
-	-- clause.
-	if Section_Name'Length > 3 then
-	    Output_Object.Section_Name := Section_Name (Section_Name'First .. Section_Name'First + 2);
-	else
-	    Output_Object.Section_Name := (others => '-');
-	    Output_Object.Section_Name (1 .. Section_Name'Length) := Section_Name;
-	end if;
-    end Section;
-
-
-    procedure Set_Columns (Output_Object : in out HTML_Output_Type;
-			   Number_of_Columns : in ARM_Output.Column_Count) is
-	-- Set the number of columns.
-	-- Raises Not_Valid_Error if in a paragraph.
-    begin
-	if not Output_Object.Is_Valid then
-	    Ada.Exceptions.Raise_Exception (ARM_Output.Not_Valid_Error'Identity,
-		"Not valid object");
-	end if;
-	if Output_Object.Is_In_Paragraph then
-	    Ada.Exceptions.Raise_Exception (ARM_Output.Not_Valid_Error'Identity,
-		"In paragraph");
-	end if;
-	if Number_of_Columns >= 4 then
-	    -- We have special processing for 4 or more columns. Note that we
-	    -- assume do not contain any nested paragraph formats.
-	    Output_Object.Current_Column := 1;
-	    Output_Object.Current_Item := 1;
-	elsif Output_Object.Column_Count >= 4 and then Number_of_Columns = 1 then
-	    -- Finished processing columns, output the columns as a table.
-	    if Output_Object.Current_Column = 1 then
-		-- No New_Column calls; break this into columns ourselves.
-		-- Current_Item represents the total number of items + 2
-		-- (there is a double count for the end of the paragraph).
-		declare
-		    Col_Count : Natural := Output_Object.Current_Item - 2;
-		    Where : Column_Text_Ptr;
-		begin
-		    Col_Count := (Col_Count + Output_Object.Column_Count - 1) /
-			Output_Object.Column_Count;
-Ada.Text_IO.Put_Line("  @@ Calc columns for" & Natural'Image(Output_Object.Column_Count) &
-  " columns;" & Natural'Image(Output_Object.Current_Item - 1) & " total items;" &
-  Natural'Image(Col_Count) & " per column.");
-
-		    -- Split the item list into the appropriate columns.
-		    -- Note that this list is stored in reverse order.
-		    for I in reverse 2 .. Output_Object.Column_Count loop
---Ada.Text_IO.Put_Line("  @@   For column" & Natural'Image(I) & " split at item" &
---Natural'Image(Col_Count*(I-1)));
-			Where := Output_Object.Column_Text(1);
-			exit when Where = null; -- No columns to look at.
-			if Where.Item <= Col_Count*(I-1) then
-			    -- This column is empty.
-			    null;
-			else
-			    Output_Object.Column_Text(I) := Where;
-			    while Where.Next /= null and then
-			        Where.Next.Item > Col_Count*(I-1) loop
-				Where.Item := Where.Item - Col_Count*(I-1);
-			        Where := Where.Next;
-			    end loop;
-			    if Where = null then
-			        Output_Object.Column_Text(1) := null;
-			    else
-			        Output_Object.Column_Text(1) := Where.Next;
-				Where.Next := null;
---Ada.Text_IO.Put_Line("    split item=" & Natural'Image(Where.Item));
-				Where.Item := Where.Item - Col_Count*(I-1);
-			    end if;
-			end if;
-		    end loop;
-		end;
-	    --else there were explicit New_Column calls; no need to
-	    --do anything here.
-	    end if;
-	    if Output_Object.HTML_Kind = HTML_3 then
-	        Ada.Text_IO.Put_Line (Output_Object.Output_File, "<UL><UL><TABLE Width=""70%"">"); -- Table with no border or caption, takes up 70% of the screen.
-	    else
-	        Ada.Text_IO.Put_Line (Output_Object.Output_File,
-		    "<div class=""" & Paragraph_Name (ARM_Output.Normal, 2) & """><table width=""70%"">"); -- Table with no border or caption, takes up 70% of the screen.
-		Paragraph_Used(ARM_Output.Normal, 2) := True;
-	    end if;
-	    -- And start the first row:
-	    Ada.Text_IO.Put (Output_Object.Output_File, "<TR><TD align=""left"">");
-	    for Item in 1 .. 5000 loop
-		for Col in 1 .. Output_Object.Column_Count loop
-		    declare
-		        Find : Column_Text_Ptr := Output_Object.Column_Text(Col);
-			Temp : Column_Text_Ptr;
-		    begin
-			-- We're going to free this item after outputting it.
-			if Find = null then
-			    null;
-			elsif Find.Next = null then
-			    if Find.Item /= Item then
-				Find := null;
-			    else
-			        Output_Object.Column_Text(Col) := null;
-			    end if;
-			else
-			    while Find.Next /= null and then Find.Next.Item /= Item loop
-			        Find := Find.Next;
-			    end loop;
-			    Temp := Find;
-			    Find := Find.Next;
-			    Temp.Next := null;
-			end if;
-			if Find /= null then
-			    Ada.Text_IO.Put (Output_Object.Output_File,
-				Find.Text (1 .. Find.Length));
-			    -- This should always be the last item:
-			    if Find.Next /= null then
-				Ada.Text_IO.Put_Line ("** Column Item invariant failure!");
-			    end if;
-			    Free (Find);
-			else -- No item, make a blank.
-			    Ada.Text_IO.Put (Output_Object.Output_File,
-				"&nbsp;");
-			end if;
-		    end;
-	            Ada.Text_IO.Put (Output_Object.Output_File, "<TD align=""left"">");
-		end loop;
-		if Output_Object.Column_Text = Column_Text_Ptrs_Type'(others => null) then
-		    -- We've output everything.
-		    Ada.Text_IO.New_Line (Output_Object.Output_File);
-		    if Output_Object.HTML_Kind = HTML_3 then
-	                Ada.Text_IO.Put_Line (Output_Object.Output_File, "</TABLE></UL></UL>");
-		    else
-	                Ada.Text_IO.Put_Line (Output_Object.Output_File, "</table></div>");
-		    end if;
-		    exit;
-		end if;
-		-- End the row:
-		Ada.Text_IO.New_Line (Output_Object.Output_File);
-	        Ada.Text_IO.Put (Output_Object.Output_File, "<TR><TD align=""left"">");
-	    end loop;
-	    Output_Object.Current_Column := 0;
-	    Output_Object.Current_Item := 0;
-	-- else Two and Three column formats are displayed without any columns.
-	-- This is mainly used for the syntax cross-reference and index, and
-	-- these definitely look better without columns.
-	end if;
-	Output_Object.Column_Count := Number_of_Columns;
-    end Set_Columns;
-
-
-    procedure Check_Clause_File (Output_Object : in out HTML_Output_Type) is
-	-- Check that a Clause file has been made for this clause; if not,
-	-- create one.
-    begin
-	if not Ada.Text_IO.Is_Open (Output_Object.Output_File) then
-	    if (not Output_Object.Big_Files) and then
-		  Output_Object.DOS_Filenames and then
-		  Output_Object.Section_Name(1) = '-' then
-		    Start_HTML_File (Output_Object,
-		        Ada.Strings.Fixed.Trim (Output_Object.File_Prefix, Ada.Strings.Right) &
-	                    Make_Clause_Anchor_Name (Output_Object, Output_Object.Section_Name(2..3)), "", Clause => "");
-	    else
-		Start_HTML_File (Output_Object,
-		    Ada.Strings.Fixed.Trim (Output_Object.File_Prefix, Ada.Strings.Right) &
-	                "-" & Output_Object.Section_Name, "", Clause => "");
-	    end if;
-	end if;
-    end Check_Clause_File;
-
-
-    procedure Put_Compatibility_Font_Info (Output_Object : in out HTML_Output_Type;
-					   Style  : in ARM_Output.Paragraph_Style_Type;
-					   Indent : in ARM_Output.Paragraph_Indent_Type) is
-	-- Internal:
-        -- Output the font information for HTML 4.0 compatibility mode.
-    begin
-        if Output_Object.HTML_Kind = HTML_4_Compatible then
-	    case Paragraph_Info(Style, Indent).Font is
-	        when ARM_Output.Default =>
-		    if ARM_Output."=" (Output_Object.Body_Font, ARM_Output.Swiss) then
-		        Ada.Text_IO.Put (Output_Object.Output_File, SWISS_FONT_CODE);
-		        Output_Object.Char_Count := Output_Object.Char_Count + SWISS_FONT_CODE'Length;
-		    -- else nothing for Roman.
-		    end if;
-		when ARM_Output.Roman =>
-		    null;
-	        when ARM_Output.Swiss =>
-		    Ada.Text_IO.Put (Output_Object.Output_File, SWISS_FONT_CODE);
-		    Output_Object.Char_Count := Output_Object.Char_Count + SWISS_FONT_CODE'Length;
-	        when ARM_Output.Fixed =>
-		    Ada.Text_IO.Put (Output_Object.Output_File, "<TT>");
-		    Output_Object.Char_Count := Output_Object.Char_Count + 4;
-	    end case;
-	    if ARM_Output."=" (Paragraph_Info(Style, Indent).Font, ARM_Output.Fixed) then
-	        null; -- No font change here.
-	    else
-	        case Paragraph_Info(Style, Indent).Size is
-		    when 0 => null;
-		    when 1 =>
-		        Ada.Text_IO.Put (Output_Object.Output_File, "<font size=""+1"">");
-		        Output_Object.Char_Count := Output_Object.Char_Count + 16;
-		    when 2 =>
-		        Ada.Text_IO.Put (Output_Object.Output_File, "<font size=""+2"">");
-		        Output_Object.Char_Count := Output_Object.Char_Count + 16;
-		    when 3 =>
-		        Ada.Text_IO.Put (Output_Object.Output_File, "<font size=""+3"">");
-		        Output_Object.Char_Count := Output_Object.Char_Count + 16;
-		    when -1 =>
-		        Ada.Text_IO.Put (Output_Object.Output_File, "<font size=""-1"">");
-		        Output_Object.Char_Count := Output_Object.Char_Count + 16;
-		    when -2 =>
-		        Ada.Text_IO.Put (Output_Object.Output_File, "<font size=""-2"">");
-		        Output_Object.Char_Count := Output_Object.Char_Count + 16;
-		    when -3 =>
-		        Ada.Text_IO.Put (Output_Object.Output_File, "<font size=""-3"">");
-		        Output_Object.Char_Count := Output_Object.Char_Count + 16;
-		    when others => null; -- Not supported.
-	        end case;
-	    end if;
-        end if;
-    end Put_Compatibility_Font_Info;
-
-
-    procedure Put_End_Compatibility_Font_Info (Output_Object : in out HTML_Output_Type;
-					       Style  : in ARM_Output.Paragraph_Style_Type;
-					       Indent : in ARM_Output.Paragraph_Indent_Type) is
-	-- Internal:
-        -- Output the font information for HTML 4.0 compatibility mode.
-    begin
-        if Output_Object.HTML_Kind = HTML_4_Compatible then
-	    if ARM_Output."=" (Paragraph_Info(Style, Indent).Font, ARM_Output.Fixed) then
-	        null; -- No font change here.
-	    else
-	        case Paragraph_Info(Style, Indent).Size is
-		    when 0 => null;
-		    when 1 =>
-		        Ada.Text_IO.Put (Output_Object.Output_File, "</font>");
-		    when 2 =>
-		        Ada.Text_IO.Put (Output_Object.Output_File, "</font>");
-		    when -1 =>
-		        Ada.Text_IO.Put (Output_Object.Output_File, "</font>");
-		    when -2 =>
-		        Ada.Text_IO.Put (Output_Object.Output_File, "</font>");
-		    when -3 =>
-		        Ada.Text_IO.Put (Output_Object.Output_File, "</font>");
-		    when others => null; -- Not supported.
-	        end case;
-	    end if;
-	    case Paragraph_Info(Style, Indent).Font is
-	        when ARM_Output.Default =>
-		    if ARM_Output."=" (Output_Object.Body_Font, ARM_Output.Swiss) then
-		        Ada.Text_IO.Put (Output_Object.Output_File, "</font>");
-		    -- else nothing for Roman.
-		    end if;
-		when ARM_Output.Roman =>
-		    null;
-	        when ARM_Output.Swiss =>
-		    Ada.Text_IO.Put (Output_Object.Output_File, "</font>");
-	        when ARM_Output.Fixed =>
-		    Ada.Text_IO.Put (Output_Object.Output_File, "</tt>");
-	    end case;
-        end if;
-    end Put_End_Compatibility_Font_Info;
-
-
-    procedure Start_Paragraph (Output_Object : in out HTML_Output_Type;
-			       Style     : in ARM_Output.Paragraph_Style_Type;
-			       Indent    : in ARM_Output.Paragraph_Indent_Type;
-			       Number    : in String;
-			       No_Prefix : in Boolean := False;
-			       Tab_Stops : in ARM_Output.Tab_Info := ARM_Output.NO_TABS;
-			       No_Breaks : in Boolean := False;
-			       Keep_with_Next : in Boolean := False;
-			       Space_After : in ARM_Output.Space_After_Type
-				   := ARM_Output.Normal;
-			       Justification : in ARM_Output.Justification_Type
-				   := ARM_Output.Default) is
-	-- Start a new paragraph. The style and indent of the paragraph is as
-	-- specified. The (AA)RM paragraph number (which might include update
-	-- and version numbers as well: [12.1/1]) is Number. If the format is
-	-- a type with a prefix (bullets, hangining items), the prefix is
-	-- omitted if No_Prefix is true. Tab_Stops defines the tab stops for
-	-- the paragraph. If No_Breaks is True, we will try to avoid page breaks
-	-- in the paragraph. If Keep_with_Next is true, we will try to avoid
-	-- separating this paragraph and the next one. (These may have no
-	-- effect in formats that don't have page breaks). Space_After
-	-- specifies the amount of space following the paragraph. Justification
-	-- specifies the text justification for the paragraph. Not_Valid_Error
-	-- is raised if Tab_Stops /= NO_TABS for a hanging or bulleted format.
-
-	procedure Put_Style (Name : in String;
-			     Include_Compatibility : in Boolean := True;
-			     Use_DIV : in Boolean := False) is
-	    -- Output a style for HTML 4.0; if Include_Compatibility is True,
-	    -- include compatibility font information as well.
-	    -- If Use_DIV is true, ignore the contents of the
-	    -- style data and use a DIV.
-	begin
-	    if Use_DIV then
-	        Ada.Text_IO.Put (Output_Object.Output_File, "<div");
-	        Output_Object.Char_Count := 4;
-	    else
-	        case Paragraph_Info(Style, Indent).Tag is
-		    when DIV =>
-		        Ada.Text_IO.Put (Output_Object.Output_File, "<div");
-		        Output_Object.Char_Count := 4;
-		    when UL =>
-		        Ada.Text_IO.Put (Output_Object.Output_File, "<ul");
-		        Output_Object.Char_Count := 3;
-		    when DL =>
-		        Ada.Text_IO.Put (Output_Object.Output_File, "<dl");
-		        Output_Object.Char_Count := 3;
-	        end case;
-	    end if;
-	    Ada.Text_IO.Put (Output_Object.Output_File, " class=""" & Name & """");
-	    Output_Object.Char_Count := Output_Object.Char_Count + 8 + Name'Length + 1;
-	    case Justification is
-	        when ARM_Output.Default | ARM_Output.Left | ARM_Output.Justified =>
-		    null;
-	        when ARM_Output.Center =>
-		    Ada.Text_IO.Put (Output_Object.Output_File, " style=""text-align: center""");
-		    Output_Object.Char_Count := Output_Object.Char_Count + 27;
-	        when ARM_Output.Right =>
-		    Ada.Text_IO.Put (Output_Object.Output_File, " style=""text-align: right""");
-		    Output_Object.Char_Count := Output_Object.Char_Count + 26;
-	    end case;
-	    case Space_After is
-	        when ARM_Output.Normal =>
-		    null;
-	        when ARM_Output.Narrow =>
-		    Ada.Text_IO.Put (Output_Object.Output_File, " style=""margin-bottom: ");
-		    Output_Object.Char_Count := Output_Object.Char_Count + 24;
-		    Put_EMs(Output_Object.Output_File, (Paragraph_Info(Style, Indent).After * LEADING_PERCENT) / 100);
-		    Ada.Text_IO.Put (Output_Object.Output_File, """");
-		    Output_Object.Char_Count := Output_Object.Char_Count + 6;
-	        when ARM_Output.Wide =>
-		    Ada.Text_IO.Put (Output_Object.Output_File, " style=""margin-bottom: ");
-		    Output_Object.Char_Count := Output_Object.Char_Count + 24;
-		    Put_EMs(Output_Object.Output_File, (Paragraph_Info(Style, Indent).After * TRAILING_PERCENT) / 100);
-		    Ada.Text_IO.Put (Output_Object.Output_File, """");
-		    Output_Object.Char_Count := Output_Object.Char_Count + 6;
-	    end case;
-	    Ada.Text_IO.Put (Output_Object.Output_File, ">");
-	    Output_Object.Char_Count := Output_Object.Char_Count + 1;
-	    if Output_Object.HTML_Kind = HTML_4_Compatible and then Include_Compatibility then
-		Put_Compatibility_Font_Info (Output_Object, Style, Indent);
-	    end if;
-	end Put_Style;
-
-    begin
-	if not Output_Object.Is_Valid then
-	    Ada.Exceptions.Raise_Exception (ARM_Output.Not_Valid_Error'Identity,
-		"Not valid object");
-	end if;
-	if Output_Object.Is_In_Paragraph then
-	    Ada.Exceptions.Raise_Exception (ARM_Output.Not_Valid_Error'Identity,
-		"Already in paragraph");
-	end if;
-	if not Output_Object.Number_Paragraphs and then
-	    Number /= "" then
-	    Ada.Exceptions.Raise_Exception (ARM_Output.Not_Valid_Error'Identity,
-		"Paragraph number when none used");
-	end if;
-	if not Paragraph_Info(Style, Indent).Defined then
-            Ada.Exceptions.Raise_Exception (ARM_Output.Not_Valid_Error'Identity,
-	        "Undefined style " & ARM_Output.Paragraph_Style_Type'Image(Style) &
-		" and indent" & ARM_Output.Paragraph_Indent_Type'Image(Indent));
-	end if;
-
-	Output_Object.Is_In_Paragraph := True;
-	Output_Object.Had_Prefix := not No_Prefix;
-	Output_Object.Char_Count := 0;
-	Output_Object.Disp_Char_Count := 0;
-	Output_Object.Disp_Large_Char_Count := 0;
-	Output_Object.Any_Nonspace := False;
-	Output_Object.Last_Was_Space := True; -- Start of line
-	Output_Object.Conditional_Space := False;
-	Output_Object.Saw_Hang_End := False;
-        Output_Object.In_Local_Link := False;
-	Check_Clause_File (Output_Object);
-	-- Note: We only support Justification for the Normal and Wide styles.
-	if Output_Object.Column_Count >= 4 then
-	    -- Formatting is deferred; only a few formats are supported.
-	    if Tab_Stops.Number /= 0 then
-	        Ada.Exceptions.Raise_Exception (ARM_Output.Not_Valid_Error'Identity,
-		    "Tabs in 4+ column text");
-	    end if;
-	    case Style is
-	        when ARM_Output.Normal =>
-		    null;
-		when others =>
-	            Ada.Exceptions.Raise_Exception (ARM_Output.Not_Valid_Error'Identity,
-		        "Unsupported format in 4+ column text - " & ARM_Output.Paragraph_Style_Type'Image(Style));
-	    end case;
-	    if Number /= "" then
-	        Ada.Exceptions.Raise_Exception (ARM_Output.Not_Valid_Error'Identity,
-		    "No paragraph numbers in 4+ column text");
-	    end if;
-	    return; -- Nothing more to do here.
-	end if;
-
-	-- Set up tabs:
-	case Style is
-	    when ARM_Output.Normal | ARM_Output.Wide_Above |
-		 ARM_Output.Small | ARM_Output.Small_Wide_Above |
-		 ARM_Output.Header | ARM_Output.Small_Header |
-		 ARM_Output.Index | ARM_Output.Syntax_Summary |
-		 ARM_Output.Title |
-		 ARM_Output.Examples | ARM_Output.Small_Examples |
-		 ARM_Output.Swiss_Examples | ARM_Output.Small_Swiss_Examples =>
-		Output_Object.Tab_Stops := Tab_Stops;
-		-- No tabs in HTML; we'll emulate them for fixed fonts.
-		-- We'll expand proportional stops here (text characters
-		-- are larger than the variable ones these are set up for).
-		Output_Object.Can_Emulate_Tabs :=
-		    ARM_Output."=" (Paragraph_Info(Style, Indent).Font, ARM_Output.Fixed);
-		for I in 1 .. Tab_Stops.Number loop
-		    if ARM_Output."=" (Tab_Stops.Stops(I).Kind,
-				       ARM_Output.Left_Proportional) then
-		        if ARM_Output."=" (Paragraph_Info(Style, Indent).Font, ARM_Output.Fixed) then
-			    Output_Object.Tab_Stops.Stops(I).Stop :=
-				(Tab_Stops.Stops(I).Stop * 13 / 12);
-			else -- Proportional characters are smaller.
-			    Output_Object.Tab_Stops.Stops(I).Stop :=
-				(Tab_Stops.Stops(I).Stop * 5 / 4);
-			end if;
-		    else
-		        Output_Object.Tab_Stops.Stops(I).Stop :=
-				Tab_Stops.Stops(I).Stop;
-		    end if;
-		end loop;
-
-	    when ARM_Output.Bulleted | ARM_Output.Nested_Bulleted |
-		 ARM_Output.Small_Bulleted | ARM_Output.Small_Nested_Bulleted |
-		 ARM_Output.Wide_Hanging | ARM_Output.Narrow_Hanging |
-		 ARM_Output.Hanging_in_Bulleted |
-		 ARM_Output.Small_Wide_Hanging | ARM_Output.Small_Narrow_Hanging |
-		 ARM_Output.Small_Hanging_in_Bulleted |
-		 ARM_Output.Enumerated | ARM_Output.Small_Enumerated =>
-		if Tab_Stops.Number /= 0 then
-	            Ada.Exceptions.Raise_Exception (ARM_Output.Not_Valid_Error'Identity,
-		        "Tabs in hanging/bulleted paragraph");
-		end if;
-		Output_Object.Can_Emulate_Tabs := False;
-	end case;
-
-	if Output_Object.HTML_Kind = HTML_3 then
-	    -- Note: We can't control the space below the paragraphs here, so
-	    -- Space_After is ignored.
-	    -- Make any indents:
-	    for I in 1 .. Indent loop
-	        Ada.Text_IO.Put (Output_Object.Output_File, "<UL>");
-		Output_Object.Char_Count := Output_Object.Char_Count + 4;
-	    end loop;
-	    case Style is
-	        when ARM_Output.Normal | ARM_Output.Wide_Above |
-		     ARM_Output.Header =>
-		    if ARM_Output."=" (Indent, 0) then
-		        case Justification is
-		            when ARM_Output.Default | ARM_Output.Left | ARM_Output.Justified =>
-			        Ada.Text_IO.Put (Output_Object.Output_File, "<P>");
-			        Output_Object.Char_Count := 3;
-		            when ARM_Output.Center =>
-			        Ada.Text_IO.Put (Output_Object.Output_File, "<P ALIGN=CENTER>");
-			        Output_Object.Char_Count := 16;
-		            when ARM_Output.Right =>
-			        Ada.Text_IO.Put (Output_Object.Output_File, "<P ALIGN=RIGHT>");
-			        Output_Object.Char_Count := 15;
-		        end case;
-		    else
-			null; -- Formatting is hard in HTML 3!
-		    end if;
-
-	        when ARM_Output.Small | ARM_Output.Small_Wide_Above |
-		     ARM_Output.Small_Header =>
-	    	    Ada.Text_IO.Put (Output_Object.Output_File, "<FONT SIZE=-1>");
-		    Output_Object.Char_Count := Output_Object.Char_Count + 14;
-
-	        when ARM_Output.Index =>
-		    -- Note: We don't put this in a smaller font.
-		    if ARM_Output."=" (Indent, 0) then
-		        Ada.Text_IO.Put (Output_Object.Output_File, "<P>");
-		        Output_Object.Char_Count := 3;
-		    else
-			null; -- Formatting is hard in HTML 3!
-		    end if;
-
-	        when ARM_Output.Syntax_Summary =>
-		    -- Note: We don't put this in a smaller font.
-	    	    null;
-
-	        when ARM_Output.Title =>
-	    	    Ada.Text_IO.Put (Output_Object.Output_File, "<FONT SIZE=+3>");
-		    Output_Object.Char_Count := Output_Object.Char_Count + 14;
-
-	        when ARM_Output.Examples =>
-	    	    Ada.Text_IO.Put (Output_Object.Output_File, "<TT>");
-		    Output_Object.Char_Count := Output_Object.Char_Count + 4;
-	        when ARM_Output.Small_Examples =>
-	    	    Ada.Text_IO.Put (Output_Object.Output_File, "<TT><FONT SIZE=-1>");
-		    Output_Object.Char_Count := Output_Object.Char_Count + 18;
-	        when ARM_Output.Swiss_Examples =>
-	    	    Ada.Text_IO.Put (Output_Object.Output_File, SWISS_FONT_CODE);
-		    Output_Object.Char_Count := Output_Object.Char_Count + SWISS_FONT_CODE'Length;
-	        when ARM_Output.Small_Swiss_Examples =>
-	    	    Ada.Text_IO.Put (Output_Object.Output_File, SMALL_SWISS_FONT_CODE);
-		    Output_Object.Char_Count := Output_Object.Char_Count + SMALL_SWISS_FONT_CODE'Length;
-
-	        when ARM_Output.Bulleted | ARM_Output.Nested_Bulleted =>
-		    if No_Prefix then
-			null;
-		    else
-	    	        Ada.Text_IO.Put (Output_Object.Output_File, "<LI TYPE=DISC>");
-		        Output_Object.Char_Count := Output_Object.Char_Count + 14;
-		    end if;
-
-	        when ARM_Output.Small_Bulleted | ARM_Output.Small_Nested_Bulleted =>
-		    if No_Prefix then
-	    	        Ada.Text_IO.Put (Output_Object.Output_File, "<FONT SIZE=-1>");
-		        Output_Object.Char_Count := Output_Object.Char_Count + 14;
-		    else
-	    	        Ada.Text_IO.Put (Output_Object.Output_File, "<LI TYPE=DISC><FONT SIZE=-1>");
-		        Output_Object.Char_Count := Output_Object.Char_Count + 28;
-		    end if;
-
-	        when ARM_Output.Wide_Hanging | ARM_Output.Narrow_Hanging |
-		     ARM_Output.Hanging_in_Bulleted |
-		     ARM_Output.Enumerated =>
-		    if No_Prefix then
-	    	        Ada.Text_IO.Put (Output_Object.Output_File, "<DL><DD>");
-		        Output_Object.Char_Count := Output_Object.Char_Count + 8;
-		        Output_Object.Saw_Hang_End := True;
-		    else -- Has prefix.
-	    	        Ada.Text_IO.Put (Output_Object.Output_File, "<DL><DT>");
-		        Output_Object.Char_Count := Output_Object.Char_Count + 8;
-		        Output_Object.Saw_Hang_End := False;
-		    end if;
-
-	        when ARM_Output.Small_Wide_Hanging | ARM_Output.Small_Narrow_Hanging |
-		     ARM_Output.Small_Hanging_in_Bulleted |
-		     ARM_Output.Small_Enumerated =>
-		    if No_Prefix then
-	    	        Ada.Text_IO.Put (Output_Object.Output_File, "<DL><DD><FONT SIZE=-1>");
-		        Output_Object.Char_Count := Output_Object.Char_Count + 22;
-		        Output_Object.Saw_Hang_End := True;
-		    else -- Has prefix.
-	    	        Ada.Text_IO.Put (Output_Object.Output_File, "<DL><DT><FONT SIZE=-1>");
-		        Output_Object.Char_Count := Output_Object.Char_Count + 22;
-		        Output_Object.Saw_Hang_End := False;
-		    end if;
-	    end case;
-	    Output_Object.Paragraph_Style  := Style;
-	    Output_Object.Paragraph_Indent := Indent;
-	    Output_Object.Font := ARM_Output.Default;
-	    Output_Object.Is_Bold := False;
-	    Output_Object.Is_Italic := False;
-	    Output_Object.Size := 0;
-	    Output_Object.Color := ARM_Output.Default;
-	    Output_Object.Change := ARM_Output.None;
-	    Output_Object.Version := '0';
-	    Output_Object.Added_Version := '0';
-	    if Number /= "" then -- Has paragraph number.
-	        Ada.Text_IO.Put (Output_Object.Output_File, TINY_SWISS_FONT_CODE);
-	        Ada.Text_IO.Put (Output_Object.Output_File, Number);
-	        Ada.Text_IO.Put (Output_Object.Output_File, "</FONT> ");
-	        Output_Object.Char_Count := Output_Object.Char_Count + TINY_SWISS_FONT_CODE'Length + Number'Length + 8;
-	        Output_Object.Disp_Char_Count := Output_Object.Disp_Char_Count + ((Number'Length+1)/2) + 1;
-		    -- Note: Count these as half characters, as the font is so small.
-		--Output_Object.Disp_Large_Char_Count := <unchanged>;
-	    end if;
-
-	elsif Output_Object.HTML_Kind = HTML_4_Compatible then
-	    if Number /= "" then
-		-- Has paragraph number.
-		--
-		-- Add an anchor, so external URLs can reference
-		-- paragraphs directly. If Number contains a '/', this
-		-- is not stricly legal HTML 4, but popular browsers
-		-- support it. Could replace the '/' in the anchor by
-		-- some legal character.
-		Paranum_Used := True;
-		Ada.Text_IO.Put (Output_Object.Output_File, "<div class=""paranum"">");
-	        Ada.Text_IO.Put (Output_Object.Output_File, "<font size=-2>");
-                Ada.Text_IO.Put (Output_Object.Output_File, "<a name=""p");
-	        Ada.Text_IO.Put (Output_Object.Output_File, Number);
-                Ada.Text_IO.Put (Output_Object.Output_File, """>");
-	        Ada.Text_IO.Put (Output_Object.Output_File, Number);
-                Ada.Text_IO.Put (Output_Object.Output_File, "</a>");
-	        Ada.Text_IO.Put (Output_Object.Output_File, "</font>");
-	        Ada.Text_IO.Put_Line (Output_Object.Output_File, "</div>");
-	        Output_Object.Char_Count := 0;
-	        Output_Object.Disp_Char_Count := 0;
-	        Output_Object.Disp_Large_Char_Count := 0;
-		Output_Object.Any_Nonspace := False;
-		Output_Object.Last_Was_Space := True; -- Start of line
-		Output_Object.Conditional_Space := False; -- Don't need it here.
-	    end if;
-
-	    case Style is
-		when ARM_Output.Normal | ARM_Output.Wide_Above |
-		     ARM_Output.Header |
-		     ARM_Output.Small  | ARM_Output.Small_Wide_Above |
-		     ARM_Output.Small_Header |
-	             ARM_Output.Index | ARM_Output.Syntax_Summary |
-		     ARM_Output.Title |
-	             ARM_Output.Examples | ARM_Output.Swiss_Examples |
-	             ARM_Output.Small_Examples | ARM_Output.Small_Swiss_Examples =>
-		    Put_Style (Paragraph_Name (Style, Indent));
-
-	        when ARM_Output.Bulleted | ARM_Output.Nested_Bulleted |
-	             ARM_Output.Small_Bulleted | ARM_Output.Small_Nested_Bulleted =>
-		    Put_Style (Paragraph_Name (Style, Indent), Include_Compatibility => False);
-		    if No_Prefix then
-			null;
-		    else
-	    	        Ada.Text_IO.Put (Output_Object.Output_File, "<li type=disc>");
-			Output_Object.Char_Count := Output_Object.Char_Count + 14;
-		    end if;
-		    Put_Compatibility_Font_Info (Output_Object, Style, Indent);
-
-	        when ARM_Output.Wide_Hanging | ARM_Output.Narrow_Hanging |
-		     ARM_Output.Hanging_in_Bulleted |
-		     ARM_Output.Enumerated |
-	             ARM_Output.Small_Wide_Hanging | ARM_Output.Small_Narrow_Hanging |
-		     ARM_Output.Small_Hanging_in_Bulleted |
-		     ARM_Output.Small_Enumerated =>
-		    declare
-			PName : constant String :=
-				Paragraph_Name (Style, Indent);
-		    begin
-		        Put_Style (PName, Include_Compatibility => False);
-		        if No_Prefix then
-	    	            Ada.Text_IO.Put (Output_Object.Output_File, "<dd class="" & PName & "">");
-			    Output_Object.Char_Count := Output_Object.Char_Count + 13 + PName'Length;
-		            Output_Object.Saw_Hang_End := True;
-		        else -- Has prefix.
-	    	            Ada.Text_IO.Put (Output_Object.Output_File, "<dt>");
-			    Output_Object.Char_Count := Output_Object.Char_Count + 4;
-		            Output_Object.Saw_Hang_End := False;
-		        end if;
-		        Put_Compatibility_Font_Info (Output_Object, Style, Indent);
-		    end;
-
-	    end case;
-	    Output_Object.Paragraph_Style  := Style;
-	    Output_Object.Paragraph_Indent := Indent;
-	    Output_Object.Font := ARM_Output.Default;
-	    Output_Object.Is_Bold := False;
-	    Output_Object.Is_Italic := False;
-	    Output_Object.Size := 0;
-	    Output_Object.Color := ARM_Output.Default;
-	    Output_Object.Change := ARM_Output.None;
-	    Output_Object.Version := '0';
-	    Output_Object.Added_Version := '0';
-	    if Number /= "" then -- Has paragraph number.
-		if Paragraph_Info(Style, Indent).Indent = 0 and then
-		   ((not No_Prefix) or else
-		     Style in ARM_Output.Unprefixed_Style_Subtype) then
-		    -- No indent, either a prefix or a style that doesn't
-		    -- have a prefix.
-		    -- We may have to make a space for the paragraph number,
-		    -- as absolute positioned or floating items can overlap
-		    -- others.
-		    for I in 1 .. (Number'Length+2)-(INDENT_EMS_FOR_PARANUMS/5) loop
-			-- We assume that each space is roughly equal to
-			-- 0.5em (that should be conservative).
-			Ada.Text_IO.Put (Output_Object.Output_File, "&nbsp;");
-		        Output_Object.Char_Count := Output_Object.Char_Count + 1;
-		        Output_Object.Disp_Char_Count := Output_Object.Disp_Char_Count + 1;
-			--Output_Object.Disp_Large_Char_Count := <unchanged>;
-		    end loop;
-		-- else is indented, so we don't need to make space.
-		end if;
-	    end if;
-	else -- HTML_4_Only.
-	    if Number /= "" then
-		-- Has paragraph number; add anchor. See comment above
-		-- (at HMTL_4_Compatible) about '.' in anchor.
-		Paranum_Used := True;
-		Ada.Text_IO.Put (Output_Object.Output_File, "<div class=""paranum"">");
-		Ada.Text_IO.Put (Output_Object.Output_File, "<a name=""p");
-		Ada.Text_IO.Put (Output_Object.Output_File, Number);
-		Ada.Text_IO.Put (Output_Object.Output_File, """>");
-		Ada.Text_IO.Put (Output_Object.Output_File, Number);
-		Ada.Text_IO.Put (Output_Object.Output_File, "</a>");
-		Ada.Text_IO.Put_Line (Output_Object.Output_File, "</div>");
-	        Output_Object.Char_Count := 0;
-	        Output_Object.Disp_Char_Count := 0;
-	        Output_Object.Disp_Large_Char_Count := 0;
-		Output_Object.Any_Nonspace := False;
-		Output_Object.Last_Was_Space := True; -- Start of line
-		Output_Object.Conditional_Space := False; -- Don't need it here.
-	    end if;
-
-	    case Style is
-		when ARM_Output.Normal | ARM_Output.Wide_Above |
-		     ARM_Output.Header |
-		     ARM_Output.Small  | ARM_Output.Small_Wide_Above |
-		     ARM_Output.Small_Header |
-	             ARM_Output.Index | ARM_Output.Syntax_Summary |
-		     ARM_Output.Title |
-	             ARM_Output.Examples | ARM_Output.Swiss_Examples |
-	             ARM_Output.Small_Examples | ARM_Output.Small_Swiss_Examples =>
-		    Put_Style (Paragraph_Name (Style, Indent));
-
-	        when ARM_Output.Bulleted | ARM_Output.Nested_Bulleted |
-	             ARM_Output.Small_Bulleted | ARM_Output.Small_Nested_Bulleted =>
-		    -- We use formatted DIVs here, as otherwise the indenting
-		    -- varies wildly between Firefox and IE (and does not
-		    -- match similar enumerated lists).
-		    if No_Prefix then
-		        Put_Style (Paragraph_Name (Style, Indent) & "-NoPrefix", Use_DIV => True);
-		    else
-		        Put_Style (Paragraph_Name (Style, Indent), Use_DIV => True);
-		    end if;
-
-	        when ARM_Output.Wide_Hanging | ARM_Output.Narrow_Hanging |
-		     ARM_Output.Hanging_in_Bulleted |
-		     ARM_Output.Enumerated |
-	             ARM_Output.Small_Wide_Hanging | ARM_Output.Small_Narrow_Hanging |
-		     ARM_Output.Small_Hanging_in_Bulleted |
-		     ARM_Output.Small_Enumerated =>
-		    if No_Prefix then
-		        Put_Style (Paragraph_Name (Style, Indent) & "-Body", Use_DIV => True);
-		        Output_Object.Saw_Hang_End := True;
-		    else -- Has prefix.
-		        Put_Style (Paragraph_Name (Style, Indent) & "-Term", Use_DIV => True);
-		        Output_Object.Saw_Hang_End := False;
-		    end if;
-	    end case;
-	    Output_Object.Paragraph_Style  := Style;
-	    Output_Object.Paragraph_Indent := Indent;
-	    Output_Object.Font := ARM_Output.Default;
-	    Output_Object.Is_Bold := False;
-	    Output_Object.Is_Italic := False;
-	    Output_Object.Size := 0;
-	    Output_Object.Color := ARM_Output.Default;
-	    Output_Object.Change := ARM_Output.None;
-	    Output_Object.Version := '0';
-	    Output_Object.Added_Version := '0';
-	    if Number /= "" then -- Has paragraph number.
-		if Paragraph_Info(Style, Indent).Indent = 0 and then
-		   ((not No_Prefix) or else
-		     Style in ARM_Output.Unprefixed_Style_Subtype) then
-		    -- No indent, either a prefix or a style that doesn't
-		    -- have a prefix.
-		    -- We may have to make a space for the paragraph number,
-		    -- as absolute positioned or floating items can overlap
-		    -- others.
-		    for I in 1 .. (Number'Length+2)-((INDENT_EMS_FOR_PARANUMS+5)*3/10) loop
-			-- We assume that each space is roughly equal to
-			-- 0.33em (that should be conservative). We also assume
-			-- that the normal left edge space is 1.0em (this is
-			-- true on IE 5&6). Paragraph numbers are positioned
-			-- at 0.5ems, so the additional difference is +5.
-			Ada.Text_IO.Put (Output_Object.Output_File, "&nbsp;");
-		        Output_Object.Char_Count := Output_Object.Char_Count + 1;
-		        Output_Object.Disp_Char_Count := Output_Object.Disp_Char_Count + 1;
-			--Output_Object.Disp_Large_Char_Count := <unchanged>;
-		    end loop;
-		-- else is indented, so we don't need to make space.
-		end if;
-	    end if;
-	end if;
-	Paragraph_Used(Style, Indent) := True;
-
-	-- Note: No_Breaks and Keep_with_Next have no effect here, because
-	-- HTML doesn't have page breaks.
-    end Start_Paragraph;
-
-
-    procedure End_Paragraph (Output_Object : in out HTML_Output_Type) is
-	-- End a paragraph.
-
-	procedure Put_End_Style (Style  : in ARM_Output.Paragraph_Style_Type;
-				 Indent : in ARM_Output.Paragraph_Indent_Type;
-				 Include_Compatibility : in Boolean := True) is
-	    -- Output a end style for HTML 4.0; if Include_Compatibility is True,
-	    -- include compatibility font information as well.
-	begin
-	    if Output_Object.HTML_Kind = HTML_4_Compatible and then Include_Compatibility then
-		Put_End_Compatibility_Font_Info (Output_Object, Style, Indent);
-	    end if;
-	    case Paragraph_Info(Style, Indent).Tag is
-		when DIV =>
-		    Ada.Text_IO.Put (Output_Object.Output_File, "</div>");
-		when UL =>
-		    Ada.Text_IO.Put (Output_Object.Output_File, "</ul>");
-		when DL =>
-		    Ada.Text_IO.Put (Output_Object.Output_File, "</dl>");
-	    end case;
-	end Put_End_Style;
-
-    begin
-	if not Output_Object.Is_Valid then
-	    Ada.Exceptions.Raise_Exception (ARM_Output.Not_Valid_Error'Identity,
-		"Not valid object");
-	end if;
-	if not Output_Object.Is_In_Paragraph then
-	    Ada.Exceptions.Raise_Exception (ARM_Output.Not_Valid_Error'Identity,
-		"Not in paragraph");
-	end if;
-	Output_Object.Is_In_Paragraph := False;
-	if Output_Object.In_Local_Link then
-	    Ada.Exceptions.Raise_Exception (ARM_Output.Not_Valid_Error'Identity,
-		"Unclosed Local_Link");
-	    Output_Object.In_Local_Link := False;
-	end if;
-	if Output_Object.Column_Count >= 4 then
-	    -- Formatting is deferred; only a few formats are supported.
-	    if Output_Object.Column_Text (Output_Object.Current_Column) /= null and then
-	       Output_Object.Column_Text (Output_Object.Current_Column).Item = Output_Object.Current_Item then
-		Output_Object.Column_Text (Output_Object.Current_Column).End_Para := True;
-	    end if;
-	    Output_Object.Current_Item := Output_Object.Current_Item + 2; -- Skip an item.
-            Output_Object.Char_Count := 0;
-            Output_Object.Disp_Char_Count := 0;
-	    Output_Object.Disp_Large_Char_Count := 0;
-	    Output_Object.Any_Nonspace := False;
-	    Output_Object.Last_Was_Space := True; -- Start of line.
-	    Output_Object.Conditional_Space := False; -- Don't need it here.
-	    return; -- Nothing else to do here.
-	end if;
-
-	if Output_Object.HTML_Kind = HTML_3 then
-	    case Output_Object.Paragraph_Style is
-	        when ARM_Output.Normal | ARM_Output.Wide_Above | ARM_Output.Header |
-	             ARM_Output.Index =>
-		    if ARM_Output."=" (Output_Object.Paragraph_Indent, 0) then
-		        Ada.Text_IO.Put (Output_Object.Output_File, "</P>");
-		    -- else let the indent nesting handling it.
-		    end if;
-	        when ARM_Output.Syntax_Summary =>
-	    	    null;
-	        when ARM_Output.Small | ARM_Output.Small_Wide_Above |
-		     ARM_Output.Small_Header =>
-	    	    Ada.Text_IO.Put (Output_Object.Output_File, "</FONT>");
-	        when ARM_Output.Title =>
-	    	    Ada.Text_IO.Put (Output_Object.Output_File, "</FONT>");
-
-	        when ARM_Output.Examples =>
-	    	    Ada.Text_IO.Put (Output_Object.Output_File, "</TT>");
-	        when ARM_Output.Small_Examples =>
-	    	    Ada.Text_IO.Put (Output_Object.Output_File, "</FONT>");
-	        when ARM_Output.Swiss_Examples =>
-	    	    Ada.Text_IO.Put (Output_Object.Output_File, "</FONT>");
-	        when ARM_Output.Small_Swiss_Examples =>
-	    	    Ada.Text_IO.Put (Output_Object.Output_File, "</FONT>");
-
-	        when ARM_Output.Bulleted | ARM_Output.Nested_Bulleted =>
-		    if Output_Object.Had_Prefix then
-	    	        Ada.Text_IO.Put (Output_Object.Output_File, "</LI>");
-		    -- else nothing to do.
-		    end if;
-	        when ARM_Output.Small_Bulleted | ARM_Output.Small_Nested_Bulleted =>
-		    if Output_Object.Had_Prefix then
-	    	        Ada.Text_IO.Put (Output_Object.Output_File, "</FONT></LI>");
-		    else
-	    	        Ada.Text_IO.Put (Output_Object.Output_File, "</FONT>");
-		    end if;
-
-	        when ARM_Output.Wide_Hanging | ARM_Output.Narrow_Hanging |
-		     ARM_Output.Hanging_in_Bulleted |
-	             ARM_Output.Enumerated =>
-	    	    Ada.Text_IO.Put (Output_Object.Output_File, "</DL>");
-
-	        when ARM_Output.Small_Wide_Hanging | ARM_Output.Small_Narrow_Hanging |
-		     ARM_Output.Small_Hanging_in_Bulleted |
-	             ARM_Output.Small_Enumerated =>
-	    	    Ada.Text_IO.Put (Output_Object.Output_File, "</FONT></DL>");
-
-	    end case;
-	    -- Reverse any indents:
-	    for I in reverse 1 .. Output_Object.Paragraph_Indent loop
-	        Ada.Text_IO.Put (Output_Object.Output_File, "</UL>");
-	    end loop;
-	    Ada.Text_IO.New_Line (Output_Object.Output_File, 2);
-
-	elsif Output_Object.HTML_Kind = HTML_4_Only then
-	    case Output_Object.Paragraph_Style is
-		when ARM_Output.Normal | ARM_Output.Wide_Above |
-		     ARM_Output.Header |
-		     ARM_Output.Small  | ARM_Output.Small_Wide_Above |
-		     ARM_Output.Small_Header |
-	             ARM_Output.Index | ARM_Output.Syntax_Summary |
-		     ARM_Output.Title |
-	             ARM_Output.Examples | ARM_Output.Swiss_Examples |
-	             ARM_Output.Small_Examples | ARM_Output.Small_Swiss_Examples =>
-		    Put_End_Style (Output_Object.Paragraph_Style,
-				   Output_Object.Paragraph_Indent);
-	        when ARM_Output.Bulleted | ARM_Output.Nested_Bulleted |
-	             ARM_Output.Small_Bulleted | ARM_Output.Small_Nested_Bulleted =>
-		    -- We've overridden the style class here.
-		    Ada.Text_IO.Put (Output_Object.Output_File, "</div>");
-	        when ARM_Output.Wide_Hanging | ARM_Output.Narrow_Hanging |
-		     ARM_Output.Hanging_in_Bulleted |
-		     ARM_Output.Enumerated |
-	             ARM_Output.Small_Wide_Hanging | ARM_Output.Small_Narrow_Hanging |
-		     ARM_Output.Small_Hanging_in_Bulleted |
-		     ARM_Output.Small_Enumerated =>
-		    -- We've overridden the style class here.
-		    Ada.Text_IO.Put (Output_Object.Output_File, "</div>");
-	    end case;
-	    Ada.Text_IO.New_Line (Output_Object.Output_File);
-	else -- if Output_Object.HTML_Kind = HTML_4_Compatible
-	    case Output_Object.Paragraph_Style is
-		when ARM_Output.Normal | ARM_Output.Wide_Above |
-		     ARM_Output.Header |
-		     ARM_Output.Small  | ARM_Output.Small_Wide_Above |
-		     ARM_Output.Small_Header |
-	             ARM_Output.Index | ARM_Output.Syntax_Summary |
-		     ARM_Output.Title |
-	             ARM_Output.Examples | ARM_Output.Swiss_Examples |
-	             ARM_Output.Small_Examples | ARM_Output.Small_Swiss_Examples =>
-		    Put_End_Style (Output_Object.Paragraph_Style,
-				   Output_Object.Paragraph_Indent);
-	        when ARM_Output.Bulleted | ARM_Output.Nested_Bulleted |
-	             ARM_Output.Small_Bulleted | ARM_Output.Small_Nested_Bulleted =>
-		    Put_End_Compatibility_Font_Info (Output_Object,
-						     Output_Object.Paragraph_Style,
-						     Output_Object.Paragraph_Indent);
-		    if Output_Object.Had_Prefix then
-	    	        Ada.Text_IO.Put (Output_Object.Output_File, "</li>");
-		    -- else null;
-		    end if;
-		    Put_End_Style (Output_Object.Paragraph_Style,
-				   Output_Object.Paragraph_Indent,
-				   Include_Compatibility => False);
-	        when ARM_Output.Wide_Hanging | ARM_Output.Narrow_Hanging |
-		     ARM_Output.Hanging_in_Bulleted |
-		     ARM_Output.Enumerated |
-	             ARM_Output.Small_Wide_Hanging | ARM_Output.Small_Narrow_Hanging |
-		     ARM_Output.Small_Hanging_in_Bulleted |
-		     ARM_Output.Small_Enumerated =>
-		    Put_End_Style (Output_Object.Paragraph_Style,
-				   Output_Object.Paragraph_Indent);
-	    end case;
-	    Ada.Text_IO.New_Line (Output_Object.Output_File);
-	end if;
-        Output_Object.Char_Count := 0;
-        Output_Object.Disp_Char_Count := 0;
-        Output_Object.Disp_Large_Char_Count := 0;
-	Output_Object.Any_Nonspace := False;
-        Output_Object.Last_Was_Space := True; -- Start of line.
-        Output_Object.Conditional_Space := False; -- Don't need it here.
-    end End_Paragraph;
-
-
-    procedure Category_Header (Output_Object : in out HTML_Output_Type;
-			       Header_Text : String) is
-	-- Output a Category header (that is, "Legality Rules",
-	-- "Dynamic Semantics", etc.)
-	-- (Note: We did not use a enumeration here to insure that these
-	-- headers are spelled the same in all output versions).
-	-- Raises Not_Valid_Error if in a paragraph.
-    begin
-	if not Output_Object.Is_Valid then
-	    Ada.Exceptions.Raise_Exception (ARM_Output.Not_Valid_Error'Identity,
-		"Not valid object");
-	end if;
-	if Output_Object.Is_In_Paragraph then
-	    Ada.Exceptions.Raise_Exception (ARM_Output.Not_Valid_Error'Identity,
-		"Header in paragraph");
-	end if;
-	Ada.Text_IO.New_Line (Output_Object.Output_File);
-	if Output_Object.HTML_Kind = HTML_4_Only then
-	    Ada.Text_IO.Put_Line (Output_Object.Output_File, "<H4 Class=""centered"">" & Header_Text & "</H4>");
-	else
-	    Ada.Text_IO.Put_Line (Output_Object.Output_File, "<H4 ALIGN=CENTER>" & Header_Text & "</H4>");
-	end if;
-	Output_Object.Char_Count := 0;
-	Output_Object.Disp_Char_Count := 0;
-        Output_Object.Disp_Large_Char_Count := 0;
-	Output_Object.Any_Nonspace := False;
-        Output_Object.Last_Was_Space := True; -- Start of line.
-        Output_Object.Conditional_Space := False; -- Don't need it here.
-    end Category_Header;
-
-
-    procedure Clause_Header (Output_Object : in out HTML_Output_Type;
-			     Header_Text : in String;
-			     Level : in ARM_Contents.Level_Type;
-			     Clause_Number : in String;
-			     No_Page_Break : in Boolean := False) is
-	-- Output a Clause header. The level of the header is specified
-	-- in Level. The Clause Number is as specified.
-	-- These should appear in the table of contents.
-	-- For hyperlinked formats, this should generate a link target.
-	-- If No_Page_Break is True, suppress any page breaks.
-	-- Raises Not_Valid_Error if in a paragraph.
-    begin
-	if not Output_Object.Is_Valid then
-	    Ada.Exceptions.Raise_Exception (ARM_Output.Not_Valid_Error'Identity,
-		"Not valid object");
-	end if;
-	if Output_Object.Is_In_Paragraph then
-	    Ada.Exceptions.Raise_Exception (ARM_Output.Not_Valid_Error'Identity,
-		"Header in paragraph");
-	end if;
-
-	if not Output_Object.Big_Files then
-	    if Ada.Text_IO.Is_Open (Output_Object.Output_File) then
-	        End_HTML_File (Output_Object);
-	    end if;
-
-	    -- Special for table of contents:
-	    if Clause_Number = "" and then
-		(Header_Text = "Table of Contents" or else -- Ada 95 format
-		 Header_Text = "Contents") then -- ISO 2004 format.
-                Start_HTML_File (Output_Object,
-		    Ada.Strings.Fixed.Trim (Output_Object.File_Prefix, Ada.Strings.Right) &
-			"-TOC", Header_Text, "");
-		if Header_Text = "Table of Contents" then -- Ada 95 format
-	            Ada.Text_IO.Put_Line (Output_Object.Output_File, "<H1>Table of Contents</H1>");
-		else
-	            Ada.Text_IO.Put_Line (Output_Object.Output_File, "<H1>Contents</H1>");
-		end if;
-	        Output_Object.Char_Count := 0;
-	        Output_Object.Disp_Char_Count := 0;
-	        Output_Object.Disp_Large_Char_Count := 0;
-	        Output_Object.Any_Nonspace := False;
-	        Output_Object.Last_Was_Space := True; -- Start of line.
-	        Output_Object.Conditional_Space := False; -- Don't need it here.
-	        return;
-	    end if;
-
-	    Start_HTML_File (Output_Object,
-		    Make_Clause_File_Name (Output_Object, Clause_Number),
-		    Header_Text, Clause_Number);
-	else -- Big Files:
-	    if Clause_Number = "" and then
-		(Header_Text = "Table of Contents" or else -- Ada 95 format
-		 Header_Text = "Contents") then -- ISO 2004 format.
-	        -- Insert an anchor:
-	        Ada.Text_IO.Put_Line (Output_Object.Output_File, "<A NAME=""TOC""></A>");
-		if Header_Text = "Table of Contents" then -- Ada 95 format
-	            Ada.Text_IO.Put_Line (Output_Object.Output_File, "<H1>Table of Contents</H1>");
-		else
-	            Ada.Text_IO.Put_Line (Output_Object.Output_File, "<H1>Contents</H1>");
-		end if;
-	        Output_Object.Char_Count := 0;
-	        Output_Object.Disp_Char_Count := 0;
-	        Output_Object.Disp_Large_Char_Count := 0;
-	        Output_Object.Any_Nonspace := False;
-	        Output_Object.Last_Was_Space := True; -- Start of line.
-	        Output_Object.Conditional_Space := False; -- Don't need it here.
-	        return;
-	    end if;
-	    -- Insert an anchor:
-	    Ada.Text_IO.Put (Output_Object.Output_File, "<A NAME=""");
-	    Ada.Text_IO.Put (Output_Object.Output_File,
-	        Make_Clause_Anchor_Name (Output_Object, Clause_Number));
-	    Ada.Text_IO.Put_Line (Output_Object.Output_File, """></A>");
-	end if;
-
-	case Level is
-	    when ARM_Contents.Plain_Annex =>
-	        Ada.Text_IO.Put_Line (Output_Object.Output_File, "<H1>" & Clause_Number &
-		    "<BR>"); -- Note: Clause_Number includes "Annex"
-	        Ada.Text_IO.Put_Line (Output_Object.Output_File, Header_Text & "</H1>");
-	    when ARM_Contents.Normative_Annex =>
-		Ada.Text_IO.Put_Line (Output_Object.Output_File, "<H1>" & Clause_Number & "</H1>");
-				-- Note: Clause_Number includes "Annex"
-		Ada.Text_IO.Put_Line (Output_Object.Output_File, "<H2>(normative)</H2>");
-		Ada.Text_IO.Put_Line (Output_Object.Output_File, "<H1>" & Header_Text & "</H1>");
-	    when ARM_Contents.Informative_Annex =>
-		Ada.Text_IO.Put_Line (Output_Object.Output_File, "<H1>" & Clause_Number & "</H1>");
-				-- Note: Clause_Number includes "Annex"
-		Ada.Text_IO.Put_Line (Output_Object.Output_File, "<H2>(informative)</H2>");
-		Ada.Text_IO.Put_Line (Output_Object.Output_File, "<H1>" & Header_Text & "</H1>");
-	    when ARM_Contents.Unnumbered_Section  =>
-	        if Header_Text /= "" then
-		    Ada.Text_IO.Put_Line (Output_Object.Output_File, "<H1>" &
-				          Header_Text & "</H1>");
-	        end if;
-	    when ARM_Contents.Section =>
-	        Ada.Text_IO.Put_Line (Output_Object.Output_File, "<H1>Section " &
-				      Clause_Number & ": " & Header_Text & "</H1>");
-	    when ARM_Contents.Clause | ARM_Contents.Subclause |
-		 ARM_Contents.Subsubclause =>
-	        Ada.Text_IO.Put_Line (Output_Object.Output_File, "<H1>" &
-				      Clause_Number & ' ' & Header_Text & "</H1>");
-	    when ARM_Contents.Dead_Clause  =>
-		raise Program_Error; -- No headers for dead clauses.
-	end case;
-	Output_Object.Char_Count := 0;
-	Output_Object.Disp_Char_Count := 0;
-        Output_Object.Disp_Large_Char_Count := 0;
-	Output_Object.Any_Nonspace := False;
-        Output_Object.Last_Was_Space := True; -- Start of line.
-        Output_Object.Conditional_Space := False; -- Don't need it here.
-	-- No page breaks in HTML, so we don't need to look at No_Page_Break.
-    end Clause_Header;
-
-
-    procedure Revised_Clause_Header (Output_Object : in out HTML_Output_Type;
-			     New_Header_Text : in String;
-			     Old_Header_Text : in String;
-			     Level : in ARM_Contents.Level_Type;
-			     Clause_Number : in String;
-			     Version : in ARM_Contents.Change_Version_Type;
-			     Old_Version : in ARM_Contents.Change_Version_Type;
-        		     No_Page_Break : in Boolean := False) is
-	-- Output a revised clause header. Both the original and new text will
-	-- be output. The level of the header is specified in Level. The Clause
-	-- Number is as specified.
-	-- These should appear in the table of contents.
-	-- For hyperlinked formats, this should generate a link target.
-	-- Version is the insertion version of the new text; Old_Version is
-	-- the insertion version of the old text.
-	-- If No_Page_Break is True, suppress any page breaks.
-	-- Raises Not_Valid_Error if in a paragraph.
-	function Header_Text return String is
-	begin
-	    if Output_Object.HTML_Kind = HTML_3 then
-	        if Old_Version = '0' then -- Old text is original text
-		    return "<U>" & New_Header_Text & "</U><S>" & Old_Header_Text & "</S>";
-		else
-		    return "<U>" & New_Header_Text & "</U><S><U>" & Old_Header_Text & "</U></S>";
-		end if;
-	    elsif Old_Version = '0' then -- Old text is original text
-		Revision_Used(Version) := True;
-		return "<span class=""insert" & Version & """>" & New_Header_Text &
-		  "</span><span class=""delete" & Version & """>" & Old_Header_Text & "</span>";
-	    else
-		Revision_Used(Version) := True;
-		Revision_Used(Old_Version) := True;
-		return "<span class=""insert" & Version & """>" & New_Header_Text &
-		  "</span><span class=""delete" & Version & """><span class=""insert" & Old_Version & """>" &
-                  Old_Header_Text & "</span></span>";
-	    end if;
-	end Header_Text;
-    begin
-	if not Output_Object.Is_Valid then
-	    Ada.Exceptions.Raise_Exception (ARM_Output.Not_Valid_Error'Identity,
-		"Not valid object");
-	end if;
-	if Output_Object.Is_In_Paragraph then
-	    Ada.Exceptions.Raise_Exception (ARM_Output.Not_Valid_Error'Identity,
-		"Header in paragraph");
-	end if;
-
-	if not Output_Object.Big_Files then
-	    if Ada.Text_IO.Is_Open (Output_Object.Output_File) then
-	        End_HTML_File (Output_Object);
-	    end if;
-
-	    Start_HTML_File (Output_Object,
-		    Make_Clause_File_Name (Output_Object, Clause_Number),
-		    New_Header_Text, Clause_Number);
-	else -- Big Files:
-	    -- Insert an anchor:
-	    Ada.Text_IO.Put (Output_Object.Output_File, "<A NAME=""");
-	    Ada.Text_IO.Put (Output_Object.Output_File,
-	        Make_Clause_Anchor_Name (Output_Object, Clause_Number));
-	    Ada.Text_IO.Put_Line (Output_Object.Output_File, """></A>");
-	end if;
-
-	case Level is
-	    when ARM_Contents.Plain_Annex =>
-	        Ada.Text_IO.Put_Line (Output_Object.Output_File, "<H1>" & Clause_Number &
-		    "<BR>"); -- Note: Clause_Number includes "Annex"
-	        Ada.Text_IO.Put_Line (Output_Object.Output_File, Header_Text & "</H1>");
-	    when ARM_Contents.Normative_Annex =>
-		Ada.Text_IO.Put_Line (Output_Object.Output_File, "<H1>" & Clause_Number & "</H1>");
-				-- Note: Clause_Number includes "Annex"
-		Ada.Text_IO.Put_Line (Output_Object.Output_File, "<H2>(normative)</H2>");
-		Ada.Text_IO.Put_Line (Output_Object.Output_File, "<H1>" & Header_Text & "</H1>");
-	    when ARM_Contents.Informative_Annex =>
-		Ada.Text_IO.Put_Line (Output_Object.Output_File, "<H1>" & Clause_Number & "</H1>");
-				-- Note: Clause_Number includes "Annex"
-		Ada.Text_IO.Put_Line (Output_Object.Output_File, "<H2>(informative)</H2>");
-		Ada.Text_IO.Put_Line (Output_Object.Output_File, "<H1>" & Header_Text & "</H1>");
-	    when ARM_Contents.Unnumbered_Section =>
-	        if Header_Text /= "" then
-		    Ada.Text_IO.Put_Line (Output_Object.Output_File, "<H1>" &
-				          Header_Text & "</H1>");
-	        end if;
-	    when ARM_Contents.Section =>
-	        Ada.Text_IO.Put_Line (Output_Object.Output_File, "<H1>Section " &
-				      Clause_Number & ": " & Header_Text & "</H1>");
-	    when ARM_Contents.Clause | ARM_Contents.Subclause |
-		 ARM_Contents.Subsubclause =>
-	        Ada.Text_IO.Put_Line (Output_Object.Output_File, "<H1> " &
-				      Clause_Number & ' ' & Header_Text & "</H1>");
-	    when ARM_Contents.Dead_Clause  =>
-		raise Program_Error; -- No headers for dead clauses.
-	end case;
-	Output_Object.Char_Count := 0;
-	Output_Object.Disp_Char_Count := 0;
-        Output_Object.Disp_Large_Char_Count := 0;
-	Output_Object.Any_Nonspace := False;
-        Output_Object.Last_Was_Space := True; -- Start of line.
-        Output_Object.Conditional_Space := False; -- Don't need it here.
-	-- No page breaks in HTML, so we don't need to look at No_Page_Break.
-    end Revised_Clause_Header;
-
-
-    procedure TOC_Marker (Output_Object : in out HTML_Output_Type;
-			  For_Start : in Boolean) is
-	-- Mark the start (if For_Start is True) or end (if For_Start is
-	-- False) of the table of contents data. Output objects that
-	-- auto-generate the table of contents can use this to do needed
-	-- actions.
-    begin
-	if not Output_Object.Is_Valid then
-	    Ada.Exceptions.Raise_Exception (ARM_Output.Not_Valid_Error'Identity,
-		"Not valid object");
-	end if;
-	null; -- We don't care about this.
-    end TOC_Marker;
-
-
-    procedure New_Page (Output_Object : in out HTML_Output_Type;
-			Kind : ARM_Output.Page_Kind_Type := ARM_Output.Any_Page) is
-	-- Output a page break.
-	-- Note that this has no effect on non-printing formats.
-	-- Any_Page breaks to the top of the next page (whatever it is);
-	-- Odd_Page_Only breaks to the top of the odd-numbered page;
-	-- Soft_Page allows a page break but does not force one (use in
-	-- "No_Breaks" paragraphs.)
-	-- Raises Not_Valid_Error if in a paragraph if Kind = Any_Page or
-	-- Odd_Page, and if not in a paragraph if Kind = Soft_Page.
-    begin
-	if not Output_Object.Is_Valid then
-	    Ada.Exceptions.Raise_Exception (ARM_Output.Not_Valid_Error'Identity,
-		"Not valid object");
-	end if;
-	case Kind is
-	    when ARM_Output.Any_Page | ARM_Output.Odd_Page_Only =>
-		if Output_Object.Is_In_Paragraph then
-		    Ada.Exceptions.Raise_Exception (ARM_Output.Not_Valid_Error'Identity,
-			"Page in paragraph");
-		end if;
-		-- No real page breaks supported.
-		--Ada.Text_IO.Put_Line (Output_Object.Output_File, "<P><BR><BR></P>");
-		--Ada.Text_IO.Put_Line (Output_Object.Output_File, "<HR>"); -- Horizontal line.
-		--Ada.Text_IO.Put_Line (Output_Object.Output_File, "<P><BR></P>");
-		-- This horizontal rule looks awful when inserted solely to
-		-- make PDF formats look good; and it doesn't make much sense
-		-- any other time, either. (Why would we want to start a page
-		-- with this?) So it's been removed completely; and we have no
-		-- other page breaks in HTML.
-	    when ARM_Output.Soft_Page =>
-		if not Output_Object.Is_In_Paragraph then
-		    Ada.Exceptions.Raise_Exception (ARM_Output.Not_Valid_Error'Identity,
-			"Soft page not in paragraph");
-		end if;
-		null; -- No page breaks in HTML.
-	end case;
-    end New_Page;
-
-
-    procedure Separator_Line (Output_Object : in out HTML_Output_Type;
-			      Is_Thin : Boolean := True) is
-	-- Output a separator line. It is thin if "Is_Thin" is true.
-	-- Raises Not_Valid_Error if in a paragraph.
-    begin
-	if not Output_Object.Is_Valid then
-	    Ada.Exceptions.Raise_Exception (ARM_Output.Not_Valid_Error'Identity,
-		"Not valid object");
-	end if;
-	if Output_Object.Is_In_Paragraph then
-	    Ada.Exceptions.Raise_Exception (ARM_Output.Not_Valid_Error'Identity,
-		"Separator in paragraph");
-	end if;
-	Ada.Text_IO.New_Line (Output_Object.Output_File);
-	if Is_Thin then
-	    Ada.Text_IO.Put_Line (Output_Object.Output_File, "<HR SIZE=1>"); -- Horizontal line.
-	else
-	    Ada.Text_IO.Put_Line (Output_Object.Output_File, "<HR SIZE=2>"); -- Horizontal line.
-	end if;
-	Ada.Text_IO.New_Line (Output_Object.Output_File);
-    end Separator_Line;
-
-
-    procedure Start_Table (Output_Object : in out HTML_Output_Type;
-			   Columns : in ARM_Output.Column_Count;
-			   First_Column_Width : in ARM_Output.Column_Count;
-			   Last_Column_Width : in ARM_Output.Column_Count;
-			   Alignment : in ARM_Output.Column_Text_Alignment;
-			   No_Page_Break : in Boolean;
-			   Has_Border : in Boolean;
-			   Small_Text_Size : in Boolean;
-			   Header_Kind : in ARM_Output.Header_Kind_Type) is
-	-- Starts a table. The number of columns is Columns; the first
-	-- column has First_Column_Width times the normal column width, and
-	-- the last column has Last_Column_Width times the normal column width.
-	-- Alignment is the horizontal text alignment within the columns.
-	-- No_Page_Break should be True to keep the table intact on a single
-	-- page; False to allow it to be split across pages.
-	-- Has_Border should be true if a border is desired, false otherwise.
-	-- Small_Text_Size means that the contents will have the AARM size;
-	-- otherwise it will have the normal size.
-	-- Header_Kind determines whether the table has headers.
-	-- This command starts a paragraph; the entire table is a single
-	-- paragraph. Text will be considered part of the caption until the
-	-- next table marker call.
-	-- Raises Not_Valid_Error if in a paragraph.
-	use type ARM_Output.Header_Kind_Type;
-	use type ARM_Output.Column_Text_Alignment;
-    begin
-	-- No_Page_Break, First_Column_Width, and Last_Column_Width not used,
-	-- the latter two because column width is calculated based on the
-	-- contents.
-	if not Output_Object.Is_Valid then
-	    Ada.Exceptions.Raise_Exception (ARM_Output.Not_Valid_Error'Identity,
-		"Not valid object");
-	end if;
-	if Output_Object.Is_In_Paragraph then
-	    Ada.Exceptions.Raise_Exception (ARM_Output.Not_Valid_Error'Identity,
-		"Table in paragraph");
-	end if;
-
-	if Output_Object.HTML_Kind /= HTML_3 then
-            Ada.Text_IO.Put (Output_Object.Output_File, "<div class=""" &
-		Paragraph_Name(ARM_Output.Normal, 1) & """>");
-	    Paragraph_Used(ARM_Output.Normal, 1) := True;
-	end if;
-	if Has_Border then
-            Ada.Text_IO.Put (Output_Object.Output_File, "<TABLE frame=""border"" rules=""all"" border=""2"" cellpadding=""4"">");
-	else
-            Ada.Text_IO.Put (Output_Object.Output_File, "<TABLE frame=""void"" rules=""none"" border=""0"" cellpadding=""2"">");
-	end if;
-	if Header_Kind = ARM_Output.Both_Caption_and_Header then
-            Ada.Text_IO.Put (Output_Object.Output_File, "<CAPTION>");
-	    Output_Object.Char_Count := 9;
-	    Output_Object.In_Header := True;
-	elsif Header_Kind = ARM_Output.Header_Only then
-	    if Alignment = ARM_Output.Center_All then
-	        Ada.Text_IO.Put (Output_Object.Output_File, "<TR><TH align=""center"">");
-	        Output_Object.Char_Count := 24;
-	    else
-	        Ada.Text_IO.Put (Output_Object.Output_File, "<TR><TH align=""left"">");
-	        Output_Object.Char_Count := 22;
-	    end if;
-	    Output_Object.In_Header := True;
-	else -- Header_Kind = ARM_Output.No_Headers then
-	    if Alignment = ARM_Output.Center_All then
-	        Ada.Text_IO.Put (Output_Object.Output_File, "<TR><TD align=""center"">");
-	        Output_Object.Char_Count := 24;
-	    else
-	        Ada.Text_IO.Put (Output_Object.Output_File, "<TR><TD align=""left"">");
-	        Output_Object.Char_Count := 22;
-	    end if;
-	    Output_Object.In_Header := False;
-	end if;
-	Output_Object.Disp_Char_Count := 0;
-        Output_Object.Disp_Large_Char_Count := 0;
-	Output_Object.Any_Nonspace := False;
-        Output_Object.Last_Was_Space := True; -- Start of line.
-        Output_Object.Conditional_Space := False; -- Don't need it here.
-
-	Output_Object.Is_In_Paragraph := True;
-	Output_Object.Is_In_Table := True;
-
-	Output_Object.Table_Column_Alignment := Alignment;
-	Output_Object.Table_Has_Small_Text := Small_Text_Size;
-	if Output_Object.Table_Has_Small_Text then
-	    if Output_Object.HTML_Kind = HTML_4_Only then
-	        Ada.Text_IO.Put (Output_Object.Output_File, "<SPAN STYLE=""font-size: 80%"">");
-	        Output_Object.Char_Count := Output_Object.Char_Count + 29;
-	    else
-	        Ada.Text_IO.Put (Output_Object.Output_File, "<FONT SIZE=""-1"">");
-	        Output_Object.Char_Count := Output_Object.Char_Count + 16;
-	    end if;
-	end if;
-    end Start_Table;
-
-
-    procedure Table_Marker (Output_Object : in out HTML_Output_Type;
-			    Marker : in ARM_Output.Table_Marker_Type) is
-	-- Marks the end of an entity in a table.
-	-- If Marker is End_Caption, the table caption ends and the
-	--	future text is part of the table header.
-	-- If Marker is End_Header, the table header ends and the
-	--	future text is part of the table body.
-	-- If Marker is End_Row, a row in the table is completed, and another
-	--	row started.
-	-- If Marker is End_Row_Next_Is_Last, a row in the table is completed,
-	--	and another row started. That row is the last row in the table.
-	-- If Marker is End_Item, an item in the table header or body is ended,
-	--	and another started.
-	-- If Marker is End_Table, the entire table is finished.
-	-- Raises Not_Valid_Error if not in a table.
-	use type ARM_Output.Column_Text_Alignment;
-    begin
-	if not Output_Object.Is_Valid then
-	    Ada.Exceptions.Raise_Exception (ARM_Output.Not_Valid_Error'Identity,
-		"Not valid object");
-	end if;
-	if (not Output_Object.Is_In_Paragraph) or (not Output_Object.Is_In_Table) then
-	    Ada.Exceptions.Raise_Exception (ARM_Output.Not_Valid_Error'Identity,
-		"Table marker not in table");
-	end if;
-
-	-- Close the small fonts (we always need to do this):
-	if Output_Object.Table_Has_Small_Text then
-	    if Output_Object.HTML_Kind = HTML_4_Only then
-	        Ada.Text_IO.Put (Output_Object.Output_File, "</SPAN>");
-	        Output_Object.Char_Count := Output_Object.Char_Count + 7;
-	    else
-	        Ada.Text_IO.Put (Output_Object.Output_File, "</FONT>");
-	        Output_Object.Char_Count := Output_Object.Char_Count + 7;
-	    end if;
-	end if;
-
-	case Marker is
-	    when ARM_Output.End_Item =>
-		-- Note: This isn't the first item on a row.
-		if Output_Object.In_Header then
-		    if Output_Object.Table_Column_Alignment = ARM_Output.Left_All then
-	                Ada.Text_IO.Put (Output_Object.Output_File, "<TH align=""left"">");
-		        Output_Object.Char_Count := Output_Object.Char_Count + 18;
-		    else
-	                Ada.Text_IO.Put (Output_Object.Output_File, "<TH align=""center"">");
-		        Output_Object.Char_Count := Output_Object.Char_Count + 20;
-		    end if;
-		else
-		    if Output_Object.Table_Column_Alignment = ARM_Output.Left_All then
-	                Ada.Text_IO.Put (Output_Object.Output_File, "<TD align=""left"">");
-		        Output_Object.Char_Count := Output_Object.Char_Count + 18;
-		    else
-	                Ada.Text_IO.Put (Output_Object.Output_File, "<TD align=""center"">");
-		        Output_Object.Char_Count := Output_Object.Char_Count + 20;
-		    end if;
-		end if;
-	    when ARM_Output.End_Caption =>
-	        Ada.Text_IO.Put_Line (Output_Object.Output_File, "</CAPTION>");
-	        if Output_Object.Table_Column_Alignment = ARM_Output.Center_All then
-	            Ada.Text_IO.Put (Output_Object.Output_File, "<TR><TH align=""center"">");
-		    Output_Object.Char_Count := 24;
-		else
-	            Ada.Text_IO.Put (Output_Object.Output_File, "<TR><TH align=""left"">");
-		    Output_Object.Char_Count := 22;
-		end if;
-		Output_Object.Disp_Char_Count := 0;
-	        Output_Object.Disp_Large_Char_Count := 0;
-		Output_Object.Any_Nonspace := False;
-	        Output_Object.Last_Was_Space := True; -- Start of line.
-	        Output_Object.Conditional_Space := False; -- Don't need it here.
-	    when ARM_Output.End_Header =>
-		Ada.Text_IO.New_Line (Output_Object.Output_File);
-	        if Output_Object.Table_Column_Alignment = ARM_Output.Center_All then
-	            Ada.Text_IO.Put (Output_Object.Output_File, "<TR><TD align=""center"">");
-		    Output_Object.Char_Count := 24;
-		else
-	            Ada.Text_IO.Put (Output_Object.Output_File, "<TR><TD align=""left"">");
-		    Output_Object.Char_Count := 22;
-		end if;
-		Output_Object.Disp_Char_Count := 0;
-	        Output_Object.Disp_Large_Char_Count := 0;
-		Output_Object.Any_Nonspace := False;
-	        Output_Object.Last_Was_Space := True; -- Start of line.
-	        Output_Object.Conditional_Space := False; -- Don't need it here.
-		Output_Object.In_Header := False;
-	    when ARM_Output.End_Row | ARM_Output.End_Row_Next_Is_Last =>
-		Ada.Text_IO.New_Line (Output_Object.Output_File);
-	        if Output_Object.Table_Column_Alignment = ARM_Output.Center_All then
-	            Ada.Text_IO.Put (Output_Object.Output_File, "<TR><TD align=""center"">");
-		    Output_Object.Char_Count := 24;
-		else
-	            Ada.Text_IO.Put (Output_Object.Output_File, "<TR><TD align=""left"">");
-		    Output_Object.Char_Count := 22;
-		end if;
-		Output_Object.Disp_Char_Count := 0;
-	        Output_Object.Disp_Large_Char_Count := 0;
-		Output_Object.Any_Nonspace := False;
-	        Output_Object.Last_Was_Space := True; -- Start of line.
-	        Output_Object.Conditional_Space := False; -- Don't need it here.
-	    when ARM_Output.End_Table =>
-		Ada.Text_IO.New_Line (Output_Object.Output_File);
-		if Output_Object.HTML_Kind /= HTML_3 then
-		    Ada.Text_IO.Put_Line (Output_Object.Output_File, "</table></div>");
-		else
-		    Ada.Text_IO.Put_Line (Output_Object.Output_File, "</TABLE>");
-		end if;
-		Output_Object.Is_In_Paragraph := False;
-		Output_Object.Is_In_Table := False;
-	end case;
-
-	if Output_Object.Table_Has_Small_Text and then ARM_Output."/=" (Marker,
-	    ARM_Output.End_Table) then
-	    if Output_Object.HTML_Kind = HTML_4_Only then
-	        Ada.Text_IO.Put (Output_Object.Output_File, "<SPAN STYLE=""font-size: 80%"">");
-	        Output_Object.Char_Count := Output_Object.Char_Count + 29;
-	    else
-	        Ada.Text_IO.Put (Output_Object.Output_File, "<FONT SIZE=""-1"">");
-	        Output_Object.Char_Count := Output_Object.Char_Count + 16;
-	    end if;
-        end if;
-    end Table_Marker;
-
-
-    -- Text output: These are only allowed after a Start_Paragraph and
-    -- before any End_Paragraph. Raises Not_Valid_Error if not allowed.
-
-    Special_Set : constant Ada.Strings.Maps.Character_Set :=
-       Ada.Strings.Maps."or" (Ada.Strings.Maps.To_Set (Ada.Strings.Maps.Character_Range'(Low => Character'Val(127), High => Character'Val(255))),
-         Ada.Strings.Maps."or" (Ada.Strings.Maps.To_Set ('<'),
-           Ada.Strings.Maps."or" (Ada.Strings.Maps.To_Set ('>'),
-             Ada.Strings.Maps."or" (Ada.Strings.Maps.To_Set ('"'),
-			              Ada.Strings.Maps.To_Set ('&')))));
-
-    No_Conditional_Set : constant Ada.Strings.Maps.Character_Set :=
-         Ada.Strings.Maps."or" (Ada.Strings.Maps.To_Set (' '),
-           Ada.Strings.Maps."or" (Ada.Strings.Maps.To_Set ('.'),
-             Ada.Strings.Maps."or" (Ada.Strings.Maps.To_Set (','),
-               Ada.Strings.Maps."or" (Ada.Strings.Maps.To_Set (':'),
-                 Ada.Strings.Maps."or" (Ada.Strings.Maps.To_Set (';'),
-                   Ada.Strings.Maps."or" (Ada.Strings.Maps.To_Set ('!'),
-                     Ada.Strings.Maps."or" (Ada.Strings.Maps.To_Set ('('),
-			                      Ada.Strings.Maps.To_Set (')'))))))));
-
-    Large_Char_Set : constant Ada.Strings.Maps.Character_Set :=
-	Ada.Strings.Maps."or" (Ada.Strings.Maps.Constants.Upper_Set,
-	  Ada.Strings.Maps."or" (Ada.Strings.Maps.To_Set (Ada.Strings.Maps.Character_Range'(Low => '0', High => '9')),
-           Ada.Strings.Maps."or" (Ada.Strings.Maps.To_Set ('m'),
-             Ada.Strings.Maps."or" (Ada.Strings.Maps.To_Set ('w'),
-               Ada.Strings.Maps."or" (Ada.Strings.Maps.To_Set ('<'),
-                 Ada.Strings.Maps."or" (Ada.Strings.Maps.To_Set ('>'),
-                   Ada.Strings.Maps."or" (Ada.Strings.Maps.To_Set ('&'),
-                     Ada.Strings.Maps."or" (Ada.Strings.Maps.To_Set ('%'),
-                       Ada.Strings.Maps."or" (Ada.Strings.Maps.To_Set ('@'),
-                         Ada.Strings.Maps."or" (Ada.Strings.Maps.To_Set ('$'),
-                           Ada.Strings.Maps."or" (Ada.Strings.Maps.To_Set ('*'),
-                             Ada.Strings.Maps."or" (Ada.Strings.Maps.To_Set ('+'),
-                               Ada.Strings.Maps."or" (Ada.Strings.Maps.To_Set ('='),
-                                 Ada.Strings.Maps."or" (Ada.Strings.Maps.To_Set ('?'),
-                                   Ada.Strings.Maps."or" (Ada.Strings.Maps.To_Set ('/'),
-                                     Ada.Strings.Maps."or" (Ada.Strings.Maps.To_Set ('\'),
-			                      Ada.Strings.Maps.To_Set ('#')))))))))))))))));
-
-
-    procedure Output_Text (Output_Object : in out HTML_Output_Type;
-			   Text : in String) is
-	-- Output the text to the current output place.
-    begin
-	if Output_Object.Column_Count >= 4 then
-	    if (Output_Object.Column_Text(Output_Object.Current_Column) = null) or else
-		-- No items stored.
-	       (Output_Object.Column_Text(Output_Object.Current_Column).Item /=
-	        Output_Object.Current_Item) then
-		-- Start a new item.
-		Output_Object.Column_Text(Output_Object.Current_Column) :=
-		    new Column_Text_Item_Type'(Text => (others => ' '),
-			Length => 0, Item => Output_Object.Current_Item,
-			End_Para => False, Next => Output_Object.Column_Text(Output_Object.Current_Column));
-	    end if;
-	    if Output_Object.Column_Text(Output_Object.Current_Column).Length +
-		Text'Length > Output_Object.Column_Text(Output_Object.Current_Column).Text'Length then
-		    Ada.Exceptions.Raise_Exception (ARM_Output.Not_Valid_Error'Identity,
-			"Column item full, but more text! - " &
-			Output_Object.Column_Text(Output_Object.Current_Column).Text(1..Output_Object.Column_Text(Output_Object.Current_Column).Length) & Text);
-	    else
-		Output_Object.Column_Text(Output_Object.Current_Column).Text(
-		   Output_Object.Column_Text(Output_Object.Current_Column).Length+1..
-		   Output_Object.Column_Text(Output_Object.Current_Column).Length+Text'Length) :=
-			Text;
-		Output_Object.Column_Text(Output_Object.Current_Column).Length :=
-		   Output_Object.Column_Text(Output_Object.Current_Column).Length + Text'Length;
-	    end if;
-	else -- Normal, use Text_IO.
-	     Ada.Text_IO.Put (Output_Object.Output_File, Text);
-	     Output_Object.Char_Count := Output_Object.Char_Count + Text'Length;
-	end if;
-    end Output_Text;
-
-
-    procedure Ordinary_Text (Output_Object : in out HTML_Output_Type;
-			     Text : in String) is
-	-- Output ordinary text.
-	-- The text must end at a word break, never in the middle of a word.
-    begin
-	if not Output_Object.Is_Valid then
-	    Ada.Exceptions.Raise_Exception (ARM_Output.Not_Valid_Error'Identity,
-		"Not valid object");
-	end if;
-	if not Output_Object.Is_In_Paragraph then
-	    Ada.Exceptions.Raise_Exception (ARM_Output.Not_Valid_Error'Identity,
-		"Not in paragraph");
-	end if;
-	if Text'Length = 0 then
-	    return; -- Nothing to do.
-	end if;
-	if Ada.Strings.Fixed.Count (Text, Special_Set) = 0 then
-	    if Output_Object.Char_Count + Text'Length >= LINE_LENGTH - 10 then
-		-- We can only break on a space.
-	        for I in Text'range loop
-		    Ordinary_Character (Output_Object, Text(I));
-	        end loop;
-	    else
-		if Output_Object.Conditional_Space then
-		    Output_Object.Conditional_Space := False;
-		    if Ada.Strings.Maps.Is_In (Text(Text'First), No_Conditional_Set) then
-			null; -- Don't need the conditional space.
-		    else
-		        Output_Text (Output_Object, " ");
-		        Output_Object.Disp_Char_Count := Output_Object.Disp_Char_Count + 1;
-			--Output_Object.Disp_Large_Char_Count := <unchanged>;
-		    end if;
-		end if;
-	        Output_Text (Output_Object, Text);
-	        Output_Object.Disp_Char_Count := Output_Object.Disp_Char_Count + Text'Length;
-	        Output_Object.Disp_Large_Char_Count :=
-		    Output_Object.Disp_Large_Char_Count +
-		    Ada.Strings.Fixed.Count (Text, Large_Char_Set);
-		Output_Object.Any_Nonspace := True;
-		Output_Object.Last_was_Space := Text(Text'Last) = ' ';
-	    end if;
-	else
-	    for I in Text'range loop
-		Ordinary_Character (Output_Object, Text(I));
-	    end loop;
-	end if;
-    end Ordinary_Text;
-
-
-    procedure Ordinary_Character (Output_Object : in out HTML_Output_Type;
-			          Char : in Character) is
-	-- Output an ordinary character.
-	-- Spaces will be used to break lines as needed.
-    begin
-	if not Output_Object.Is_Valid then
-	    Ada.Exceptions.Raise_Exception (ARM_Output.Not_Valid_Error'Identity,
-		"Not valid object");
-	end if;
-	if not Output_Object.Is_In_Paragraph then
-	    Ada.Exceptions.Raise_Exception (ARM_Output.Not_Valid_Error'Identity,
-		"Not in paragraph");
-	end if;
-	if Output_Object.Conditional_Space then
-	    Output_Object.Conditional_Space := False;
-	    if Ada.Strings.Maps.Is_In (Char, No_Conditional_Set) then
-		null; -- Don't need the conditional space.
-	    else
-	        Output_Text (Output_Object, " ");
-	        Output_Object.Disp_Char_Count := Output_Object.Disp_Char_Count + 1;
-		--Output_Object.Disp_Large_Char_Count := <unchanged>;
-	    end if;
-	end if;
-	Output_Object.Last_was_Space := False;
-	if Char = ' ' then
-	    if Output_Object.Char_Count >= LINE_LENGTH - 10 and then
-	        Output_Object.Column_Count < 4 then
-		if Output_Object.HTML_Kind > HTML_3 then
-		    -- Note: We leave the space here so that later code can tell
-		    -- the difference between a line broken on a space, and a
-		    -- line broken for because it's convinient.
-	            Ada.Text_IO.Put_Line (Output_Object.Output_File, " ");
-		else -- No later code.
-	            Ada.Text_IO.New_Line (Output_Object.Output_File);
-		end if;
-	        Output_Object.Char_Count := 0;
-	        Output_Object.Last_was_Space := True;
-	    else
-	        Output_Text (Output_Object, " ");
-	        Output_Object.Disp_Char_Count := Output_Object.Disp_Char_Count + 1;
-		--Output_Object.Disp_Large_Char_Count := <unchanged>;
-	    end if;
-	    -- Output_Object.Any_Nonspace := <unchanged>;
-	    Output_Object.Last_was_Space := True;
-	elsif Char = '<' then
-	    Output_Text (Output_Object, "&lt;");
-	    Output_Object.Disp_Char_Count := Output_Object.Disp_Char_Count + 1;
-	    Output_Object.Disp_Large_Char_Count := Output_Object.Disp_Large_Char_Count + 1;
-	    Output_Object.Any_Nonspace := True;
-        elsif Char = '>' then
-	    Output_Text (Output_Object, "&gt;");
-	    Output_Object.Disp_Char_Count := Output_Object.Disp_Char_Count + 1;
-	    Output_Object.Disp_Large_Char_Count := Output_Object.Disp_Large_Char_Count + 1;
-	    Output_Object.Any_Nonspace := True;
-        elsif Char = '"' then
-	    Output_Text (Output_Object, "&quot;");
-	    Output_Object.Disp_Char_Count := Output_Object.Disp_Char_Count + 1;
-	    -- No change in Disp_Large_Char_Count.
-	    Output_Object.Any_Nonspace := True;
-        elsif Char = '&' then
-	    Output_Text (Output_Object, "&amp;");
-	    Output_Object.Disp_Char_Count := Output_Object.Disp_Char_Count + 1;
-	    Output_Object.Disp_Large_Char_Count := Output_Object.Disp_Large_Char_Count + 1;
-	    Output_Object.Any_Nonspace := True;
-        elsif Char >= Character'Val(126) then -- All higher Latin-1 characters.
-	    case Character'Pos(Char) is
-	        when 160 =>
-		    Output_Text (Output_Object, "&nbsp;");
-	        when 161 =>
-		    Output_Text (Output_Object, "&iexcl;");
-	        when 162 =>
-		    Output_Text (Output_Object, "&cent;");
-	        when 163 =>
-		    Output_Text (Output_Object, "&pound;");
-	        when 164 =>
-		    Output_Text (Output_Object, "&curren;");
-	        when 165 =>
-		    Output_Text (Output_Object, "&yen;");
-	        when 166 =>
-		    Output_Text (Output_Object, "&brvbar;");
-	        when 167 =>
-		    Output_Text (Output_Object, "&sect;");
-	        when 168 =>
-		    Output_Text (Output_Object, "&uml;");
-	        when 169 =>
-		    Output_Text (Output_Object, "&copy;");
-	        when 170 =>
-		    Output_Text (Output_Object, "&ordf;");
-	        when 171 =>
-		    Output_Text (Output_Object, "&laquo;");
-	        when 172 =>
-		    Output_Text (Output_Object, "&not;");
-	        when 173 =>
-		    Output_Text (Output_Object, "&shy;");
-	        when 174 =>
-		    Output_Text (Output_Object, "&reg;");
-	        when 175 =>
-		    Output_Text (Output_Object, "&macr;");
-	        when 176 =>
-		    Output_Text (Output_Object, "&deg;");
-	        when 177 =>
-		    Output_Text (Output_Object, "&plusmn;");
-	        when 178 =>
-		    Output_Text (Output_Object, "&sup2;");
-	        when 179 =>
-		    Output_Text (Output_Object, "&sup3;");
-	        when 180 =>
-		    Output_Text (Output_Object, "&acute;");
-	        when 181 =>
-		    Output_Text (Output_Object, "&micro;");
-	        when 182 =>
-		    Output_Text (Output_Object, "&para;");
-	        when 183 =>
-		    Output_Text (Output_Object, "&middot;");
-	        when 184 =>
-		    Output_Text (Output_Object, "&cedil;");
-	        when 185 =>
-		    Output_Text (Output_Object, "&sup1;");
-	        when 186 =>
-		    Output_Text (Output_Object, "&ordm;");
-	        when 187 =>
-		    Output_Text (Output_Object, "&raquo;");
-	        when 188 =>
-		    Output_Text (Output_Object, "&frac14;");
-	        when 189 =>
-		    Output_Text (Output_Object, "&frac12;");
-	        when 190 =>
-		    Output_Text (Output_Object, "&frac34;");
-	        when 191 =>
-		    Output_Text (Output_Object, "&iquest;");
-	        when 192 =>
-		    Output_Text (Output_Object, "&Agrave;");
-	        when 193 =>
-		    Output_Text (Output_Object, "&Aacute;");
-	        when 194 =>
-		    Output_Text (Output_Object, "&Acirc;");
-	        when 195 =>
-		    Output_Text (Output_Object, "&Atilde;");
-	        when 196 =>
-		    Output_Text (Output_Object, "&Auml;");
-	        when 197 =>
-		    Output_Text (Output_Object, "&Aring;");
-	        when 198 =>
-		    Output_Text (Output_Object, "&AElig;");
-	        when 199 =>
-		    Output_Text (Output_Object, "&Ccedil;");
-	        when 200 =>
-		    Output_Text (Output_Object, "&Egrave;");
-	        when 201 =>
-		    Output_Text (Output_Object, "&Eacute;");
-	        when 202 =>
-		    Output_Text (Output_Object, "&Ecirc;");
-	        when 203 =>
-		    Output_Text (Output_Object, "&Euml;");
-	        when 204 =>
-		    Output_Text (Output_Object, "&Igrave;");
-	        when 205 =>
-		    Output_Text (Output_Object, "&Iacute;");
-	        when 206 =>
-		    Output_Text (Output_Object, "&Icirc;");
-	        when 207 =>
-		    Output_Text (Output_Object, "&Iuml;");
-	        when 208 =>
-		    Output_Text (Output_Object, "&ETH;");
-	        when 209 =>
-		    Output_Text (Output_Object, "&Ntilde;");
-	        when 210 =>
-		    Output_Text (Output_Object, "&Ograve;");
-	        when 211 =>
-		    Output_Text (Output_Object, "&Oacute;");
-	        when 212 =>
-		    Output_Text (Output_Object, "&Ocirc;");
-	        when 213 =>
-		    Output_Text (Output_Object, "&Otilde;");
-	        when 214 =>
-		    Output_Text (Output_Object, "&Ouml;");
-	        when 215 =>
-		    Output_Text (Output_Object, "&times;");
-	        when 216 =>
-		    Output_Text (Output_Object, "&Oslash;");
-	        when 217 =>
-		    Output_Text (Output_Object, "&Ugrave;");
-	        when 218 =>
-		    Output_Text (Output_Object, "&Uacute;");
-	        when 219 =>
-		    Output_Text (Output_Object, "&Ucirc;");
-	        when 220 =>
-		    Output_Text (Output_Object, "&Uuml;");
-	        when 221 =>
-		    Output_Text (Output_Object, "&Yacute;");
-	        when 222 =>
-		    Output_Text (Output_Object, "&THORN;");
-	        when 223 =>
-		    Output_Text (Output_Object, "&szlig;");
-
-	        when 224 =>
-		    Output_Text (Output_Object, "&agrave;");
-	        when 225 =>
-		    Output_Text (Output_Object, "&aacute;");
-	        when 226 =>
-		    Output_Text (Output_Object, "&acirc;");
-	        when 227 =>
-		    Output_Text (Output_Object, "&atilde;");
-	        when 228 =>
-		    Output_Text (Output_Object, "&auml;");
-	        when 229 =>
-		    Output_Text (Output_Object, "&aring;");
-	        when 230 =>
-		    Output_Text (Output_Object, "&aelig;");
-	        when 231 =>
-		    Output_Text (Output_Object, "&ccedil;");
-	        when 232 =>
-		    Output_Text (Output_Object, "&egrave;");
-	        when 233 =>
-		    Output_Text (Output_Object, "&eacute;");
-	        when 234 =>
-		    Output_Text (Output_Object, "&ecirc;");
-	        when 235 =>
-		    Output_Text (Output_Object, "&euml;");
-	        when 236 =>
-		    Output_Text (Output_Object, "&igrave;");
-	        when 237 =>
-		    Output_Text (Output_Object, "&iacute;");
-	        when 238 =>
-		    Output_Text (Output_Object, "&icirc;");
-	        when 239 =>
-		    Output_Text (Output_Object, "&iuml;");
-	        when 240 =>
-		    Output_Text (Output_Object, "&eth;");
-	        when 241 =>
-		    Output_Text (Output_Object, "&ntilde;");
-	        when 242 =>
-		    Output_Text (Output_Object, "&ograve;");
-	        when 243 =>
-		    Output_Text (Output_Object, "&oacute;");
-	        when 244 =>
-		    Output_Text (Output_Object, "&ocirc;");
-	        when 245 =>
-		    Output_Text (Output_Object, "&otilde;");
-	        when 246 =>
-		    Output_Text (Output_Object, "&ouml;");
-	        when 247 =>
-		    Output_Text (Output_Object, "&divide;");
-	        when 248 =>
-		    Output_Text (Output_Object, "&oslash;");
-	        when 249 =>
-		    Output_Text (Output_Object, "&ugrave;");
-	        when 250 =>
-		    Output_Text (Output_Object, "&uacute;");
-	        when 251 =>
-		    Output_Text (Output_Object, "&ucirc;");
-	        when 252 =>
-		    Output_Text (Output_Object, "&uuml;");
-	        when 253 =>
-		    Output_Text (Output_Object, "&yacute;");
-	        when 254 =>
-		    Output_Text (Output_Object, "&thorn;");
-	        when 255 =>
-		    Output_Text (Output_Object, "&yuml;");
-
-
-	        when others =>
-		    declare
-		        Code : constant String :=
-			    Natural'Image(Character'Pos(Char));
-		    begin
-		        Output_Text (Output_Object, "&#" & Code(2..4) & ';');
-		    end;
-	    end case;
-	    Output_Object.Disp_Char_Count := Output_Object.Disp_Char_Count + 1;
-	    if Ada.Strings.Maps.Is_In (Char, Large_Char_Set) then
-	        Output_Object.Disp_Large_Char_Count :=
-	            Output_Object.Disp_Large_Char_Count + 1;
-	    -- else not a large character.
-	    end if;
-	    Output_Object.Any_Nonspace := True;
-        else
-	    Output_Text (Output_Object, Char & "");
-	    Output_Object.Disp_Char_Count := Output_Object.Disp_Char_Count + 1;
-	    if Ada.Strings.Maps.Is_In (Char, Large_Char_Set) then
-	        Output_Object.Disp_Large_Char_Count :=
-	            Output_Object.Disp_Large_Char_Count + 1;
-	    -- else not a large character.
-	    end if;
-	    Output_Object.Any_Nonspace := True;
-        end if;
-    end Ordinary_Character;
-
-
-    procedure Hard_Space (Output_Object : in out HTML_Output_Type) is
-        -- Output a hard space. No line break should happen at a hard space.
-    begin
-	if not Output_Object.Is_Valid then
-	    Ada.Exceptions.Raise_Exception (ARM_Output.Not_Valid_Error'Identity,
-		"Not valid object");
-	end if;
-	if not Output_Object.Is_In_Paragraph then
-	    Ada.Exceptions.Raise_Exception (ARM_Output.Not_Valid_Error'Identity,
-		"Not in paragraph");
-	end if;
-        Output_Text (Output_Object, "&nbsp;");
-        Output_Object.Disp_Char_Count := Output_Object.Disp_Char_Count + 1;
-	-- Output_Object.Disp_Large_Char_Count := <unchanged>;
-	-- Output_Object.Any_Nonspace := <unchanged>;
-	Output_Object.Last_was_Space := True;
-        Output_Object.Conditional_Space := False; -- Never need a conditional space here.
-    end Hard_Space;
-
-
-    procedure Line_Break (Output_Object : in out HTML_Output_Type) is
-	-- Output a line break. This does not start a new paragraph.
-	-- This corresponds to a "<BR>" in HTML.
-    begin
-	if not Output_Object.Is_Valid then
-	    Ada.Exceptions.Raise_Exception (ARM_Output.Not_Valid_Error'Identity,
-		"Not valid object");
-	end if;
-	if not Output_Object.Is_In_Paragraph then
-	    Ada.Exceptions.Raise_Exception (ARM_Output.Not_Valid_Error'Identity,
-		"Not in paragraph");
-	end if;
-	if Output_Object.Column_Count >= 4 then
-	    -- Output is deferred; mark the end of an item.
-	    if Output_Object.Column_Text (Output_Object.Current_Column) /= null and then
-	       Output_Object.Column_Text (Output_Object.Current_Column).Item = Output_Object.Current_Item then
-		Output_Object.Column_Text (Output_Object.Current_Column).End_Para := False;
-	    end if;
-	    Output_Object.Current_Item := Output_Object.Current_Item + 1;
-            Output_Object.Char_Count := 0;
-            Output_Object.Disp_Char_Count := 0;
-	    Output_Object.Disp_Large_Char_Count := 0;
-	    Output_Object.Any_Nonspace := False;
-	    Output_Object.Last_Was_Space := True; -- Start of line.
-	    Output_Object.Conditional_Space := False; -- Don't need it here.
-	else -- Normal.
-            Ada.Text_IO.Put_Line (Output_Object.Output_File, "<BR>");
-            Output_Object.Char_Count := 0;
-            Output_Object.Disp_Char_Count := 0;
-	    Output_Object.Disp_Large_Char_Count := 0;
-	    Output_Object.Any_Nonspace := False;
-	    Output_Object.Last_Was_Space := True; -- Start of line.
-	    Output_Object.Conditional_Space := False; -- Don't need it here.
-	end if;
-    end Line_Break;
-
-
-    procedure Index_Line_Break (Output_Object : in out HTML_Output_Type;
-				Clear_Keep_with_Next : in Boolean) is
-	-- Output a line break for the index. This does not start a new
-	-- paragraph in terms of spacing. This corresponds to a "<BR>"
-	-- in HTML. If Clear_Keep_with_Next is true, insure that the next
-	-- line does not require the following line to stay with it.
-	-- Raises Not_Valid_Error if the paragraph is not in the index format.
-    begin
-	if ARM_Output."/=" (Output_Object.Paragraph_Style, ARM_Output.Index) then
-	    Ada.Exceptions.Raise_Exception (ARM_Output.Not_Valid_Error'Identity,
-		"Not index format");
-	end if;
-	Line_Break (Output_Object);
-    end Index_Line_Break;
-
-
-    procedure Soft_Line_Break (Output_Object : in out HTML_Output_Type) is
-	-- Output a soft line break. This is a place (in the middle of a
-	-- "word") that we allow a line break. It is usually used after
-	-- underscores in long non-terminals.
-    begin
-	if not Output_Object.Is_Valid then
-	    Ada.Exceptions.Raise_Exception (ARM_Output.Not_Valid_Error'Identity,
-		"Not valid object");
-	end if;
-	if not Output_Object.Is_In_Paragraph then
-	    Ada.Exceptions.Raise_Exception (ARM_Output.Not_Valid_Error'Identity,
-		"Not in paragraph");
-	end if;
-	if Output_Object.HTML_Kind > HTML_3 and then Output_Object.Use_Unicode then
-            Output_Text (Output_Object, "&#8203;");
-	-- else no Soft break in HTML 3.2.
-	end if;
-    end Soft_Line_Break;
-
-
-    procedure Soft_Hyphen_Break (Output_Object : in out HTML_Output_Type) is
-	-- Output a soft line break, with a hyphen. This is a place (in the middle of
-	-- a "word") that we allow a line break. If the line break is used,
-	-- a hyphen will be added to the text.
-    begin
-	if not Output_Object.Is_Valid then
-	    Ada.Exceptions.Raise_Exception (ARM_Output.Not_Valid_Error'Identity,
-		"Not valid object");
-	end if;
-	if not Output_Object.Is_In_Paragraph then
-	    Ada.Exceptions.Raise_Exception (ARM_Output.Not_Valid_Error'Identity,
-		"Not in paragraph");
-	end if;
-        null; -- Soft hyphens exist, but don't work on either Internet Exploder 4
-	      -- or Netcrash 3. That is, they are always displayed. (They should
-	      -- only be displayed at the location of a line break).
-        --Output_Text (Output_Object, "&shy;"); -- A Latin-1 char.
-    end Soft_Hyphen_Break;
-
-
-    procedure Tab (Output_Object : in out HTML_Output_Type) is
-	-- Output a tab, inserting space up to the next tab stop.
-	-- Raises Not_Valid_Error if the paragraph was created with
-	-- Tab_Stops = ARM_Output.NO_TABS.
-    begin
-	-- HTML does not have tabs. Emulation is not successful on proportional
-	-- fonts, so we let the user select how to do it.
-	if not Output_Object.Is_Valid then
-	    Ada.Exceptions.Raise_Exception (ARM_Output.Not_Valid_Error'Identity,
-		"Not valid object");
-	end if;
-	if not Output_Object.Is_In_Paragraph then
-	    Ada.Exceptions.Raise_Exception (ARM_Output.Not_Valid_Error'Identity,
-		"Not in paragraph");
-	end if;
-	if ARM_Output."="(Output_Object.Tab_Stops, ARM_Output.NO_TABS) then
-	    Ada.Exceptions.Raise_Exception (ARM_Output.Not_Valid_Error'Identity,
-		"Tab, but none set");
-	end if;
-
-        Output_Object.Conditional_Space := False; -- Never need a conditional space here.
-        Output_Object.Last_was_Space := True; -- Treat this as a space.
-	if Output_Object.Tab_Emulation = Single_Space then
-	    -- Don't emulate these, just use a single space.
-	    Output_Text (Output_Object, "&nbsp;");
-	    Output_Object.Disp_Char_Count := Output_Object.Disp_Char_Count + 1;
-	    -- Output_Object.Disp_Large_Char_Count := <unchanged>;
-	elsif Output_Object.Tab_Emulation = Quad_Space then
-	    -- Don't emulate these, just use a single space.
-	    Output_Text (Output_Object, "&nbsp;&nbsp;&nbsp;&nbsp;");
-	    Output_Object.Disp_Char_Count := Output_Object.Disp_Char_Count + 4;
-	    -- Output_Object.Disp_Large_Char_Count := <unchanged>;
-	elsif Output_Object.Tab_Emulation = Emulate_Fixed_Only or else
-	      Output_Object.Tab_Emulation = Emulate_Fixed_Only_Quad then
-	    if Output_Object.Can_Emulate_Tabs or else
-	        (not Output_Object.Any_Nonspace) then -- Always can emulate if they're first on a line.
-	        Output_Text (Output_Object, "&nbsp;");
-	        Output_Object.Disp_Char_Count := Output_Object.Disp_Char_Count + 1;
-	        -- Output_Object.Disp_Large_Char_Count := <unchanged>;
-	        for I in 1 .. Output_Object.Tab_Stops.Number loop
-	            if Output_Object.Tab_Stops.Stops(I).Stop >= Output_Object.Disp_Char_Count then
-		        for J in Output_Object.Disp_Char_Count+1 .. Output_Object.Tab_Stops.Stops(I).Stop loop
-		            Output_Text (Output_Object, "&nbsp;");
-		            Output_Object.Disp_Char_Count := Output_Object.Disp_Char_Count + 1;
-			    -- Output_Object.Disp_Large_Char_Count := <unchanged>;
-		        end loop;
-		        exit;
-	            end if;
-	        end loop; -- If we drop out without finding a tab, we just use the single
-		          -- space already written.
-	    elsif Output_Object.Tab_Emulation = Emulate_Fixed_Only then
-	        -- Put in a space.
-	        Output_Text (Output_Object, "&nbsp;");
-	        Output_Object.Disp_Char_Count := Output_Object.Disp_Char_Count + 1;
-	        if ARM_Output."=" (Output_Object.Paragraph_Style, ARM_Output.Syntax_Summary) and then
-		    Output_Object.Column_Count > 1 then
-		    -- Special case (hack!) to make Syntax cross-reference look better:
-	            Output_Text (Output_Object, "&nbsp;&nbsp;");
-	            Output_Object.Disp_Char_Count := Output_Object.Disp_Char_Count + 2;
-	        end if;
-		-- Output_Object.Disp_Large_Char_Count := <unchanged>;
-	    elsif Output_Object.Tab_Emulation = Emulate_Fixed_Only_Quad then
-	        -- Put in four hard spaces.
-	        Output_Text (Output_Object, "&nbsp;&nbsp;&nbsp;&nbsp;");
-	        Output_Object.Disp_Char_Count := Output_Object.Disp_Char_Count + 4;
-		-- Output_Object.Disp_Large_Char_Count := <unchanged>;
-	    end if;
-	else -- Emulate all.
-	    Output_Text (Output_Object, "&nbsp;");
-	    Output_Object.Disp_Char_Count := Output_Object.Disp_Char_Count + 1;
-	    for I in 1 .. Output_Object.Tab_Stops.Number loop
-	        if Output_Object.Tab_Stops.Stops(I).Stop >= Output_Object.Disp_Char_Count then
-		    for J in Output_Object.Disp_Char_Count+1 .. Output_Object.Tab_Stops.Stops(I).Stop loop
-		        Output_Text (Output_Object, "&nbsp;");
-		        Output_Object.Disp_Char_Count := Output_Object.Disp_Char_Count + 1;
-		    end loop;
-		    exit;
-	        end if;
-	    end loop; -- If we drop out without finding a tab, we just use the
-		      -- single space already written.
-	    -- Output_Object.Disp_Large_Char_Count := <unchanged>;
-	end if;
-    end Tab;
-
-
-    procedure Special_Character (Output_Object : in out HTML_Output_Type;
-			         Char : in ARM_Output.Special_Character_Type) is
-	-- Output an special character.
-    begin
-	if not Output_Object.Is_Valid then
-	    Ada.Exceptions.Raise_Exception (ARM_Output.Not_Valid_Error'Identity,
-		"Not valid object");
-	end if;
-	if not Output_Object.Is_In_Paragraph then
-	    Ada.Exceptions.Raise_Exception (ARM_Output.Not_Valid_Error'Identity,
-		"Not in paragraph");
-	end if;
-	if Output_Object.Conditional_Space then
-	    Output_Object.Conditional_Space := False;
-	    Output_Text (Output_Object, " ");
-	    Output_Object.Disp_Char_Count := Output_Object.Disp_Char_Count + 1;
-	    -- Output_Object.Disp_Large_Char_Count := <unchanged>;
-	end if;
-	case Char is
-	    when ARM_Output.EM_Dash =>
-		if Output_Object.HTML_Kind > HTML_3 and Output_Object.Use_Unicode then
-	            Output_Text (Output_Object, "&mdash;");
-		    Output_Object.Disp_Char_Count := Output_Object.Disp_Char_Count + 1;
-		    Output_Object.Disp_Large_Char_Count := Output_Object.Disp_Large_Char_Count + 1;
-        	else
-	            Output_Text (Output_Object, "--");
-		    Output_Object.Disp_Char_Count := Output_Object.Disp_Char_Count + 2;
-		    Output_Object.Disp_Large_Char_Count := Output_Object.Disp_Large_Char_Count + 2;
-		end if;
-	    when ARM_Output.EN_Dash =>
-		if Output_Object.HTML_Kind > HTML_3 and Output_Object.Use_Unicode then
-		    Output_Text (Output_Object, "&ndash;");
-		    Output_Object.Disp_Char_Count := Output_Object.Disp_Char_Count + 1;
-		    Output_Object.Disp_Large_Char_Count := Output_Object.Disp_Large_Char_Count + 1;
-		else
-		    Output_Text (Output_Object, "-");
-		    Output_Object.Disp_Char_Count := Output_Object.Disp_Char_Count + 1;
-		    --Output_Object.Disp_Large_Char_Count := <unchanged>;
-		end if;
-	    when ARM_Output.GEQ =>
-		if Output_Object.HTML_Kind > HTML_3 and Output_Object.Use_Unicode then
-	            Output_Text (Output_Object, "&ge;");
-		    Output_Object.Disp_Char_Count := Output_Object.Disp_Char_Count + 1;
-		    Output_Object.Disp_Large_Char_Count := Output_Object.Disp_Large_Char_Count + 1;
-		else
-	            Output_Text (Output_Object, ">=");
-		    Output_Object.Disp_Char_Count := Output_Object.Disp_Char_Count + 2;
-		    Output_Object.Disp_Large_Char_Count := Output_Object.Disp_Large_Char_Count + 2;
-		end if;
-	    when ARM_Output.LEQ =>
-		if Output_Object.HTML_Kind > HTML_3 and Output_Object.Use_Unicode then
-	            Output_Text (Output_Object, "&le;");
-		    Output_Object.Disp_Char_Count := Output_Object.Disp_Char_Count + 1;
-		    Output_Object.Disp_Large_Char_Count := Output_Object.Disp_Large_Char_Count + 1;
-		else
-	            Output_Text (Output_Object, "<=");
-		    Output_Object.Disp_Char_Count := Output_Object.Disp_Char_Count + 2;
-		    Output_Object.Disp_Large_Char_Count := Output_Object.Disp_Large_Char_Count + 2;
-		end if;
-	    when ARM_Output.NEQ =>
-		if Output_Object.HTML_Kind > HTML_3 and Output_Object.Use_Unicode then
-	            Output_Text (Output_Object, "&ne;");
-		    Output_Object.Disp_Char_Count := Output_Object.Disp_Char_Count + 1;
-		    Output_Object.Disp_Large_Char_Count := Output_Object.Disp_Large_Char_Count + 1;
-		else
-	            Output_Text (Output_Object, "/=");
-		    Output_Object.Disp_Char_Count := Output_Object.Disp_Char_Count + 2;
-		    Output_Object.Disp_Large_Char_Count := Output_Object.Disp_Large_Char_Count + 2;
-		end if;
-	    when ARM_Output.PI =>
-		if Output_Object.HTML_Kind > HTML_3 and Output_Object.Use_Unicode then
-	            Output_Text (Output_Object, "&pi;");
-		    Output_Object.Disp_Char_Count := Output_Object.Disp_Char_Count + 1;
-		    Output_Object.Disp_Large_Char_Count := Output_Object.Disp_Large_Char_Count + 1;
-		else
-	            Output_Text (Output_Object, "PI");
-		    Output_Object.Disp_Char_Count := Output_Object.Disp_Char_Count + 2;
-		    Output_Object.Disp_Large_Char_Count := Output_Object.Disp_Large_Char_Count + 2;
-		end if;
-	    when ARM_Output.Left_Ceiling =>
-		if FALSE and (Output_Object.HTML_Kind > HTML_3 and Output_Object.Use_Unicode) then
-		    -- This character doesn't display on US Windows 2000/XP.
-	            Output_Text (Output_Object, "&lceil;");
-		    Output_Object.Disp_Char_Count := Output_Object.Disp_Char_Count + 1;
-		    Output_Object.Disp_Large_Char_Count := Output_Object.Disp_Large_Char_Count + 1;
-		else
-	            Output_Text (Output_Object, "<I>Ceiling</I>(");
-		    Output_Object.Disp_Char_Count := Output_Object.Disp_Char_Count + 8;
-		    Output_Object.Disp_Large_Char_Count := Output_Object.Disp_Large_Char_Count + 1;
-		end if;
-	    when ARM_Output.Right_Ceiling =>
-		if FALSE and (Output_Object.HTML_Kind > HTML_3 and Output_Object.Use_Unicode) then
-		    -- This character doesn't display on US Windows 2000/XP.
-	            Output_Text (Output_Object, "&rceil;");
-		    Output_Object.Disp_Char_Count := Output_Object.Disp_Char_Count + 1;
-		    Output_Object.Disp_Large_Char_Count := Output_Object.Disp_Large_Char_Count + 1;
-		else
-	            Output_Text (Output_Object, ")");
-		    Output_Object.Disp_Char_Count := Output_Object.Disp_Char_Count + 1;
-		    --Output_Object.Disp_Large_Char_Count := <unchanged>;
-		end if;
-	    when ARM_Output.Left_Floor =>
-		if FALSE and (Output_Object.HTML_Kind > HTML_3 and Output_Object.Use_Unicode) then
-		    -- This character doesn't display on US Windows 2000/XP.
-	            Output_Text (Output_Object, "&lfloor;");
-		    Output_Object.Disp_Char_Count := Output_Object.Disp_Char_Count + 1;
-		    Output_Object.Disp_Large_Char_Count := Output_Object.Disp_Large_Char_Count + 1;
-		else
-	            Output_Text (Output_Object, "<I>Floor</I>(");
-		    Output_Object.Disp_Char_Count := Output_Object.Disp_Char_Count + 6;
-		    Output_Object.Disp_Large_Char_Count := Output_Object.Disp_Large_Char_Count + 1;
-		end if;
-	    when ARM_Output.Right_Floor =>
-		if FALSE and (Output_Object.HTML_Kind > HTML_3 and Output_Object.Use_Unicode) then
-		    -- This character doesn't display on US Windows 2000/XP.
-	            Output_Text (Output_Object, "&rfloor;");
-		    Output_Object.Disp_Char_Count := Output_Object.Disp_Char_Count + 1;
-		    Output_Object.Disp_Large_Char_Count := Output_Object.Disp_Large_Char_Count + 1;
-		else
-	            Output_Text (Output_Object, ")");
-		    Output_Object.Disp_Char_Count := Output_Object.Disp_Char_Count + 1;
-		    --Output_Object.Disp_Large_Char_Count := <unchanged>;
-		end if;
-	    when ARM_Output.Thin_Space =>
-		if FALSE and (Output_Object.HTML_Kind > HTML_3 and Output_Object.Use_Unicode) then
-		    -- This character doesn't display on US Windows 2000/XP.
-	            Output_Text (Output_Object, "&thinsp;");
-		    Output_Object.Disp_Char_Count := Output_Object.Disp_Char_Count + 1;
-		else
-	            Output_Text (Output_Object, " ");
-		    Output_Object.Disp_Char_Count := Output_Object.Disp_Char_Count + 1;
-		end if;
-	        --Output_Object.Disp_Large_Char_Count := <unchanged>;
-	    when ARM_Output.Left_Quote =>
-		if Output_Object.HTML_Kind > HTML_3 then
-	            Output_Text (Output_Object, "&lsquo;");
-		    Output_Object.Disp_Char_Count := Output_Object.Disp_Char_Count + 1;
-		else
-	            Output_Text (Output_Object, "`");
-		    Output_Object.Disp_Char_Count := Output_Object.Disp_Char_Count + 1;
-		end if;
-	        --Output_Object.Disp_Large_Char_Count := <unchanged>;
-	    when ARM_Output.Right_Quote =>
-		if Output_Object.HTML_Kind > HTML_3 then
-	            Output_Text (Output_Object, "&rsquo;");
-		    Output_Object.Disp_Char_Count := Output_Object.Disp_Char_Count + 1;
-		else
-	            Output_Text (Output_Object, "'");
-		    Output_Object.Disp_Char_Count := Output_Object.Disp_Char_Count + 1;
-		end if;
-	        --Output_Object.Disp_Large_Char_Count := <unchanged>;
-	    when ARM_Output.Left_Double_Quote =>
-		if Output_Object.HTML_Kind > HTML_3 then
-	            Output_Text (Output_Object, "&ldquo;");
-		    Output_Object.Disp_Char_Count := Output_Object.Disp_Char_Count + 1;
-		else
-	            Output_Text (Output_Object, """");
-		    Output_Object.Disp_Char_Count := Output_Object.Disp_Char_Count + 1;
-		end if;
-	        --Output_Object.Disp_Large_Char_Count := <unchanged>;
-	    when ARM_Output.Right_Double_Quote =>
-		if Output_Object.HTML_Kind > HTML_3 then
-	            Output_Text (Output_Object, "&rdquo;");
-		    Output_Object.Disp_Char_Count := Output_Object.Disp_Char_Count + 1;
-		else
-	            Output_Text (Output_Object, """");
-		    Output_Object.Disp_Char_Count := Output_Object.Disp_Char_Count + 1;
-		end if;
-	        --Output_Object.Disp_Large_Char_Count := <unchanged>;
-	    when ARM_Output.Small_Dotless_I =>
-		if Output_Object.HTML_Kind > HTML_3 then --and Output_Object.Use_Unicode then -- We'll use it if it might be supported.
-	            Output_Text (Output_Object, "&#0305;");
-		    Output_Object.Disp_Char_Count := Output_Object.Disp_Char_Count + 1;
-		else
-	            Output_Text (Output_Object, "i");
-		    Output_Object.Disp_Char_Count := Output_Object.Disp_Char_Count + 1;
-		end if;
-	        --Output_Object.Disp_Large_Char_Count := <unchanged>;
-	    when ARM_Output.Capital_Dotted_I =>
-		if Output_Object.HTML_Kind > HTML_3 then --and Output_Object.Use_Unicode then -- We'll use it if it might be supported.
-	            Output_Text (Output_Object, "&#0304;");
-		    Output_Object.Disp_Char_Count := Output_Object.Disp_Char_Count + 1;
-		else
-	            Output_Text (Output_Object, "I");
-		    Output_Object.Disp_Char_Count := Output_Object.Disp_Char_Count + 1;
-		end if;
-	        Output_Object.Disp_Large_Char_Count := Output_Object.Disp_Large_Char_Count + 1;
-	end case;
-	Output_Object.Any_Nonspace := True;
-	Output_Object.Last_was_Space := False;
-    end Special_Character;
-
-
-    procedure Unicode_Character (Output_Object : in out HTML_Output_Type;
-			         Char : in ARM_Output.Unicode_Type) is
-	-- Output a Unicode character, with code position Char.
-	Char_Code : constant String := ARM_Output.Unicode_Type'Image(Char);
-    begin
-	if not Output_Object.Is_Valid then
-	    Ada.Exceptions.Raise_Exception (ARM_Output.Not_Valid_Error'Identity,
-		"Not valid object");
-	end if;
-	if not Output_Object.Is_In_Paragraph then
-	    Ada.Exceptions.Raise_Exception (ARM_Output.Not_Valid_Error'Identity,
-		"Not in paragraph");
-	end if;
-	if Output_Object.HTML_Kind = HTML_3 then
-	    Ada.Exceptions.Raise_Exception (ARM_Output.Not_Valid_Error'Identity,
-		"Unicode not available for HTML 3");
-	end if;
-	if Output_Object.Conditional_Space then
-	    Output_Object.Conditional_Space := False;
-	    Output_Text (Output_Object, " ");
-	    Output_Object.Disp_Char_Count := Output_Object.Disp_Char_Count + 1;
-	    --Output_Object.Disp_Large_Char_Count := <unchanged>;
-	end if;
-	-- We don't check if this is valid, we just use it. So be sparing!
-        Output_Text (Output_Object, "&#" & Char_Code(2..Char_Code'Length) & ';');
-	Output_Object.Disp_Char_Count := Output_Object.Disp_Char_Count + 1;
-	Output_Object.Disp_Large_Char_Count := Output_Object.Disp_Large_Char_Count + 1; -- Assume it is large.
-	Output_Object.Any_Nonspace := True;
-	Output_Object.Last_was_Space := False;
-    end Unicode_Character;
-
-
-    procedure End_Hang_Item (Output_Object : in out HTML_Output_Type) is
-	-- Marks the end of a hanging item. Call only once per paragraph.
-	-- Raises Not_Valid_Error if the paragraph style is not in
-	-- Text_Prefixed_Style_Subtype, or if this has already been
-	-- called for the current paragraph, or if the paragraph was started
-	-- with No_Prefix = True.
-    begin
-	if not Output_Object.Is_Valid then
-	    Ada.Exceptions.Raise_Exception (ARM_Output.Not_Valid_Error'Identity,
-		"Not valid object");
-	end if;
-	if not Output_Object.Is_In_Paragraph then
-	    Ada.Exceptions.Raise_Exception (ARM_Output.Not_Valid_Error'Identity,
-		"Not in paragraph");
-	end if;
-	if Output_Object.Paragraph_Style not in
-	     ARM_Output.Text_Prefixed_Style_Subtype then
-	    Ada.Exceptions.Raise_Exception (ARM_Output.Not_Valid_Error'Identity,
-		"Not a hanging paragraph - " & ARM_Output.Paragraph_Style_Type'Image(Output_Object.Paragraph_Style));
-	end if;
-	if Output_Object.Saw_Hang_End then
-	    Ada.Exceptions.Raise_Exception (ARM_Output.Not_Valid_Error'Identity,
-		"Already saw the end of the hanging part");
-	end if;
-	Output_Object.Saw_Hang_End := True;
-	if Output_Object.HTML_Kind = HTML_3 then
-	    case Output_Object.Paragraph_Style is
-	        -- Part of a definition list.
-		when ARM_Output.Small_Wide_Hanging | ARM_Output.Small_Narrow_Hanging |
-		     ARM_Output.Small_Hanging_in_Bulleted |
-		     ARM_Output.Small_Enumerated =>
-		    Ada.Text_IO.Put_Line (Output_Object.Output_File, "</FONT><DD><FONT SIZE=-1>");
-		when others =>
-		    Ada.Text_IO.Put_Line (Output_Object.Output_File, "<DD>");
-	    end case;
-	elsif Output_Object.HTML_Kind = HTML_4_Only then
-	    declare
-		Saved_Format : ARM_Output.Format_Type;
-	    begin
-		-- Save original format:
-		Saved_Format :=
-		      (Bold => Output_Object.Is_Bold,
-		       Italic => Output_Object.Is_Italic,
-		       Font => Output_Object.Font,
-		       Size => Output_Object.Size,
-		       Color => Output_Object.Color,
-		       Change => Output_Object.Change,
-		       Version => Output_Object.Version,
-		       Added_Version => Output_Object.Added_Version,
-		       Location => Output_Object.Location);
-
-		-- Close any open formatting (can't leave it open across a DIV):
-		Text_Format (Output_Object,
-			     Format => (Bold => False,
-				        Italic => False,
-				        Font => ARM_Output.Default,
-				        Size => 0,
-				        Color => ARM_Output.Default,
-				        Change => ARM_Output.None,
-				        Version => '0',
-				        Added_Version => '0',
-				        Location => ARM_Output.Normal));
-		-- This has to be a hanging style, so we ignore other cases:
-	        Ada.Text_IO.Put (Output_Object.Output_File, "</div><div class=""" &
-		    Paragraph_Name (Output_Object.Paragraph_Style, Output_Object.Paragraph_Indent) & "-Body"">");
-	        -- If the prefix is too long, add a <BR>. A "unit" is 2.0 ems;
-	        -- a large character is 0.65 ems; and a small character is 0.4 ems.
-	        -- That should be quite conservative.
---Ada.Text_IO.Put_Line("Break hang check: large chars=" & Natural'Image(Output_Object.Disp_Large_Char_Count) &
---" small chars=" & Natural'Image(Output_Object.Disp_Char_Count - Output_Object.Disp_Large_Char_Count) &
---" Hang_Outdent=" & Natural'Image(Paragraph_Info(Output_Object.Paragraph_Format).Hang_Outdent));
-	        if (Output_Object.Disp_Large_Char_Count*13) +
-	           ((Output_Object.Disp_Char_Count-Output_Object.Disp_Large_Char_Count)*8) >
-	           Paragraph_Info(Output_Object.Paragraph_Style, Output_Object.Paragraph_Indent).Hang_Outdent*40 then
-	            Ada.Text_IO.Put_Line (Output_Object.Output_File, "<br clear=""left"">");
-			-- We use "clear=left" so that the next line always
-			-- starts at the left margin. This shouldn't be necessary,
-			-- but I've seen cases where it was.
-	        else
-		    Ada.Text_IO.New_Line (Output_Object.Output_File);
-		end if;
-		-- Reopen any formatting (using the previously saved values):
-		Text_Format (Output_Object, Format => Saved_Format);
-	    end;
-	else -- HTML 4 Compatibility
-	    -- We have to close and reopen the font info here, so that we
-	    -- properly nest these operations to pass the WC3 validator.
-	    Put_End_Compatibility_Font_Info (Output_Object,
-			Output_Object.Paragraph_Style,
-			Output_Object.Paragraph_Indent);
-	    -- This has to be a hanging style, so we ignore other cases:
-	    Ada.Text_IO.Put (Output_Object.Output_File, "<dd class=""" &
-		    Paragraph_Name (Output_Object.Paragraph_Style, Output_Object.Paragraph_Indent) & """>");
-	    Put_Compatibility_Font_Info (Output_Object,
-			Output_Object.Paragraph_Style,
-			Output_Object.Paragraph_Indent);
-	end if;
-	Paragraph_Used(Output_Object.Paragraph_Style, Output_Object.Paragraph_Indent) := True;
-        Output_Object.Char_Count := 0;
-	Output_Object.Disp_Char_Count := 0;
-	Output_Object.Disp_Large_Char_Count := 0;
-	Output_Object.Any_Nonspace := False;
-        Output_Object.Last_Was_Space := True; -- Start of line.
-        Output_Object.Conditional_Space := False; -- Don't need it here.
-    end End_Hang_Item;
-
-
-    procedure New_Column (Output_Object : in out HTML_Output_Type) is
-	-- Output a column break.
-	-- Raises Not_Valid_Error if in a paragraph, or if the number of
-	-- columns is 1.
-    begin
-	if not Output_Object.Is_Valid then
-	    Ada.Exceptions.Raise_Exception (ARM_Output.Not_Valid_Error'Identity,
-		"Not valid object");
-	end if;
-	if Output_Object.Is_In_Paragraph then
-	    Ada.Exceptions.Raise_Exception (ARM_Output.Not_Valid_Error'Identity,
-		"New Column in paragraph");
-	end if;
-	if Output_Object.Column_Count <= 1 then
-	    Ada.Exceptions.Raise_Exception (ARM_Output.Not_Valid_Error'Identity,
-		"Not in a multi-column area");
-	end if;
-	if Output_Object.Column_Count >= 4 then
-	    Output_Object.Current_Column := Output_Object.Current_Column + 1;
-	    Output_Object.Current_Item := 1;
-	-- else ignore it, no columns will be used.
-	end if;
-    end New_Column;
-
-
-    procedure Text_Format (Output_Object : in out HTML_Output_Type;
-			   Format : in ARM_Output.Format_Type) is
-	-- Change the text format so that all of the properties are as specified.
-	-- Note: Changes to these properties ought be stack-like; that is,
-	-- Bold on, Italic on, Italic off, Bold off is OK; Bold on, Italic on,
-	-- Bold off, Italic off should be avoided (as separate commands).
-	use type ARM_Output.Change_Type;
-	use type ARM_Output.Location_Type;
-	use type ARM_Output.Size_Type;
-	use type ARM_Output.Color_Type;
-
-	function Change_Needs_Close_or_Open return Boolean is
-	    -- Returns True if "Change" needs to open or close something, based
-	    -- on the current values of Output_Object.
-	begin
-	    return (Format.Change /= Output_Object.Change or else
-		    Format.Version /= Output_Object.Version or else
-		    Format.Added_Version /= Output_Object.Added_Version);
-	end Change_Needs_Close_or_Open;
-
-	function Font_Needs_Close_or_Open return Boolean is
-	    -- Returns True if "Font" needs to close something, based
-	    -- on the current values of Output_Object and the new value.
-	    -- Note that this depends on whether the Change needs to open
-	    -- or close something; if it does, we need to close and reopen
-	    -- the font even if it is not changing.
-	begin
-	    return (ARM_Output."/=" (Format.Font, Output_Object.Font) or else
-		    Change_Needs_Close_or_Open);
-	end Font_Needs_Close_or_Open;
-
-	function Location_Needs_Close_or_Open return Boolean is
-	    -- Returns True if "Location" needs to close something, based
-	    -- on the current values of Output_Object and the new value.
-	    -- Note that this depends on whether the Change or Font needs
-	    -- to open or close something; if they do, we need to close and
-	    -- reopen the location even if it is not changing.
-	begin
-	    return Format.Location /= Output_Object.Location or else
-		   Change_Needs_Close_or_Open or else Font_Needs_Close_or_Open;
-	end Location_Needs_Close_or_Open;
-
-	function Color_Needs_Close_or_Open return Boolean is
-	    -- Returns True if "Color" needs to close something, based
-	    -- on the current values of Output_Object, and the new value.
-	    -- Note that this depends on whether the Change, Font,
-	    -- or Location needs to open or close something; if they do,
-	    -- we need to close the size even if it is not changing.
-	begin
-	    return (Format.Color /= Output_Object.Color or else
-		    Change_Needs_Close_or_Open or else Font_Needs_Close_or_Open or else
-		    Location_Needs_Close_or_Open);
-	end Color_Needs_Close_or_Open;
-
-	function Size_Needs_Close_or_Open return Boolean is
-	    -- Returns True if "Size" needs to close something, based
-	    -- on the current values of Output_Object, and the new value.
-	    -- Note that this depends on whether the Change, Color, Font,
-	    -- or Location needs to open or close something; if they do,
-	    -- we need to close the size even if it is not changing.
-	begin
-	    return (Format.Size /= Output_Object.Size or else
-		    Change_Needs_Close_or_Open or else Font_Needs_Close_or_Open or else
-		    Location_Needs_Close_or_Open or else Color_Needs_Close_or_Open);
-	end Size_Needs_Close_or_Open;
-
-	function Italic_Needs_Close_or_Open return Boolean is
-	    -- Returns True if "Italic" needs to close something, based
-	    -- on the current values of Output_Object, and the new value.
-	    -- Note that this depends on whether the Change, Font, Color,
-	    -- Location, or Size needs to open or close something; if they do,
-	    -- we need to close the italics even if it is not changing.
-	begin
-	    return (Format.Italic /= Output_Object.Is_Italic or else
-	    Change_Needs_Close_or_Open or else Font_Needs_Close_or_Open or else
-	    Location_Needs_Close_or_Open or else Size_Needs_Close_or_Open or else
-	    Color_Needs_Close_or_Open);
-	end Italic_Needs_Close_or_Open;
-
-    begin
-	if not Output_Object.Is_Valid then
-	    Ada.Exceptions.Raise_Exception (ARM_Output.Not_Valid_Error'Identity,
-		"Not valid object");
-	end if;
-	if not Output_Object.Is_In_Paragraph then
-	    Ada.Exceptions.Raise_Exception (ARM_Output.Not_Valid_Error'Identity,
-		"Not in paragraph");
-	end if;
-	-- We do these in this order so that the changes are stacked properly.
-	-- Note that we have to open and close stuff that is not changing
-	-- in order to get proper nesting in all cases.
-
-	if Output_Object.Is_Bold and then
-            ((not Format.Bold) or else
-	    Italic_Needs_Close_or_Open) then
-	    -- The latter so that nesting is preserved; we'll reopen
-	    -- the boldfacing on the other side if needed. Otherwise, when
-	    -- Bold remains on, we'd leave the markup open but close some outer
-	    -- item. That's wrong (even though many browsers can handle it).
-	    Output_Text (Output_Object, "</B>");
-	    Output_Object.Is_Bold := False;
-	end if;
-
-	if Output_Object.Is_Italic and then
-            ((not Format.Italic) or else
-	    Size_Needs_Close_or_Open) then
-	    -- The latter so that nesting is preserved; we'll reopen
-	    -- the italics on the other side in that case.
-	    Output_Text (Output_Object, "</I>");
-	    Output_Object.Is_Italic := False;
-	end if;
-
-	if Format.Size /= Output_Object.Size or else
-	    Color_Needs_Close_or_Open then
-	    -- The latter so that nesting is preserved; we'll reopen
-	    -- the size on the other side in that case.
-	    if Output_Object.Size /= 0 then
-	        if Output_Object.HTML_Kind = HTML_4_Only then
-	            Output_Text (Output_Object, "</SPAN>");
-		else
-	            Output_Text (Output_Object, "</FONT>");
-		end if;
-	        Output_Object.Size := 0; -- That's the size now.
-	    end if;
-	end if;
-
-	if Format.Color /= Output_Object.Color or else
-	    Location_Needs_Close_or_Open then
-	    -- The latter so that nesting is preserved; we'll reopen
-	    -- the size on the other side in that case.
-	    if Output_Object.Color /= ARM_Output.Default then
-	        if Output_Object.HTML_Kind = HTML_4_Only then
-	            Output_Text (Output_Object, "</SPAN>");
-		else
-	            Output_Text (Output_Object, "</FONT>");
-		end if;
-	        Output_Object.Color := ARM_Output.Default; -- That's the color now.
-	    end if;
-	end if;
-
-	if Format.Location /= Output_Object.Location or else
-	    Change_Needs_Close_or_Open then
-	    -- The latter so that nesting is preserved; we'll reopen
-	    -- the location on the other side in that case.
-	    case Output_Object.Location is
-		when ARM_Output.Superscript =>
-		    if Output_Object.HTML_Kind = HTML_4_Only then
-		        Output_Text (Output_Object, "</SPAN></SUP>");
-		    else
-		        Output_Text (Output_Object, "</FONT></SUP>");
-		    end if;
-		when ARM_Output.Subscript =>
-		    if Output_Object.HTML_Kind = HTML_4_Only then
-		        Output_Text (Output_Object, "</SPAN></SUB>");
-		    else
-		        Output_Text (Output_Object, "</FONT></SUB>");
-		    end if;
-		when ARM_Output.Normal =>
-		    null;
-	    end case;
-	    Output_Object.Location := ARM_Output.Normal; -- That's the location now.
-	end if;
-
-	if ARM_Output."/=" (Format.Font, Output_Object.Font) or else
-	    Change_Needs_Close_or_Open then
-	    -- The latter so that nesting is preserved; we'll reopen
-	    -- the font on the other side in that case.
-	    case Output_Object.Font is
-		when ARM_Output.Default => null;
-		when ARM_Output.Fixed =>
-		    Output_Text (Output_Object, "</TT>");
-		when ARM_Output.Roman =>
-		    if Output_Object.HTML_Kind = HTML_4_Only then
-		        Output_Text (Output_Object, "</SPAN>");
-		    else
-			null; -- Default, currently.
-		        --Output_Text (Output_Object, "</FONT>");
-		    end if;
-		when ARM_Output.Swiss =>
-		    if Output_Object.HTML_Kind = HTML_4_Only then
-		        Output_Text (Output_Object, "</SPAN>");
-		    else
-		        Output_Text (Output_Object, "</FONT>");
-		    end if;
-	    end case;
-	    Output_Object.Font := ARM_Output.Default; -- We're now in the default state.
-	end if;
-
-	if Format.Change /= Output_Object.Change or else
-	   Format.Version /= Output_Object.Version or else
-	   Format.Added_Version /= Output_Object.Added_Version then
-	    case Output_Object.Change is
-		when ARM_Output.Insertion =>
-		    if Output_Object.HTML_Kind = HTML_3 then
-		        Output_Text (Output_Object, "</U>");
-		    else
-		        --Output_Text (Output_Object, "</ins>");
-		        Output_Text (Output_Object, "</span>");
-		    end if;
-		    -- Note: We need to follow these with a space so that
-		    -- we don't get words running together for indexing
-		    -- purposes (Google, Ada Indexer). That's only a concern
-		    -- for deletions directly following insertions (at least in
-		    -- the absence of nesting), so we only add the extra space
-		    -- after insertions. RTF needs insertions and deletions
-		    -- without spaces to work properly, thus the source does not
-		    -- have them.
-		    -- If the last character of the displayed text is a space,
-		    -- we don't need this, and don't generate it. We do
-		    -- generate it for punctuation, as we want a space following
-		    -- that in general.
-		    -- If the next visible character is not in some sort of
-		    -- change section, we'd prefer to not generate
-		    -- the space, but there is no obvious way to determine that
-		    -- (we don't know when the command ends here).
-		    -- We can, however, generate a conditional space that is
-		    -- not generated if the next visible character is a space
-		    -- or punctuation (we don't usually want a space *before*
-		    -- punctuation).
-		    if Output_Object.Last_was_Space then
-			null;
-		    else
-			Output_Object.Conditional_Space := True;
-		    end if;
-		when ARM_Output.Deletion =>
-		    if Output_Object.HTML_Kind = HTML_3 then
-		        Output_Text (Output_Object, "</S>");
-		    else
-		        --Output_Text (Output_Object, "</del>");
-		        Output_Text (Output_Object, "</span>");
-		    end if;
-		when ARM_Output.Both =>
-		    if Output_Object.HTML_Kind = HTML_3 then
-		        Output_Text (Output_Object, "</S></U>");
-		    else
-		        --Output_Text (Output_Object, "</del></ins>");
-		        --Output_Text (Output_Object, "</span>");
-			-- CSS2 doesn't allow multiple decorations in a single definition, so we have
-			-- to nest them. But that might not be right, either (it works on IE).
-		        Output_Text (Output_Object, "</span></span>");
-		    end if;
-		    if Output_Object.Last_was_Space then -- See above for reasons for this.
-			null;
-		    else
-			Output_Object.Conditional_Space := True;
-		    end if;
-		when ARM_Output.None =>
-		    null;
-	    end case;
-	    case Format.Change is
-		when ARM_Output.Insertion =>
-		    if Output_Object.HTML_Kind = HTML_3 then
-		        Output_Text (Output_Object, "<U>");
-		    else
-		        --Output_Text (Output_Object, "<ins>");
-		        Output_Text (Output_Object, "<span class=""insert" & Format.Version & """>");
-			Revision_Used(Format.Version) := True;
-		    end if;
-		when ARM_Output.Deletion =>
-		    if Output_Object.HTML_Kind = HTML_3 then
-		        Output_Text (Output_Object, "<S>");
-		    else
-		        --Output_Text (Output_Object, "<del>");
-		        Output_Text (Output_Object, "<span class=""delete" & Format.Version & """>");
-			Revision_Used(Format.Version) := True;
-		    end if;
-		when ARM_Output.Both =>
-		    if Output_Object.HTML_Kind = HTML_3 then
-		        Output_Text (Output_Object, "<U><S>");
-		    else
-		        --Output_Text (Output_Object, "<ins><del>");
-		        --Output_Text (Output_Object, "<span class=""both" & Format.Version & """>");
-			-- CSS2 doesn't allow multiple decorations in a single definition, so we have
-			-- to nest them. But that might not be right, either (it works on IE).
-		        Output_Text (Output_Object, "<span class=""insert" & Format.Added_Version & """>");
-		        Output_Text (Output_Object, "<span class=""delete" & Format.Version & """>");
-			Revision_Used(Format.Added_Version) := True;
-			Revision_Used(Format.Version) := True;
-		    end if;
-		when ARM_Output.None =>
-		    null;
-	    end case;
-	    Output_Object.Change := Format.Change;
-	    Output_Object.Version := Format.Version;
-	    Output_Object.Added_Version := Format.Added_Version;
-	end if;
-
-	if ARM_Output."/=" (Format.Font, Output_Object.Font) then
-	    case Format.Font is
-		when ARM_Output.Default => null;
-		when ARM_Output.Fixed =>
-		    Output_Text (Output_Object, "<TT>");
-		when ARM_Output.Roman =>
-		    if Output_Object.HTML_Kind = HTML_4_Only then
-		        Output_Text (Output_Object, "<SPAN Class=""roman"">");
-		    else
-			null; -- Default, currently.
-		        --Output_Text (Output_Object, "<FONT xxx>");
-		    end if;
-		when ARM_Output.Swiss =>
-		    if Output_Object.HTML_Kind = HTML_4_Only then
-		        Output_Text (Output_Object, "<SPAN Class=""swiss"">");
-		    else
-		        Output_Text (Output_Object, SWISS_FONT_CODE);
-		    end if;
-	    end case;
-	    Output_Object.Font := Format.Font;
-	end if;
-
-	if Format.Location /= Output_Object.Location then
-	    -- Note: Location needs to be changed before size, as they
-	    -- typically are changed together, and <SUP> and <SUB> reset the
-	    -- size.
-	    case Format.Location is
-		when ARM_Output.Superscript =>
-		    if Output_Object.HTML_Kind = HTML_4_Only then
-		        Output_Text (Output_Object, "<SUP><SPAN STYLE=""font-size: 140%"">");
-			   -- This is a bit larger than +1; the text is usually too small.
-		    else
-		        Output_Text (Output_Object, "<SUP><FONT SIZE=""+1"">");
-		    end if;
-		when ARM_Output.Subscript =>
-		    if Output_Object.HTML_Kind = HTML_4_Only then
-		        Output_Text (Output_Object, "<SUB><SPAN STYLE=""font-size: 140%"">");
-			   -- This is a bit larger than +1; the text is usually too small.
-		    else
-		        Output_Text (Output_Object, "<SUB><FONT SIZE=""+1"">");
-		    end if;
-		when ARM_Output.Normal =>
-		    null;
-	    end case;
-	    Output_Object.Location := Format.Location;
-	end if;
-
-	if Format.Color /= Output_Object.Color then
-	    if Output_Object.HTML_Kind = HTML_4_Only then
-		case Format.Color is
-		    when ARM_Output.Default => null;
-		    when ARM_Output.Black =>
-			Output_Text (Output_Object, "<SPAN STYLE=""color: rgb(0,0,0)"">");
-		    when ARM_Output.Red   =>
-			Output_Text (Output_Object, "<SPAN STYLE=""color: rgb(153,0,0)"">");
-		    when ARM_Output.Green =>
-			Output_Text (Output_Object, "<SPAN STYLE=""color: rgb(0,153,0)"">");
-		    when ARM_Output.Blue  =>
-			Output_Text (Output_Object, "<SPAN STYLE=""color: rgb(0,0,153)"">");
-		end case;
-	    else
-		case Format.Color is
-		    when ARM_Output.Default => null;
-		    when ARM_Output.Black =>
-	                Output_Text (Output_Object, "<FONT COLOR=""#000000"">");
-		    when ARM_Output.Red   =>
-	                Output_Text (Output_Object, "<FONT COLOR=""#990000"">");
-		    when ARM_Output.Green =>
-	                Output_Text (Output_Object, "<FONT COLOR=""#009900"">");
-		    when ARM_Output.Blue  =>
-	                Output_Text (Output_Object, "<FONT COLOR=""#000099"">");
-		end case;
-	    end if;
-	    Output_Object.Color := Format.Color;
-	end if;
-
-	if Format.Size /= Output_Object.Size then
-	    if Output_Object.HTML_Kind = HTML_4_Only then
-		case Format.Size is
-		    when 0 => null; -- Do nothing.
-		    when 1 => Output_Text (Output_Object, "<SPAN STYLE=""font-size: 125%"">");
-		    when 2 => Output_Text (Output_Object, "<SPAN STYLE=""font-size: 156%"">");
-		    when 3 => Output_Text (Output_Object, "<SPAN STYLE=""font-size: 194%"">");
-		    when 4 => Output_Text (Output_Object, "<SPAN STYLE=""font-size: 244%"">");
-		    when 5 => Output_Text (Output_Object, "<SPAN STYLE=""font-size: 305%"">");
-		    when -1 => Output_Text (Output_Object, "<SPAN STYLE=""font-size: 80%"">");
-		    when -2 => Output_Text (Output_Object, "<SPAN STYLE=""font-size: 64%"">");
-		    when -3 => Output_Text (Output_Object, "<SPAN STYLE=""font-size: 51%"">");
-		    when -4 => Output_Text (Output_Object, "<SPAN STYLE=""font-size: 41%"">");
-		    when -5 => Output_Text (Output_Object, "<SPAN STYLE=""font-size: 33%"">");
-		    when others =>
-			-- Too much change:
-			if Format.Size > 0 then
-			    Output_Text (Output_Object, "<SPAN STYLE=""font-size: 305%"">");
-			else
-			    Output_Text (Output_Object, "<SPAN STYLE=""font-size: 33%"">");
-			end if;
-		end case;
-	    else
-	        -- HTML sizes are 1..7, with a default of 3. So we limit the changes.
-	        if Format.Size > 0 then
-		    if Format.Size > 5 then
-	                Output_Text (Output_Object, "<FONT SIZE=""+5"">");
-		    else
-	                Output_Text (Output_Object, "<FONT SIZE=""+" &
-		            Character'Val(Format.Size + Character'Pos('0')) & """>");
-		    end if;
-	        elsif Format.Size < 0 then
-		    if Format.Size < -4 then
-	                Output_Text (Output_Object, "<FONT SIZE=""-4"">");
-		    else
-	                Output_Text (Output_Object, "<FONT SIZE=""-" &
-		            Character'Val(abs Format.Size + Character'Pos('0')) & """>");
-		    end if;
-	        -- else Format.Size=0, nothing to do.
-	        end if;
-	    end if;
-	    Output_Object.Size := Format.Size;
-	end if;
-
-	if Format.Italic and (not Output_Object.Is_Italic) then
-	    Output_Text (Output_Object, "<I>");
-	    Output_Object.Is_Italic := True;
-	end if;
-	if Format.Bold and (not Output_Object.Is_Bold) then
-	    Output_Text (Output_Object, "<B>");
-	    Output_Object.Is_Bold := True;
-	end if;
-
-    end Text_Format;
-
-
-    procedure Clause_Reference (Output_Object : in out HTML_Output_Type;
-				Text : in String;
-				Clause_Number : in String) is
-	-- Generate a reference to a clause in the standard. The text of
-	-- the reference is "Text", and the number of the clause is
-	-- Clause_Number. For hyperlinked formats, this should generate
-	-- a link; for other formats, the text alone is generated.
-    begin
-	if not Output_Object.Is_Valid then
-	    Ada.Exceptions.Raise_Exception (ARM_Output.Not_Valid_Error'Identity,
-		"Not valid object");
-	end if;
-	if not Output_Object.Is_In_Paragraph then
-	    Ada.Exceptions.Raise_Exception (ARM_Output.Not_Valid_Error'Identity,
-		"Not in paragraph");
-	end if;
-	if Clause_Number = "X.X" then
-	    -- Link to a dead clause, just output the text (presumably this
-	    -- is deleted).
-            Ordinary_Text (Output_Object, Text);
-	else
-	    Output_Text (Output_Object, "<A HREF=""");
-	    declare
-	        Name : constant String :=
-		    Make_Clause_Link_Name (Output_Object, Clause_Number);
-	    begin
-	        Output_Text (Output_Object, Name);
-	    end;
-	    Output_Text (Output_Object, """>");
-            Ordinary_Text (Output_Object, Text);
-	    Output_Text (Output_Object, "</A>");
-	end if;
-    end Clause_Reference;
-
-
-    procedure Index_Target (Output_Object : in out HTML_Output_Type;
-			    Index_Key : in Natural) is
-	-- Generate a index target. This marks the location where an index
-	-- reference occurs. Index_Key names the index item involved.
-	-- For hyperlinked formats, this should generate a link target;
-	-- for other formats, nothing is generated.
-    begin
-	if not Output_Object.Is_Valid then
-	    Ada.Exceptions.Raise_Exception (ARM_Output.Not_Valid_Error'Identity,
-		"Not valid object");
-	end if;
-	if not Output_Object.Is_In_Paragraph then
-	    Ada.Exceptions.Raise_Exception (ARM_Output.Not_Valid_Error'Identity,
-		"Not in paragraph");
-	end if;
-	-- Insert an anchor:
-	Output_Text (Output_Object, "<A NAME=""I");
-	declare
-	    Key_Name : constant String := Natural'Image(Index_Key);
-	begin
-	    Output_Text (Output_Object, Key_Name(2..Key_Name'Last));
-	end;
-	Output_Text (Output_Object, """></A>");
-    end Index_Target;
-
-
-    procedure Index_Reference (Output_Object : in out HTML_Output_Type;
-			       Text : in String;
-			       Index_Key : in Natural;
-			       Clause_Number : in String) is
-	-- Generate a reference to an index target in the standard. The text
-	-- of the reference is "Text", and Index_Key and Clause_Number denotes
-	-- the target. For hyperlinked formats, this should generate
-	-- a link; for other formats, the text alone is generated.
-    begin
-	if not Output_Object.Is_Valid then
-	    Ada.Exceptions.Raise_Exception (ARM_Output.Not_Valid_Error'Identity,
-		"Not valid object");
-	end if;
-	if not Output_Object.Is_In_Paragraph then
-	    Ada.Exceptions.Raise_Exception (ARM_Output.Not_Valid_Error'Identity,
-		"Not in paragraph");
-	end if;
-	Output_Text (Output_Object, "<A HREF=""");
-	if Output_Object.Big_Files then
-	    null; -- No file name needed, this is a self-reference.
-	else
-	    if Output_Object.DOS_Filenames then
-	        Output_Text (Output_Object,
-			     Make_Clause_File_Name (Output_Object, Clause_Number)
-				 & ".HTM");
-	    else
-	        Output_Text (Output_Object,
-			     Make_Clause_File_Name (Output_Object, Clause_Number)
-				 & ".html");
-	    end if;
-	end if;
-	Output_Text (Output_Object, "#I");
-	declare
-	    Key_Name : constant String := Natural'Image(Index_Key);
-	begin
-	    Output_Text (Output_Object, Key_Name(2..Key_Name'Last));
-	end;
-	Output_Text (Output_Object, """>");
-	Ordinary_Text (Output_Object, Text);
-	Output_Text (Output_Object, "</A>");
-    end Index_Reference;
-
-
-    procedure DR_Reference (Output_Object : in out HTML_Output_Type;
-			    Text : in String;
-			    DR_Number : in String) is
-	-- Generate a reference to an DR from the standard. The text
-	-- of the reference is "Text", and DR_Number denotes
-	-- the target. For hyperlinked formats, this should generate
-	-- a link; for other formats, the text alone is generated.
-    begin
-	if not Output_Object.Is_Valid then
-	    Ada.Exceptions.Raise_Exception (ARM_Output.Not_Valid_Error'Identity,
-		"Not valid object");
-	end if;
-	if not Output_Object.Is_In_Paragraph then
-	    Ada.Exceptions.Raise_Exception (ARM_Output.Not_Valid_Error'Identity,
-		"Not in paragraph");
-	end if;
-	declare
-	    Num : Integer := Integer'Value(DR_Number(DR_Number'Last-3 .. DR_Number'Last));
-	begin
-	    Output_Text (Output_Object, "<A HREF=""");
-	    if Num <= 93 then -- In Defect Reports 1. -- %%%% Update if changed.
-		Output_Text (Output_Object, "defect1.html");
-	    else -- In Defect Reports 2.
-		Output_Text (Output_Object, "defect2.html");
-	    end if;
-	    Output_Text (Output_Object, "#");
-	    Output_Text (Output_Object, DR_Number);
-	end;
-        Output_Text (Output_Object, """>");
-        Ordinary_Text (Output_Object, Text);
-        Output_Text (Output_Object, "</A>");
-    end DR_Reference;
-
-
-    function Folded_AI95_Number (AI_String : in String) return String is
-	-- Internal routine.
-	-- Calculate the "folded" AI number from the full version.
-	-- AI_String should be in the form "AIzz-00xxx-yy", where -yy, 00,
-	-- and zz are optional, and 'zz' = 95 if given.
-	Result : String(1..5);
-	Hyphen_1 : Natural := Ada.Strings.Fixed.Index (AI_String, "-");
-	Hyphen_2 : Natural;
-    begin
-        if Hyphen_1 = 0 or else AI_String'Last < Hyphen_1+3 then
-	    Result := "00001";
-	    Ada.Exceptions.Raise_Exception (ARM_Output.Not_Valid_Error'Identity,
-	        "Bad AI reference " & AI_String);
-	elsif Hyphen_1 = AI_String'First+4 and then
-	    AI_String(AI_String'First..Hyphen_1-1) /= "AI95" then
-	    Ada.Exceptions.Raise_Exception (ARM_Output.Not_Valid_Error'Identity,
-		"Unknown AI reference " & AI_String);
-	    Result := "00001";
-	elsif Hyphen_1 = AI_String'First+2 and then
-	    AI_String(AI_String'First..Hyphen_1-1) /= "AI" then
-	    Ada.Exceptions.Raise_Exception (ARM_Output.Not_Valid_Error'Identity,
-		"Unknown short AI reference " & AI_String);
-	    Result := "00001";
-	else
-	    Hyphen_2 := Ada.Strings.Fixed.Index (AI_String(Hyphen_1+1..AI_String'Last), "-");
-	    if Hyphen_2 = 0 then
-	        if AI_String'Last = Hyphen_1+5 then
-		    Result := AI_String(Hyphen_1+1 .. Hyphen_1+5);
-	        elsif AI_String'Last = Hyphen_1+4 then
-		    Result(2..5) := AI_String(Hyphen_1+1 .. Hyphen_1+4);
-		    Result(1) := '0';
-	        elsif AI_String'Last = Hyphen_1+3 then
-		    Result(3..5) := AI_String(Hyphen_1+1 .. Hyphen_1+3);
-		    Result(1) := '0';
-		    Result(2) := '0';
-	        else
-		    Ada.Exceptions.Raise_Exception (ARM_Output.Not_Valid_Error'Identity,
-	                "AI reference too wrong length " & AI_String);
-	            Result := "00001";
-	        end if;
-	    else
-		if (Hyphen_2-1) - (Hyphen_1+1) = 5-1 then
-		    Result := AI_String (Hyphen_1+1 .. Hyphen_2-1);
-		elsif (Hyphen_2-1) - (Hyphen_1+1) = 4-1 then
-		    Result(2..5) := AI_String (Hyphen_1+1 .. Hyphen_2-1);
-		    Result(1) := '0';
-		elsif (Hyphen_2-1) - (Hyphen_1+1) = 3-1 then
-		    Result(3..5) := AI_String (Hyphen_1+1 .. Hyphen_2-1);
-		    Result(1) := '0';
-		    Result(2) := '0';
-		else
-		    Result := "00001";
-		    Ada.Exceptions.Raise_Exception (ARM_Output.Not_Valid_Error'Identity,
-		        "Bad AI reference (hyphen dist) " & AI_String);
-		end if;
-		if AI_String'Last < Hyphen_2+1 or else
-		   AI_String'Last > Hyphen_2+2 then
-		    Ada.Exceptions.Raise_Exception (ARM_Output.Not_Valid_Error'Identity,
-			"Bad AI alternative reference " & AI_String);
-		elsif  AI_String'Last = Hyphen_2+1 then
-		    Result(1) := Character'Pred(AI_String(Hyphen_2+1));
-		elsif AI_String'Last = Hyphen_2+2 and then AI_String(Hyphen_2+1) = '0' then
-		    Result(1) := Character'Pred(AI_String(Hyphen_2+2));
-		elsif AI_String'Last = Hyphen_2+2 and then AI_String(Hyphen_2+1) = '1' then
-		    if AI_String(Hyphen_2+2) = '0' then
-		        Result(1) := '9';
-		    else
-		        Result(1) := Character'Val(Character'Pos(AI_String(Hyphen_2+2)) - Character'Pos('1') + Character'Pos('A'));
-		    end if;
-		elsif AI_String'Last = Hyphen_2+2 and then AI_String(Hyphen_2+1) = '2' then
-		    Result(1) := Character'Val(Character'Pos(AI_String(Hyphen_2+2)) - Character'Pos('1') + Character'Pos('A') + 10);
-	        else
-		    Ada.Exceptions.Raise_Exception (ARM_Output.Not_Valid_Error'Identity,
-			"Bad AI alternative reference " & AI_String);
-	        end if;
-	    end if;
-	end if;
-	return Result;
-    end Folded_AI95_Number;
-
-
-    procedure AI_Reference (Output_Object : in out HTML_Output_Type;
-			    Text : in String;
-			    AI_Number : in String) is
-	-- Generate a reference to an AI from the standard. The text
-	-- of the reference is "Text", and AI_Number denotes
-	-- the target (in unfolded format). For hyperlinked formats, this should
-	-- generate a link; for other formats, the text alone is generated.
-	--
-	-- We assume AI number is of the form:
-	-- ZZZZ-nnnn-m whre ZZZZ=AI05 or SI99, nnnn is a four digit number,
-	-- and -m is an optional number (-1 is used if it is omitted); or
-	-- AIzz-nnnnn-mm where AIzz=AI95 or AI (meaning AI95);
-	-- nnnnn is a five digit number, and -mm is an optional two digit number.
-	-- We raise Not_Valid_Error otherwise.
-    begin
-	if not Output_Object.Is_Valid then
-	    Ada.Exceptions.Raise_Exception (ARM_Output.Not_Valid_Error'Identity,
-		"Not valid object");
-	end if;
-	if not Output_Object.Is_In_Paragraph then
-	    Ada.Exceptions.Raise_Exception (ARM_Output.Not_Valid_Error'Identity,
-		"Not in paragraph");
-	end if;
-	if AI_Number'Length > 5 and then
-	    AI_Number(AI_Number'First..AI_Number'First+4) = "AI05-" then
-	    -- AI05:
-	    if AI_Number'Length >= 9 then
-		if AI_Number(AI_Number'First+5) not in '0'..'9' or else
-		   AI_Number(AI_Number'First+6) not in '0'..'9' or else
-		   AI_Number(AI_Number'First+7) not in '0'..'9' or else
-	           AI_Number(AI_Number'First+8) not in '0'..'9' then
-	            Ada.Exceptions.Raise_Exception (ARM_Output.Not_Valid_Error'Identity,
-		        "Bad number in AI05 number: " & AI_Number);
-		end if;
-	    end if;
-	    if AI_Number'Length = 9 then
-                Output_Text (Output_Object, "<A HREF=""http://www.ada-auth.org/cgi-bin/cvsweb.cgi/AI05s/");
-                Output_Text (Output_Object, AI_Number & "-1");
-	    elsif AI_Number'Length = 11 then
-		if AI_Number(AI_Number'Last-1) /= '-' or else
-	           AI_Number(AI_Number'Last) not in '0'..'9' then
-	            Ada.Exceptions.Raise_Exception (ARM_Output.Not_Valid_Error'Identity,
-		        "Bad sequence number in AI05 number: " & AI_Number);
-		end if;
-                Output_Text (Output_Object, "<A HREF=""http://www.ada-auth.org/cgi-bin/cvsweb.cgi/AI05s/");
-                Output_Text (Output_Object, AI_Number);
-	    else
-	        Ada.Exceptions.Raise_Exception (ARM_Output.Not_Valid_Error'Identity,
-		    "Bad AI05 number: " & AI_Number);
-	    end if;
-	elsif AI_Number'Length > 5 and then
-	    AI_Number(AI_Number'First..AI_Number'First+4) = "SI99-" then
-	    if AI_Number'Length >= 9 then
-		if AI_Number(AI_Number'First+5) not in '0'..'9' or else
-		   AI_Number(AI_Number'First+6) not in '0'..'9' or else
-		   AI_Number(AI_Number'First+7) not in '0'..'9' or else
-	           AI_Number(AI_Number'First+8) not in '0'..'9' then
-	            Ada.Exceptions.Raise_Exception (ARM_Output.Not_Valid_Error'Identity,
-		        "Bad number in SI99 number: " & AI_Number);
-		end if;
-	    end if;
-	    if AI_Number'Length = 9 then
-                Output_Text (Output_Object, "<A HREF=""http://www.ada-auth.org/cgi-bin/cvsweb.cgi/SI99s/");
-                Output_Text (Output_Object, AI_Number & "-1");
-	    elsif AI_Number'Length = 11 then
-		if AI_Number(AI_Number'Last-1) /= '-' or else
-	           AI_Number(AI_Number'Last) not in '0'..'9' then
-	            Ada.Exceptions.Raise_Exception (ARM_Output.Not_Valid_Error'Identity,
-		        "Bad sequence number in SI99 number: " & AI_Number);
-		end if;
-                Output_Text (Output_Object, "<A HREF=""http://www.ada-auth.org/cgi-bin/cvsweb.cgi/SI99s/");
-                Output_Text (Output_Object, AI_Number);
-	    else
-	        Ada.Exceptions.Raise_Exception (ARM_Output.Not_Valid_Error'Identity,
-		    "Bad SI99 number: " & AI_Number);
-	    end if;
-	else -- Must be AI95:
-	    declare
-		Folded : constant String :=
-		    Folded_AI95_Number(AI_Number); -- We don't want to have written anything if we raise an exception.
-	    begin
-                Output_Text (Output_Object, "<A HREF=""http://www.ada-auth.org/cgi-bin/cvsweb.cgi/AIs/AI-");
-                Output_Text (Output_Object, Folded);
-	    end;
-	end if;
-        Output_Text (Output_Object, ".TXT"">");
-        Ordinary_Text (Output_Object, Text);
-        Output_Text (Output_Object, "</A>");
-
-    end AI_Reference;
-
-
-    procedure Local_Target (Output_Object : in out HTML_Output_Type;
-			    Text : in String;
-			    Target : in String) is
-	-- Generate a local target. This marks the potential target of local
-	-- links identified by "Target". Text is the text of the target.
-	-- For hyperlinked formats, this should generate a link target;
-	-- for other formats, only the text is generated.
-    begin
-	if not Output_Object.Is_Valid then
-	    Ada.Exceptions.Raise_Exception (ARM_Output.Not_Valid_Error'Identity,
-		"Not valid object");
-	end if;
-	if not Output_Object.Is_In_Paragraph then
-	    Ada.Exceptions.Raise_Exception (ARM_Output.Not_Valid_Error'Identity,
-		"Not in paragraph");
-	end if;
-	-- Insert an anchor:
-	Output_Text (Output_Object, "<A NAME=""");
-        Output_Text (Output_Object, Target);
-	Output_Text (Output_Object, """>");
-        Ordinary_Text (Output_Object, Text);
-        Output_Text (Output_Object, "</A>");
-    end Local_Target;
-
-
-    procedure Local_Link (Output_Object : in out HTML_Output_Type;
-			  Text : in String;
-			  Target : in String;
-			  Clause_Number : in String) is
-	-- Generate a local link to the target and clause given.
-	-- Text is the text of the link.
-	-- For hyperlinked formats, this should generate a link;
-	-- for other formats, only the text is generated.
-    begin
-	if not Output_Object.Is_Valid then
-	    Ada.Exceptions.Raise_Exception (ARM_Output.Not_Valid_Error'Identity,
-		"Not valid object");
-	end if;
-	if not Output_Object.Is_In_Paragraph then
-	    Ada.Exceptions.Raise_Exception (ARM_Output.Not_Valid_Error'Identity,
-		"Not in paragraph");
-	end if;
-	-- Insert an anchor:
-	Output_Text (Output_Object, "<A HREF=""");
-	if Output_Object.Big_Files then
-	    null; -- No file name needed, this is a self-reference.
-	else
-	    if Output_Object.DOS_Filenames then
-	        Output_Text (Output_Object,
-			     Make_Clause_File_Name (Output_Object, Clause_Number)
-				 & ".HTM");
-	    else
-	        Output_Text (Output_Object,
-			     Make_Clause_File_Name (Output_Object, Clause_Number)
-				 & ".html");
-	    end if;
-	end if;
-	Output_Text (Output_Object, "#" & Target);
-	Output_Text (Output_Object, """>");
-	Ordinary_Text (Output_Object, Text);
-	Output_Text (Output_Object, "</A>");
-    end Local_Link;
-
-
-    procedure Local_Link_Start (Output_Object : in out HTML_Output_Type;
-				Target : in String;
-				Clause_Number : in String) is
-	-- Generate a local link to the target and clause given.
-	-- The link will surround text until Local_Link_End is called.
-	-- Local_Link_End must be called before this routine can be used again.
-	-- For hyperlinked formats, this should generate a link;
-	-- for other formats, only the text is generated.
-    begin
-	if not Output_Object.Is_Valid then
-	    Ada.Exceptions.Raise_Exception (ARM_Output.Not_Valid_Error'Identity,
-		"Not valid object");
-	end if;
-	if not Output_Object.Is_In_Paragraph then
-	    Ada.Exceptions.Raise_Exception (ARM_Output.Not_Valid_Error'Identity,
-		"Not in paragraph");
-	end if;
-	if Output_Object.In_Local_Link then
-	    Ada.Exceptions.Raise_Exception (ARM_Output.Not_Valid_Error'Identity,
-		"Already in a local link");
-	end if;
-        Output_Object.In_Local_Link := True;
-	-- Insert an anchor:
-	Output_Text (Output_Object, "<A HREF=""");
-	if Output_Object.Big_Files then
-	    null; -- No file name needed, this is a self-reference.
-	else
-	    if Output_Object.DOS_Filenames then
-	        Output_Text (Output_Object,
-			     Make_Clause_File_Name (Output_Object, Clause_Number)
-				 & ".HTM");
-	    else
-	        Output_Text (Output_Object,
-			     Make_Clause_File_Name (Output_Object, Clause_Number)
-				 & ".html");
-	    end if;
-	end if;
-	Output_Text (Output_Object, "#" & Target);
-	Output_Text (Output_Object, """>");
-    end Local_Link_Start;
-
-
-    procedure Local_Link_End (Output_Object : in out HTML_Output_Type;
-			      Target : in String;
-			      Clause_Number : in String) is
-	-- End a local link for the target and clause given.
-	-- This must be in the same paragraph as the Local_Link_Start.
-	-- For hyperlinked formats, this should generate a link;
-	-- for other formats, only the text is generated.
-    begin
-	if not Output_Object.Is_Valid then
-	    Ada.Exceptions.Raise_Exception (ARM_Output.Not_Valid_Error'Identity,
-		"Not valid object");
-	end if;
-	if not Output_Object.Is_In_Paragraph then
-	    Ada.Exceptions.Raise_Exception (ARM_Output.Not_Valid_Error'Identity,
-		"Not in paragraph");
-	end if;
-	if not Output_Object.In_Local_Link then
-	    Ada.Exceptions.Raise_Exception (ARM_Output.Not_Valid_Error'Identity,
-		"Not in a local link");
-	end if;
-	Output_Text (Output_Object, "</A>");
-        Output_Object.In_Local_Link := False;
-    end Local_Link_End;
-
-
-    procedure URL_Link (Output_Object : in out HTML_Output_Type;
-			Text : in String;
-			URL : in String) is
-	-- Generate a link to the URL given.
-	-- Text is the text of the link.
-	-- For hyperlinked formats, this should generate a link;
-	-- for other formats, only the text is generated.
-    begin
-	if not Output_Object.Is_Valid then
-	    Ada.Exceptions.Raise_Exception (ARM_Output.Not_Valid_Error'Identity,
-		"Not valid object");
-	end if;
-	if not Output_Object.Is_In_Paragraph then
-	    Ada.Exceptions.Raise_Exception (ARM_Output.Not_Valid_Error'Identity,
-		"Not in paragraph");
-	end if;
-	-- Insert an anchor:
-	Output_Text (Output_Object, "<A HREF=""");
-        Output_Text (Output_Object, URL);
-	Output_Text (Output_Object, """>");
-        Ordinary_Text (Output_Object, Text);
-        Output_Text (Output_Object, "</A>");
-    end URL_Link;
-
-
-    procedure Picture  (Output_Object : in out HTML_Output_Type;
-			Name : in String;
-			Descr : in String;
-			Alignment : in ARM_Output.Picture_Alignment;
-			Height, Width : in Natural;
-			Border : in ARM_Output.Border_Kind) is
-	-- Generate a picture.
-	-- Name is the (simple) file name of the picture; Descr is a
-	-- descriptive name for the picture (it will appear in some web
-	-- browsers).
-	-- We assume that it is a .PNG or .JPG and that it will be present
-	-- in the same directory as the output files.
-	-- Alignment specifies the picture alignment.
-	-- Height and Width specify the picture size in pixels.
-	-- Border specifies the kind of border.
-
-	procedure Make_Img (Extra_Attribs : in String) is
-	    H : constant String := Natural'Image(Height);
-	    W : constant String := Natural'Image(Width);
-	begin
-	    Output_Text (Output_Object, "<IMG src=""" & Name & """");
-	    Output_Text (Output_Object, " height=""" & H(2..H'Last) &
-		""" width=""" & W(2..W'Last) & """");
-	    if Extra_Attribs /= "" then
-	        Output_Text (Output_Object, Extra_Attribs);
-	    end if;
-	    Output_Text (Output_Object, " alt=""" & Descr & """");
-	    case Border is
-		when ARM_Output.None =>
-		    Output_Text (Output_Object, " border=""0"">");
-		when ARM_Output.Thin =>
-		    Output_Text (Output_Object, " border=""1"">");
-		when ARM_Output.Thick =>
-		    Output_Text (Output_Object, " border=""2"">");
-	    end case;
-	end Make_Img;
-
-    begin
-	if not Output_Object.Is_Valid then
-	    Ada.Exceptions.Raise_Exception (ARM_Output.Not_Valid_Error'Identity,
-		"Not valid object");
-	end if;
-	case Alignment is
-	    when ARM_Output.Inline =>
-		if not Output_Object.Is_In_Paragraph then
-		    Ada.Exceptions.Raise_Exception (ARM_Output.Not_Valid_Error'Identity,
-			"Not in paragraph");
-		end if;
-		if Output_Object.HTML_Kind = HTML_3 then
-		    Make_Img ("");
-		else
-		    Make_Img (" style=""margin-left: 0.3em; margin-right: 0.3em""");
-		end if;
-	    when ARM_Output.Float_Left =>
-		if not Output_Object.Is_In_Paragraph then
-		    Ada.Exceptions.Raise_Exception (ARM_Output.Not_Valid_Error'Identity,
-			"Not in paragraph");
-		end if;
-		if Output_Object.HTML_Kind = HTML_3 then
-		    Make_Img (" align=""left""");
-		else
-		    Make_Img (" align=""left"" style=""margin-right: 0.3em""");
-			-- Space on right only; left should align with containing
-			-- margin.
-		end if;
-	    when ARM_Output.Float_Right =>
-		if not Output_Object.Is_In_Paragraph then
-		    Ada.Exceptions.Raise_Exception (ARM_Output.Not_Valid_Error'Identity,
-			"Not in paragraph");
-		end if;
-		if Output_Object.HTML_Kind = HTML_3 then
-		    Make_Img (" align=""right""");
-		else
-		    Make_Img (" align=""right"" style=""margin-left: 0.3em""");
-			-- Space on right only; left should align with containing
-			-- margin.
-		end if;
-	    when ARM_Output.Alone_Left =>
-		if Output_Object.Is_In_Paragraph then
-		    Ada.Exceptions.Raise_Exception (ARM_Output.Not_Valid_Error'Identity,
-			"In paragraph");
-		end if;
-		if Output_Object.HTML_Kind = HTML_4_Only then
-		    Output_Text (Output_Object, "<DIV Style=""text-align: left; margin-bottom: ");
-		    Put_EMs(Output_Object.Output_File, (Paragraph_Info(ARM_Output.Normal, 0).After * LEADING_PERCENT) / 100);
-		    Output_Text (Output_Object, """>");
-		else
-		    Output_Text (Output_Object, "<P>");
-		end if;
-		Make_Img("");
-		if Output_Object.HTML_Kind = HTML_4_Only then
-		    Output_Text (Output_Object, "</DIV>");
-		else
-		    Output_Text (Output_Object, "</P>");
-		end if;
-		Ada.Text_IO.New_Line (Output_Object.Output_File);
-	        Output_Object.Char_Count := 0;
-	        Output_Object.Disp_Char_Count := 0;
-	        Output_Object.Disp_Large_Char_Count := 0;
-		Output_Object.Any_Nonspace := False;
-	        Output_Object.Last_Was_Space := True; -- Start of line.
-	        Output_Object.Conditional_Space := False; -- Don't need it here.
-	    when ARM_Output.Alone_Right =>
-		if Output_Object.Is_In_Paragraph then
-		    Ada.Exceptions.Raise_Exception (ARM_Output.Not_Valid_Error'Identity,
-			"In paragraph");
-		end if;
-		if Output_Object.HTML_Kind = HTML_4_Only then
-		    Output_Text (Output_Object, "<DIV Style=""text-align: right; margin-bottom: ");
-		    Put_EMs(Output_Object.Output_File, (Paragraph_Info(ARM_Output.Normal, 0).After * LEADING_PERCENT) / 100);
-		    Output_Text (Output_Object, """>");
-		else
-		    Output_Text (Output_Object, "<RIGHT>");
-		end if;
-		Make_Img("");
-		if Output_Object.HTML_Kind = HTML_4_Only then
-		    Output_Text (Output_Object, "</DIV>");
-		else
-		    Output_Text (Output_Object, "</RIGHT>");
-		end if;
-		Ada.Text_IO.New_Line (Output_Object.Output_File);
-	        Output_Object.Char_Count := 0;
-	        Output_Object.Disp_Char_Count := 0;
-	        Output_Object.Disp_Large_Char_Count := 0;
-		Output_Object.Any_Nonspace := False;
-	        Output_Object.Last_Was_Space := True; -- Start of line.
-	        Output_Object.Conditional_Space := False; -- Don't need it here.
-	    when ARM_Output.Alone_Center =>
-		if Output_Object.Is_In_Paragraph then
-		    Ada.Exceptions.Raise_Exception (ARM_Output.Not_Valid_Error'Identity,
-			"In paragraph");
-		end if;
-		if Output_Object.HTML_Kind = HTML_4_Only then
-		    Output_Text (Output_Object, "<DIV Style=""text-align: center; margin-bottom: ");
-		    Put_EMs(Output_Object.Output_File, (Paragraph_Info(ARM_Output.Normal, 0).After * LEADING_PERCENT) / 100);
-		    Output_Text (Output_Object, """>");
-		else
-		    Output_Text (Output_Object, "<CENTER>");
-		end if;
-		Make_Img("");
-		if Output_Object.HTML_Kind = HTML_4_Only then
-		    Output_Text (Output_Object, "</DIV>");
-		else
-		    Output_Text (Output_Object, "</CENTER>");
-		end if;
-		Ada.Text_IO.New_Line (Output_Object.Output_File);
-	        Output_Object.Char_Count := 0;
-	        Output_Object.Disp_Char_Count := 0;
-	        Output_Object.Disp_Large_Char_Count := 0;
-		Output_Object.Any_Nonspace := False;
-	        Output_Object.Last_Was_Space := True; -- Start of line.
-	        Output_Object.Conditional_Space := False; -- Don't need it here.
-	end case;
-    end Picture;
-
-begin
-    -- Define the styles:
-    -- Normal:
-    for I in ARM_Output.Paragraph_Indent_Type loop
-	Paragraph_Info(ARM_Output.Normal, I) :=
-		(Defined => True,
-		 Tag  => DIV,
-		 Size => 0, -- 18
-		 Font => ARM_Output.Default,
-		 Indent => Natural(I),
-		 Right_Indent => 0,
-		 Hang_Outdent => 0,
-		 Before => 0,
-		 After => 6); -- 120
-    end loop;
-    -- Wide_Above:
-    for I in ARM_Output.Paragraph_Indent_Type loop
-	Paragraph_Info(ARM_Output.Wide_Above, I) :=
-		(Defined => True,
-		 Tag  => DIV,
-		 Size => 0, -- 18
-		 Font => ARM_Output.Default,
-		 Indent => Natural(I),
-		 Right_Indent => 0,
-		 Hang_Outdent => 0,
-		 Before => 6,
-		 After => 6);
-    end loop;
-    -- Header:
-    for I in ARM_Output.Paragraph_Indent_Type loop
-	Paragraph_Info(ARM_Output.Header, I) :=
-		(Defined => True,
-		 Tag  => DIV,
-		 Size => 0, -- 18
-		 Font => ARM_Output.Default,
-		 Indent => Natural(I),
-		 Right_Indent => 0,
-		 Hang_Outdent => 0,
-		 Before => 0,
-		 After => 0);
-    end loop;
-    -- Small:
-    for I in ARM_Output.Paragraph_Indent_Type loop
-	Paragraph_Info(ARM_Output.Small, I) :=
-		(Defined => True,
-		 Tag  => DIV,
-		 Size => -1, -- 15
-		 Font => ARM_Output.Default,
-		 Indent => Natural(I),
-		 Right_Indent => 0,
-		 Hang_Outdent => 0,
-		 Before => 0,
-		 After => 6); -- 120
-    end loop;
-    -- Small_Wide_Above:
-    for I in ARM_Output.Paragraph_Indent_Type loop
-	Paragraph_Info(ARM_Output.Small_Wide_Above, I) :=
-		(Defined => True,
-		 Tag  => DIV,
-		 Size => -1, -- 15
-		 Font => ARM_Output.Default,
-		 Indent => Natural(I),
-		 Right_Indent => 0,
-		 Hang_Outdent => 0,
-		 Before => 6,
-		 After => 6);
-    end loop;
-    -- Small Header:
-    for I in ARM_Output.Paragraph_Indent_Type loop
-	Paragraph_Info(ARM_Output.Small_Header, I) :=
-		(Defined => True,
-		 Tag  => DIV,
-		 Size => -1, -- 15
-		 Font => ARM_Output.Default,
-		 Indent => Natural(I),
-		 Right_Indent => 0,
-		 Hang_Outdent => 0,
-		 Before => 0,
-		 After => 0);
-    end loop;
-
-    -- Examples:
-    for I in ARM_Output.Paragraph_Indent_Type loop
-	Paragraph_Info(ARM_Output.Examples, I) :=
-		(Defined => True,
-		 Tag  => DIV,
-		 Size => 0, -- 18
-		 Font => ARM_Output.Fixed,
-		 Indent => Natural(I),
-		 Right_Indent => 0,
-		 Hang_Outdent => 0,
-		 Before => 0,
-		 After => 6); -- 120
-    end loop;
-    -- Small Examples:
-    for I in ARM_Output.Paragraph_Indent_Type loop
-	Paragraph_Info(ARM_Output.Small_Examples, I) :=
-		(Defined => True,
-		 Tag  => DIV,
-		 Size => -1, -- 15
-		 Font => ARM_Output.Fixed,
-		 Indent => Natural(I),
-		 Right_Indent => 0,
-		 Hang_Outdent => 0,
-		 Before => 0,
-		 After => 6); -- 120
-    end loop;
-    -- Swiss Examples:
-    for I in ARM_Output.Paragraph_Indent_Type loop
-	Paragraph_Info(ARM_Output.Swiss_Examples, I) :=
-		(Defined => True,
-		 Tag  => DIV,
-		 Size => 0, -- 18
-		 Font => ARM_Output.Swiss,
-		 Indent => Natural(I),
-		 Right_Indent => 0,
-		 Hang_Outdent => 0,
-		 Before => 0,
-		 After => 6); -- 120
-    end loop;
-    -- Small Swiss Examples:
-    for I in ARM_Output.Paragraph_Indent_Type loop
-	Paragraph_Info(ARM_Output.Small_Swiss_Examples, I) :=
-		(Defined => True,
-		 Tag  => DIV,
-		 Size => -1, -- 15
-		 Font => ARM_Output.Swiss,
-		 Indent => Natural(I),
-		 Right_Indent => 0,
-		 Hang_Outdent => 0,
-		 Before => 0,
-		 After => 6); -- 120
-    end loop;
-
-    -- Bulleted:
-    -- Note: Indent = 0 is not allowed.
-    for I in 1 .. ARM_Output.Paragraph_Indent_Type'Last loop
-	Paragraph_Info(ARM_Output.Bulleted, I) :=
-		(Defined => True,
-		 Tag  => UL,
-		 Size => 0, -- 18
-		 Font => ARM_Output.Default,
-		 Indent => Natural(I),
-		 Right_Indent => 1,
-		 Hang_Outdent => 0,
-		 Before => 0,
-		 After => 5);
-    end loop;
-    -- Nested Bulleted:
-    -- Note: Indent = 0 is not allowed.
-    for I in 1 .. ARM_Output.Paragraph_Indent_Type'Last loop
-	Paragraph_Info(ARM_Output.Nested_Bulleted, I) :=
-		(Defined => True,
-		 Tag  => UL,
-		 Size => 0, -- 18
-		 Font => ARM_Output.Default,
-		 Indent => Natural(I),
-		 Right_Indent => 1,
-		 Hang_Outdent => 0,
-		 Before => 0,
-		 After => 5);
-    end loop;
-    -- Small Bulleted:
-    -- Note: Indent = 0 is not allowed.
-    for I in 1 .. ARM_Output.Paragraph_Indent_Type'Last loop
-	Paragraph_Info(ARM_Output.Small_Bulleted, I) :=
-		(Defined => True,
-		 Tag  => UL,
-		 Size => -1, -- 15
-		 Font => ARM_Output.Default,
-		 Indent => Natural(I),
-		 Right_Indent => 1,
-		 Hang_Outdent => 0,
-		 Before => 0,
-		 After => 5);
-    end loop;
-    -- Small Nested Bulleted:
-    -- Note: Indent = 0 is not allowed.
-    for I in 1 .. ARM_Output.Paragraph_Indent_Type'Last loop
-	Paragraph_Info(ARM_Output.Small_Nested_Bulleted, I) :=
-		(Defined => True,
-		 Tag  => UL,
-		 Size => -1, -- 15
-		 Font => ARM_Output.Default,
-		 Indent => Natural(I),
-		 Right_Indent => 1,
-		 Hang_Outdent => 0,
-		 Before => 0,
-		 After => 5);
-    end loop;
-
-    -- Enumerated:
-    -- Note: Indent = 0 is not allowed.
-    for I in 1 .. ARM_Output.Paragraph_Indent_Type'Last loop
-	Paragraph_Info(ARM_Output.Enumerated, I) :=
-		(Defined => True,
-		 Tag  => DL,
-		 Size => 0, -- 18
-		 Font => ARM_Output.Default,
-		 Indent => Natural(I)-1,
-		 Right_Indent => 1,
-		 Hang_Outdent => 1,
-		 Before => 0,
-		 After => 5);
-    end loop;
-    -- Small Enumerated:
-    -- Note: Indent = 0 is not allowed.
-    for I in 1 .. ARM_Output.Paragraph_Indent_Type'Last loop
-	Paragraph_Info(ARM_Output.Small_Enumerated, I) :=
-		(Defined => True,
-		 Tag  => DL,
-		 Size => -1, -- 15
-		 Font => ARM_Output.Default,
-		 Indent => Natural(I)-1,
-		 Right_Indent => 1,
-		 Hang_Outdent => 1,
-		 Before => 0,
-		 After => 5);
-    end loop;
-
-    -- Wide Hanging
-    -- Note: Indent < 3 is not allowed.
-    for I in 3 .. ARM_Output.Paragraph_Indent_Type'Last loop
-	Paragraph_Info(ARM_Output.Wide_Hanging, I) :=
-		(Defined => True,
-		 Tag  => DL,
-		 Size => 0, -- 18
-		 Font => ARM_Output.Default,
-		 Indent => Natural(I)-3,
-		 Right_Indent => 0,
-		 Hang_Outdent => 3,
-		 Before => 0,
-		 After => 6);
-    end loop;
-    -- Small Wide Hanging:
-    -- Note: Indent < 3 is not allowed.
-    for I in 3 .. ARM_Output.Paragraph_Indent_Type'Last loop
-	Paragraph_Info(ARM_Output.Small_Wide_Hanging, I) :=
-		(Defined => True,
-		 Tag  => DL,
-		 Size => -1, -- 15
-		 Font => ARM_Output.Default,
-		 Indent => Natural(I)-3,
-		 Right_Indent => 0,
-		 Hang_Outdent => 3,
-		 Before => 0,
-		 After => 6);
-    end loop;
-    -- Narrow Hanging
-    -- Note: Indent < 1 is not allowed.
-    for I in 1 .. ARM_Output.Paragraph_Indent_Type'Last loop
-	Paragraph_Info(ARM_Output.Narrow_Hanging, I) :=
-		(Defined => True,
-		 Tag  => DL,
-		 Size => 0, -- 18
-		 Font => ARM_Output.Default,
-		 Indent => Natural(I)-1,
-		 Right_Indent => 0,
-		 Hang_Outdent => 1,
-		 Before => 0,
-		 After => 6);
-    end loop;
-    -- Small Narrow Hanging:
-    -- Note: Indent < 1 is not allowed.
-    for I in 1 .. ARM_Output.Paragraph_Indent_Type'Last loop
-	Paragraph_Info(ARM_Output.Small_Narrow_Hanging, I) :=
-		(Defined => True,
-		 Tag  => DL,
-		 Size => -1, -- 15
-		 Font => ARM_Output.Default,
-		 Indent => Natural(I)-1,
-		 Right_Indent => 0,
-		 Hang_Outdent => 1,
-		 Before => 0,
-		 After => 6);
-    end loop;
-    -- Hanging in Bulleted
-    -- Note: Indent < 2 is not allowed.
-    for I in 2 .. ARM_Output.Paragraph_Indent_Type'Last loop
-	Paragraph_Info(ARM_Output.Hanging_in_Bulleted, I) :=
-		(Defined => True,
-		 Tag  => DL,
-		 Size => 0, -- 18
-		 Font => ARM_Output.Default,
-		 Indent => Natural(I)-2,
-		 Right_Indent => 1,
-		 Hang_Outdent => 2,
-		 Before => 0,
-		 After => 5);
-    end loop;
-    -- Small Hanging in Bulleted
-    -- Note: Indent < 2 is not allowed.
-    for I in 2 .. ARM_Output.Paragraph_Indent_Type'Last loop
-	Paragraph_Info(ARM_Output.Small_Hanging_in_Bulleted, I) :=
-		(Defined => True,
-		 Tag  => DL,
-		 Size => -1, -- 15
-		 Font => ARM_Output.Default,
-		 Indent => Natural(I)-2,
-		 Right_Indent => 1,
-		 Hang_Outdent => 2,
-		 Before => 0,
-		 After => 5);
-    end loop;
-
-    -- Index. Only define the form that we'll use.
-    Paragraph_Info(ARM_Output.Index, 0) :=
-		(Defined => True,
-		 Tag  => DIV,
-		 Size => 0,
-		 Font => ARM_Output.Default,
-		 Indent => 0,
-		 Right_Indent => 0,
-		 Hang_Outdent => 0,
-		 Before => 0,
-		 After => 0);
-
-    -- Syntax Summary. Only define the form that we'll use.
-    Paragraph_Info(ARM_Output.Syntax_Summary, 1) :=
-		(Defined => True,
-		 Tag  => DIV,
-		 Size => -1,
-		 Font => ARM_Output.Default,
-		 Indent => 1,
-		 Right_Indent => 0,
-		 Hang_Outdent => 0,
-		 Before => 0,
-		 After => 4);
-
-    -- Title. Only define the form that we'll use.
-    Paragraph_Info(ARM_Output.Title, 0) :=
-	    (Defined => True,
-	     Tag  => DIV,
-	     Size => 3, -- 36
-	     Font => ARM_Output.Default,
-	     Indent => 0,
-	     Right_Indent => 0,
-	     Hang_Outdent => 0,
-	     Before => 6,
-	     After => 6);
-
-end ARM_HTML;
-=======
-with ARM_Output,
-     ARM_Contents,
-     Ada.Text_IO,
-     Ada.Exceptions,
-     Ada.Strings.Maps.Constants,
-     Ada.Strings.Fixed,
-     Ada.Unchecked_Deallocation;
-package body ARM_HTML is
-
-    --
-    -- Ada reference manual formatter (ARM_Form).
-    --
-    -- This package defines the HTML output object.
-    -- Output objects are responsible for implementing the details of
-    -- a particular format.
-    --
-    -- ---------------------------------------
-    -- Copyright 2000, 2001, 2002, 2003, 2004, 2005, 2006, 2007,
-    --		 2008, 2009, 2011, 2012  AXE Consultants. All rights reserved.
-    -- P.O. Box 1512, Madison WI  53701
-    -- E-Mail: randy@rrsoftware.com
-    --
-    -- ARM_Form is free software: you can redistribute it and/or modify
-    -- it under the terms of the GNU General Public License version 3
-    -- as published by the Free Software Foundation.
-    --
-    -- AXE CONSULTANTS MAKES THIS TOOL AND SOURCE CODE AVAILABLE ON AN "AS IS"
-    -- BASIS AND MAKES NO WARRANTY, EXPRESS OR IMPLIED, AS TO THE ACCURACY,
-    -- CAPABILITY, EFFICIENCY, MERCHANTABILITY, OR FUNCTIONING OF THIS TOOL.
-    -- IN NO EVENT WILL AXE CONSULTANTS BE LIABLE FOR ANY GENERAL,
-    -- CONSEQUENTIAL, INDIRECT, INCIDENTAL, EXEMPLARY, OR SPECIAL DAMAGES,
-    -- EVEN IF AXE CONSULTANTS HAS BEEN ADVISED OF THE POSSIBILITY OF SUCH
-    -- DAMAGES.
-    --
-    -- A copy of the GNU General Public License is available in the file
-    -- gpl-3-0.txt in the standard distribution of the ARM_Form tool.
-    -- Otherwise, see <http://www.gnu.org/licenses/>.
-    --
-    -- If the GPLv3 license is not satisfactory for your needs, a commercial
-    -- use license is available for this tool. Contact Randy at AXE Consultants
-    -- for more information.
-    --
-    -- ---------------------------------------
-    --
-    -- Edit History:
-    --
-    --  4/19/00 - RLB - Created base package.
-    --  4/21/00 - RLB - Added line break and hard space routines.
-    --  4/24/00 - RLB - Added DR references and Insert/Delete text formats.
-    --  4/25/00 - RLB - Added size to format.
-    --  4/26/00 - RLB - Added paragraph formats.
-    --  4/29/00 - RLB - Added more paragraph formats.
-    --  5/10/00 - RLB - Added even more formats.
-    --          - RLB - Added End_Hang_Item.
-    --  5/12/00 - RLB - Added No_Prefix to Start_Paragraph.
-    --  5/13/00 - RLB - Added Special_Character.
-    --  5/16/00 - RLB - Added additional special characters.
-    --  5/17/00 - RLB - Added New_Page.
-    --  5/22/00 - RLB - Added Includes_Changes to Create.
-    --  5/23/00 - RLB - Added multi-column formats and New_Column.
-    --		      - Added Tab_Info and Tab_Stops.
-    --  5/24/00 - RLB - Added Location to Text_Format.
-    --		- RLB - Added No_Breaks and Keep_with_Next to Start_Paragraph.
-    --  5/25/00 - RLB - Added Big_Files to Create. Added Justification.
-    --		- RLB - Added Separator_Lines and TOC routines.
-    --		- RLB - Added "Legal" to the footer, pointing at the title page.
-    --  5/26/00 - RLB - Added table operations.
-    --  5/28/00 - RLB - Added index references.
-    --  6/ 2/00 - RLB - Added Soft_Line_Break.
-    --  8/ 2/00 - RLB - Added Soft_Hyphen_Break and left and right quote
-    --			characters.
-    --		- RLB - Added additional styles.
-    --  8/ 7/00 - RLB - Added Leading flag to Start_Paragraph, removed "Leading"
-    --			styles.
-    --  8/11/00 - RLB - Added Hanging_in_Bulleted styles.
-    --  8/16/00 - RLB - Added Code_Indented_Nested_Bulleted.
-    --  8/17/00 - RLB - Replaced "Leading" by "Space_After".
-    -- 		- RLB - Added Nested_Enumerated.
-    --  8/22/00 - RLB - Added Revised_Clause_Header.
-    --  9/ 8/00 - RLB - Removed soft hyphen, as this does not work on either
-    --			browser I tried.
-    --  9/26/00 - RLB - Added Syntax_Summary style.
-    --  9/27/00 - RLB - Added tab emulation when in the fixed font.
-    --  9/28/00 - RLB - Added some style sheets.
-    --		- RLB - Updated to use absolute positioning for paragraph
-    --			numbers (this looks much better than floating).
-    --  7/18/01 - RLB - Added "Indented" style to supported styles for
-    --			multi-column.
-    --		- RLB - Implemented single "Big-File" support.
-    --  7/18/02 - RLB - Removed Document parameter from Create, replaced by
-    --			three strings and For_ISO boolean.
-    --		- RLB - Added AI_Reference.
-    --		- RLB - Added Change_Version_Type and uses.
-    --  1/15/03 - RLB - Removed space from DIV.paranum, as it doesn't validate
-    --			with it.
-    --  4/10/03 - RLB - Updated to add access to search pages (not generated
-    --			here; make them by hand, it only needs to be done once).
-    --		- RLB - Updated to insure that changes are separated by a space.
-    --  4/11/03 - RLB - Changed some formats to meet WC3 validation requirements.
-    --  9/09/04 - RLB - Removed unused junk noted by Stephen Leake.
-    --  9/10/04 - RLB - Added "Both" to possible changes to handle
-    --			replacement of changed text.
-    --  9/14/04 - RLB - Moved Change_Version_Type to ARM_Contents.
-    --		- RLB - Changed to use left/right quotes whether or not Unicode
-    --			is being used. (These work on IE, but not on old
-    --			Netscape.)
-    --  9/16/04 - RLB - Added a charset meta in the header, so that browsers
-    --			can't misinterpret these documents.
-    -- 11/03/04 - RLB - Added Nested_X2_Bulleted.
-    -- 11/15/04 - RLB - Added Indented_Nested_Bulleted.
-    -- 12/15/04 - RLB - Added wider columns.
-    --  1/24/05 - RLB - Added Inner_Indented.
-    --  2/ 1/05 - RLB - Added Turkish chars to allow an AARM note.
-    --  3/15/05 - RLB - Turned on Unicode characters at Pascal's insistence.
-    --  3/17/05 - RLB - Removed ceiling and floor characters because they don't
-    --			work on Windows.
-    --  4/ 7/05 - RLB - Added "Related Documents" link, so users can go between
-    --			the RM and AARM (and also so that they see the ARA
-    --			sponsor ads).
-    --  5/27/05 - RLB - Added arbitrary Unicode characters.
-    --  1/11/06 - RLB - Eliminated dispatching Create in favor of tailored
-    --			versions.
-    --  1/12/06 - RLB - Added a number of parameters to Create.
-    --  1/16/06 - RLB - Reduced space around button bars.
-    --  1/18/06 - RLB - Added additional styles.
-    --  1/19/06 - RLB - Added code so that only styles that are used are
-    --		        included in the result (this decreases the minimum
-    --			file size by a lot).
-    --  1/21/06 - RLB - Specified leading for Swiss example styles, because
-    --			they are too close otherwise.
-    --  1/28/06 - RLB - Changed so that button highlights are removed correctly.
-    --		- RLB - Added tab emulation settings.
-    --  2/ 8/06 - RLB - Added additional parameters to the table command.
-    --  2/10/06 - RLB - Added even more additional parameters to the
-    --			table command.
-    --		- RLB - Added picture command.
-    --  2/19/06 - RLB - Added Number_Paragraphs flag and large letter count.
-    --  3/01/06 - RLB - Fixed bug in Text_Format when changing fonts.
-    --  3/03/06 - RLB - Moved paragraph numbers down slightly; this looks a lot
-    --			better on Firefox, and better even on IE.
-    --		- RLB - Added Optimize_for_Firefox flag, and associated style
-    --			changes.
-    --		- RLB - Added code so that spaces after an opening tag
-    --			and before a closing tag are converted to non-breaking.
-    --  3/28/06 - RLB - Removed unnecessary space from headers.
-    --  3/30/06 - RLB - Added a bit of space around inline pictures.
-    --  9/21/06 - RLB - Added Body_Font.
-    --  9/22/06 - RLB - Added Subsubclause.
-    --  9/23/06 - RLB - Fixed bug in borderless tables.
-    --  9/25/06 - RLB - Handled optional renaming of TOC.
-    --		- RLB - Added Last_Column_Width to Start_Table.
-    --		- RLB - Fixed broken enumerated style.
-    -- 10/13/06 - RLB - Added specifiable colors.
-    --          - RLB - Added Local_Link_Start and Local_Link_End to allow
-    --			formatting in the linked text.
-    -- 11/10/06 - RLB - Fixed nesting of text formatting *again*. (AARM 13.11
-    --			failed WC 3 validation.)
-    --  2/ 9/07 - RLB - Changed comments on AI_Reference.
-    --  2/14/07 - RLB - Revised to separate style and indent information
-    --			for paragraphs.
-    --  2/15/07 - RLB - Redid enumeration and bullet indenting to make the
-    --			formats work consistently on Firefox and IE.
-    --  2/19/07 - RLB - Added Title style.
-    -- 12/14/07 - RLB - Added code to support multi-column text without
-    --			requiring New_Column calls.
-    -- 12/18/07 - RLB - Added Plain_Annex.
-    -- 12/19/07 - RLB - Added DOS_Filename flag.
-    --		- RLB - Added limited colors to Text_Format.
-    --  1/02/08 - RLB - Made DOS filenames into all CAPS.
-    --  5/ 7/09 - RLB - Added code to prevent making links to dead clauses.
-    -- 10/18/11 - RLB - Changed to GPLv3 license.
-    -- 10/25/11 - RLB - Added old insertion version to Revised_Clause_Header.
-    --  2/15/12 - RLB - Removed horizontal rules from page breaks in HTML;
-    --			they never are necessary and cause weird looks for
-    --			breaks put in solely to make the "final" version look
-    --			good in PDF form.
-    --  5/18/12 - RLB - Added anchors to each paragraph number as suggested
-    --			on comp.lang.ada.
-
-    LINE_LENGTH : constant := 78;
-	-- Maximum intended line length.
-
-    SWISS_FONT_CODE : constant String := "<font face=""Arial, Helvetica"">";
-
-    SMALL_SWISS_FONT_CODE : constant String := "<font face=""Arial, Helvetica"" size=-1>";
-
-    TINY_SWISS_FONT_CODE : constant String := "<font face=""Arial, Helvetica"" size=-2>";
-
-    LEADING_PERCENT : constant := 70;
-	-- Leading is 70% of normal height.
-    TRAILING_PERCENT : constant := 150;
-	-- Leading is 150% of normal height.
-
-    INDENT_EMS_FOR_PARANUMS : constant := 12;
-	-- Indent *all* text (for HTML 4) this amount to leave (some) room for
-	-- the paragraph numbers. In 0.1 EMs.
-
-    OPTIMIZE_FOR_FIREFOX : constant Boolean := True;
-	-- If True, we'll optimize for Firefox; otherwise, we'll optimize for
-	-- IE 6. Note that IE generally shows the Firefox code better than
-	-- Firefox shows the IE code, so we generally recommend setting to
-	-- True unless IE must be perfect.
-
-    type Tag_Kind is (DIV, UL, DL);
-
-    type Format_Info_Type is record
-	Defined: Boolean := False;
-	Tag    : Tag_Kind;
-	Size   : Integer; -- In relative "units" (based on the normal size). A unit is 125%/80% of normal.
-	Font   : ARM_Output.Font_Family_Type;
-	Indent : Natural; -- In "units". (A unit is = 2EM of the full sized font).
-	Right_Indent : Natural; -- In "units". (A unit is = 2EM of the full sized font).
-	Hang_Outdent : Natural; -- In "units". (A unit is = 2EM of the full sized font).
-		-- This is the amount that the hanging text hangs out. Normal
-		-- text starts at Hang_Outdent + Indent "units".
-	Before : Integer; -- Vertical space before in 0.1 EM.
-	After  : Natural; -- Vertical space after in 0.1 EM.
-    end record;
-
-    -- In the following, "Default" means the Body_Font.
-    Paragraph_Info : array
-	(ARM_Output.Paragraph_Style_Type, ARM_Output.Paragraph_Indent_Type) of
-	   Format_Info_Type;
-	-- Defined below in the body of the package.
-
-    -- Are the various styles used??
-    Paragraph_Used : array (ARM_Output.Paragraph_Style_Type,
-			    ARM_Output.Paragraph_Indent_Type) of Boolean;
-    Revision_Used : array (ARM_Contents.Change_Version_Type) of Boolean;
-    Paranum_Used : Boolean;
-
-
-    procedure Free is new Ada.Unchecked_Deallocation (Column_Text_Item_Type, Column_Text_Ptr);
-
-    function Make_Clause_Anchor_Name (Output_Object : in HTML_Output_Type;
-				      Clause_Number : in String) return String is
-	-- Internal routine.
-	-- Returns the Clause anchor name for the current output object and
-	-- Clause_Number.
-        Clause_Name : String(1..10);
-        Clause_Name_Len : Natural;
-    begin
-        if Clause_Number'Length >= 7 and then
-	   Clause_Number(Clause_Number'First .. Clause_Number'First + 5) =
-	   "Annex " then
-	    Clause_Name(1) := Clause_Number(Clause_Number'First + 6);
-	        -- We only want the letter.
-	    Clause_Name_Len := 1;
-        else
-	    Clause_Name_Len := Clause_Number'Length;
-	    Clause_Name(1..Clause_Name_Len) := Clause_Number;
-	    for I in 1 .. Clause_Name_Len loop
-	        if Clause_Name(I) = '.' then
-		    Clause_Name(I) := '-';
-	        end if;
-	    end loop;
-        end if;
-        if Output_Object.DOS_Filenames and (not Output_Object.Big_Files) then
-	    -- If the section number is a single character, then
-	    -- prefix it with '-':
-	    if Clause_Name_Len = 1 then
-	        Clause_Name(2) := Clause_Name(1);
-		Clause_Name(1) := '-';
-		Clause_Name_Len := 2;
-	    elsif Clause_Name_Len = 2 then
-		null;
-	    else
-		if Clause_Name(2) = '-' then
-		    Clause_Name(2..Clause_Name_Len+1) :=
-			Clause_Name(1..Clause_Name_Len);
-		    Clause_Name(1) := '-';
-		    Clause_Name_Len := Clause_Name_Len + 1;
-		end if;
-		-- OK, the section name is exactly two characters.
-		-- Figure out the Clause name.
-		if Clause_Name_Len < 4 or else
-		   Clause_Name(3) /= '-' or else
-		   Clause_Name(4) not in '0'..'9' or else
-                   (Clause_Name_Len >= 5 and then
-		    Clause_Name(5) /= '-' and then Clause_Name(5) not in '0'..'9') or else
-                   (Clause_Name_Len >= 6 and then
-		    Clause_Name(5) /= '-' and then Clause_Name(6) /= '-') then
-		    -- The clause number is 1 or 2 digits following a '-',
-		    -- and is either the end of the string or followed by a '-'.
-		    Ada.Exceptions.Raise_Exception (Program_Error'Identity,
-		       "Weird clause number:" & Clause_Number);
-		elsif Clause_Name_Len = 4 or else Clause_Name(5) = '-' then
-		    -- Clause is a single digit.
-		    Clause_Name(3..Clause_Name_Len-1) :=
-			Clause_Name(4..Clause_Name_Len);
-		    Clause_Name_Len := Clause_Name_Len - 1;
-		elsif Clause_Name(4) = '1' then
-		    -- Clause is 10..19
-		    Clause_Name(3) := Character'Val(
-			Character'Pos(Clause_Name(5))-Character'Pos('0')+Character'Pos('A'));
-		    Clause_Name(4..Clause_Name_Len-2) :=
-			Clause_Name(6..Clause_Name_Len);
-		    Clause_Name_Len := Clause_Name_Len - 2;
-		elsif Clause_Name(4) = '2' then
-		    -- Clause is 20..29
-		    Clause_Name(3) := Character'Val(
-			Character'Pos(Clause_Name(5))-Character'Pos('0')+Character'Pos('A')+10);
-		    Clause_Name(4..Clause_Name_Len-2) :=
-			Clause_Name(6..Clause_Name_Len);
-		    Clause_Name_Len := Clause_Name_Len - 2;
-		elsif Clause_Name(4) = '3' then
-		    -- Clause is 30..39
-		    if Clause_Name(5) > '5' then
-		        Ada.Exceptions.Raise_Exception (ARM_Output.Not_Valid_Error'Identity,
-		           "MS-DOS filename: Clause too large=" & Clause_Number);
-		    end if;
-		    Clause_Name(3) := Character'Val(
-			Character'Pos(Clause_Name(5))-Character'Pos('0')+Character'Pos('A')+20);
-		    Clause_Name(4..Clause_Name_Len-2) :=
-			Clause_Name(6..Clause_Name_Len);
-		    Clause_Name_Len := Clause_Name_Len - 2;
-		else
-		    Ada.Exceptions.Raise_Exception (ARM_Output.Not_Valid_Error'Identity,
-		       "MS-DOS filename: Clause too large=" & Clause_Number);
-		end if;
-		-- OK, the section number is exactly two characters, and the
-		-- clause number is exactly one. Figure out the subclause
-		-- name:
-		if Clause_Name_Len = 3 then
-		    null; -- We're done, no subclause.
-		elsif Clause_Name_Len < 5 or else
-		   Clause_Name(4) /= '-' or else
-		   Clause_Name(5) not in '0'..'9' or else
-                   (Clause_Name_Len >= 6 and then
-		    Clause_Name(6) /= '-' and then Clause_Name(6) not in '0'..'9') or else
-                   (Clause_Name_Len >= 7 and then
-		    Clause_Name(6) /= '-' and then Clause_Name(7) /= '-') then
-		    -- The subclause number is 1 or 2 digits following a '-',
-		    -- and is either the end of the string or followed by a '-'.
-		    Ada.Exceptions.Raise_Exception (Program_Error'Identity,
-		       "Weird subclause number:" & Clause_Number);
-		elsif Clause_Name_Len = 5 or else Clause_Name(6) = '-' then
-		    -- SubClause is a single digit.
-		    Clause_Name(4..Clause_Name_Len-1) :=
-			Clause_Name(5..Clause_Name_Len);
-		    Clause_Name_Len := Clause_Name_Len - 1;
-		elsif Clause_Name(5) = '1' then
-		    -- SubClause is 10..19
-		    Clause_Name(4) := Character'Val(
-			Character'Pos(Clause_Name(6))-Character'Pos('0')+Character'Pos('A'));
-		    Clause_Name(5..Clause_Name_Len-2) :=
-			Clause_Name(7..Clause_Name_Len);
-		    Clause_Name_Len := Clause_Name_Len - 2;
-		elsif Clause_Name(5) = '2' then
-		    -- SubClause is 20..29
-		    Clause_Name(4) := Character'Val(
-			Character'Pos(Clause_Name(6))-Character'Pos('0')+Character'Pos('A')+10);
-		    Clause_Name(5..Clause_Name_Len-2) :=
-			Clause_Name(7..Clause_Name_Len);
-		    Clause_Name_Len := Clause_Name_Len - 2;
-		elsif Clause_Name(5) = '3' then
-		    -- SubClause is 30..39
-		    if Clause_Name(6) > '5' then
-		        Ada.Exceptions.Raise_Exception (ARM_Output.Not_Valid_Error'Identity,
-		           "MS-DOS filename: Subclause too large=" & Clause_Number);
-		    end if;
-		    Clause_Name(4) := Character'Val(
-			Character'Pos(Clause_Name(6))-Character'Pos('0')+Character'Pos('A')+20);
-		    Clause_Name(5..Clause_Name_Len-2) :=
-			Clause_Name(7..Clause_Name_Len);
-		    Clause_Name_Len := Clause_Name_Len - 2;
-		else
-		    Ada.Exceptions.Raise_Exception (ARM_Output.Not_Valid_Error'Identity,
-		       "MS-DOS filename: Subclause too large=" & Clause_Number);
-		end if;
-		-- OK, the section number is exactly two characters, and the
-		-- clause number is one, and the subclause number is one or zero.
-		-- Figure out the subsubclause name:
-		if Clause_Name_Len < 5 then
-		    null; -- We're done, no subsubclause.
-		elsif Clause_Name_Len < 6 or else
-		   Clause_Name(5) /= '-' or else
-		   Clause_Name(6) not in '0'..'9' or else
-                   (Clause_Name_Len >= 7 and then
-		    Clause_Name(7) not in '0'..'9') or else
-                   (Clause_Name_Len >= 8) then
-		    -- The subsubclause number is 1 or 2 digits following a '-',
-		    -- and is the end of the string
-		    Ada.Exceptions.Raise_Exception (Program_Error'Identity,
-		       "Weird subclause number:" & Clause_Number);
-		elsif Clause_Name_Len = 6 then
-		    -- SubSubClause is a single digit.
-		    Clause_Name(5) := Clause_Name(6);
-		    Clause_Name_Len := 5;
-		elsif Clause_Name(6) = '1' then
-		    -- SubSubClause is 10..19
-		    Clause_Name(5) := Character'Val(
-			Character'Pos(Clause_Name(7))-Character'Pos('0')+Character'Pos('A'));
-		    Clause_Name_Len := 5;
-		elsif Clause_Name(5) = '2' then
-		    -- SubSubClause is 20..29
-		    Clause_Name(5) := Character'Val(
-			Character'Pos(Clause_Name(7))-Character'Pos('0')+Character'Pos('A')+10);
-		    Clause_Name_Len := 5;
-		elsif Clause_Name(5) = '3' then
-		    -- SubSubClause is 30..39
-		    if Clause_Name(6) > '5' then
-		        Ada.Exceptions.Raise_Exception (ARM_Output.Not_Valid_Error'Identity,
-		           "MS-DOS filename: Subsubclause too large=" & Clause_Number);
-		    end if;
-		    Clause_Name(5) := Character'Val(
-			Character'Pos(Clause_Name(7))-Character'Pos('0')+Character'Pos('A')+20);
-		    Clause_Name_Len := 5;
-		else
-		    Ada.Exceptions.Raise_Exception (ARM_Output.Not_Valid_Error'Identity,
-		       "MS-DOS filename: Subsubclause too large=" & Clause_Number);
-		end if;
-	    end if;
-	end if;
-	return Clause_Name(1..Clause_Name_Len);
-    end Make_Clause_Anchor_Name;
-
-
-    function Make_Clause_File_Name (Output_Object : in HTML_Output_Type;
-				    Clause_Number : in String) return String is
-	-- Internal routine.
-	-- Returns the Clause file name for the current output object and
-	-- Clause_Number. This does not include any path or extension.
-    begin
-	if Output_Object.Big_Files then -- One big file.
-	    return Ada.Strings.Fixed.Trim (Output_Object.File_Prefix, Ada.Strings.Right);
-	else -- Clause files.
-	    if Output_Object.DOS_Filenames then
-	        return Ada.Strings.Fixed.Trim (Output_Object.File_Prefix, Ada.Strings.Right) &
-	            Make_Clause_Anchor_Name (Output_Object, Clause_Number);
-	    else
-	        return Ada.Strings.Fixed.Trim (Output_Object.File_Prefix, Ada.Strings.Right) &
-	            "-" & Make_Clause_Anchor_Name (Output_Object, Clause_Number);
-	    end if;
-	end if;
-    end Make_Clause_File_Name;
-
-
-    function Make_Clause_Link_Name (Output_Object : in HTML_Output_Type;
-				    Clause_Number : in String) return String is
-	-- Internal routine.
-	-- Returns the link name for a link to the given clause.
-    begin
-	if Output_Object.Big_Files then -- One big file.
-	    -- Note this is a self-reference, so the file name is not needed.
-	    return "#" & Make_Clause_Anchor_Name (Output_Object, Clause_Number);
-	else -- Clause files.
-	    if Output_Object.DOS_Filenames then
-	        return Make_Clause_File_Name (Output_Object, Clause_Number) & ".HTM";
-	    else
-	        return Make_Clause_File_Name (Output_Object, Clause_Number) & ".html";
-	    end if;
-	end if;
-    end Make_Clause_Link_Name;
-
-
-    procedure Put_EMs (Fyle : in Ada.Text_IO.File_Type;
-		       Value : in Natural) is
-	-- Put an EMs Value (Value is in 0.1 EM).
-    begin
-	if Value <= 9 then
-	    Ada.Text_IO.Put (Fyle, '0');
-	elsif Value <= 99 then
-	    Ada.Text_IO.Put (Fyle, Character'Val(Character'Pos('0') + (Value / 10)));
-	else
-	    Ada.Text_IO.Put (Fyle, Natural'Image (Value / 10));
-	end if;
-	Ada.Text_IO.Put (Fyle, '.');
-	Ada.Text_IO.Put (Fyle, Character'Val(Character'Pos('0') + (Value Mod 10)));
-	Ada.Text_IO.Put (Fyle, "em");
-    end Put_EMs;
-
-
-    procedure Make_Navigation_Bar (Output_Object : in out HTML_Output_Type;
-				   Is_Top : in Boolean) is
-	-- Internal routine.
-	-- Generate a properly formatted navigation bar.
-	Clause : constant String :=
-	    Ada.Strings.Unbounded.To_String(Output_Object.Current_Clause);
-    begin
-        if Output_Object.Use_Buttons then
-	    if Is_Top and then Output_Object.HTML_Kind > HTML_3 then
-	        Ada.Text_IO.Put (Output_Object.Output_File, "<div style=""margin-top: 0.6em; margin-bottom: 0.0em"">");
-	    elsif (not Is_Top) and then Output_Object.HTML_Kind > HTML_3 then
-	        Ada.Text_IO.Put (Output_Object.Output_File, "<div style=""margin-top: 0.0em; margin-bottom: 0.6em"">");
-	    else
-	        Ada.Text_IO.Put (Output_Object.Output_File, "<P>");
-	    end if;
-	    Ada.Text_IO.Put (Output_Object.Output_File, "<A HREF=""");
-	    if Output_Object.Big_Files then
-	        Ada.Text_IO.Put (Output_Object.Output_File, "#TOC");
-	    elsif Output_Object.DOS_Filenames then
-	        Ada.Text_IO.Put (Output_Object.Output_File,
-		    Ada.Strings.Fixed.Trim (Output_Object.File_Prefix, Ada.Strings.Right) &
-		       "-TOC.HTM");
-	    else
-	        Ada.Text_IO.Put (Output_Object.Output_File,
-		    Ada.Strings.Fixed.Trim (Output_Object.File_Prefix, Ada.Strings.Right) &
-		       "-TOC.html");
-	    end if;
-	    if Output_Object.DOS_Filenames then
-	        Ada.Text_IO.Put_Line (Output_Object.Output_File, """><IMG SRC=""CONT.GIF"" ALT=""Contents"" BORDER=0></A>&nbsp;");
-		    -- Border=0 prevents the link highlight from being applied.
-	    else
-	        Ada.Text_IO.Put_Line (Output_Object.Output_File, """><IMG SRC=""cont.gif"" ALT=""Contents"" BORDER=0></A>&nbsp;");
-		    -- Border=0 prevents the link highlight from being applied.
-	    end if;
-	    if Ada.Strings.Unbounded.Length(Output_Object.Index_URL) /= 0 then
-	        Ada.Text_IO.Put (Output_Object.Output_File, "&nbsp;<A HREF=""");
-	        Ada.Text_IO.Put (Output_Object.Output_File,
-	            Ada.Strings.Unbounded.To_String(Output_Object.Index_URL));
-	        if Output_Object.DOS_Filenames then
-	            Ada.Text_IO.Put_Line (Output_Object.Output_File, """><IMG SRC=""INDEX.GIF"" ALT=""Index"" BORDER=0></A>&nbsp;");
-		else
-	            Ada.Text_IO.Put_Line (Output_Object.Output_File, """><IMG SRC=""index.gif"" ALT=""Index"" BORDER=0></A>&nbsp;");
-		end if;
-	    else -- Link to the section named "Index".
-	        begin
-		    -- Note: We do the following in one big glup so that if
-		    -- Not_Found_Error is raised, nothing is output.
-		    if Output_Object.DOS_Filenames then
-	                Ada.Text_IO.Put_Line (Output_Object.Output_File, "&nbsp;<A HREF=""" &
-			    Make_Clause_Link_Name (Output_Object,
-			        ARM_Contents.Lookup_Clause_Number ("Index" & (6 .. ARM_Contents.Title_Type'Last => ' '))) &
-	                    """><IMG SRC=""INDEX.GIF"" ALT=""Index"" BORDER=0></A>&nbsp;");
-		    else
-	                Ada.Text_IO.Put_Line (Output_Object.Output_File, "&nbsp;<A HREF=""" &
-			    Make_Clause_Link_Name (Output_Object,
-			        ARM_Contents.Lookup_Clause_Number ("Index" & (6 .. ARM_Contents.Title_Type'Last => ' '))) &
-	                    """><IMG SRC=""index.gif"" ALT=""Index"" BORDER=0></A>&nbsp;");
-		    end if;
-	        exception
-		    when ARM_Contents.Not_Found_Error =>
-		        null; -- No section named "Index".
-	        end;
-	    end if;
-	    if Ada.Strings.Unbounded.Length(Output_Object.Ref_URL) /= 0 then
-	        Ada.Text_IO.Put (Output_Object.Output_File, "&nbsp;<A HREF=""");
-	        Ada.Text_IO.Put (Output_Object.Output_File,
-	            Ada.Strings.Unbounded.To_String(Output_Object.Ref_URL));
-	        if Output_Object.DOS_Filenames then
-	            Ada.Text_IO.Put_Line (Output_Object.Output_File, """><IMG SRC=""LIB.GIF"" ALT=""References"" BORDER=0></A>&nbsp;");
-		else
-	            Ada.Text_IO.Put_Line (Output_Object.Output_File, """><IMG SRC=""lib.gif"" ALT=""References"" BORDER=0></A>&nbsp;");
-		end if;
-	    else -- Link to the section named "References".
-	        begin
-		    -- Note: We do the following in one big glup so that if
-		    -- Not_Found_Error is raised, nothing is output.
-	            if Output_Object.DOS_Filenames then
-	                Ada.Text_IO.Put_Line (Output_Object.Output_File, "&nbsp;<A HREF=""" &
-		            Make_Clause_Link_Name (Output_Object,
-			        ARM_Contents.Lookup_Clause_Number ("References" & (11 .. ARM_Contents.Title_Type'Last => ' '))) &
-	                    """><IMG SRC=""LIB.GIF"" ALT=""References"" BORDER=0></A>&nbsp;");
-		    else
-	                Ada.Text_IO.Put_Line (Output_Object.Output_File, "&nbsp;<A HREF=""" &
-		            Make_Clause_Link_Name (Output_Object,
-			        ARM_Contents.Lookup_Clause_Number ("References" & (11 .. ARM_Contents.Title_Type'Last => ' '))) &
-	                    """><IMG SRC=""lib.gif"" ALT=""References"" BORDER=0></A>&nbsp;");
-		    end if;
-	        exception
-		    when ARM_Contents.Not_Found_Error =>
-		        null; -- No section named "References".
-	        end;
-	    end if;
-	    if Ada.Strings.Unbounded.Length(Output_Object.Srch_URL) /= 0 then
-	        Ada.Text_IO.Put (Output_Object.Output_File, "&nbsp;<A HREF=""");
-	        Ada.Text_IO.Put (Output_Object.Output_File,
-	            Ada.Strings.Unbounded.To_String(Output_Object.Srch_URL));
-	        if Output_Object.DOS_Filenames then
-	            Ada.Text_IO.Put_Line (Output_Object.Output_File, """><IMG SRC=""FIND.GIF"" ALT=""Search"" BORDER=0></A>&nbsp;");
-		else
-	            Ada.Text_IO.Put_Line (Output_Object.Output_File, """><IMG SRC=""find.gif"" ALT=""Search"" BORDER=0></A>&nbsp;");
-		end if;
-	    else -- Link to the section named "References".
-	        begin
-		    -- Note: We do the following in one big glup so that if
-		    -- Not_Found_Error is raised, nothing is output.
-	            if Output_Object.DOS_Filenames then
-	                Ada.Text_IO.Put_Line (Output_Object.Output_File, "&nbsp;<A HREF=""" &
-			    Make_Clause_Link_Name (Output_Object,
-			        ARM_Contents.Lookup_Clause_Number ("Search" & (7 .. ARM_Contents.Title_Type'Last => ' '))) &
-	                    """><IMG SRC=""FIND.GIF"" ALT=""Search"" BORDER=0></A>&nbsp;");
-		    else
-	                Ada.Text_IO.Put_Line (Output_Object.Output_File, "&nbsp;<A HREF=""" &
-			    Make_Clause_Link_Name (Output_Object,
-			        ARM_Contents.Lookup_Clause_Number ("Search" & (7 .. ARM_Contents.Title_Type'Last => ' '))) &
-	                    """><IMG SRC=""find.gif"" ALT=""Search"" BORDER=0></A>&nbsp;");
-		    end if;
-	        exception
-		    when ARM_Contents.Not_Found_Error =>
-		        null; -- No section named "Index".
-		end;
-	    end if;
-	    if Clause /= "" then
-	        begin
-		    -- Note: We do the following in one big glup so that if
-		    -- Not_Found_Error is raised, nothing is output.
-		    Ada.Text_IO.Put (Output_Object.Output_File, "&nbsp;<A HREF=""" &
-		        Make_Clause_Link_Name (Output_Object,
-			    ARM_Contents.Previous_Clause(Clause)));
-	            if Output_Object.DOS_Filenames then
-		        Ada.Text_IO.Put_Line (Output_Object.Output_File, """><IMG SRC=""PREV.GIF"" ALT=""Previous"" BORDER=0></A>&nbsp;");
-		    else
-		        Ada.Text_IO.Put_Line (Output_Object.Output_File, """><IMG SRC=""prev.gif"" ALT=""Previous"" BORDER=0></A>&nbsp;");
-		    end if;
-	        exception
-		    when ARM_Contents.Not_Found_Error =>
-		        null; -- Probably the first section.
-	        end;
-	        begin
-		    -- Note: We do the following in one big glup so that if
-		    -- Not_Found_Error is raised, nothing is output.
-		    Ada.Text_IO.Put (Output_Object.Output_File, "&nbsp;<A HREF=""" &
-		        Make_Clause_Link_Name (Output_Object,
-			    ARM_Contents.Next_Clause(Clause)));
-	            if Output_Object.DOS_Filenames then
-		        Ada.Text_IO.Put_Line (Output_Object.Output_File, """><IMG SRC=""NEXT.GIF"" ALT=""Next"" BORDER=0></A>&nbsp;");
-		    else
-		        Ada.Text_IO.Put_Line (Output_Object.Output_File, """><IMG SRC=""next.gif"" ALT=""Next"" BORDER=0></A>&nbsp;");
-		    end if;
-	        exception
-		    when ARM_Contents.Not_Found_Error =>
-		        null; -- Probably the last section.
-	        end;
-	    end if;
-	    if Output_Object.HTML_Kind > HTML_3 then
-	        Ada.Text_IO.Put_Line (Output_Object.Output_File, "</div>");
-	    else
-	        Ada.Text_IO.Put_Line (Output_Object.Output_File, "</P>");
-	    end if;
-        else -- Use text navigation
-	    Ada.Text_IO.Put (Output_Object.Output_File, "<P><A HREF=""");
-	    if Output_Object.Big_Files then
-	        Ada.Text_IO.Put (Output_Object.Output_File, "#TOC");
-	    elsif Output_Object.DOS_Filenames then
-	        Ada.Text_IO.Put (Output_Object.Output_File,
-		    Ada.Strings.Fixed.Trim (Output_Object.File_Prefix, Ada.Strings.Right) &
-		       "-TOC.HTM");
-	    else
-	        Ada.Text_IO.Put (Output_Object.Output_File,
-		    Ada.Strings.Fixed.Trim (Output_Object.File_Prefix, Ada.Strings.Right) &
-		       "-TOC.html");
-	    end if;
-	    Ada.Text_IO.Put (Output_Object.Output_File, """>Contents</A>");
-	    if Ada.Strings.Unbounded.Length(Output_Object.Index_URL) /= 0 then
-	        Ada.Text_IO.Put (Output_Object.Output_File, "&nbsp;&nbsp;&nbsp;");
-	        Ada.Text_IO.Put (Output_Object.Output_File, "<A HREF=""");
-	        Ada.Text_IO.Put (Output_Object.Output_File,
-	            Ada.Strings.Unbounded.To_String(Output_Object.Index_URL));
-	        Ada.Text_IO.Put (Output_Object.Output_File, """>Index</A>");
-	    else -- Link to the section named "Index".
-	        begin
-		    -- Note: We do the following in one big glup so that if
-		    -- Not_Found_Error is raised, nothing is output.
-	            Ada.Text_IO.Put_Line (Output_Object.Output_File, "&nbsp;&nbsp;&nbsp;<A HREF=""" &
-			Make_Clause_Link_Name (Output_Object,
-			    ARM_Contents.Lookup_Clause_Number ("Index" & (6 .. ARM_Contents.Title_Type'Last => ' '))) &
-	                """>Index</A>");
-	        exception
-		    when ARM_Contents.Not_Found_Error =>
-		        null; -- No section named "Index".
-	        end;
-	    end if;
-	    if Ada.Strings.Unbounded.Length(Output_Object.Srch_URL) /= 0 then
-	        Ada.Text_IO.Put (Output_Object.Output_File, "&nbsp;&nbsp;&nbsp;");
-	        Ada.Text_IO.Put (Output_Object.Output_File, "<A HREF=""");
-	        Ada.Text_IO.Put (Output_Object.Output_File,
-	            Ada.Strings.Unbounded.To_String(Output_Object.Srch_URL));
-	        Ada.Text_IO.Put (Output_Object.Output_File, """>Search</A>");
-	    else -- Link to the section named "Search".
-	        begin
-		    -- Note: We do the following in one big glup so that if
-		    -- Not_Found_Error is raised, nothing is output.
-	            Ada.Text_IO.Put_Line (Output_Object.Output_File, "&nbsp;&nbsp;&nbsp;<A HREF=""" &
-			Make_Clause_Link_Name (Output_Object,
-			    ARM_Contents.Lookup_Clause_Number ("Search" & (7 .. ARM_Contents.Title_Type'Last => ' '))) &
-	                """>Search</A>");
-	        exception
-		    when ARM_Contents.Not_Found_Error =>
-		        null; -- No section named "Search".
-	        end;
-	    end if;
-	    if Ada.Strings.Unbounded.Length(Output_Object.Ref_URL) /= 0 then
-	        Ada.Text_IO.Put (Output_Object.Output_File, "&nbsp;&nbsp;&nbsp;");
-	        Ada.Text_IO.Put (Output_Object.Output_File, "<A HREF=""");
-	        Ada.Text_IO.Put (Output_Object.Output_File,
-	            Ada.Strings.Unbounded.To_String(Output_Object.Ref_URL));
-	        Ada.Text_IO.Put (Output_Object.Output_File, """>Reference Documents</A>");
-	    else -- Link to the section named "References".
-	        begin
-		    -- Note: We do the following in one big glup so that if
-		    -- Not_Found_Error is raised, nothing is output.
-	            Ada.Text_IO.Put_Line (Output_Object.Output_File, "&nbsp;&nbsp;&nbsp;<A HREF=""" &
-			Make_Clause_Link_Name (Output_Object,
-			    ARM_Contents.Lookup_Clause_Number ("References" & (11 .. ARM_Contents.Title_Type'Last => ' '))) &
-	                """>Reference Documents</A>");
-	        exception
-		    when ARM_Contents.Not_Found_Error =>
-		        null; -- No section named "References".
-	        end;
-	    end if;
-	    if Clause /= "" then
-	        begin
-		    -- Note: We do the following in one big glup so that if
-		    -- Not_Found_Error is raised, nothing is output.
-		    Ada.Text_IO.Put (Output_Object.Output_File, "&nbsp;&nbsp;&nbsp;<A HREF=""" &
-		        Make_Clause_Link_Name (Output_Object,
-			    ARM_Contents.Previous_Clause(Clause)));
-		    Ada.Text_IO.Put (Output_Object.Output_File, """>Previous</A>");
-	        exception
-		    when ARM_Contents.Not_Found_Error =>
-		        null; -- Probably the first section.
-	        end;
-	        begin
-		    -- Note: We do the following in one big glup so that if
-		    -- Not_Found_Error is raised, nothing is output.
-		    Ada.Text_IO.Put (Output_Object.Output_File, "&nbsp;&nbsp;&nbsp;<A HREF=""" &
-		        Make_Clause_Link_Name (Output_Object,
-			    ARM_Contents.Next_Clause(Clause)));
-		    Ada.Text_IO.Put (Output_Object.Output_File, """>Next</A>");
-	        exception
-		    when ARM_Contents.Not_Found_Error =>
-		        null; -- Probably the last section.
-	        end;
-	    end if;
-
-	    Ada.Text_IO.Put_Line (Output_Object.Output_File, "</P>");
-        end if;
-    end Make_Navigation_Bar;
-
-
-    type Special_Style_Kinds is (None,
-				 Hanging_Term,
-				 Hanging_Body,
-				 Bulleted_Item,
-				 Bulleted_No_Prefix);
-
-    procedure Make_Style (Output_Object : in out HTML_Output_Type;
-			  Name : in String;
-			  Style : in ARM_Output.Paragraph_Style_Type;
-			  Indent : in ARM_Output.Paragraph_Indent_Type;
-			  Kind : Special_Style_Kinds := None;
-			  Enumerated_Adjustment : in Boolean := False) is
-	-- Internal routine.
-        -- Generate the style needed.
-
-        function Units_to_EMs (Value : in Natural) return Natural is
-	    -- Convert Value from indentation units to EMs. (0.1 EMs, really).
-	    Normal : Boolean;
-        begin
-	    if Output_Object.HTML_Kind = HTML_4_Only then
-	        case Paragraph_Info(Style, Indent).Font is
-		    when ARM_Output.Default =>
-			Normal := ARM_Output."=" (Output_Object.Body_Font, ARM_Output.Roman);
-		    when ARM_Output.Roman =>
-			Normal := True;
-		    when ARM_Output.Fixed | ARM_Output.Swiss => -- Start at 90% (otherwise they are huge!)
-			Normal := False;
-		end case;
-		if Normal then
-		    case Paragraph_Info(Style, Indent).Size is
-		        when 0 => return Value * 20;
-		        when 1 => return Value * 16; -- 20/1.25.
-		        when 2 => return Value * 13; -- 20/1.56.
-		        when 3 => return Value * 10; -- 20/1.93.
-		        when -1 => return Value * 25; -- 20/0.80.
-		        when -2 => return Value * 31; -- 20/0.64.
-		        when -3 => return Value * 40; -- 20/0.50.
-		        when others => return Value; -- Out of range.
-		    end case;
-		else -- Start at 90% (otherwise they are huge!)
-		    case Paragraph_Info(Style, Indent).Size is
-		        when 0 => return Value * 22; -- 20/0.90
-		        when 1 => return Value * 18; -- 20/1.13.
-		        when 2 => return Value * 14; -- 20/1.40.
-		        when 3 => return Value * 11; -- 20/1.75.
-		        when -1 => return Value * 28; -- 20/0.72.
-		        when -2 => return Value * 34; -- 20/0.58.
-		        when -3 => return Value * 44; -- 20/0.45.
-		        when others => return Value; -- Out of range.
-		    end case;
-	        end if;
-	    elsif ARM_Output."=" (Paragraph_Info(Style, Indent).Font, ARM_Output.Fixed) then
-	        -- Special case, see below.
-	        case Paragraph_Info(Style, Indent).Size is
-		    when 0 => return Value * 20;
-		    when 1 => return Value * 16; -- 20/1.25.
-		    when 2 => return Value * 13; -- 20/1.56.
-		    when 3 => return Value * 10; -- 20/1.93.
-		    when -1 => return Value * 25; -- 20/0.80.
-		    when -2 => return Value * 31; -- 20/0.64.
-		    when -3 => return Value * 40; -- 20/0.50.
-		    when others => return Value; -- Out of range.
-	        end case;
-	    else
-	        return Value * 20; -- No font sizes here.
-	    end if;
-        end Units_to_EMs;
-
-    begin
-	if not Paragraph_Used (Style, Indent) then
-	    return; -- Not used, so don't generate.
-	end if;
-	if Kind = Hanging_Term and then Output_Object.HTML_Kind = HTML_4_Only then
-	    -- Special case for better hanging.
-            Ada.Text_IO.Put (Output_Object.Output_File, "    DIV.");
-            Ada.Text_IO.Put (Output_Object.Output_File, Name & "-Term {");
-	    if OPTIMIZE_FOR_FIREFOX then
-		-- Tested on Firefox 1.5.
-                Ada.Text_IO.Put (Output_Object.Output_File, "float: left; ");
-		    -- This does not work on IE: it adds extra spaces, and leaves
-		    -- it effective after a <BR>. We could probably work around
-		    -- those, but then Firefox would look like crap again.
-	    else
-		Ada.Text_IO.Put (Output_Object.Output_File, "position: absolute; top: auto; left: 0.6em; ");
-		    -- This does not work on Firefox: the text is too high by
-		    -- about half a line and thus doesn't line up properly.
-	    end if;
-	elsif Kind = Hanging_Body and then Output_Object.HTML_Kind = HTML_4_Only then
-            Ada.Text_IO.Put (Output_Object.Output_File, "    DIV.");
-            Ada.Text_IO.Put (Output_Object.Output_File, Name & "-Body {");
-	elsif (Kind = Bulleted_Item or else Kind = Bulleted_No_Prefix) and then
-		   Output_Object.HTML_Kind = HTML_4_Only then
-            Ada.Text_IO.Put (Output_Object.Output_File, "    DIV.");
-            Ada.Text_IO.Put (Output_Object.Output_File, Name & " {");
-	else
-            case Paragraph_Info(Style, Indent).Tag is
-	        when DIV =>
-	            Ada.Text_IO.Put (Output_Object.Output_File, "    DIV.");
-	        when UL =>
-	            Ada.Text_IO.Put (Output_Object.Output_File, "    UL.");
-	        when DL =>
-	            Ada.Text_IO.Put (Output_Object.Output_File, "    DL.");
-            end case;
-            Ada.Text_IO.Put (Output_Object.Output_File, Name & " {");
-	end if;
-        case Paragraph_Info(Style, Indent).Font is
-	    when ARM_Output.Default =>
-		if ARM_Output."=" (Output_Object.Body_Font, ARM_Output.Roman) then
-		    Ada.Text_IO.Put (Output_Object.Output_File, "font-family: ""Times New Roman"", Times, serif");
-		else
-		    Ada.Text_IO.Put (Output_Object.Output_File, "font-family: Arial, Helvetica, sans-serif");
-		end if;
-	    when ARM_Output.Roman => Ada.Text_IO.Put (Output_Object.Output_File, "font-family: ""Times New Roman"", Times, serif");
-	    when ARM_Output.Swiss => Ada.Text_IO.Put (Output_Object.Output_File, "font-family: Arial, Helvetica, sans-serif");
-	    when ARM_Output.Fixed => Ada.Text_IO.Put (Output_Object.Output_File, "font-family: ""Courier New"", monospace");
-        end case;
-        if Output_Object.HTML_Kind = HTML_4_Only then
-	    -- The font size is set by the outer item.
-	    declare
-	        Normal : Boolean;
-            begin
-	        case Paragraph_Info(Style, Indent).Font is
-		    when ARM_Output.Default =>
-		        Normal := ARM_Output."=" (Output_Object.Body_Font, ARM_Output.Roman);
-		    when ARM_Output.Roman =>
-		        Normal := True;
-		    when ARM_Output.Fixed | ARM_Output.Swiss => -- Start at 90% (otherwise they are huge!)
-		        Normal := False;
-	        end case;
-	        if Normal then
-		    case Paragraph_Info(Style, Indent).Size is
-		        when 0 => null; -- Default.
-		        when 1 => Ada.Text_IO.Put (Output_Object.Output_File, "; font-size: 125%");
-		        when 2 => Ada.Text_IO.Put (Output_Object.Output_File, "; font-size: 156%");
-		        when 3 => Ada.Text_IO.Put (Output_Object.Output_File, "; font-size: 195%");
-		        when -1 => Ada.Text_IO.Put (Output_Object.Output_File, "; font-size: 80%");
-		        when -2 => Ada.Text_IO.Put (Output_Object.Output_File, "; font-size: 64%");
-		        when -3 => Ada.Text_IO.Put (Output_Object.Output_File, "; font-size: 50%");
-		        when others => null; -- Out of range.
-		    end case;
-	        else -- Start at 90% (otherwise they are huge!)
-		    -- Note: This size adjustment is for sections of text, not for in-line text.
-		    case Paragraph_Info(Style, Indent).Size is
-		        when 0 => Ada.Text_IO.Put (Output_Object.Output_File, "; font-size: 90%");
-		        when 1 => Ada.Text_IO.Put (Output_Object.Output_File, "; font-size: 113%");
-		        when 2 => Ada.Text_IO.Put (Output_Object.Output_File, "; font-size: 140%");
-		        when 3 => Ada.Text_IO.Put (Output_Object.Output_File, "; font-size: 175%");
-		        when -1 => Ada.Text_IO.Put (Output_Object.Output_File, "; font-size: 72%");
-		        when -2 => Ada.Text_IO.Put (Output_Object.Output_File, "; font-size: 58%");
-		        when -3 => Ada.Text_IO.Put (Output_Object.Output_File, "; font-size: 45%");
-		        when others => null; -- Out of range.
-		    end case;
-	        end if;
-            end;
-	    -- Set the leading, because otherwise the lines are too close on IE.
-	    Ada.Text_IO.Put (Output_Object.Output_File, "; line-height: 122%");
-        elsif ARM_Output."=" (Paragraph_Info(Style, Indent).Font, ARM_Output.Fixed) then
-	    -- Special case because the font otherwise gets too small and
-	    -- loses bold-facing.
-	    case Paragraph_Info(Style, Indent).Size is
-	        when 0 => null; -- Default.
-	        when 1 => Ada.Text_IO.Put (Output_Object.Output_File, "; font-size: 125%");
-	        when 2 => Ada.Text_IO.Put (Output_Object.Output_File, "; font-size: 156%");
-	        when 3 => Ada.Text_IO.Put (Output_Object.Output_File, "; font-size: 195%");
-	        when -1 => Ada.Text_IO.Put (Output_Object.Output_File, "; font-size: 80%");
-	        when -2 => Ada.Text_IO.Put (Output_Object.Output_File, "; font-size: 64%");
-	        when -3 => Ada.Text_IO.Put (Output_Object.Output_File, "; font-size: 50%");
-	        when others => null; -- Out of range.
-	    end case;
-        -- else the size will be set explicitly for HTML_4_Compatible.
-        end if;
-	if Kind = Hanging_Body then
-	    if Output_Object.Number_Paragraphs then
-	        Ada.Text_IO.Put (Output_Object.Output_File, "; margin-left: ");
-	        Put_Ems (Output_Object.Output_File,
-			 Units_to_EMs(Paragraph_Info(Style, Indent).Indent +
-				      Paragraph_Info(Style, Indent).Hang_Outdent) +
-			 INDENT_EMS_FOR_PARANUMS);
-	    else
-                if Paragraph_Info(Style, Indent).Indent + Paragraph_Info(Style, Indent).Hang_Outdent /= 0 then
-	            Ada.Text_IO.Put (Output_Object.Output_File, "; margin-left: ");
-	            Put_Ems (Output_Object.Output_File,
-			     Units_to_EMs(Paragraph_Info(Style, Indent).Indent +
-				          Paragraph_Info(Style, Indent).Hang_Outdent));
-                end if;
-	    end if;
-	elsif Enumerated_Adjustment then
-	    -- Adjust the left margin to indent the prefix slightly (1/4 of a unit):
-	    declare
-		Org_Margin : Natural :=
-		    Units_to_EMs(Paragraph_Info(Style, Indent).Indent);
-		Prefix_Indent : Natural :=
-		   Units_to_EMs(1) / 4;
-	    begin
-	        Ada.Text_IO.Put (Output_Object.Output_File, "; margin-left: ");
-	        if Output_Object.Number_Paragraphs then
-	            Put_Ems (Output_Object.Output_File, Org_Margin + Prefix_Indent +
-			     INDENT_EMS_FOR_PARANUMS);
-	        else
-	            Put_Ems (Output_Object.Output_File, Org_Margin + Prefix_Indent);
-	        end if;
-	    end;
-	else
-	    if Output_Object.Number_Paragraphs then
-	        Ada.Text_IO.Put (Output_Object.Output_File, "; margin-left: ");
-	        Put_Ems (Output_Object.Output_File, Units_to_EMs(Paragraph_Info(Style, Indent).Indent) +
-			 INDENT_EMS_FOR_PARANUMS);
-	    else
-                if Paragraph_Info(Style, Indent).Indent /= 0 then
-	            Ada.Text_IO.Put (Output_Object.Output_File, "; margin-left: ");
-	            Put_Ems (Output_Object.Output_File, Units_to_EMs(Paragraph_Info(Style, Indent).Indent));
-                end if;
-	    end if;
-	end if;
-	if Kind = Hanging_Term and then Output_Object.HTML_Kind = HTML_4_Only then
-	    -- We let the body provide the necessary right margin. If we don't
-	    -- do this, the following item can end up with an inappropriate indent.
-	    null;
-	    --Ada.Text_IO.Put (Output_Object.Output_File, "; margin-bottom: 0em");
-        elsif Paragraph_Info(Style, Indent).Right_Indent /= 0 then
-	    Ada.Text_IO.Put (Output_Object.Output_File, "; margin-right: ");
-	    Put_Ems (Output_Object.Output_File, Units_to_EMs(Paragraph_Info(Style, Indent).Right_Indent));
-        end if;
-        if Paragraph_Info(Style, Indent).Before /= 0 then
-	    Ada.Text_IO.Put (Output_Object.Output_File, "; margin-top: ");
-	    Put_Ems (Output_Object.Output_File, Paragraph_Info(Style, Indent).Before);
-        elsif Paragraph_Info(Style, Indent).Tag /= DIV then
-	    -- The default is non-zero.
-	    Ada.Text_IO.Put (Output_Object.Output_File, "; margin-top: 0em");
-        end if;
-	if Kind = Hanging_Term and then Output_Object.HTML_Kind = HTML_4_Only then
-	    -- We let the body provide the necessary space below. If we don't
-	    -- do this, the next line can end up with an inappropriate indent.
-	    Ada.Text_IO.Put (Output_Object.Output_File, "; margin-bottom: 0em");
-	elsif Paragraph_Info(Style, Indent).After /= 0 then
-	    Ada.Text_IO.Put (Output_Object.Output_File, "; margin-bottom: ");
-	    Put_Ems (Output_Object.Output_File, Paragraph_Info(Style, Indent).After);
-        end if;
-	if Kind = Bulleted_Item and then Output_Object.HTML_Kind = HTML_4_Only then
-	    -- Set the list item and "disc" format:
-	    Ada.Text_IO.Put (Output_Object.Output_File, "; display: list-item; list-style-type: disc");
-        end if;
-        -- Done, close it.
-        Ada.Text_IO.Put_Line (Output_Object.Output_File, "}");
-    end Make_Style;
-
-
-    procedure Make_Hung_Text_Style
-		     (Output_Object : in out HTML_Output_Type;
-		      Name   : in String;
-		      Style  : in ARM_Output.Paragraph_Style_Type;
-		      Indent : in ARM_Output.Paragraph_Indent_Type) is
-	-- Internal routine.
-        -- Generate the style needed.
-    begin
-	if Output_Object.HTML_Kind = HTML_4_Only then
-	    if ARM_Output."=" (Style, ARM_Output.Enumerated) or else
-	       ARM_Output."=" (Style, ARM_Output.Small_Enumerated) then
-		Make_Style (Output_Object, Name, Style, Indent,
-		            Kind => Hanging_Term,
-			    Enumerated_Adjustment => True);
-	    else
-		Make_Style (Output_Object, Name, Style, Indent,
-		            Kind => Hanging_Term);
-	    end if;
-	else -- HTML_4_Compatible
-            Ada.Text_IO.Put (Output_Object.Output_File, "    DD." & Name & " {");
-            Ada.Text_IO.Put (Output_Object.Output_File, "margin-left: ");
-            case Paragraph_Info(Style, Indent).Size is
-	        when 0 => Put_Ems (Output_Object.Output_File, Paragraph_Info(Style, Indent).Hang_Outdent * 20);
-	        when 1 => Put_Ems (Output_Object.Output_File, Paragraph_Info(Style, Indent).Hang_Outdent * 16); -- 20/1.25.
-	        when 2 => Put_Ems (Output_Object.Output_File, Paragraph_Info(Style, Indent).Hang_Outdent * 13); -- 20/1.56.
-	        when -1 => Put_Ems (Output_Object.Output_File, Paragraph_Info(Style, Indent).Hang_Outdent * 25); -- 20/0.80.
-	        when -2 => Put_Ems (Output_Object.Output_File, Paragraph_Info(Style, Indent).Hang_Outdent * 31); -- 20/0.64.
-	        when -3 => Put_Ems (Output_Object.Output_File, Paragraph_Info(Style, Indent).Hang_Outdent * 40); -- 20/0.50.
-	        when others => null; -- Out of range.
-            end case;
-            -- Done, close it.
-            Ada.Text_IO.Put_Line (Output_Object.Output_File, "}");
-	end if;
-    end Make_Hung_Text_Style;
-
-
-    function Paragraph_Name
-		     (Style  : in ARM_Output.Paragraph_Style_Type;
-		      Indent : in ARM_Output.Paragraph_Indent_Type) return String is
-	-- Internal routine.
-	-- Create the name for the Style and Indent.
-	-- These had better be unique, and all possibilities (including impossible
-	-- ones) had better have names.
-	use type ARM_Output.Paragraph_Indent_Type;
-    begin
-	case Style is
-	    when ARM_Output.Normal =>
-                if Indent = 0 then
-		    return "Normal";
-		else
-		    -- This was: Indent 1: "SyntaxIndented"; Indent 2:
-		    -- "CodeIndented"; Indent 3: "Indented"; Indent 4: "InnerIndented".
-		    return "Indented" & Character'Val(Character'Pos('0') + Indent);
-		end if;
-	    when ARM_Output.Wide_Above =>
-                if Indent = 0 then
-		    return "WideAbove";
-		else
-		    return "Indented" & Character'Val(Character'Pos('0') + Indent) & "WideAbove";
-		end if;
-	    when ARM_Output.Small =>
-                if Indent = 0 then
-		    return "Small";
-                elsif Indent = 1 then
-		    return "Notes";
-                elsif Indent = 2 then
-		    return "Annotations";
-		else
-		    -- This was: Indent 3: "SmallSyntaxIndented"; Indent 4:
-		    -- "SmallCodeIndented"; Indent 5: "SmallIndented"; Indent 6: "SmallInnerIndented".
-		    return "SmallIndented" & Character'Val(Character'Pos('0') + Indent);
-		end if;
-	    when ARM_Output.Small_Wide_Above =>
-                if Indent = 0 then
-		    return "SmallWideAbove";
-                elsif Indent = 2 then
-		    return "AnnotationsWideAbove";
-		else
-		    return "SmallIndented" & Character'Val(Character'Pos('0') + Indent) & "WideAbove";
-		end if;
-	    when ARM_Output.Header =>
-                if Indent = 0 then
-		    return "Header";
-		else
-		    return "Indented" & Character'Val(Character'Pos('0') + Indent) & "Header";
-		end if;
-	    when ARM_Output.Small_Header =>
-                if Indent = 0 then
-		    return "SmallHeader";
-                elsif Indent = 1 then
-		    return "NotesHeader";
-		else
-		    return "SmallIndented" & Character'Val(Character'Pos('0') + Indent) & "Header";
-		end if;
-	    when ARM_Output.Index =>
-                if Indent = 0 then
-		    return "Index";
-	    	else -- Should be not used.
-		    return "IndexIndented" & Character'Val(Character'Pos('0') + Indent);
-		end if;
-	    when ARM_Output.Syntax_Summary =>
-                if Indent = 1 then
-		    return "SyntaxSummary";
-	    	else -- Should be not used.
-		    return "SynSumInd" & Character'Val(Character'Pos('0') + Indent);
-		end if;
-	    when ARM_Output.Title =>
-                if Indent = 0 then
-		    return "Title";
-	    	else -- Should be not used.
-		    return "TitleIndented" & Character'Val(Character'Pos('0') + Indent);
-		end if;
-	    when ARM_Output.Examples =>
-                if Indent = 1 then
-		    return "Examples";
-		else
-		    return "Indented" & Character'Val(Character'Pos('0') + Indent) & "Examples";
-		end if;
-	    when ARM_Output.Small_Examples =>
-                if Indent = 3 then
-		    return "SmallExamples";
-		else
-		    return "SmallIndented" & Character'Val(Character'Pos('0') + Indent) & "Examples";
-		end if;
-	    when ARM_Output.Swiss_Examples =>
-                if Indent = 1 then
-		    return "SwissExamples";
-		else
-		    return "Indented" & Character'Val(Character'Pos('0') + Indent) & "SwissExamples";
-		end if;
-	    when ARM_Output.Small_Swiss_Examples =>
-                if Indent = 3 then
-		    return "SmallSwissExamples";
-		else
-		    return "SmallIndented" & Character'Val(Character'Pos('0') + Indent) & "SwissExamples";
-		end if;
-	    when ARM_Output.Bulleted =>
-                if Indent = 1 then
-		    return "Bulleted";
-		else
-		    return "Indented" & Character'Val(Character'Pos('0') + Indent) & "Bulleted";
-		end if;
-	    when ARM_Output.Small_Bulleted =>
-                if Indent = 3 then
-		    return "SmallBulleted";
-		else
-		    return "Indented" & Character'Val(Character'Pos('0') + Indent) & "SmallBulleted";
-		end if;
-	    when ARM_Output.Nested_Bulleted =>
-                if Indent = 1 then
-		    return "NestedBulleted";
-		else
-		    return "Indented" & Character'Val(Character'Pos('0') + Indent) & "NestedBulleted";
-		end if;
-	    when ARM_Output.Small_Nested_Bulleted =>
-                if Indent = 3 then
-		    return "SmallNestedBulleted";
-		else
-		    return "Indented" & Character'Val(Character'Pos('0') + Indent) & "SmallNestedBulleted";
-		end if;
-	    when ARM_Output.Enumerated =>
-                if Indent = 1 then
-		    return "Enumerated";
-		else
-		    return "Indented" & Character'Val(Character'Pos('0') + Indent) & "Enumerated";
-		end if;
-	    when ARM_Output.Small_Enumerated =>
-                if Indent = 3 then
-		    return "SmallEnumerated";
-		else
-		    return "Indented" & Character'Val(Character'Pos('0') + Indent) & "SmallEnumerated";
-		end if;
-	    when ARM_Output.Wide_Hanging =>
-                if Indent = 3 then
-		    return "WideHanging";
-		else
-		    return "Indented" & Character'Val(Character'Pos('0') + Indent) & "WideHanging";
-		end if;
-	    when ARM_Output.Small_Wide_Hanging =>
-                if Indent = 5 then
-		    return "SmallWideHanging";
-		else
-		    return "Indented" & Character'Val(Character'Pos('0') + Indent) & "SmallWideHanging";
-		end if;
-	    when ARM_Output.Narrow_Hanging =>
-                if Indent = 3 then
-		    return "NarrowHanging";
-		else
-		    return "Indented" & Character'Val(Character'Pos('0') + Indent) & "NarrowHanging";
-		end if;
-	    when ARM_Output.Small_Narrow_Hanging =>
-                if Indent = 5 then
-		    return "SmallNarrowHanging";
-		else
-		    return "Indented" & Character'Val(Character'Pos('0') + Indent) & "SmallNarrowHanging";
-		end if;
-	    when ARM_Output.Hanging_in_Bulleted =>
-                if Indent = 3 then
-		    return "Hanging_in_Bulleted";
-		else
-		    return "Indented" & Character'Val(Character'Pos('0') + Indent) & "Hanging_in_Bulleted";
-		end if;
-	    when ARM_Output.Small_Hanging_in_Bulleted =>
-                if Indent = 5 then
-		    return "SmallHanging_in_Bulleted";
-		else
-		    return "Indented" & Character'Val(Character'Pos('0') + Indent) & "SmallHanging_in_Bulleted";
-		end if;
-	end case;
-    end Paragraph_Name;
-
-
-    procedure Make_Paragraph_Styles
-		     (Output_Object : in out HTML_Output_Type) is
-	-- Internal routine.
-	-- Generate all of the paragraph and related styles.
-    begin
-	-- Basic element styles:
-	if Paranum_Used then
-	    if Output_Object.HTML_Kind = HTML_4_Compatible then
-		if OPTIMIZE_FOR_FIREFOX then
-		    Ada.Text_IO.Put_Line (Output_Object.Output_File, "    DIV.paranum {float: left; font-family: Arial, Helvetica, sans-serif; width: 2.8em; " &
-								     "margin-left: -0.4em; margin-right: -3.0em; margin-top: 0.2em}");
-                    -- Uses floating items. These usually don't work on IE (it
-		    -- adds extra spaces for no reason). However, with the
-		    -- indents, this seems to work properly on IE, too.
-		else
-		    -- Absolute positioning (CSS2) works better on IE, but
-		    -- Firefox tends to draw these too high.
-		    Ada.Text_IO.Put_Line (Output_Object.Output_File, "    DIV.paranum {position: absolute; font-family: Arial, Helvetica, sans-serif; left: 0.5em; top: auto; margin-top: 0.2em}");
-		end if;
-		-- If these are completely ignored, the paragraph number will
-		-- end up on a line by itself. That's fine.
-	    else
-		if OPTIMIZE_FOR_FIREFOX then
-		    Ada.Text_IO.Put_Line (Output_Object.Output_File, "    DIV.paranum {float: left; font-family: Arial, Helvetica, sans-serif; font-size: 64%; width: 2.8em; " &
-								     "margin-left: -0.4em; margin-right: -3.0em; margin-top: 0.2em}");
-		    -- Uses floating elements; see above.
-		else
-		    Ada.Text_IO.Put_Line (Output_Object.Output_File, "    DIV.paranum {position: absolute; font-family: Arial, Helvetica, sans-serif; font-size: 64%; " &
-								     "left: 0.5em; top: auto; margin-top: 0.2em}");
-		    -- Uses absolute positioning; see above.
-		end if;
-	    end if;
-	end if;
-
-        Ada.Text_IO.Put_Line (Output_Object.Output_File, "    TT {font-family: ""Courier New"", monospace}");
-        Ada.Text_IO.Put_Line (Output_Object.Output_File, "    DT {display: compact}"); -- CSS2. This doesn't seem to work on IE 4.01, but it is harmless.
-
-        -- Revision styles:
-	if Revision_Used ('0') then
-            Ada.Text_IO.Put_Line (Output_Object.Output_File, "    SPAN.insert0 {text-decoration: underline; color: black}");
-            Ada.Text_IO.Put_Line (Output_Object.Output_File, "    SPAN.delete0 {text-decoration: line-through; color: black }");
-            --Ada.Text_IO.Put_Line (Output_Object.Output_File, "    SPAN.both0 {text-decoration: underline, line-through; color: black }");
-		-- Both doesn't seem to work, so forget it.
-	-- else not used, don't generate it.
-	end if;
-	if Revision_Used ('1') then
-            Ada.Text_IO.Put_Line (Output_Object.Output_File, "    SPAN.insert1 {text-decoration: underline; color: rgb(0,51,51) }"); -- Dark turquoise.
-            Ada.Text_IO.Put_Line (Output_Object.Output_File, "    SPAN.delete1 {text-decoration: line-through; color: rgb(0,51,51) }");
-            --Ada.Text_IO.Put_Line (Output_Object.Output_File, "    SPAN.both1 {text-decoration: underline, line-through; color: rgb(0,51,51) }");
-		-- Both doesn't seem to work, so forget it.
-	-- else not used, don't generate it.
-	end if;
-	if Revision_Used ('2') then
-            Ada.Text_IO.Put_Line (Output_Object.Output_File, "    SPAN.insert2 {text-decoration: underline; color: rgb(0,102,0) }"); -- Dark green.
-            Ada.Text_IO.Put_Line (Output_Object.Output_File, "    SPAN.delete2 {text-decoration: line-through; color: rgb(0,102,0) }");
-            --Ada.Text_IO.Put_Line (Output_Object.Output_File, "    SPAN.both2 {text-decoration: underline, line-through; color: rgb(0,102,0) }");
-		-- Both doesn't seem to work, so forget it.
-	-- else not used, don't generate it.
-	end if;
-	if Revision_Used ('3') then
-            Ada.Text_IO.Put_Line (Output_Object.Output_File, "    SPAN.insert3 {text-decoration: underline; color: rgb(102,51,0) }"); -- Dark brown.
-            Ada.Text_IO.Put_Line (Output_Object.Output_File, "    SPAN.delete3 {text-decoration: line-through; color: rgb(102,51,0) }");
-            --Ada.Text_IO.Put_Line (Output_Object.Output_File, "    SPAN.both3 {text-decoration: underline, line-through; color: rgb(102,51,0) }");
-		-- Both doesn't seem to work, so forget it.
-	-- else not used, don't generate it.
-	end if;
-
-        -- Link styles:
-	-- We don't need these (they're given in the BODY command), but I've
-	-- kept them in case we want to change these in the future.
-        --Ada.Text_IO.Put_Line (Output_Object.Output_File, "    A:link {color: rgb(0,0,255)}");
-        --Ada.Text_IO.Put_Line (Output_Object.Output_File, "    A:visited {color: rgb(128,0,128)}");
-
-	-- Paragraph styles:
-	for S in ARM_Output.Unprefixed_Style_Subtype loop
-	    for I in ARM_Output.Paragraph_Indent_Type loop
-	        Make_Style (Output_Object, Paragraph_Name (S, I), S, I);
-	    end loop;
-	end loop;
-
-	for S in ARM_Output.Bullet_Prefixed_Style_Subtype loop
-	    -- These styles do not allow Indent 0.
-	    for I in 1 .. ARM_Output.Paragraph_Indent_Type'Last loop
-		if Output_Object.HTML_Kind = HTML_4_Only then
-		    Make_Style (Output_Object, Paragraph_Name (S, I) & "-NoPrefix", S, I,
-			        Kind => Bulleted_No_Prefix);
-		    Make_Style (Output_Object, Paragraph_Name (S, I), S, I,
-			        Kind => Bulleted_Item);
-		else
-	            Make_Style (Output_Object, Paragraph_Name (S, I), S, I);
-		end if;
-	    end loop;
-	end loop;
-
-	for S in ARM_Output.Text_Prefixed_Style_Subtype loop
-	    -- These styles do not allow Indent 0.
-	    for I in 1 .. ARM_Output.Paragraph_Indent_Type'Last loop
-		if Paragraph_Used (S, I) then
-	            Make_Style (Output_Object, Paragraph_Name (S, I), S, I, Kind => Hanging_Body);
-	            Make_Hung_Text_Style (Output_Object, Paragraph_Name (S, I), S, I);
-		-- else not used.
-		end if;
-	    end loop;
-	end loop;
-
-    end Make_Paragraph_Styles;
-
-
-    MAGIC_STYLE_MARKER : constant String := "&%$# STYLES GO HERE #$%&";
-
-
-    procedure Start_HTML_File (Output_Object : in out HTML_Output_Type;
-			       File_Name : in String;
-			       Title : in String;
-			       Clause : in String) is
-	-- Internal routine.
-	-- Create an HTML file, and generate the needed text to start an HTML
-	-- file. The file name is just the name portion, not the path or
-	-- extension. Clause is the properly formatted Clause number for
-	-- this file, if known.
-    begin
---Ada.Text_IO.Put_Line ("--Creating " & File_Name & ".html");
-	if Output_Object.HTML_Kind > HTML_3 then
-	    Ada.Text_IO.Create (Output_Object.Output_File, Ada.Text_IO.Out_File,
-	        ".\Output\" & File_Name & ".$$$");
-	elsif Output_Object.DOS_Filenames then
-	    Ada.Text_IO.Create (Output_Object.Output_File, Ada.Text_IO.Out_File,
-	        ".\Output\" & File_Name & ".HTM");
-	else
-	    Ada.Text_IO.Create (Output_Object.Output_File, Ada.Text_IO.Out_File,
-	        ".\Output\" & File_Name & ".html");
-	end if;
-	-- Save the current clause:
-	Output_Object.Current_Clause :=
-	    Ada.Strings.Unbounded.To_Unbounded_String(Clause);
-	-- File introduction:
-	if Output_Object.HTML_Kind > HTML_3 then
-	    Ada.Text_IO.Put_Line (Output_Object.Output_File, "<!DOCTYPE HTML PUBLIC ""-//W3C//DTD HTML 4.01 Transitional//EN""");
-	    Ada.Text_IO.Put_Line (Output_Object.Output_File, """http://www.w3.org/TR/html4/loose.dtd"">"); -- HTML 4.01 (with depreciated features)
-	else
-	    Ada.Text_IO.Put_Line (Output_Object.Output_File, "<!DOCTYPE HTML PUBLIC ""-//W3C//DTD HTML 3.2//EN"">"); -- HTML 3.2
-	end if;
-												       -- so the result can be used on version 3 browsers.)
-	Ada.Text_IO.Put_Line (Output_Object.Output_File, "<HTML>");
-	-- Header information:
-	Ada.Text_IO.Put_Line (Output_Object.Output_File, "<HEAD>");
-	Ada.Text_IO.Put_Line (Output_Object.Output_File, "    <TITLE>" & Title & "</TITLE>");
-	Ada.Text_IO.Put_Line (Output_Object.Output_File, "    <META http-equiv=""Content-Type"" content=""text/html; charset=iso-8859-1"">");
-	Ada.Text_IO.Put_Line (Output_Object.Output_File, "    <META NAME=""Author"" CONTENT=""JTC1/SC22/WG9/ARG, by Randall Brukardt, ARG Editor"">");
-	Ada.Text_IO.Put_Line (Output_Object.Output_File, "    <META NAME=""GENERATOR"" CONTENT=""Arm_Form.Exe, Ada Reference Manual generator"">");
-	if Output_Object.HTML_Kind = HTML_4_Only then
-	     -- The style sheet.
-	    Ada.Text_IO.Put_Line (Output_Object.Output_File, "    <STYLE type=""text/css"">");
-	    -- Element styles:
-	    Ada.Text_IO.Put_Line (Output_Object.Output_File, "    H4.centered {text-align: center}");
-	    Ada.Text_IO.Put_Line (Output_Object.Output_File, "    SPAN.swiss {font-family: Arial, Helvetica, sans-serif; font-size: 92%}");
-	    Ada.Text_IO.Put_Line (Output_Object.Output_File, "    SPAN.roman {font-family: ""Times New Roman"", Times, serif}");
-
-	    -- Paragraph styles:
-	    --Paragraph_Used := (others => (others => True)); -- Force showing all, we don't know what is used.
-	    --Revision_Used := (others => True);
-	    --Paranum_Used := True;
-	    --Make_Paragraph_Styles (Output_Object);
-	    -- Dummy line to be replaced after the file is created.
-	    Ada.Text_IO.Put_Line (Output_Object.Output_File, MAGIC_STYLE_MARKER);
-
-	    Paragraph_Used := (others => (others => False));
-	    Revision_Used := (others => False);
-	    Paranum_Used := False;
-
-	    Ada.Text_IO.Put_Line (Output_Object.Output_File, "    </STYLE>");
-	elsif Output_Object.HTML_Kind = HTML_4_Compatible then
-	     -- The style sheet.
-	    Ada.Text_IO.Put_Line (Output_Object.Output_File, "    <STYLE type=""text/css"">");
-
-	    -- Paragraph styles:
-	    --Paragraph_Used := (others => (others => True)); -- Force showing all, we don't know what is used.
-	    --Revision_Used := (others => True);
-	    --Paranum_Used := True;
-	    --Make_Paragraph_Styles (Output_Object);
-	    -- Dummy line to be replaced after the file is created.
-	    Ada.Text_IO.Put_Line (Output_Object.Output_File, MAGIC_STYLE_MARKER);
-
-	    Paragraph_Used := (others => (others => False));
-	    Revision_Used := (others => False);
-	    Paranum_Used := False;
-
-	    Ada.Text_IO.Put_Line (Output_Object.Output_File, "    </STYLE>");
-	end if;
-	Ada.Text_IO.Put_Line (Output_Object.Output_File, "</HEAD>");
-        Ada.Text_IO.Put_Line (Output_Object.Output_File,
-	    "<BODY TEXT=""" & Output_Object.Text_Color &
-	    """ BGCOLOR=""" & Output_Object.Background_Color &
-	    """ LINK=""" & Output_Object.Link_Color &
-	    """ VLINK=""" & Output_Object.VLink_Color &
-	    """ ALINK=""" & Output_Object.ALink_Color & """>");
-
- 	if Ada.Strings.Unbounded.Length(Output_Object.Header_HTML) /= 0 then
-	    Ada.Text_IO.Put_Line (Output_Object.Output_File,
-		Ada.Strings.Unbounded.To_String(Output_Object.Header_HTML));
-	end if;
-
-	if Output_Object.Nav_on_Top then
-	    Make_Navigation_Bar (Output_Object, Is_Top => True);
-	-- else no navigation bar
-	end if;
-
-	if Output_Object.Nav_on_Top or else
-	   Ada.Strings.Unbounded.Length(Output_Object.Header_HTML) /= 0 then
-	    Ada.Text_IO.Put_Line (Output_Object.Output_File, "<HR>"); -- Horizontal line (rule).
-	-- else nothing on top at all.
-	end if;
-    end Start_HTML_File;
-
-
-    procedure End_HTML_File (Output_Object : in out HTML_Output_Type) is
-	-- Internal routine.
-	-- Generate the needed text to end an HTML file. Also closes the file.
-    begin
-	Ada.Text_IO.New_Line (Output_Object.Output_File); -- Blank line to set off paragraphs.
-
-	if Output_Object.Nav_on_Bottom or else
-	   Ada.Strings.Unbounded.Length(Output_Object.Footer_HTML) /= 0 then
-	    Ada.Text_IO.Put_Line (Output_Object.Output_File, "<HR>"); -- Horizontal line (rule).
-	-- else nothing on top at all.
-	end if;
-
-	if Output_Object.Nav_on_Bottom then
-	    Make_Navigation_Bar (Output_Object, Is_Top => False);
-	-- else no navigation bar.
-	end if;
-
- 	if Ada.Strings.Unbounded.Length(Output_Object.Footer_HTML) /= 0 then
-	    Ada.Text_IO.Put_Line (Output_Object.Output_File,
-		Ada.Strings.Unbounded.To_String(Output_Object.Footer_HTML));
-	end if;
-
-	Ada.Text_IO.Put_Line (Output_Object.Output_File, "</BODY>");
-	Ada.Text_IO.Put_Line (Output_Object.Output_File, "</HTML>");
-	if Output_Object.HTML_Kind <= HTML_3 then
-	    Ada.Text_IO.Close (Output_Object.Output_File);
-	else -- Close and reread the file to add JUST the styles used by the
-	     -- file; this decreases the minimum size of the files (by as
-	     -- much as 7K as of this writing [1/2006]), which matters when
-	     -- there are hundreds.
-	     -- We also check spaces before end tags and after opening tags;
-	     -- these should be &nbsp;. (See 9.1 in HTML 4.0: "In order to
-	     -- avoid problems with SGML line break rules and inconsistencies
-	     -- among extant implementations, authors should not rely on user
-	     -- agents to render white space immediately after a start tag or
-	     -- immediately before an end tag.") We haven't seen a problem
-	     -- with this, but why ask for trouble?
-	     -- Note that we assume that all occurrences of "<" and ">" in
-	     -- the literal text are written as "&lt;" and "&gt;"; violations
-	     -- might cause the conversion of spaces to non-breaking spaces,
-	     -- which should not cause problems in general. We also assume that
-	     -- all end tags are on one line (they are all very short), so
-	     -- any ">" is the end of a start tag unless there is a "</" preceding it.
-	    declare
-		Original_Name : constant String := Ada.Text_IO.Name (Output_Object.Output_File);
-		Reading_File : Ada.Text_IO.File_Type;
-		Real_Name : constant String :=
-		    Ada.Strings.Fixed.Head (Original_Name, Original_Name'Length-3);
-		Buffer : String (1..1000);
-		Len : Natural;
-		Body_Seen : Boolean := False;
-		Loc : Natural;
-	    begin
-		Ada.Text_IO.Close (Output_Object.Output_File);
-	        Ada.Text_IO.Open (Reading_File, Ada.Text_IO.In_File,
-	            Original_Name);
-		if Output_Object.DOS_Filenames then
-	            Ada.Text_IO.Create (Output_Object.Output_File, Ada.Text_IO.Out_File,
-	                Real_Name & "HTM");
-		else
-	            Ada.Text_IO.Create (Output_Object.Output_File, Ada.Text_IO.Out_File,
-	                Real_Name & "html");
-		end if;
-		begin
-		    loop
-			Ada.Text_IO.Get_Line (Reading_File, Buffer, Len);
-			if Buffer(1..Len) = MAGIC_STYLE_MARKER then
-			    -- Output only the styles used here.
-			    Make_Paragraph_Styles (Output_Object);
-			elsif not Body_Seen then
-			    if Ada.Strings.Fixed.Index (Buffer(1..Len), "<BODY") /= 0 then
-				Body_Seen := True;
-			    end if;
-			    Ada.Text_IO.Put_Line (Output_Object.Output_File, Buffer(1..Len));
-			else
-			    -- Replace spaces before end tags:
-			    loop
-				Loc := Ada.Strings.Fixed.Index (Buffer(1..Len), " </");
-				exit when Loc = 0;
-			        Buffer(Loc+6..Len+5) := Buffer(Loc+1..Len);
-				Buffer(Loc..Loc+5) := "&nbsp;";
-				Len := Len+5;
-			    end loop;
-			    -- Replace spaces after start tags:
-			    Loc := 1;
-			    while Loc < Len loop
-				if Buffer(Loc..Loc+1) = "> " then
-				    -- Candidate; check that this isn't an end tag.
-				    for I in reverse 1..Loc-1 loop
-					if Buffer(I) = '/' then
-					    -- End tag, nothing to do.
-					    Loc := Loc + 2;
-					    exit;
-					elsif Buffer(I) = '<' or else I = 1 then
-					    -- Start tag (including reaching the
-					    -- start of the line), replace.
-				            Buffer(Loc+7..Len+5) := Buffer(Loc+2..Len);
-					    Buffer(Loc+1..Loc+6) := "&nbsp;";
-					    Len := Len+5;
-					    Loc := Loc + 7;
-					    -- If these is the *last* character on the
-					    -- line, we have to "unbreak" the line, else we'd get an extra space.
-					    if Loc > Len then
-						Ada.Text_IO.Put (Output_Object.Output_File, Buffer(1..Len));
-						goto Skip_Write;
-					    end if;
-					    exit;
-					-- else continue.
-					end if;
-				    end loop;
-				else
-				    Loc := Loc + 1;
-				end if;
-			    end loop;
-
-			    Ada.Text_IO.Put_Line (Output_Object.Output_File, Buffer(1..Len));
-			<<Skip_Write>> null;
-			end if;
-		    end loop;
-		exception
-		    when Ada.Text_IO.End_Error => null; -- Done copying.
-		end;
-		Ada.Text_IO.Close (Output_Object.Output_File);
-		Ada.Text_IO.Delete (Reading_File); -- This was temporary.
-	    end;
-	end if;
-    end End_HTML_File;
-
-
-    procedure Create (Output_Object : in out HTML_Output_Type;
-		      Big_Files : in Boolean;
-		      File_Prefix : in String;
-		      DOS_Filenames : in Boolean;
-		      HTML_Kind : in HTML_Type;
-		      Use_Unicode : in Boolean;
-		      Number_Paragraphs : in Boolean;
-	              Ref_URL : in String;
-	              Srch_URL : in String;
-	              Index_URL : in String;
-	              Use_Buttons : Boolean;
-	              Nav_On_Top : Boolean;
-	              Nav_On_Bottom : Boolean;
-		      Tab_Emulation : Tab_Emulation_Type;
-	              Header_HTML : String;
-	              Footer_HTML : String;
-		      Title : in String := "";
-		      Body_Font : ARM_Output.Font_Family_Type;
-		      Text_Color : Color_String;
-		      Background_Color : Color_String;
-		      Link_Color : Color_String;
-		      VLink_Color : Color_String;
-		      ALink_Color : Color_String) is
-	-- Create an Output_Object for a document.
-	-- Generate a few large output files if
-	-- Big_Files is True; otherwise generate smaller output files.
-	-- The prefix of the output file names is File_Prefix - this
-	-- should be no more than 5 characters allowed in file names.
-	-- If DOS_Filename is true, use 8.3 file names;
-	-- in that case, File_Prefix must be less than 4 characters in length;
-	-- and no clause or subclause number may exceed 35 if Big_Files is False.
-	-- The title of the document is Title.
-	-- HTML_Kind determines the kind of HTML generated; HTML_3 works on
-	-- every browser but has little control over formatting;
-	-- HTML_4_Compatible has better control, but tries to make the results
-	-- look good on older browsers; HTML_4_Only uses maximum formatting,
-	-- but makes no attempt to look good on browsers older than IE 5.0 and
-	-- Firefox 1.0.
-	-- If Use_Unicode is true, Unicode characters available on US versions
-	-- of Windows 2000 are used when appropriate; otherwise, Unicode
-	-- characters are only used when explicitly requested with
-	-- Unicode_Character (other characters are replaced with reasonable
-	-- equivalents). [Note: It's known that IE on Windows 95/98/ME cannot
-	-- display Unicode characters.] Use_Unicode has no effect if HTML_Kind
-	-- is set to HTML_3.
-	-- Number_Paragraphs means that paragraph numbers will be used;
-	-- otherwise, the Number parameter to Start_Paragraph must be "".
-	-- Ref_URL, Srch_URL, and Index_URL are the URLs (possibly relative)
-	-- for the "References", "Search", and "Index" buttons/labels,
-	-- respectively. If null, these buttons/labels link to sections named
-	-- "References", "Search", and "Index"; if these do not exist, the
-	-- buttons/labels are omitted.
-	-- If Use_Buttons is true, button images are used, otherwise text labels
-	-- are used for the navigation bar.
-	-- If Nav_On_Top is true, the navigation bar will appear in the header
-	-- of each page. If Nav_On_Bottom is true, the navigation bar will
-	-- appear in the footer of each page.
-	-- Tab_Emulation determines how tabs are emulated.
-	-- Header_HTML gives self-contained HTML that will appear before the
-	-- navigation bar in the header. Footer_HTML gives self-contained HTML
-	-- that will appear after the navigation bar in the footer.
-	-- Body_Font selects the default font for the document body.
-	-- Text_Color specifies the default text color; Background_Color
-	-- specifies the default background color; Link_Color specifies the
-	-- default color of normal links; VLink_Color specifies the
-	-- default color of visited links; and ALink_Color specifies the
-	-- default color of active (in the act of clinking) links.
-    begin
-	if Output_Object.Is_Valid then
-	    Ada.Exceptions.Raise_Exception (ARM_Output.Not_Valid_Error'Identity,
-		"Already valid object");
-	end if;
-	Output_Object.Is_Valid := True;
-	Ada.Strings.Fixed.Move (Target => Output_Object.File_Prefix,
-			        Source => File_Prefix);
-	Output_Object.Title := Ada.Strings.Unbounded.To_Unbounded_String (Title);
-	Output_Object.Big_Files := Big_Files;
-	Output_Object.DOS_Filenames := DOS_Filenames;
-	Output_Object.HTML_Kind := HTML_Kind;
-	Output_Object.Use_Unicode := Use_Unicode;
-	Output_Object.Number_Paragraphs := Number_Paragraphs;
-	Output_Object.Ref_URL := Ada.Strings.Unbounded.To_Unbounded_String(Ref_URL);
-	Output_Object.Srch_URL := Ada.Strings.Unbounded.To_Unbounded_String(Srch_URL);
-	Output_Object.Index_URL := Ada.Strings.Unbounded.To_Unbounded_String(Index_URL);
-	Output_Object.Use_Buttons := Use_Buttons;
-	Output_Object.Nav_on_Top := Nav_on_Top;
-	Output_Object.Nav_on_Bottom := Nav_on_Bottom;
-	Output_Object.Tab_Emulation := Tab_Emulation;
-	Output_Object.Header_HTML := Ada.Strings.Unbounded.To_Unbounded_String(Header_HTML);
-	Output_Object.Footer_HTML := Ada.Strings.Unbounded.To_Unbounded_String(Footer_HTML);
-	Output_Object.Body_Font := Body_Font;
-	Output_Object.Text_Color := Text_Color;
-	Output_Object.Background_Color := Background_Color;
-	Output_Object.Link_Color := Link_Color;
-	Output_Object.VLink_Color := VLink_Color;
-	Output_Object.ALink_Color := ALink_Color;
-
-	if DOS_Filenames then
-	    if File_Prefix'Length > 3 then
-	        Ada.Exceptions.Raise_Exception (ARM_Output.Not_Valid_Error'Identity,
-		    "HTML File Prefix too long - MS-DOS mode");
-	    end if;
-	else
-	    if File_Prefix'Length > 5 then
-	        Ada.Exceptions.Raise_Exception (ARM_Output.Not_Valid_Error'Identity,
-		    "HTML File Prefix too long");
-	    end if;
-	end if;
-
-	if Output_Object.Big_Files then
-	    Start_HTML_File (Output_Object,
-			     Ada.Strings.Fixed.Trim (Output_Object.File_Prefix, Ada.Strings.Right),
-			     Ada.Strings.Unbounded.To_String (Output_Object.Title),
-			     Clause => "");
-	    -- Insert an anchor for the title page:
-	    Ada.Text_IO.Put_Line (Output_Object.Output_File, "<A NAME=""TTL""></A>");
-	end if;
-    end Create;
-
-
-    procedure Close (Output_Object : in out HTML_Output_Type) is
-	-- Close an Output_Object. No further output to the object is
-	-- allowed after this call.
-    begin
-	if not Output_Object.Is_Valid then
-	    Ada.Exceptions.Raise_Exception (ARM_Output.Not_Valid_Error'Identity,
-		"Not valid object");
-	end if;
-	if Ada.Text_IO.Is_Open (Output_Object.Output_File) then
-	    End_HTML_File (Output_Object);
-	end if;
-	Output_Object.Is_Valid := False;
-    end Close;
-
-
-    procedure Section (Output_Object : in out HTML_Output_Type;
-		       Section_Title : in String;
-		       Section_Name : in String) is
-	-- Start a new section. The title is Section_Title (this is
-	-- intended for humans). The name is Section_Name (this is
-	-- intended to be suitable to be a portion of a file name).
-    begin
-	if not Output_Object.Is_Valid then
-	    Ada.Exceptions.Raise_Exception (ARM_Output.Not_Valid_Error'Identity,
-		"Not valid object");
-	end if;
-	if Output_Object.Is_In_Paragraph then
-	    Ada.Exceptions.Raise_Exception (ARM_Output.Not_Valid_Error'Identity,
-		"Section in paragraph");
-	end if;
-	-- We don't generate a file here for HTML. We generate a file for each
-	-- clause.
-	if Section_Name'Length > 3 then
-	    Output_Object.Section_Name := Section_Name (Section_Name'First .. Section_Name'First + 2);
-	else
-	    Output_Object.Section_Name := (others => '-');
-	    Output_Object.Section_Name (1 .. Section_Name'Length) := Section_Name;
-	end if;
-    end Section;
-
-
-    procedure Set_Columns (Output_Object : in out HTML_Output_Type;
-			   Number_of_Columns : in ARM_Output.Column_Count) is
-	-- Set the number of columns.
-	-- Raises Not_Valid_Error if in a paragraph.
-    begin
-	if not Output_Object.Is_Valid then
-	    Ada.Exceptions.Raise_Exception (ARM_Output.Not_Valid_Error'Identity,
-		"Not valid object");
-	end if;
-	if Output_Object.Is_In_Paragraph then
-	    Ada.Exceptions.Raise_Exception (ARM_Output.Not_Valid_Error'Identity,
-		"In paragraph");
-	end if;
-	if Number_of_Columns >= 4 then
-	    -- We have special processing for 4 or more columns. Note that we
-	    -- assume do not contain any nested paragraph formats.
-	    Output_Object.Current_Column := 1;
-	    Output_Object.Current_Item := 1;
-	elsif Output_Object.Column_Count >= 4 and then Number_of_Columns = 1 then
-	    -- Finished processing columns, output the columns as a table.
-	    if Output_Object.Current_Column = 1 then
-		-- No New_Column calls; break this into columns ourselves.
-		-- Current_Item represents the total number of items + 2
-		-- (there is a double count for the end of the paragraph).
-		declare
-		    Col_Count : Natural := Output_Object.Current_Item - 2;
-		    Where : Column_Text_Ptr;
-		begin
-		    Col_Count := (Col_Count + Output_Object.Column_Count - 1) /
-			Output_Object.Column_Count;
-Ada.Text_IO.Put_Line("  @@ Calc columns for" & Natural'Image(Output_Object.Column_Count) &
-  " columns;" & Natural'Image(Output_Object.Current_Item - 1) & " total items;" &
-  Natural'Image(Col_Count) & " per column.");
-
-		    -- Split the item list into the appropriate columns.
-		    -- Note that this list is stored in reverse order.
-		    for I in reverse 2 .. Output_Object.Column_Count loop
---Ada.Text_IO.Put_Line("  @@   For column" & Natural'Image(I) & " split at item" &
---Natural'Image(Col_Count*(I-1)));
-			Where := Output_Object.Column_Text(1);
-			exit when Where = null; -- No columns to look at.
-			if Where.Item <= Col_Count*(I-1) then
-			    -- This column is empty.
-			    null;
-			else
-			    Output_Object.Column_Text(I) := Where;
-			    while Where.Next /= null and then
-			        Where.Next.Item > Col_Count*(I-1) loop
-				Where.Item := Where.Item - Col_Count*(I-1);
-			        Where := Where.Next;
-			    end loop;
-			    if Where = null then
-			        Output_Object.Column_Text(1) := null;
-			    else
-			        Output_Object.Column_Text(1) := Where.Next;
-				Where.Next := null;
---Ada.Text_IO.Put_Line("    split item=" & Natural'Image(Where.Item));
-				Where.Item := Where.Item - Col_Count*(I-1);
-			    end if;
-			end if;
-		    end loop;
-		end;
-	    --else there were explicit New_Column calls; no need to
-	    --do anything here.
-	    end if;
-	    if Output_Object.HTML_Kind = HTML_3 then
-	        Ada.Text_IO.Put_Line (Output_Object.Output_File, "<UL><UL><TABLE Width=""70%"">"); -- Table with no border or caption, takes up 70% of the screen.
-	    else
-	        Ada.Text_IO.Put_Line (Output_Object.Output_File,
-		    "<div class=""" & Paragraph_Name (ARM_Output.Normal, 2) & """><table width=""70%"">"); -- Table with no border or caption, takes up 70% of the screen.
-		Paragraph_Used(ARM_Output.Normal, 2) := True;
-	    end if;
-	    -- And start the first row:
-	    Ada.Text_IO.Put (Output_Object.Output_File, "<TR><TD align=""left"">");
-	    for Item in 1 .. 5000 loop
-		for Col in 1 .. Output_Object.Column_Count loop
-		    declare
-		        Find : Column_Text_Ptr := Output_Object.Column_Text(Col);
-			Temp : Column_Text_Ptr;
-		    begin
-			-- We're going to free this item after outputting it.
-			if Find = null then
-			    null;
-			elsif Find.Next = null then
-			    if Find.Item /= Item then
-				Find := null;
-			    else
-			        Output_Object.Column_Text(Col) := null;
-			    end if;
-			else
-			    while Find.Next /= null and then Find.Next.Item /= Item loop
-			        Find := Find.Next;
-			    end loop;
-			    Temp := Find;
-			    Find := Find.Next;
-			    Temp.Next := null;
-			end if;
-			if Find /= null then
-			    Ada.Text_IO.Put (Output_Object.Output_File,
-				Find.Text (1 .. Find.Length));
-			    -- This should always be the last item:
-			    if Find.Next /= null then
-				Ada.Text_IO.Put_Line ("** Column Item invariant failure!");
-			    end if;
-			    Free (Find);
-			else -- No item, make a blank.
-			    Ada.Text_IO.Put (Output_Object.Output_File,
-				"&nbsp;");
-			end if;
-		    end;
-	            Ada.Text_IO.Put (Output_Object.Output_File, "<TD align=""left"">");
-		end loop;
-		if Output_Object.Column_Text = Column_Text_Ptrs_Type'(others => null) then
-		    -- We've output everything.
-		    Ada.Text_IO.New_Line (Output_Object.Output_File);
-		    if Output_Object.HTML_Kind = HTML_3 then
-	                Ada.Text_IO.Put_Line (Output_Object.Output_File, "</TABLE></UL></UL>");
-		    else
-	                Ada.Text_IO.Put_Line (Output_Object.Output_File, "</table></div>");
-		    end if;
-		    exit;
-		end if;
-		-- End the row:
-		Ada.Text_IO.New_Line (Output_Object.Output_File);
-	        Ada.Text_IO.Put (Output_Object.Output_File, "<TR><TD align=""left"">");
-	    end loop;
-	    Output_Object.Current_Column := 0;
-	    Output_Object.Current_Item := 0;
-	-- else Two and Three column formats are displayed without any columns.
-	-- This is mainly used for the syntax cross-reference and index, and
-	-- these definitely look better without columns.
-	end if;
-	Output_Object.Column_Count := Number_of_Columns;
-    end Set_Columns;
-
-
-    procedure Check_Clause_File (Output_Object : in out HTML_Output_Type) is
-	-- Check that a Clause file has been made for this clause; if not,
-	-- create one.
-    begin
-	if not Ada.Text_IO.Is_Open (Output_Object.Output_File) then
-	    if (not Output_Object.Big_Files) and then
-		  Output_Object.DOS_Filenames and then
-		  Output_Object.Section_Name(1) = '-' then
-		    Start_HTML_File (Output_Object,
-		        Ada.Strings.Fixed.Trim (Output_Object.File_Prefix, Ada.Strings.Right) &
-	                    Make_Clause_Anchor_Name (Output_Object, Output_Object.Section_Name(2..3)), "", Clause => "");
-	    else
-		Start_HTML_File (Output_Object,
-		    Ada.Strings.Fixed.Trim (Output_Object.File_Prefix, Ada.Strings.Right) &
-	                "-" & Output_Object.Section_Name, "", Clause => "");
-	    end if;
-	end if;
-    end Check_Clause_File;
-
-
-    procedure Put_Compatibility_Font_Info (Output_Object : in out HTML_Output_Type;
-					   Style  : in ARM_Output.Paragraph_Style_Type;
-					   Indent : in ARM_Output.Paragraph_Indent_Type) is
-	-- Internal:
-        -- Output the font information for HTML 4.0 compatibility mode.
-    begin
-        if Output_Object.HTML_Kind = HTML_4_Compatible then
-	    case Paragraph_Info(Style, Indent).Font is
-	        when ARM_Output.Default =>
-		    if ARM_Output."=" (Output_Object.Body_Font, ARM_Output.Swiss) then
-		        Ada.Text_IO.Put (Output_Object.Output_File, SWISS_FONT_CODE);
-		        Output_Object.Char_Count := Output_Object.Char_Count + SWISS_FONT_CODE'Length;
-		    -- else nothing for Roman.
-		    end if;
-		when ARM_Output.Roman =>
-		    null;
-	        when ARM_Output.Swiss =>
-		    Ada.Text_IO.Put (Output_Object.Output_File, SWISS_FONT_CODE);
-		    Output_Object.Char_Count := Output_Object.Char_Count + SWISS_FONT_CODE'Length;
-	        when ARM_Output.Fixed =>
-		    Ada.Text_IO.Put (Output_Object.Output_File, "<TT>");
-		    Output_Object.Char_Count := Output_Object.Char_Count + 4;
-	    end case;
-	    if ARM_Output."=" (Paragraph_Info(Style, Indent).Font, ARM_Output.Fixed) then
-	        null; -- No font change here.
-	    else
-	        case Paragraph_Info(Style, Indent).Size is
-		    when 0 => null;
-		    when 1 =>
-		        Ada.Text_IO.Put (Output_Object.Output_File, "<font size=""+1"">");
-		        Output_Object.Char_Count := Output_Object.Char_Count + 16;
-		    when 2 =>
-		        Ada.Text_IO.Put (Output_Object.Output_File, "<font size=""+2"">");
-		        Output_Object.Char_Count := Output_Object.Char_Count + 16;
-		    when 3 =>
-		        Ada.Text_IO.Put (Output_Object.Output_File, "<font size=""+3"">");
-		        Output_Object.Char_Count := Output_Object.Char_Count + 16;
-		    when -1 =>
-		        Ada.Text_IO.Put (Output_Object.Output_File, "<font size=""-1"">");
-		        Output_Object.Char_Count := Output_Object.Char_Count + 16;
-		    when -2 =>
-		        Ada.Text_IO.Put (Output_Object.Output_File, "<font size=""-2"">");
-		        Output_Object.Char_Count := Output_Object.Char_Count + 16;
-		    when -3 =>
-		        Ada.Text_IO.Put (Output_Object.Output_File, "<font size=""-3"">");
-		        Output_Object.Char_Count := Output_Object.Char_Count + 16;
-		    when others => null; -- Not supported.
-	        end case;
-	    end if;
-        end if;
-    end Put_Compatibility_Font_Info;
-
-
-    procedure Put_End_Compatibility_Font_Info (Output_Object : in out HTML_Output_Type;
-					       Style  : in ARM_Output.Paragraph_Style_Type;
-					       Indent : in ARM_Output.Paragraph_Indent_Type) is
-	-- Internal:
-        -- Output the font information for HTML 4.0 compatibility mode.
-    begin
-        if Output_Object.HTML_Kind = HTML_4_Compatible then
-	    if ARM_Output."=" (Paragraph_Info(Style, Indent).Font, ARM_Output.Fixed) then
-	        null; -- No font change here.
-	    else
-	        case Paragraph_Info(Style, Indent).Size is
-		    when 0 => null;
-		    when 1 =>
-		        Ada.Text_IO.Put (Output_Object.Output_File, "</font>");
-		    when 2 =>
-		        Ada.Text_IO.Put (Output_Object.Output_File, "</font>");
-		    when -1 =>
-		        Ada.Text_IO.Put (Output_Object.Output_File, "</font>");
-		    when -2 =>
-		        Ada.Text_IO.Put (Output_Object.Output_File, "</font>");
-		    when -3 =>
-		        Ada.Text_IO.Put (Output_Object.Output_File, "</font>");
-		    when others => null; -- Not supported.
-	        end case;
-	    end if;
-	    case Paragraph_Info(Style, Indent).Font is
-	        when ARM_Output.Default =>
-		    if ARM_Output."=" (Output_Object.Body_Font, ARM_Output.Swiss) then
-		        Ada.Text_IO.Put (Output_Object.Output_File, "</font>");
-		    -- else nothing for Roman.
-		    end if;
-		when ARM_Output.Roman =>
-		    null;
-	        when ARM_Output.Swiss =>
-		    Ada.Text_IO.Put (Output_Object.Output_File, "</font>");
-	        when ARM_Output.Fixed =>
-		    Ada.Text_IO.Put (Output_Object.Output_File, "</tt>");
-	    end case;
-        end if;
-    end Put_End_Compatibility_Font_Info;
-
-
-    procedure Start_Paragraph (Output_Object : in out HTML_Output_Type;
-			       Style     : in ARM_Output.Paragraph_Style_Type;
-			       Indent    : in ARM_Output.Paragraph_Indent_Type;
-			       Number    : in String;
-			       No_Prefix : in Boolean := False;
-			       Tab_Stops : in ARM_Output.Tab_Info := ARM_Output.NO_TABS;
-			       No_Breaks : in Boolean := False;
-			       Keep_with_Next : in Boolean := False;
-			       Space_After : in ARM_Output.Space_After_Type
-				   := ARM_Output.Normal;
-			       Justification : in ARM_Output.Justification_Type
-				   := ARM_Output.Default) is
-	-- Start a new paragraph. The style and indent of the paragraph is as
-	-- specified. The (AA)RM paragraph number (which might include update
-	-- and version numbers as well: [12.1/1]) is Number. If the format is
-	-- a type with a prefix (bullets, hangining items), the prefix is
-	-- omitted if No_Prefix is true. Tab_Stops defines the tab stops for
-	-- the paragraph. If No_Breaks is True, we will try to avoid page breaks
-	-- in the paragraph. If Keep_with_Next is true, we will try to avoid
-	-- separating this paragraph and the next one. (These may have no
-	-- effect in formats that don't have page breaks). Space_After
-	-- specifies the amount of space following the paragraph. Justification
-	-- specifies the text justification for the paragraph. Not_Valid_Error
-	-- is raised if Tab_Stops /= NO_TABS for a hanging or bulleted format.
-
-	procedure Put_Style (Name : in String;
-			     Include_Compatibility : in Boolean := True;
-			     Use_DIV : in Boolean := False) is
-	    -- Output a style for HTML 4.0; if Include_Compatibility is True,
-	    -- include compatibility font information as well.
-	    -- If Use_DIV is true, ignore the contents of the
-	    -- style data and use a DIV.
-	begin
-	    if Use_DIV then
-	        Ada.Text_IO.Put (Output_Object.Output_File, "<div");
-	        Output_Object.Char_Count := 4;
-	    else
-	        case Paragraph_Info(Style, Indent).Tag is
-		    when DIV =>
-		        Ada.Text_IO.Put (Output_Object.Output_File, "<div");
-		        Output_Object.Char_Count := 4;
-		    when UL =>
-		        Ada.Text_IO.Put (Output_Object.Output_File, "<ul");
-		        Output_Object.Char_Count := 3;
-		    when DL =>
-		        Ada.Text_IO.Put (Output_Object.Output_File, "<dl");
-		        Output_Object.Char_Count := 3;
-	        end case;
-	    end if;
-	    Ada.Text_IO.Put (Output_Object.Output_File, " class=""" & Name & """");
-	    Output_Object.Char_Count := Output_Object.Char_Count + 8 + Name'Length + 1;
-	    case Justification is
-	        when ARM_Output.Default | ARM_Output.Left | ARM_Output.Justified =>
-		    null;
-	        when ARM_Output.Center =>
-		    Ada.Text_IO.Put (Output_Object.Output_File, " style=""text-align: center""");
-		    Output_Object.Char_Count := Output_Object.Char_Count + 27;
-	        when ARM_Output.Right =>
-		    Ada.Text_IO.Put (Output_Object.Output_File, " style=""text-align: right""");
-		    Output_Object.Char_Count := Output_Object.Char_Count + 26;
-	    end case;
-	    case Space_After is
-	        when ARM_Output.Normal =>
-		    null;
-	        when ARM_Output.Narrow =>
-		    Ada.Text_IO.Put (Output_Object.Output_File, " style=""margin-bottom: ");
-		    Output_Object.Char_Count := Output_Object.Char_Count + 24;
-		    Put_EMs(Output_Object.Output_File, (Paragraph_Info(Style, Indent).After * LEADING_PERCENT) / 100);
-		    Ada.Text_IO.Put (Output_Object.Output_File, """");
-		    Output_Object.Char_Count := Output_Object.Char_Count + 6;
-	        when ARM_Output.Wide =>
-		    Ada.Text_IO.Put (Output_Object.Output_File, " style=""margin-bottom: ");
-		    Output_Object.Char_Count := Output_Object.Char_Count + 24;
-		    Put_EMs(Output_Object.Output_File, (Paragraph_Info(Style, Indent).After * TRAILING_PERCENT) / 100);
-		    Ada.Text_IO.Put (Output_Object.Output_File, """");
-		    Output_Object.Char_Count := Output_Object.Char_Count + 6;
-	    end case;
-	    Ada.Text_IO.Put (Output_Object.Output_File, ">");
-	    Output_Object.Char_Count := Output_Object.Char_Count + 1;
-	    if Output_Object.HTML_Kind = HTML_4_Compatible and then Include_Compatibility then
-		Put_Compatibility_Font_Info (Output_Object, Style, Indent);
-	    end if;
-	end Put_Style;
-
-	function Paranum_Anchor (Number : in String) return String is
-	    -- Create the string for an anchor from a paragraph number.
-	    -- Note that anchors cannot use "/", so we strip the
-	    -- slash part. "." is allowed (as well as "-", "_", and ":", but
-	    -- nothing else). We don't need the slash part (the version number),
-	    -- as paragraph numbers are unique without it, and the version
-	    -- is specified by the enclosing document (given by the rest of
-	    -- the page).
-	    Where : constant Natural := Ada.Strings.Fixed.Index (Number, "/");
-	begin
-	    if Where = 0 then
-		return Number;
-	    else
-		return Number(Number'First..Where-1);
-	    end if;
-	end Paranum_Anchor;
-
-    begin
-	if not Output_Object.Is_Valid then
-	    Ada.Exceptions.Raise_Exception (ARM_Output.Not_Valid_Error'Identity,
-		"Not valid object");
-	end if;
-	if Output_Object.Is_In_Paragraph then
-	    Ada.Exceptions.Raise_Exception (ARM_Output.Not_Valid_Error'Identity,
-		"Already in paragraph");
-	end if;
-	if not Output_Object.Number_Paragraphs and then
-	    Number /= "" then
-	    Ada.Exceptions.Raise_Exception (ARM_Output.Not_Valid_Error'Identity,
-		"Paragraph number when none used");
-	end if;
-	if not Paragraph_Info(Style, Indent).Defined then
-            Ada.Exceptions.Raise_Exception (ARM_Output.Not_Valid_Error'Identity,
-	        "Undefined style " & ARM_Output.Paragraph_Style_Type'Image(Style) &
-		" and indent" & ARM_Output.Paragraph_Indent_Type'Image(Indent));
-	end if;
-
-	Output_Object.Is_In_Paragraph := True;
-	Output_Object.Had_Prefix := not No_Prefix;
-	Output_Object.Char_Count := 0;
-	Output_Object.Disp_Char_Count := 0;
-	Output_Object.Disp_Large_Char_Count := 0;
-	Output_Object.Any_Nonspace := False;
-	Output_Object.Last_Was_Space := True; -- Start of line
-	Output_Object.Conditional_Space := False;
-	Output_Object.Saw_Hang_End := False;
-        Output_Object.In_Local_Link := False;
-	Check_Clause_File (Output_Object);
-	-- Note: We only support Justification for the Normal and Wide styles.
-	if Output_Object.Column_Count >= 4 then
-	    -- Formatting is deferred; only a few formats are supported.
-	    if Tab_Stops.Number /= 0 then
-	        Ada.Exceptions.Raise_Exception (ARM_Output.Not_Valid_Error'Identity,
-		    "Tabs in 4+ column text");
-	    end if;
-	    case Style is
-	        when ARM_Output.Normal =>
-		    null;
-		when others =>
-	            Ada.Exceptions.Raise_Exception (ARM_Output.Not_Valid_Error'Identity,
-		        "Unsupported format in 4+ column text - " & ARM_Output.Paragraph_Style_Type'Image(Style));
-	    end case;
-	    if Number /= "" then
-	        Ada.Exceptions.Raise_Exception (ARM_Output.Not_Valid_Error'Identity,
-		    "No paragraph numbers in 4+ column text");
-	    end if;
-	    return; -- Nothing more to do here.
-	end if;
-
-	-- Set up tabs:
-	case Style is
-	    when ARM_Output.Normal | ARM_Output.Wide_Above |
-		 ARM_Output.Small | ARM_Output.Small_Wide_Above |
-		 ARM_Output.Header | ARM_Output.Small_Header |
-		 ARM_Output.Index | ARM_Output.Syntax_Summary |
-		 ARM_Output.Title |
-		 ARM_Output.Examples | ARM_Output.Small_Examples |
-		 ARM_Output.Swiss_Examples | ARM_Output.Small_Swiss_Examples =>
-		Output_Object.Tab_Stops := Tab_Stops;
-		-- No tabs in HTML; we'll emulate them for fixed fonts.
-		-- We'll expand proportional stops here (text characters
-		-- are larger than the variable ones these are set up for).
-		Output_Object.Can_Emulate_Tabs :=
-		    ARM_Output."=" (Paragraph_Info(Style, Indent).Font, ARM_Output.Fixed);
-		for I in 1 .. Tab_Stops.Number loop
-		    if ARM_Output."=" (Tab_Stops.Stops(I).Kind,
-				       ARM_Output.Left_Proportional) then
-		        if ARM_Output."=" (Paragraph_Info(Style, Indent).Font, ARM_Output.Fixed) then
-			    Output_Object.Tab_Stops.Stops(I).Stop :=
-				(Tab_Stops.Stops(I).Stop * 13 / 12);
-			else -- Proportional characters are smaller.
-			    Output_Object.Tab_Stops.Stops(I).Stop :=
-				(Tab_Stops.Stops(I).Stop * 5 / 4);
-			end if;
-		    else
-		        Output_Object.Tab_Stops.Stops(I).Stop :=
-				Tab_Stops.Stops(I).Stop;
-		    end if;
-		end loop;
-
-	    when ARM_Output.Bulleted | ARM_Output.Nested_Bulleted |
-		 ARM_Output.Small_Bulleted | ARM_Output.Small_Nested_Bulleted |
-		 ARM_Output.Wide_Hanging | ARM_Output.Narrow_Hanging |
-		 ARM_Output.Hanging_in_Bulleted |
-		 ARM_Output.Small_Wide_Hanging | ARM_Output.Small_Narrow_Hanging |
-		 ARM_Output.Small_Hanging_in_Bulleted |
-		 ARM_Output.Enumerated | ARM_Output.Small_Enumerated =>
-		if Tab_Stops.Number /= 0 then
-	            Ada.Exceptions.Raise_Exception (ARM_Output.Not_Valid_Error'Identity,
-		        "Tabs in hanging/bulleted paragraph");
-		end if;
-		Output_Object.Can_Emulate_Tabs := False;
-	end case;
-
-	if Output_Object.HTML_Kind = HTML_3 then
-	    -- Note: We can't control the space below the paragraphs here, so
-	    -- Space_After is ignored.
-	    -- Make any indents:
-	    for I in 1 .. Indent loop
-	        Ada.Text_IO.Put (Output_Object.Output_File, "<UL>");
-		Output_Object.Char_Count := Output_Object.Char_Count + 4;
-	    end loop;
-	    case Style is
-	        when ARM_Output.Normal | ARM_Output.Wide_Above |
-		     ARM_Output.Header =>
-		    if ARM_Output."=" (Indent, 0) then
-		        case Justification is
-		            when ARM_Output.Default | ARM_Output.Left | ARM_Output.Justified =>
-			        Ada.Text_IO.Put (Output_Object.Output_File, "<P>");
-			        Output_Object.Char_Count := 3;
-		            when ARM_Output.Center =>
-			        Ada.Text_IO.Put (Output_Object.Output_File, "<P ALIGN=CENTER>");
-			        Output_Object.Char_Count := 16;
-		            when ARM_Output.Right =>
-			        Ada.Text_IO.Put (Output_Object.Output_File, "<P ALIGN=RIGHT>");
-			        Output_Object.Char_Count := 15;
-		        end case;
-		    else
-			null; -- Formatting is hard in HTML 3!
-		    end if;
-
-	        when ARM_Output.Small | ARM_Output.Small_Wide_Above |
-		     ARM_Output.Small_Header =>
-	    	    Ada.Text_IO.Put (Output_Object.Output_File, "<FONT SIZE=-1>");
-		    Output_Object.Char_Count := Output_Object.Char_Count + 14;
-
-	        when ARM_Output.Index =>
-		    -- Note: We don't put this in a smaller font.
-		    if ARM_Output."=" (Indent, 0) then
-		        Ada.Text_IO.Put (Output_Object.Output_File, "<P>");
-		        Output_Object.Char_Count := 3;
-		    else
-			null; -- Formatting is hard in HTML 3!
-		    end if;
-
-	        when ARM_Output.Syntax_Summary =>
-		    -- Note: We don't put this in a smaller font.
-	    	    null;
-
-	        when ARM_Output.Title =>
-	    	    Ada.Text_IO.Put (Output_Object.Output_File, "<FONT SIZE=+3>");
-		    Output_Object.Char_Count := Output_Object.Char_Count + 14;
-
-	        when ARM_Output.Examples =>
-	    	    Ada.Text_IO.Put (Output_Object.Output_File, "<TT>");
-		    Output_Object.Char_Count := Output_Object.Char_Count + 4;
-	        when ARM_Output.Small_Examples =>
-	    	    Ada.Text_IO.Put (Output_Object.Output_File, "<TT><FONT SIZE=-1>");
-		    Output_Object.Char_Count := Output_Object.Char_Count + 18;
-	        when ARM_Output.Swiss_Examples =>
-	    	    Ada.Text_IO.Put (Output_Object.Output_File, SWISS_FONT_CODE);
-		    Output_Object.Char_Count := Output_Object.Char_Count + SWISS_FONT_CODE'Length;
-	        when ARM_Output.Small_Swiss_Examples =>
-	    	    Ada.Text_IO.Put (Output_Object.Output_File, SMALL_SWISS_FONT_CODE);
-		    Output_Object.Char_Count := Output_Object.Char_Count + SMALL_SWISS_FONT_CODE'Length;
-
-	        when ARM_Output.Bulleted | ARM_Output.Nested_Bulleted =>
-		    if No_Prefix then
-			null;
-		    else
-	    	        Ada.Text_IO.Put (Output_Object.Output_File, "<LI TYPE=DISC>");
-		        Output_Object.Char_Count := Output_Object.Char_Count + 14;
-		    end if;
-
-	        when ARM_Output.Small_Bulleted | ARM_Output.Small_Nested_Bulleted =>
-		    if No_Prefix then
-	    	        Ada.Text_IO.Put (Output_Object.Output_File, "<FONT SIZE=-1>");
-		        Output_Object.Char_Count := Output_Object.Char_Count + 14;
-		    else
-	    	        Ada.Text_IO.Put (Output_Object.Output_File, "<LI TYPE=DISC><FONT SIZE=-1>");
-		        Output_Object.Char_Count := Output_Object.Char_Count + 28;
-		    end if;
-
-	        when ARM_Output.Wide_Hanging | ARM_Output.Narrow_Hanging |
-		     ARM_Output.Hanging_in_Bulleted |
-		     ARM_Output.Enumerated =>
-		    if No_Prefix then
-	    	        Ada.Text_IO.Put (Output_Object.Output_File, "<DL><DD>");
-		        Output_Object.Char_Count := Output_Object.Char_Count + 8;
-		        Output_Object.Saw_Hang_End := True;
-		    else -- Has prefix.
-	    	        Ada.Text_IO.Put (Output_Object.Output_File, "<DL><DT>");
-		        Output_Object.Char_Count := Output_Object.Char_Count + 8;
-		        Output_Object.Saw_Hang_End := False;
-		    end if;
-
-	        when ARM_Output.Small_Wide_Hanging | ARM_Output.Small_Narrow_Hanging |
-		     ARM_Output.Small_Hanging_in_Bulleted |
-		     ARM_Output.Small_Enumerated =>
-		    if No_Prefix then
-	    	        Ada.Text_IO.Put (Output_Object.Output_File, "<DL><DD><FONT SIZE=-1>");
-		        Output_Object.Char_Count := Output_Object.Char_Count + 22;
-		        Output_Object.Saw_Hang_End := True;
-		    else -- Has prefix.
-	    	        Ada.Text_IO.Put (Output_Object.Output_File, "<DL><DT><FONT SIZE=-1>");
-		        Output_Object.Char_Count := Output_Object.Char_Count + 22;
-		        Output_Object.Saw_Hang_End := False;
-		    end if;
-	    end case;
-	    Output_Object.Paragraph_Style  := Style;
-	    Output_Object.Paragraph_Indent := Indent;
-	    Output_Object.Font := ARM_Output.Default;
-	    Output_Object.Is_Bold := False;
-	    Output_Object.Is_Italic := False;
-	    Output_Object.Size := 0;
-	    Output_Object.Color := ARM_Output.Default;
-	    Output_Object.Change := ARM_Output.None;
-	    Output_Object.Version := '0';
-	    Output_Object.Added_Version := '0';
-	    if Number /= "" then -- Has paragraph number.
-	        Ada.Text_IO.Put (Output_Object.Output_File, "<A NAME=""p");
-	        Ada.Text_IO.Put (Output_Object.Output_File, Paranum_Anchor(Number));
-	        Ada.Text_IO.Put (Output_Object.Output_File, """>");
-	        Ada.Text_IO.Put (Output_Object.Output_File, TINY_SWISS_FONT_CODE);
-	        Ada.Text_IO.Put (Output_Object.Output_File, Number);
-	        Ada.Text_IO.Put (Output_Object.Output_File, Number);
-	        Ada.Text_IO.Put (Output_Object.Output_File, "</FONT></A> ");
-	        Output_Object.Char_Count := Output_Object.Char_Count + TINY_SWISS_FONT_CODE'Length + Number'Length + 8;
-	        Output_Object.Disp_Char_Count := Output_Object.Disp_Char_Count + ((Number'Length+1)/2) + 1;
-		    -- Note: Count these as half characters, as the font is so small.
-		--Output_Object.Disp_Large_Char_Count := <unchanged>;
-	    end if;
-
-	elsif Output_Object.HTML_Kind = HTML_4_Compatible then
-	    if Number /= "" then -- Has paragraph number.
-		Paranum_Used := True;
-		Ada.Text_IO.Put (Output_Object.Output_File, "<div class=""paranum"">");
-	        Ada.Text_IO.Put (Output_Object.Output_File, "<a name=""p");
-	        Ada.Text_IO.Put (Output_Object.Output_File, Paranum_Anchor(Number));
-	        Ada.Text_IO.Put (Output_Object.Output_File, """><font size=-2>");
-	        Ada.Text_IO.Put (Output_Object.Output_File, Number);
-	        Ada.Text_IO.Put (Output_Object.Output_File, "</font></a>");
-	        Ada.Text_IO.Put_Line (Output_Object.Output_File, "</div>");
-	        Output_Object.Char_Count := 0;
-	        Output_Object.Disp_Char_Count := 0;
-	        Output_Object.Disp_Large_Char_Count := 0;
-		Output_Object.Any_Nonspace := False;
-		Output_Object.Last_Was_Space := True; -- Start of line
-		Output_Object.Conditional_Space := False; -- Don't need it here.
-	    end if;
-
-	    case Style is
-		when ARM_Output.Normal | ARM_Output.Wide_Above |
-		     ARM_Output.Header |
-		     ARM_Output.Small  | ARM_Output.Small_Wide_Above |
-		     ARM_Output.Small_Header |
-	             ARM_Output.Index | ARM_Output.Syntax_Summary |
-		     ARM_Output.Title |
-	             ARM_Output.Examples | ARM_Output.Swiss_Examples |
-	             ARM_Output.Small_Examples | ARM_Output.Small_Swiss_Examples =>
-		    Put_Style (Paragraph_Name (Style, Indent));
-
-	        when ARM_Output.Bulleted | ARM_Output.Nested_Bulleted |
-	             ARM_Output.Small_Bulleted | ARM_Output.Small_Nested_Bulleted =>
-		    Put_Style (Paragraph_Name (Style, Indent), Include_Compatibility => False);
-		    if No_Prefix then
-			null;
-		    else
-	    	        Ada.Text_IO.Put (Output_Object.Output_File, "<li type=disc>");
-			Output_Object.Char_Count := Output_Object.Char_Count + 14;
-		    end if;
-		    Put_Compatibility_Font_Info (Output_Object, Style, Indent);
-
-	        when ARM_Output.Wide_Hanging | ARM_Output.Narrow_Hanging |
-		     ARM_Output.Hanging_in_Bulleted |
-		     ARM_Output.Enumerated |
-	             ARM_Output.Small_Wide_Hanging | ARM_Output.Small_Narrow_Hanging |
-		     ARM_Output.Small_Hanging_in_Bulleted |
-		     ARM_Output.Small_Enumerated =>
-		    declare
-			PName : constant String :=
-				Paragraph_Name (Style, Indent);
-		    begin
-		        Put_Style (PName, Include_Compatibility => False);
-		        if No_Prefix then
-	    	            Ada.Text_IO.Put (Output_Object.Output_File, "<dd class="" & PName & "">");
-			    Output_Object.Char_Count := Output_Object.Char_Count + 13 + PName'Length;
-		            Output_Object.Saw_Hang_End := True;
-		        else -- Has prefix.
-	    	            Ada.Text_IO.Put (Output_Object.Output_File, "<dt>");
-			    Output_Object.Char_Count := Output_Object.Char_Count + 4;
-		            Output_Object.Saw_Hang_End := False;
-		        end if;
-		        Put_Compatibility_Font_Info (Output_Object, Style, Indent);
-		    end;
-
-	    end case;
-	    Output_Object.Paragraph_Style  := Style;
-	    Output_Object.Paragraph_Indent := Indent;
-	    Output_Object.Font := ARM_Output.Default;
-	    Output_Object.Is_Bold := False;
-	    Output_Object.Is_Italic := False;
-	    Output_Object.Size := 0;
-	    Output_Object.Color := ARM_Output.Default;
-	    Output_Object.Change := ARM_Output.None;
-	    Output_Object.Version := '0';
-	    Output_Object.Added_Version := '0';
-	    if Number /= "" then -- Has paragraph number.
-		if Paragraph_Info(Style, Indent).Indent = 0 and then
-		   ((not No_Prefix) or else
-		     Style in ARM_Output.Unprefixed_Style_Subtype) then
-		    -- No indent, either a prefix or a style that doesn't
-		    -- have a prefix.
-		    -- We may have to make a space for the paragraph number,
-		    -- as absolute positioned or floating items can overlap
-		    -- others.
-		    for I in 1 .. (Number'Length+2)-(INDENT_EMS_FOR_PARANUMS/5) loop
-			-- We assume that each space is roughly equal to
-			-- 0.5em (that should be conservative).
-			Ada.Text_IO.Put (Output_Object.Output_File, "&nbsp;");
-		        Output_Object.Char_Count := Output_Object.Char_Count + 1;
-		        Output_Object.Disp_Char_Count := Output_Object.Disp_Char_Count + 1;
-			--Output_Object.Disp_Large_Char_Count := <unchanged>;
-		    end loop;
-		-- else is indented, so we don't need to make space.
-		end if;
-	    end if;
-	else -- HTML_4_Only.
-	    if Number /= "" then -- Has paragraph number.
-		Paranum_Used := True;
-	        Ada.Text_IO.Put (Output_Object.Output_File, "<div class=""paranum"">");
-	        Ada.Text_IO.Put (Output_Object.Output_File, "<a name=""p");
-	        Ada.Text_IO.Put (Output_Object.Output_File, Paranum_Anchor(Number));
-	        Ada.Text_IO.Put (Output_Object.Output_File, """>");
-	        Ada.Text_IO.Put (Output_Object.Output_File, Number);
-	        Ada.Text_IO.Put (Output_Object.Output_File, "</a>");
-	        Ada.Text_IO.Put_Line (Output_Object.Output_File, "</div>");
-	        Output_Object.Char_Count := 0;
-	        Output_Object.Disp_Char_Count := 0;
-	        Output_Object.Disp_Large_Char_Count := 0;
-		Output_Object.Any_Nonspace := False;
-		Output_Object.Last_Was_Space := True; -- Start of line
-		Output_Object.Conditional_Space := False; -- Don't need it here.
-	    end if;
-
-	    case Style is
-		when ARM_Output.Normal | ARM_Output.Wide_Above |
-		     ARM_Output.Header |
-		     ARM_Output.Small  | ARM_Output.Small_Wide_Above |
-		     ARM_Output.Small_Header |
-	             ARM_Output.Index | ARM_Output.Syntax_Summary |
-		     ARM_Output.Title |
-	             ARM_Output.Examples | ARM_Output.Swiss_Examples |
-	             ARM_Output.Small_Examples | ARM_Output.Small_Swiss_Examples =>
-		    Put_Style (Paragraph_Name (Style, Indent));
-
-	        when ARM_Output.Bulleted | ARM_Output.Nested_Bulleted |
-	             ARM_Output.Small_Bulleted | ARM_Output.Small_Nested_Bulleted =>
-		    -- We use formatted DIVs here, as otherwise the indenting
-		    -- varies wildly between Firefox and IE (and does not
-		    -- match similar enumerated lists).
-		    if No_Prefix then
-		        Put_Style (Paragraph_Name (Style, Indent) & "-NoPrefix", Use_DIV => True);
-		    else
-		        Put_Style (Paragraph_Name (Style, Indent), Use_DIV => True);
-		    end if;
-
-	        when ARM_Output.Wide_Hanging | ARM_Output.Narrow_Hanging |
-		     ARM_Output.Hanging_in_Bulleted |
-		     ARM_Output.Enumerated |
-	             ARM_Output.Small_Wide_Hanging | ARM_Output.Small_Narrow_Hanging |
-		     ARM_Output.Small_Hanging_in_Bulleted |
-		     ARM_Output.Small_Enumerated =>
-		    if No_Prefix then
-		        Put_Style (Paragraph_Name (Style, Indent) & "-Body", Use_DIV => True);
-		        Output_Object.Saw_Hang_End := True;
-		    else -- Has prefix.
-		        Put_Style (Paragraph_Name (Style, Indent) & "-Term", Use_DIV => True);
-		        Output_Object.Saw_Hang_End := False;
-		    end if;
-	    end case;
-	    Output_Object.Paragraph_Style  := Style;
-	    Output_Object.Paragraph_Indent := Indent;
-	    Output_Object.Font := ARM_Output.Default;
-	    Output_Object.Is_Bold := False;
-	    Output_Object.Is_Italic := False;
-	    Output_Object.Size := 0;
-	    Output_Object.Color := ARM_Output.Default;
-	    Output_Object.Change := ARM_Output.None;
-	    Output_Object.Version := '0';
-	    Output_Object.Added_Version := '0';
-	    if Number /= "" then -- Has paragraph number.
-		if Paragraph_Info(Style, Indent).Indent = 0 and then
-		   ((not No_Prefix) or else
-		     Style in ARM_Output.Unprefixed_Style_Subtype) then
-		    -- No indent, either a prefix or a style that doesn't
-		    -- have a prefix.
-		    -- We may have to make a space for the paragraph number,
-		    -- as absolute positioned or floating items can overlap
-		    -- others.
-		    for I in 1 .. (Number'Length+2)-((INDENT_EMS_FOR_PARANUMS+5)*3/10) loop
-			-- We assume that each space is roughly equal to
-			-- 0.33em (that should be conservative). We also assume
-			-- that the normal left edge space is 1.0em (this is
-			-- true on IE 5&6). Paragraph numbers are positioned
-			-- at 0.5ems, so the additional difference is +5.
-			Ada.Text_IO.Put (Output_Object.Output_File, "&nbsp;");
-		        Output_Object.Char_Count := Output_Object.Char_Count + 1;
-		        Output_Object.Disp_Char_Count := Output_Object.Disp_Char_Count + 1;
-			--Output_Object.Disp_Large_Char_Count := <unchanged>;
-		    end loop;
-		-- else is indented, so we don't need to make space.
-		end if;
-	    end if;
-	end if;
-	Paragraph_Used(Style, Indent) := True;
-
-	-- Note: No_Breaks and Keep_with_Next have no effect here, because
-	-- HTML doesn't have page breaks.
-    end Start_Paragraph;
-
-
-    procedure End_Paragraph (Output_Object : in out HTML_Output_Type) is
-	-- End a paragraph.
-
-	procedure Put_End_Style (Style  : in ARM_Output.Paragraph_Style_Type;
-				 Indent : in ARM_Output.Paragraph_Indent_Type;
-				 Include_Compatibility : in Boolean := True) is
-	    -- Output a end style for HTML 4.0; if Include_Compatibility is True,
-	    -- include compatibility font information as well.
-	begin
-	    if Output_Object.HTML_Kind = HTML_4_Compatible and then Include_Compatibility then
-		Put_End_Compatibility_Font_Info (Output_Object, Style, Indent);
-	    end if;
-	    case Paragraph_Info(Style, Indent).Tag is
-		when DIV =>
-		    Ada.Text_IO.Put (Output_Object.Output_File, "</div>");
-		when UL =>
-		    Ada.Text_IO.Put (Output_Object.Output_File, "</ul>");
-		when DL =>
-		    Ada.Text_IO.Put (Output_Object.Output_File, "</dl>");
-	    end case;
-	end Put_End_Style;
-
-    begin
-	if not Output_Object.Is_Valid then
-	    Ada.Exceptions.Raise_Exception (ARM_Output.Not_Valid_Error'Identity,
-		"Not valid object");
-	end if;
-	if not Output_Object.Is_In_Paragraph then
-	    Ada.Exceptions.Raise_Exception (ARM_Output.Not_Valid_Error'Identity,
-		"Not in paragraph");
-	end if;
-	Output_Object.Is_In_Paragraph := False;
-	if Output_Object.In_Local_Link then
-	    Ada.Exceptions.Raise_Exception (ARM_Output.Not_Valid_Error'Identity,
-		"Unclosed Local_Link");
-	    Output_Object.In_Local_Link := False;
-	end if;
-	if Output_Object.Column_Count >= 4 then
-	    -- Formatting is deferred; only a few formats are supported.
-	    if Output_Object.Column_Text (Output_Object.Current_Column) /= null and then
-	       Output_Object.Column_Text (Output_Object.Current_Column).Item = Output_Object.Current_Item then
-		Output_Object.Column_Text (Output_Object.Current_Column).End_Para := True;
-	    end if;
-	    Output_Object.Current_Item := Output_Object.Current_Item + 2; -- Skip an item.
-            Output_Object.Char_Count := 0;
-            Output_Object.Disp_Char_Count := 0;
-	    Output_Object.Disp_Large_Char_Count := 0;
-	    Output_Object.Any_Nonspace := False;
-	    Output_Object.Last_Was_Space := True; -- Start of line.
-	    Output_Object.Conditional_Space := False; -- Don't need it here.
-	    return; -- Nothing else to do here.
-	end if;
-
-	if Output_Object.HTML_Kind = HTML_3 then
-	    case Output_Object.Paragraph_Style is
-	        when ARM_Output.Normal | ARM_Output.Wide_Above | ARM_Output.Header |
-	             ARM_Output.Index =>
-		    if ARM_Output."=" (Output_Object.Paragraph_Indent, 0) then
-		        Ada.Text_IO.Put (Output_Object.Output_File, "</P>");
-		    -- else let the indent nesting handling it.
-		    end if;
-	        when ARM_Output.Syntax_Summary =>
-	    	    null;
-	        when ARM_Output.Small | ARM_Output.Small_Wide_Above |
-		     ARM_Output.Small_Header =>
-	    	    Ada.Text_IO.Put (Output_Object.Output_File, "</FONT>");
-	        when ARM_Output.Title =>
-	    	    Ada.Text_IO.Put (Output_Object.Output_File, "</FONT>");
-
-	        when ARM_Output.Examples =>
-	    	    Ada.Text_IO.Put (Output_Object.Output_File, "</TT>");
-	        when ARM_Output.Small_Examples =>
-	    	    Ada.Text_IO.Put (Output_Object.Output_File, "</FONT>");
-	        when ARM_Output.Swiss_Examples =>
-	    	    Ada.Text_IO.Put (Output_Object.Output_File, "</FONT>");
-	        when ARM_Output.Small_Swiss_Examples =>
-	    	    Ada.Text_IO.Put (Output_Object.Output_File, "</FONT>");
-
-	        when ARM_Output.Bulleted | ARM_Output.Nested_Bulleted =>
-		    if Output_Object.Had_Prefix then
-	    	        Ada.Text_IO.Put (Output_Object.Output_File, "</LI>");
-		    -- else nothing to do.
-		    end if;
-	        when ARM_Output.Small_Bulleted | ARM_Output.Small_Nested_Bulleted =>
-		    if Output_Object.Had_Prefix then
-	    	        Ada.Text_IO.Put (Output_Object.Output_File, "</FONT></LI>");
-		    else
-	    	        Ada.Text_IO.Put (Output_Object.Output_File, "</FONT>");
-		    end if;
-
-	        when ARM_Output.Wide_Hanging | ARM_Output.Narrow_Hanging |
-		     ARM_Output.Hanging_in_Bulleted |
-	             ARM_Output.Enumerated =>
-	    	    Ada.Text_IO.Put (Output_Object.Output_File, "</DL>");
-
-	        when ARM_Output.Small_Wide_Hanging | ARM_Output.Small_Narrow_Hanging |
-		     ARM_Output.Small_Hanging_in_Bulleted |
-	             ARM_Output.Small_Enumerated =>
-	    	    Ada.Text_IO.Put (Output_Object.Output_File, "</FONT></DL>");
-
-	    end case;
-	    -- Reverse any indents:
-	    for I in reverse 1 .. Output_Object.Paragraph_Indent loop
-	        Ada.Text_IO.Put (Output_Object.Output_File, "</UL>");
-	    end loop;
-	    Ada.Text_IO.New_Line (Output_Object.Output_File, 2);
-
-	elsif Output_Object.HTML_Kind = HTML_4_Only then
-	    case Output_Object.Paragraph_Style is
-		when ARM_Output.Normal | ARM_Output.Wide_Above |
-		     ARM_Output.Header |
-		     ARM_Output.Small  | ARM_Output.Small_Wide_Above |
-		     ARM_Output.Small_Header |
-	             ARM_Output.Index | ARM_Output.Syntax_Summary |
-		     ARM_Output.Title |
-	             ARM_Output.Examples | ARM_Output.Swiss_Examples |
-	             ARM_Output.Small_Examples | ARM_Output.Small_Swiss_Examples =>
-		    Put_End_Style (Output_Object.Paragraph_Style,
-				   Output_Object.Paragraph_Indent);
-	        when ARM_Output.Bulleted | ARM_Output.Nested_Bulleted |
-	             ARM_Output.Small_Bulleted | ARM_Output.Small_Nested_Bulleted =>
-		    -- We've overridden the style class here.
-		    Ada.Text_IO.Put (Output_Object.Output_File, "</div>");
-	        when ARM_Output.Wide_Hanging | ARM_Output.Narrow_Hanging |
-		     ARM_Output.Hanging_in_Bulleted |
-		     ARM_Output.Enumerated |
-	             ARM_Output.Small_Wide_Hanging | ARM_Output.Small_Narrow_Hanging |
-		     ARM_Output.Small_Hanging_in_Bulleted |
-		     ARM_Output.Small_Enumerated =>
-		    -- We've overridden the style class here.
-		    Ada.Text_IO.Put (Output_Object.Output_File, "</div>");
-	    end case;
-	    Ada.Text_IO.New_Line (Output_Object.Output_File);
-	else -- if Output_Object.HTML_Kind = HTML_4_Compatible
-	    case Output_Object.Paragraph_Style is
-		when ARM_Output.Normal | ARM_Output.Wide_Above |
-		     ARM_Output.Header |
-		     ARM_Output.Small  | ARM_Output.Small_Wide_Above |
-		     ARM_Output.Small_Header |
-	             ARM_Output.Index | ARM_Output.Syntax_Summary |
-		     ARM_Output.Title |
-	             ARM_Output.Examples | ARM_Output.Swiss_Examples |
-	             ARM_Output.Small_Examples | ARM_Output.Small_Swiss_Examples =>
-		    Put_End_Style (Output_Object.Paragraph_Style,
-				   Output_Object.Paragraph_Indent);
-	        when ARM_Output.Bulleted | ARM_Output.Nested_Bulleted |
-	             ARM_Output.Small_Bulleted | ARM_Output.Small_Nested_Bulleted =>
-		    Put_End_Compatibility_Font_Info (Output_Object,
-						     Output_Object.Paragraph_Style,
-						     Output_Object.Paragraph_Indent);
-		    if Output_Object.Had_Prefix then
-	    	        Ada.Text_IO.Put (Output_Object.Output_File, "</li>");
-		    -- else null;
-		    end if;
-		    Put_End_Style (Output_Object.Paragraph_Style,
-				   Output_Object.Paragraph_Indent,
-				   Include_Compatibility => False);
-	        when ARM_Output.Wide_Hanging | ARM_Output.Narrow_Hanging |
-		     ARM_Output.Hanging_in_Bulleted |
-		     ARM_Output.Enumerated |
-	             ARM_Output.Small_Wide_Hanging | ARM_Output.Small_Narrow_Hanging |
-		     ARM_Output.Small_Hanging_in_Bulleted |
-		     ARM_Output.Small_Enumerated =>
-		    Put_End_Style (Output_Object.Paragraph_Style,
-				   Output_Object.Paragraph_Indent);
-	    end case;
-	    Ada.Text_IO.New_Line (Output_Object.Output_File);
-	end if;
-        Output_Object.Char_Count := 0;
-        Output_Object.Disp_Char_Count := 0;
-        Output_Object.Disp_Large_Char_Count := 0;
-	Output_Object.Any_Nonspace := False;
-        Output_Object.Last_Was_Space := True; -- Start of line.
-        Output_Object.Conditional_Space := False; -- Don't need it here.
-    end End_Paragraph;
-
-
-    procedure Category_Header (Output_Object : in out HTML_Output_Type;
-			       Header_Text : String) is
-	-- Output a Category header (that is, "Legality Rules",
-	-- "Dynamic Semantics", etc.)
-	-- (Note: We did not use a enumeration here to insure that these
-	-- headers are spelled the same in all output versions).
-	-- Raises Not_Valid_Error if in a paragraph.
-    begin
-	if not Output_Object.Is_Valid then
-	    Ada.Exceptions.Raise_Exception (ARM_Output.Not_Valid_Error'Identity,
-		"Not valid object");
-	end if;
-	if Output_Object.Is_In_Paragraph then
-	    Ada.Exceptions.Raise_Exception (ARM_Output.Not_Valid_Error'Identity,
-		"Header in paragraph");
-	end if;
-	Ada.Text_IO.New_Line (Output_Object.Output_File);
-	if Output_Object.HTML_Kind = HTML_4_Only then
-	    Ada.Text_IO.Put_Line (Output_Object.Output_File, "<H4 Class=""centered"">" & Header_Text & "</H4>");
-	else
-	    Ada.Text_IO.Put_Line (Output_Object.Output_File, "<H4 ALIGN=CENTER>" & Header_Text & "</H4>");
-	end if;
-	Output_Object.Char_Count := 0;
-	Output_Object.Disp_Char_Count := 0;
-        Output_Object.Disp_Large_Char_Count := 0;
-	Output_Object.Any_Nonspace := False;
-        Output_Object.Last_Was_Space := True; -- Start of line.
-        Output_Object.Conditional_Space := False; -- Don't need it here.
-    end Category_Header;
-
-
-    procedure Clause_Header (Output_Object : in out HTML_Output_Type;
-			     Header_Text : in String;
-			     Level : in ARM_Contents.Level_Type;
-			     Clause_Number : in String;
-			     No_Page_Break : in Boolean := False) is
-	-- Output a Clause header. The level of the header is specified
-	-- in Level. The Clause Number is as specified.
-	-- These should appear in the table of contents.
-	-- For hyperlinked formats, this should generate a link target.
-	-- If No_Page_Break is True, suppress any page breaks.
-	-- Raises Not_Valid_Error if in a paragraph.
-    begin
-	if not Output_Object.Is_Valid then
-	    Ada.Exceptions.Raise_Exception (ARM_Output.Not_Valid_Error'Identity,
-		"Not valid object");
-	end if;
-	if Output_Object.Is_In_Paragraph then
-	    Ada.Exceptions.Raise_Exception (ARM_Output.Not_Valid_Error'Identity,
-		"Header in paragraph");
-	end if;
-
-	if not Output_Object.Big_Files then
-	    if Ada.Text_IO.Is_Open (Output_Object.Output_File) then
-	        End_HTML_File (Output_Object);
-	    end if;
-
-	    -- Special for table of contents:
-	    if Clause_Number = "" and then
-		(Header_Text = "Table of Contents" or else -- Ada 95 format
-		 Header_Text = "Contents") then -- ISO 2004 format.
-                Start_HTML_File (Output_Object,
-		    Ada.Strings.Fixed.Trim (Output_Object.File_Prefix, Ada.Strings.Right) &
-			"-TOC", Header_Text, "");
-		if Header_Text = "Table of Contents" then -- Ada 95 format
-	            Ada.Text_IO.Put_Line (Output_Object.Output_File, "<H1>Table of Contents</H1>");
-		else
-	            Ada.Text_IO.Put_Line (Output_Object.Output_File, "<H1>Contents</H1>");
-		end if;
-	        Output_Object.Char_Count := 0;
-	        Output_Object.Disp_Char_Count := 0;
-	        Output_Object.Disp_Large_Char_Count := 0;
-	        Output_Object.Any_Nonspace := False;
-	        Output_Object.Last_Was_Space := True; -- Start of line.
-	        Output_Object.Conditional_Space := False; -- Don't need it here.
-	        return;
-	    end if;
-
-	    Start_HTML_File (Output_Object,
-		    Make_Clause_File_Name (Output_Object, Clause_Number),
-		    Header_Text, Clause_Number);
-	else -- Big Files:
-	    if Clause_Number = "" and then
-		(Header_Text = "Table of Contents" or else -- Ada 95 format
-		 Header_Text = "Contents") then -- ISO 2004 format.
-	        -- Insert an anchor:
-	        Ada.Text_IO.Put_Line (Output_Object.Output_File, "<A NAME=""TOC""></A>");
-		if Header_Text = "Table of Contents" then -- Ada 95 format
-	            Ada.Text_IO.Put_Line (Output_Object.Output_File, "<H1>Table of Contents</H1>");
-		else
-	            Ada.Text_IO.Put_Line (Output_Object.Output_File, "<H1>Contents</H1>");
-		end if;
-	        Output_Object.Char_Count := 0;
-	        Output_Object.Disp_Char_Count := 0;
-	        Output_Object.Disp_Large_Char_Count := 0;
-	        Output_Object.Any_Nonspace := False;
-	        Output_Object.Last_Was_Space := True; -- Start of line.
-	        Output_Object.Conditional_Space := False; -- Don't need it here.
-	        return;
-	    end if;
-	    -- Insert an anchor:
-	    Ada.Text_IO.Put (Output_Object.Output_File, "<A NAME=""");
-	    Ada.Text_IO.Put (Output_Object.Output_File,
-	        Make_Clause_Anchor_Name (Output_Object, Clause_Number));
-	    Ada.Text_IO.Put_Line (Output_Object.Output_File, """></A>");
-	end if;
-
-	case Level is
-	    when ARM_Contents.Plain_Annex =>
-	        Ada.Text_IO.Put_Line (Output_Object.Output_File, "<H1>" & Clause_Number &
-		    "<BR>"); -- Note: Clause_Number includes "Annex"
-	        Ada.Text_IO.Put_Line (Output_Object.Output_File, Header_Text & "</H1>");
-	    when ARM_Contents.Normative_Annex =>
-		Ada.Text_IO.Put_Line (Output_Object.Output_File, "<H1>" & Clause_Number & "</H1>");
-				-- Note: Clause_Number includes "Annex"
-		Ada.Text_IO.Put_Line (Output_Object.Output_File, "<H2>(normative)</H2>");
-		Ada.Text_IO.Put_Line (Output_Object.Output_File, "<H1>" & Header_Text & "</H1>");
-	    when ARM_Contents.Informative_Annex =>
-		Ada.Text_IO.Put_Line (Output_Object.Output_File, "<H1>" & Clause_Number & "</H1>");
-				-- Note: Clause_Number includes "Annex"
-		Ada.Text_IO.Put_Line (Output_Object.Output_File, "<H2>(informative)</H2>");
-		Ada.Text_IO.Put_Line (Output_Object.Output_File, "<H1>" & Header_Text & "</H1>");
-	    when ARM_Contents.Unnumbered_Section  =>
-	        if Header_Text /= "" then
-		    Ada.Text_IO.Put_Line (Output_Object.Output_File, "<H1>" &
-				          Header_Text & "</H1>");
-	        end if;
-	    when ARM_Contents.Section =>
-	        Ada.Text_IO.Put_Line (Output_Object.Output_File, "<H1>Section " &
-				      Clause_Number & ": " & Header_Text & "</H1>");
-	    when ARM_Contents.Clause | ARM_Contents.Subclause |
-		 ARM_Contents.Subsubclause =>
-	        Ada.Text_IO.Put_Line (Output_Object.Output_File, "<H1>" &
-				      Clause_Number & ' ' & Header_Text & "</H1>");
-	    when ARM_Contents.Dead_Clause  =>
-		raise Program_Error; -- No headers for dead clauses.
-	end case;
-	Output_Object.Char_Count := 0;
-	Output_Object.Disp_Char_Count := 0;
-        Output_Object.Disp_Large_Char_Count := 0;
-	Output_Object.Any_Nonspace := False;
-        Output_Object.Last_Was_Space := True; -- Start of line.
-        Output_Object.Conditional_Space := False; -- Don't need it here.
-	-- No page breaks in HTML, so we don't need to look at No_Page_Break.
-    end Clause_Header;
-
-
-    procedure Revised_Clause_Header (Output_Object : in out HTML_Output_Type;
-			     New_Header_Text : in String;
-			     Old_Header_Text : in String;
-			     Level : in ARM_Contents.Level_Type;
-			     Clause_Number : in String;
-			     Version : in ARM_Contents.Change_Version_Type;
-			     Old_Version : in ARM_Contents.Change_Version_Type;
-        		     No_Page_Break : in Boolean := False) is
-	-- Output a revised clause header. Both the original and new text will
-	-- be output. The level of the header is specified in Level. The Clause
-	-- Number is as specified.
-	-- These should appear in the table of contents.
-	-- For hyperlinked formats, this should generate a link target.
-	-- Version is the insertion version of the new text; Old_Version is
-	-- the insertion version of the old text.
-	-- If No_Page_Break is True, suppress any page breaks.
-	-- Raises Not_Valid_Error if in a paragraph.
-	function Header_Text return String is
-	begin
-	    if Output_Object.HTML_Kind = HTML_3 then
-	        if Old_Version = '0' then -- Old text is original text
-		    return "<U>" & New_Header_Text & "</U><S>" & Old_Header_Text & "</S>";
-		else
-		    return "<U>" & New_Header_Text & "</U><S><U>" & Old_Header_Text & "</U></S>";
-		end if;
-	    elsif Old_Version = '0' then -- Old text is original text
-		Revision_Used(Version) := True;
-		return "<span class=""insert" & Version & """>" & New_Header_Text &
-		  "</span><span class=""delete" & Version & """>" & Old_Header_Text & "</span>";
-	    else
-		Revision_Used(Version) := True;
-		Revision_Used(Old_Version) := True;
-		return "<span class=""insert" & Version & """>" & New_Header_Text &
-		  "</span><span class=""delete" & Version & """><span class=""insert" & Old_Version & """>" &
-                  Old_Header_Text & "</span></span>";
-	    end if;
-	end Header_Text;
-    begin
-	if not Output_Object.Is_Valid then
-	    Ada.Exceptions.Raise_Exception (ARM_Output.Not_Valid_Error'Identity,
-		"Not valid object");
-	end if;
-	if Output_Object.Is_In_Paragraph then
-	    Ada.Exceptions.Raise_Exception (ARM_Output.Not_Valid_Error'Identity,
-		"Header in paragraph");
-	end if;
-
-	if not Output_Object.Big_Files then
-	    if Ada.Text_IO.Is_Open (Output_Object.Output_File) then
-	        End_HTML_File (Output_Object);
-	    end if;
-
-	    Start_HTML_File (Output_Object,
-		    Make_Clause_File_Name (Output_Object, Clause_Number),
-		    New_Header_Text, Clause_Number);
-	else -- Big Files:
-	    -- Insert an anchor:
-	    Ada.Text_IO.Put (Output_Object.Output_File, "<A NAME=""");
-	    Ada.Text_IO.Put (Output_Object.Output_File,
-	        Make_Clause_Anchor_Name (Output_Object, Clause_Number));
-	    Ada.Text_IO.Put_Line (Output_Object.Output_File, """></A>");
-	end if;
-
-	case Level is
-	    when ARM_Contents.Plain_Annex =>
-	        Ada.Text_IO.Put_Line (Output_Object.Output_File, "<H1>" & Clause_Number &
-		    "<BR>"); -- Note: Clause_Number includes "Annex"
-	        Ada.Text_IO.Put_Line (Output_Object.Output_File, Header_Text & "</H1>");
-	    when ARM_Contents.Normative_Annex =>
-		Ada.Text_IO.Put_Line (Output_Object.Output_File, "<H1>" & Clause_Number & "</H1>");
-				-- Note: Clause_Number includes "Annex"
-		Ada.Text_IO.Put_Line (Output_Object.Output_File, "<H2>(normative)</H2>");
-		Ada.Text_IO.Put_Line (Output_Object.Output_File, "<H1>" & Header_Text & "</H1>");
-	    when ARM_Contents.Informative_Annex =>
-		Ada.Text_IO.Put_Line (Output_Object.Output_File, "<H1>" & Clause_Number & "</H1>");
-				-- Note: Clause_Number includes "Annex"
-		Ada.Text_IO.Put_Line (Output_Object.Output_File, "<H2>(informative)</H2>");
-		Ada.Text_IO.Put_Line (Output_Object.Output_File, "<H1>" & Header_Text & "</H1>");
-	    when ARM_Contents.Unnumbered_Section =>
-	        if Header_Text /= "" then
-		    Ada.Text_IO.Put_Line (Output_Object.Output_File, "<H1>" &
-				          Header_Text & "</H1>");
-	        end if;
-	    when ARM_Contents.Section =>
-	        Ada.Text_IO.Put_Line (Output_Object.Output_File, "<H1>Section " &
-				      Clause_Number & ": " & Header_Text & "</H1>");
-	    when ARM_Contents.Clause | ARM_Contents.Subclause |
-		 ARM_Contents.Subsubclause =>
-	        Ada.Text_IO.Put_Line (Output_Object.Output_File, "<H1> " &
-				      Clause_Number & ' ' & Header_Text & "</H1>");
-	    when ARM_Contents.Dead_Clause  =>
-		raise Program_Error; -- No headers for dead clauses.
-	end case;
-	Output_Object.Char_Count := 0;
-	Output_Object.Disp_Char_Count := 0;
-        Output_Object.Disp_Large_Char_Count := 0;
-	Output_Object.Any_Nonspace := False;
-        Output_Object.Last_Was_Space := True; -- Start of line.
-        Output_Object.Conditional_Space := False; -- Don't need it here.
-	-- No page breaks in HTML, so we don't need to look at No_Page_Break.
-    end Revised_Clause_Header;
-
-
-    procedure TOC_Marker (Output_Object : in out HTML_Output_Type;
-			  For_Start : in Boolean) is
-	-- Mark the start (if For_Start is True) or end (if For_Start is
-	-- False) of the table of contents data. Output objects that
-	-- auto-generate the table of contents can use this to do needed
-	-- actions.
-    begin
-	if not Output_Object.Is_Valid then
-	    Ada.Exceptions.Raise_Exception (ARM_Output.Not_Valid_Error'Identity,
-		"Not valid object");
-	end if;
-	null; -- We don't care about this.
-    end TOC_Marker;
-
-
-    procedure New_Page (Output_Object : in out HTML_Output_Type;
-			Kind : ARM_Output.Page_Kind_Type := ARM_Output.Any_Page) is
-	-- Output a page break.
-	-- Note that this has no effect on non-printing formats.
-	-- Any_Page breaks to the top of the next page (whatever it is);
-	-- Odd_Page_Only breaks to the top of the odd-numbered page;
-	-- Soft_Page allows a page break but does not force one (use in
-	-- "No_Breaks" paragraphs.)
-	-- Raises Not_Valid_Error if in a paragraph if Kind = Any_Page or
-	-- Odd_Page, and if not in a paragraph if Kind = Soft_Page.
-    begin
-	if not Output_Object.Is_Valid then
-	    Ada.Exceptions.Raise_Exception (ARM_Output.Not_Valid_Error'Identity,
-		"Not valid object");
-	end if;
-	case Kind is
-	    when ARM_Output.Any_Page | ARM_Output.Odd_Page_Only =>
-		if Output_Object.Is_In_Paragraph then
-		    Ada.Exceptions.Raise_Exception (ARM_Output.Not_Valid_Error'Identity,
-			"Page in paragraph");
-		end if;
-		-- No real page breaks supported.
-		--Ada.Text_IO.Put_Line (Output_Object.Output_File, "<P><BR><BR></P>");
-		--Ada.Text_IO.Put_Line (Output_Object.Output_File, "<HR>"); -- Horizontal line.
-		--Ada.Text_IO.Put_Line (Output_Object.Output_File, "<P><BR></P>");
-		-- This horizontal rule looks awful when inserted solely to
-		-- make PDF formats look good; and it doesn't make much sense
-		-- any other time, either. (Why would we want to start a page
-		-- with this?) So it's been removed completely; and we have no
-		-- other page breaks in HTML.
-	    when ARM_Output.Soft_Page =>
-		if not Output_Object.Is_In_Paragraph then
-		    Ada.Exceptions.Raise_Exception (ARM_Output.Not_Valid_Error'Identity,
-			"Soft page not in paragraph");
-		end if;
-		null; -- No page breaks in HTML.
-	end case;
-    end New_Page;
-
-
-    procedure Separator_Line (Output_Object : in out HTML_Output_Type;
-			      Is_Thin : Boolean := True) is
-	-- Output a separator line. It is thin if "Is_Thin" is true.
-	-- Raises Not_Valid_Error if in a paragraph.
-    begin
-	if not Output_Object.Is_Valid then
-	    Ada.Exceptions.Raise_Exception (ARM_Output.Not_Valid_Error'Identity,
-		"Not valid object");
-	end if;
-	if Output_Object.Is_In_Paragraph then
-	    Ada.Exceptions.Raise_Exception (ARM_Output.Not_Valid_Error'Identity,
-		"Separator in paragraph");
-	end if;
-	Ada.Text_IO.New_Line (Output_Object.Output_File);
-	if Is_Thin then
-	    Ada.Text_IO.Put_Line (Output_Object.Output_File, "<HR SIZE=1>"); -- Horizontal line.
-	else
-	    Ada.Text_IO.Put_Line (Output_Object.Output_File, "<HR SIZE=2>"); -- Horizontal line.
-	end if;
-	Ada.Text_IO.New_Line (Output_Object.Output_File);
-    end Separator_Line;
-
-
-    procedure Start_Table (Output_Object : in out HTML_Output_Type;
-			   Columns : in ARM_Output.Column_Count;
-			   First_Column_Width : in ARM_Output.Column_Count;
-			   Last_Column_Width : in ARM_Output.Column_Count;
-			   Alignment : in ARM_Output.Column_Text_Alignment;
-			   No_Page_Break : in Boolean;
-			   Has_Border : in Boolean;
-			   Small_Text_Size : in Boolean;
-			   Header_Kind : in ARM_Output.Header_Kind_Type) is
-	-- Starts a table. The number of columns is Columns; the first
-	-- column has First_Column_Width times the normal column width, and
-	-- the last column has Last_Column_Width times the normal column width.
-	-- Alignment is the horizontal text alignment within the columns.
-	-- No_Page_Break should be True to keep the table intact on a single
-	-- page; False to allow it to be split across pages.
-	-- Has_Border should be true if a border is desired, false otherwise.
-	-- Small_Text_Size means that the contents will have the AARM size;
-	-- otherwise it will have the normal size.
-	-- Header_Kind determines whether the table has headers.
-	-- This command starts a paragraph; the entire table is a single
-	-- paragraph. Text will be considered part of the caption until the
-	-- next table marker call.
-	-- Raises Not_Valid_Error if in a paragraph.
-	use type ARM_Output.Header_Kind_Type;
-	use type ARM_Output.Column_Text_Alignment;
-    begin
-	-- No_Page_Break, First_Column_Width, and Last_Column_Width not used,
-	-- the latter two because column width is calculated based on the
-	-- contents.
-	if not Output_Object.Is_Valid then
-	    Ada.Exceptions.Raise_Exception (ARM_Output.Not_Valid_Error'Identity,
-		"Not valid object");
-	end if;
-	if Output_Object.Is_In_Paragraph then
-	    Ada.Exceptions.Raise_Exception (ARM_Output.Not_Valid_Error'Identity,
-		"Table in paragraph");
-	end if;
-
-	if Output_Object.HTML_Kind /= HTML_3 then
-            Ada.Text_IO.Put (Output_Object.Output_File, "<div class=""" &
-		Paragraph_Name(ARM_Output.Normal, 1) & """>");
-	    Paragraph_Used(ARM_Output.Normal, 1) := True;
-	end if;
-	if Has_Border then
-            Ada.Text_IO.Put (Output_Object.Output_File, "<TABLE frame=""border"" rules=""all"" border=""2"" cellpadding=""4"">");
-	else
-            Ada.Text_IO.Put (Output_Object.Output_File, "<TABLE frame=""void"" rules=""none"" border=""0"" cellpadding=""2"">");
-	end if;
-	if Header_Kind = ARM_Output.Both_Caption_and_Header then
-            Ada.Text_IO.Put (Output_Object.Output_File, "<CAPTION>");
-	    Output_Object.Char_Count := 9;
-	    Output_Object.In_Header := True;
-	elsif Header_Kind = ARM_Output.Header_Only then
-	    if Alignment = ARM_Output.Center_All then
-	        Ada.Text_IO.Put (Output_Object.Output_File, "<TR><TH align=""center"">");
-	        Output_Object.Char_Count := 24;
-	    else
-	        Ada.Text_IO.Put (Output_Object.Output_File, "<TR><TH align=""left"">");
-	        Output_Object.Char_Count := 22;
-	    end if;
-	    Output_Object.In_Header := True;
-	else -- Header_Kind = ARM_Output.No_Headers then
-	    if Alignment = ARM_Output.Center_All then
-	        Ada.Text_IO.Put (Output_Object.Output_File, "<TR><TD align=""center"">");
-	        Output_Object.Char_Count := 24;
-	    else
-	        Ada.Text_IO.Put (Output_Object.Output_File, "<TR><TD align=""left"">");
-	        Output_Object.Char_Count := 22;
-	    end if;
-	    Output_Object.In_Header := False;
-	end if;
-	Output_Object.Disp_Char_Count := 0;
-        Output_Object.Disp_Large_Char_Count := 0;
-	Output_Object.Any_Nonspace := False;
-        Output_Object.Last_Was_Space := True; -- Start of line.
-        Output_Object.Conditional_Space := False; -- Don't need it here.
-
-	Output_Object.Is_In_Paragraph := True;
-	Output_Object.Is_In_Table := True;
-
-	Output_Object.Table_Column_Alignment := Alignment;
-	Output_Object.Table_Has_Small_Text := Small_Text_Size;
-	if Output_Object.Table_Has_Small_Text then
-	    if Output_Object.HTML_Kind = HTML_4_Only then
-	        Ada.Text_IO.Put (Output_Object.Output_File, "<SPAN STYLE=""font-size: 80%"">");
-	        Output_Object.Char_Count := Output_Object.Char_Count + 29;
-	    else
-	        Ada.Text_IO.Put (Output_Object.Output_File, "<FONT SIZE=""-1"">");
-	        Output_Object.Char_Count := Output_Object.Char_Count + 16;
-	    end if;
-	end if;
-    end Start_Table;
-
-
-    procedure Table_Marker (Output_Object : in out HTML_Output_Type;
-			    Marker : in ARM_Output.Table_Marker_Type) is
-	-- Marks the end of an entity in a table.
-	-- If Marker is End_Caption, the table caption ends and the
-	--	future text is part of the table header.
-	-- If Marker is End_Header, the table header ends and the
-	--	future text is part of the table body.
-	-- If Marker is End_Row, a row in the table is completed, and another
-	--	row started.
-	-- If Marker is End_Row_Next_Is_Last, a row in the table is completed,
-	--	and another row started. That row is the last row in the table.
-	-- If Marker is End_Item, an item in the table header or body is ended,
-	--	and another started.
-	-- If Marker is End_Table, the entire table is finished.
-	-- Raises Not_Valid_Error if not in a table.
-	use type ARM_Output.Column_Text_Alignment;
-    begin
-	if not Output_Object.Is_Valid then
-	    Ada.Exceptions.Raise_Exception (ARM_Output.Not_Valid_Error'Identity,
-		"Not valid object");
-	end if;
-	if (not Output_Object.Is_In_Paragraph) or (not Output_Object.Is_In_Table) then
-	    Ada.Exceptions.Raise_Exception (ARM_Output.Not_Valid_Error'Identity,
-		"Table marker not in table");
-	end if;
-
-	-- Close the small fonts (we always need to do this):
-	if Output_Object.Table_Has_Small_Text then
-	    if Output_Object.HTML_Kind = HTML_4_Only then
-	        Ada.Text_IO.Put (Output_Object.Output_File, "</SPAN>");
-	        Output_Object.Char_Count := Output_Object.Char_Count + 7;
-	    else
-	        Ada.Text_IO.Put (Output_Object.Output_File, "</FONT>");
-	        Output_Object.Char_Count := Output_Object.Char_Count + 7;
-	    end if;
-	end if;
-
-	case Marker is
-	    when ARM_Output.End_Item =>
-		-- Note: This isn't the first item on a row.
-		if Output_Object.In_Header then
-		    if Output_Object.Table_Column_Alignment = ARM_Output.Left_All then
-	                Ada.Text_IO.Put (Output_Object.Output_File, "<TH align=""left"">");
-		        Output_Object.Char_Count := Output_Object.Char_Count + 18;
-		    else
-	                Ada.Text_IO.Put (Output_Object.Output_File, "<TH align=""center"">");
-		        Output_Object.Char_Count := Output_Object.Char_Count + 20;
-		    end if;
-		else
-		    if Output_Object.Table_Column_Alignment = ARM_Output.Left_All then
-	                Ada.Text_IO.Put (Output_Object.Output_File, "<TD align=""left"">");
-		        Output_Object.Char_Count := Output_Object.Char_Count + 18;
-		    else
-	                Ada.Text_IO.Put (Output_Object.Output_File, "<TD align=""center"">");
-		        Output_Object.Char_Count := Output_Object.Char_Count + 20;
-		    end if;
-		end if;
-	    when ARM_Output.End_Caption =>
-	        Ada.Text_IO.Put_Line (Output_Object.Output_File, "</CAPTION>");
-	        if Output_Object.Table_Column_Alignment = ARM_Output.Center_All then
-	            Ada.Text_IO.Put (Output_Object.Output_File, "<TR><TH align=""center"">");
-		    Output_Object.Char_Count := 24;
-		else
-	            Ada.Text_IO.Put (Output_Object.Output_File, "<TR><TH align=""left"">");
-		    Output_Object.Char_Count := 22;
-		end if;
-		Output_Object.Disp_Char_Count := 0;
-	        Output_Object.Disp_Large_Char_Count := 0;
-		Output_Object.Any_Nonspace := False;
-	        Output_Object.Last_Was_Space := True; -- Start of line.
-	        Output_Object.Conditional_Space := False; -- Don't need it here.
-	    when ARM_Output.End_Header =>
-		Ada.Text_IO.New_Line (Output_Object.Output_File);
-	        if Output_Object.Table_Column_Alignment = ARM_Output.Center_All then
-	            Ada.Text_IO.Put (Output_Object.Output_File, "<TR><TD align=""center"">");
-		    Output_Object.Char_Count := 24;
-		else
-	            Ada.Text_IO.Put (Output_Object.Output_File, "<TR><TD align=""left"">");
-		    Output_Object.Char_Count := 22;
-		end if;
-		Output_Object.Disp_Char_Count := 0;
-	        Output_Object.Disp_Large_Char_Count := 0;
-		Output_Object.Any_Nonspace := False;
-	        Output_Object.Last_Was_Space := True; -- Start of line.
-	        Output_Object.Conditional_Space := False; -- Don't need it here.
-		Output_Object.In_Header := False;
-	    when ARM_Output.End_Row | ARM_Output.End_Row_Next_Is_Last =>
-		Ada.Text_IO.New_Line (Output_Object.Output_File);
-	        if Output_Object.Table_Column_Alignment = ARM_Output.Center_All then
-	            Ada.Text_IO.Put (Output_Object.Output_File, "<TR><TD align=""center"">");
-		    Output_Object.Char_Count := 24;
-		else
-	            Ada.Text_IO.Put (Output_Object.Output_File, "<TR><TD align=""left"">");
-		    Output_Object.Char_Count := 22;
-		end if;
-		Output_Object.Disp_Char_Count := 0;
-	        Output_Object.Disp_Large_Char_Count := 0;
-		Output_Object.Any_Nonspace := False;
-	        Output_Object.Last_Was_Space := True; -- Start of line.
-	        Output_Object.Conditional_Space := False; -- Don't need it here.
-	    when ARM_Output.End_Table =>
-		Ada.Text_IO.New_Line (Output_Object.Output_File);
-		if Output_Object.HTML_Kind /= HTML_3 then
-		    Ada.Text_IO.Put_Line (Output_Object.Output_File, "</table></div>");
-		else
-		    Ada.Text_IO.Put_Line (Output_Object.Output_File, "</TABLE>");
-		end if;
-		Output_Object.Is_In_Paragraph := False;
-		Output_Object.Is_In_Table := False;
-	end case;
-
-	if Output_Object.Table_Has_Small_Text and then ARM_Output."/=" (Marker,
-	    ARM_Output.End_Table) then
-	    if Output_Object.HTML_Kind = HTML_4_Only then
-	        Ada.Text_IO.Put (Output_Object.Output_File, "<SPAN STYLE=""font-size: 80%"">");
-	        Output_Object.Char_Count := Output_Object.Char_Count + 29;
-	    else
-	        Ada.Text_IO.Put (Output_Object.Output_File, "<FONT SIZE=""-1"">");
-	        Output_Object.Char_Count := Output_Object.Char_Count + 16;
-	    end if;
-        end if;
-    end Table_Marker;
-
-
-    -- Text output: These are only allowed after a Start_Paragraph and
-    -- before any End_Paragraph. Raises Not_Valid_Error if not allowed.
-
-    Special_Set : constant Ada.Strings.Maps.Character_Set :=
-       Ada.Strings.Maps."or" (Ada.Strings.Maps.To_Set (Ada.Strings.Maps.Character_Range'(Low => Character'Val(127), High => Character'Val(255))),
-         Ada.Strings.Maps."or" (Ada.Strings.Maps.To_Set ('<'),
-           Ada.Strings.Maps."or" (Ada.Strings.Maps.To_Set ('>'),
-             Ada.Strings.Maps."or" (Ada.Strings.Maps.To_Set ('"'),
-			              Ada.Strings.Maps.To_Set ('&')))));
-
-    No_Conditional_Set : constant Ada.Strings.Maps.Character_Set :=
-         Ada.Strings.Maps."or" (Ada.Strings.Maps.To_Set (' '),
-           Ada.Strings.Maps."or" (Ada.Strings.Maps.To_Set ('.'),
-             Ada.Strings.Maps."or" (Ada.Strings.Maps.To_Set (','),
-               Ada.Strings.Maps."or" (Ada.Strings.Maps.To_Set (':'),
-                 Ada.Strings.Maps."or" (Ada.Strings.Maps.To_Set (';'),
-                   Ada.Strings.Maps."or" (Ada.Strings.Maps.To_Set ('!'),
-                     Ada.Strings.Maps."or" (Ada.Strings.Maps.To_Set ('('),
-			                      Ada.Strings.Maps.To_Set (')'))))))));
-
-    Large_Char_Set : constant Ada.Strings.Maps.Character_Set :=
-	Ada.Strings.Maps."or" (Ada.Strings.Maps.Constants.Upper_Set,
-	  Ada.Strings.Maps."or" (Ada.Strings.Maps.To_Set (Ada.Strings.Maps.Character_Range'(Low => '0', High => '9')),
-           Ada.Strings.Maps."or" (Ada.Strings.Maps.To_Set ('m'),
-             Ada.Strings.Maps."or" (Ada.Strings.Maps.To_Set ('w'),
-               Ada.Strings.Maps."or" (Ada.Strings.Maps.To_Set ('<'),
-                 Ada.Strings.Maps."or" (Ada.Strings.Maps.To_Set ('>'),
-                   Ada.Strings.Maps."or" (Ada.Strings.Maps.To_Set ('&'),
-                     Ada.Strings.Maps."or" (Ada.Strings.Maps.To_Set ('%'),
-                       Ada.Strings.Maps."or" (Ada.Strings.Maps.To_Set ('@'),
-                         Ada.Strings.Maps."or" (Ada.Strings.Maps.To_Set ('$'),
-                           Ada.Strings.Maps."or" (Ada.Strings.Maps.To_Set ('*'),
-                             Ada.Strings.Maps."or" (Ada.Strings.Maps.To_Set ('+'),
-                               Ada.Strings.Maps."or" (Ada.Strings.Maps.To_Set ('='),
-                                 Ada.Strings.Maps."or" (Ada.Strings.Maps.To_Set ('?'),
-                                   Ada.Strings.Maps."or" (Ada.Strings.Maps.To_Set ('/'),
-                                     Ada.Strings.Maps."or" (Ada.Strings.Maps.To_Set ('\'),
-			                      Ada.Strings.Maps.To_Set ('#')))))))))))))))));
-
-
-    procedure Output_Text (Output_Object : in out HTML_Output_Type;
-			   Text : in String) is
-	-- Output the text to the current output place.
-    begin
-	if Output_Object.Column_Count >= 4 then
-	    if (Output_Object.Column_Text(Output_Object.Current_Column) = null) or else
-		-- No items stored.
-	       (Output_Object.Column_Text(Output_Object.Current_Column).Item /=
-	        Output_Object.Current_Item) then
-		-- Start a new item.
-		Output_Object.Column_Text(Output_Object.Current_Column) :=
-		    new Column_Text_Item_Type'(Text => (others => ' '),
-			Length => 0, Item => Output_Object.Current_Item,
-			End_Para => False, Next => Output_Object.Column_Text(Output_Object.Current_Column));
-	    end if;
-	    if Output_Object.Column_Text(Output_Object.Current_Column).Length +
-		Text'Length > Output_Object.Column_Text(Output_Object.Current_Column).Text'Length then
-		    Ada.Exceptions.Raise_Exception (ARM_Output.Not_Valid_Error'Identity,
-			"Column item full, but more text! - " &
-			Output_Object.Column_Text(Output_Object.Current_Column).Text(1..Output_Object.Column_Text(Output_Object.Current_Column).Length) & Text);
-	    else
-		Output_Object.Column_Text(Output_Object.Current_Column).Text(
-		   Output_Object.Column_Text(Output_Object.Current_Column).Length+1..
-		   Output_Object.Column_Text(Output_Object.Current_Column).Length+Text'Length) :=
-			Text;
-		Output_Object.Column_Text(Output_Object.Current_Column).Length :=
-		   Output_Object.Column_Text(Output_Object.Current_Column).Length + Text'Length;
-	    end if;
-	else -- Normal, use Text_IO.
-	     Ada.Text_IO.Put (Output_Object.Output_File, Text);
-	     Output_Object.Char_Count := Output_Object.Char_Count + Text'Length;
-	end if;
-    end Output_Text;
-
-
-    procedure Ordinary_Text (Output_Object : in out HTML_Output_Type;
-			     Text : in String) is
-	-- Output ordinary text.
-	-- The text must end at a word break, never in the middle of a word.
-    begin
-	if not Output_Object.Is_Valid then
-	    Ada.Exceptions.Raise_Exception (ARM_Output.Not_Valid_Error'Identity,
-		"Not valid object");
-	end if;
-	if not Output_Object.Is_In_Paragraph then
-	    Ada.Exceptions.Raise_Exception (ARM_Output.Not_Valid_Error'Identity,
-		"Not in paragraph");
-	end if;
-	if Text'Length = 0 then
-	    return; -- Nothing to do.
-	end if;
-	if Ada.Strings.Fixed.Count (Text, Special_Set) = 0 then
-	    if Output_Object.Char_Count + Text'Length >= LINE_LENGTH - 10 then
-		-- We can only break on a space.
-	        for I in Text'range loop
-		    Ordinary_Character (Output_Object, Text(I));
-	        end loop;
-	    else
-		if Output_Object.Conditional_Space then
-		    Output_Object.Conditional_Space := False;
-		    if Ada.Strings.Maps.Is_In (Text(Text'First), No_Conditional_Set) then
-			null; -- Don't need the conditional space.
-		    else
-		        Output_Text (Output_Object, " ");
-		        Output_Object.Disp_Char_Count := Output_Object.Disp_Char_Count + 1;
-			--Output_Object.Disp_Large_Char_Count := <unchanged>;
-		    end if;
-		end if;
-	        Output_Text (Output_Object, Text);
-	        Output_Object.Disp_Char_Count := Output_Object.Disp_Char_Count + Text'Length;
-	        Output_Object.Disp_Large_Char_Count :=
-		    Output_Object.Disp_Large_Char_Count +
-		    Ada.Strings.Fixed.Count (Text, Large_Char_Set);
-		Output_Object.Any_Nonspace := True;
-		Output_Object.Last_was_Space := Text(Text'Last) = ' ';
-	    end if;
-	else
-	    for I in Text'range loop
-		Ordinary_Character (Output_Object, Text(I));
-	    end loop;
-	end if;
-    end Ordinary_Text;
-
-
-    procedure Ordinary_Character (Output_Object : in out HTML_Output_Type;
-			          Char : in Character) is
-	-- Output an ordinary character.
-	-- Spaces will be used to break lines as needed.
-    begin
-	if not Output_Object.Is_Valid then
-	    Ada.Exceptions.Raise_Exception (ARM_Output.Not_Valid_Error'Identity,
-		"Not valid object");
-	end if;
-	if not Output_Object.Is_In_Paragraph then
-	    Ada.Exceptions.Raise_Exception (ARM_Output.Not_Valid_Error'Identity,
-		"Not in paragraph");
-	end if;
-	if Output_Object.Conditional_Space then
-	    Output_Object.Conditional_Space := False;
-	    if Ada.Strings.Maps.Is_In (Char, No_Conditional_Set) then
-		null; -- Don't need the conditional space.
-	    else
-	        Output_Text (Output_Object, " ");
-	        Output_Object.Disp_Char_Count := Output_Object.Disp_Char_Count + 1;
-		--Output_Object.Disp_Large_Char_Count := <unchanged>;
-	    end if;
-	end if;
-	Output_Object.Last_was_Space := False;
-	if Char = ' ' then
-	    if Output_Object.Char_Count >= LINE_LENGTH - 10 and then
-	        Output_Object.Column_Count < 4 then
-		if Output_Object.HTML_Kind > HTML_3 then
-		    -- Note: We leave the space here so that later code can tell
-		    -- the difference between a line broken on a space, and a
-		    -- line broken for because it's convinient.
-	            Ada.Text_IO.Put_Line (Output_Object.Output_File, " ");
-		else -- No later code.
-	            Ada.Text_IO.New_Line (Output_Object.Output_File);
-		end if;
-	        Output_Object.Char_Count := 0;
-	        Output_Object.Last_was_Space := True;
-	    else
-	        Output_Text (Output_Object, " ");
-	        Output_Object.Disp_Char_Count := Output_Object.Disp_Char_Count + 1;
-		--Output_Object.Disp_Large_Char_Count := <unchanged>;
-	    end if;
-	    -- Output_Object.Any_Nonspace := <unchanged>;
-	    Output_Object.Last_was_Space := True;
-	elsif Char = '<' then
-	    Output_Text (Output_Object, "&lt;");
-	    Output_Object.Disp_Char_Count := Output_Object.Disp_Char_Count + 1;
-	    Output_Object.Disp_Large_Char_Count := Output_Object.Disp_Large_Char_Count + 1;
-	    Output_Object.Any_Nonspace := True;
-        elsif Char = '>' then
-	    Output_Text (Output_Object, "&gt;");
-	    Output_Object.Disp_Char_Count := Output_Object.Disp_Char_Count + 1;
-	    Output_Object.Disp_Large_Char_Count := Output_Object.Disp_Large_Char_Count + 1;
-	    Output_Object.Any_Nonspace := True;
-        elsif Char = '"' then
-	    Output_Text (Output_Object, "&quot;");
-	    Output_Object.Disp_Char_Count := Output_Object.Disp_Char_Count + 1;
-	    -- No change in Disp_Large_Char_Count.
-	    Output_Object.Any_Nonspace := True;
-        elsif Char = '&' then
-	    Output_Text (Output_Object, "&amp;");
-	    Output_Object.Disp_Char_Count := Output_Object.Disp_Char_Count + 1;
-	    Output_Object.Disp_Large_Char_Count := Output_Object.Disp_Large_Char_Count + 1;
-	    Output_Object.Any_Nonspace := True;
-        elsif Char >= Character'Val(126) then -- All higher Latin-1 characters.
-	    case Character'Pos(Char) is
-	        when 160 =>
-		    Output_Text (Output_Object, "&nbsp;");
-	        when 161 =>
-		    Output_Text (Output_Object, "&iexcl;");
-	        when 162 =>
-		    Output_Text (Output_Object, "&cent;");
-	        when 163 =>
-		    Output_Text (Output_Object, "&pound;");
-	        when 164 =>
-		    Output_Text (Output_Object, "&curren;");
-	        when 165 =>
-		    Output_Text (Output_Object, "&yen;");
-	        when 166 =>
-		    Output_Text (Output_Object, "&brvbar;");
-	        when 167 =>
-		    Output_Text (Output_Object, "&sect;");
-	        when 168 =>
-		    Output_Text (Output_Object, "&uml;");
-	        when 169 =>
-		    Output_Text (Output_Object, "&copy;");
-	        when 170 =>
-		    Output_Text (Output_Object, "&ordf;");
-	        when 171 =>
-		    Output_Text (Output_Object, "&laquo;");
-	        when 172 =>
-		    Output_Text (Output_Object, "&not;");
-	        when 173 =>
-		    Output_Text (Output_Object, "&shy;");
-	        when 174 =>
-		    Output_Text (Output_Object, "&reg;");
-	        when 175 =>
-		    Output_Text (Output_Object, "&macr;");
-	        when 176 =>
-		    Output_Text (Output_Object, "&deg;");
-	        when 177 =>
-		    Output_Text (Output_Object, "&plusmn;");
-	        when 178 =>
-		    Output_Text (Output_Object, "&sup2;");
-	        when 179 =>
-		    Output_Text (Output_Object, "&sup3;");
-	        when 180 =>
-		    Output_Text (Output_Object, "&acute;");
-	        when 181 =>
-		    Output_Text (Output_Object, "&micro;");
-	        when 182 =>
-		    Output_Text (Output_Object, "&para;");
-	        when 183 =>
-		    Output_Text (Output_Object, "&middot;");
-	        when 184 =>
-		    Output_Text (Output_Object, "&cedil;");
-	        when 185 =>
-		    Output_Text (Output_Object, "&sup1;");
-	        when 186 =>
-		    Output_Text (Output_Object, "&ordm;");
-	        when 187 =>
-		    Output_Text (Output_Object, "&raquo;");
-	        when 188 =>
-		    Output_Text (Output_Object, "&frac14;");
-	        when 189 =>
-		    Output_Text (Output_Object, "&frac12;");
-	        when 190 =>
-		    Output_Text (Output_Object, "&frac34;");
-	        when 191 =>
-		    Output_Text (Output_Object, "&iquest;");
-	        when 192 =>
-		    Output_Text (Output_Object, "&Agrave;");
-	        when 193 =>
-		    Output_Text (Output_Object, "&Aacute;");
-	        when 194 =>
-		    Output_Text (Output_Object, "&Acirc;");
-	        when 195 =>
-		    Output_Text (Output_Object, "&Atilde;");
-	        when 196 =>
-		    Output_Text (Output_Object, "&Auml;");
-	        when 197 =>
-		    Output_Text (Output_Object, "&Aring;");
-	        when 198 =>
-		    Output_Text (Output_Object, "&AElig;");
-	        when 199 =>
-		    Output_Text (Output_Object, "&Ccedil;");
-	        when 200 =>
-		    Output_Text (Output_Object, "&Egrave;");
-	        when 201 =>
-		    Output_Text (Output_Object, "&Eacute;");
-	        when 202 =>
-		    Output_Text (Output_Object, "&Ecirc;");
-	        when 203 =>
-		    Output_Text (Output_Object, "&Euml;");
-	        when 204 =>
-		    Output_Text (Output_Object, "&Igrave;");
-	        when 205 =>
-		    Output_Text (Output_Object, "&Iacute;");
-	        when 206 =>
-		    Output_Text (Output_Object, "&Icirc;");
-	        when 207 =>
-		    Output_Text (Output_Object, "&Iuml;");
-	        when 208 =>
-		    Output_Text (Output_Object, "&ETH;");
-	        when 209 =>
-		    Output_Text (Output_Object, "&Ntilde;");
-	        when 210 =>
-		    Output_Text (Output_Object, "&Ograve;");
-	        when 211 =>
-		    Output_Text (Output_Object, "&Oacute;");
-	        when 212 =>
-		    Output_Text (Output_Object, "&Ocirc;");
-	        when 213 =>
-		    Output_Text (Output_Object, "&Otilde;");
-	        when 214 =>
-		    Output_Text (Output_Object, "&Ouml;");
-	        when 215 =>
-		    Output_Text (Output_Object, "&times;");
-	        when 216 =>
-		    Output_Text (Output_Object, "&Oslash;");
-	        when 217 =>
-		    Output_Text (Output_Object, "&Ugrave;");
-	        when 218 =>
-		    Output_Text (Output_Object, "&Uacute;");
-	        when 219 =>
-		    Output_Text (Output_Object, "&Ucirc;");
-	        when 220 =>
-		    Output_Text (Output_Object, "&Uuml;");
-	        when 221 =>
-		    Output_Text (Output_Object, "&Yacute;");
-	        when 222 =>
-		    Output_Text (Output_Object, "&THORN;");
-	        when 223 =>
-		    Output_Text (Output_Object, "&szlig;");
-
-	        when 224 =>
-		    Output_Text (Output_Object, "&agrave;");
-	        when 225 =>
-		    Output_Text (Output_Object, "&aacute;");
-	        when 226 =>
-		    Output_Text (Output_Object, "&acirc;");
-	        when 227 =>
-		    Output_Text (Output_Object, "&atilde;");
-	        when 228 =>
-		    Output_Text (Output_Object, "&auml;");
-	        when 229 =>
-		    Output_Text (Output_Object, "&aring;");
-	        when 230 =>
-		    Output_Text (Output_Object, "&aelig;");
-	        when 231 =>
-		    Output_Text (Output_Object, "&ccedil;");
-	        when 232 =>
-		    Output_Text (Output_Object, "&egrave;");
-	        when 233 =>
-		    Output_Text (Output_Object, "&eacute;");
-	        when 234 =>
-		    Output_Text (Output_Object, "&ecirc;");
-	        when 235 =>
-		    Output_Text (Output_Object, "&euml;");
-	        when 236 =>
-		    Output_Text (Output_Object, "&igrave;");
-	        when 237 =>
-		    Output_Text (Output_Object, "&iacute;");
-	        when 238 =>
-		    Output_Text (Output_Object, "&icirc;");
-	        when 239 =>
-		    Output_Text (Output_Object, "&iuml;");
-	        when 240 =>
-		    Output_Text (Output_Object, "&eth;");
-	        when 241 =>
-		    Output_Text (Output_Object, "&ntilde;");
-	        when 242 =>
-		    Output_Text (Output_Object, "&ograve;");
-	        when 243 =>
-		    Output_Text (Output_Object, "&oacute;");
-	        when 244 =>
-		    Output_Text (Output_Object, "&ocirc;");
-	        when 245 =>
-		    Output_Text (Output_Object, "&otilde;");
-	        when 246 =>
-		    Output_Text (Output_Object, "&ouml;");
-	        when 247 =>
-		    Output_Text (Output_Object, "&divide;");
-	        when 248 =>
-		    Output_Text (Output_Object, "&oslash;");
-	        when 249 =>
-		    Output_Text (Output_Object, "&ugrave;");
-	        when 250 =>
-		    Output_Text (Output_Object, "&uacute;");
-	        when 251 =>
-		    Output_Text (Output_Object, "&ucirc;");
-	        when 252 =>
-		    Output_Text (Output_Object, "&uuml;");
-	        when 253 =>
-		    Output_Text (Output_Object, "&yacute;");
-	        when 254 =>
-		    Output_Text (Output_Object, "&thorn;");
-	        when 255 =>
-		    Output_Text (Output_Object, "&yuml;");
-
-
-	        when others =>
-		    declare
-		        Code : constant String :=
-			    Natural'Image(Character'Pos(Char));
-		    begin
-		        Output_Text (Output_Object, "&#" & Code(2..4) & ';');
-		    end;
-	    end case;
-	    Output_Object.Disp_Char_Count := Output_Object.Disp_Char_Count + 1;
-	    if Ada.Strings.Maps.Is_In (Char, Large_Char_Set) then
-	        Output_Object.Disp_Large_Char_Count :=
-	            Output_Object.Disp_Large_Char_Count + 1;
-	    -- else not a large character.
-	    end if;
-	    Output_Object.Any_Nonspace := True;
-        else
-	    Output_Text (Output_Object, Char & "");
-	    Output_Object.Disp_Char_Count := Output_Object.Disp_Char_Count + 1;
-	    if Ada.Strings.Maps.Is_In (Char, Large_Char_Set) then
-	        Output_Object.Disp_Large_Char_Count :=
-	            Output_Object.Disp_Large_Char_Count + 1;
-	    -- else not a large character.
-	    end if;
-	    Output_Object.Any_Nonspace := True;
-        end if;
-    end Ordinary_Character;
-
-
-    procedure Hard_Space (Output_Object : in out HTML_Output_Type) is
-        -- Output a hard space. No line break should happen at a hard space.
-    begin
-	if not Output_Object.Is_Valid then
-	    Ada.Exceptions.Raise_Exception (ARM_Output.Not_Valid_Error'Identity,
-		"Not valid object");
-	end if;
-	if not Output_Object.Is_In_Paragraph then
-	    Ada.Exceptions.Raise_Exception (ARM_Output.Not_Valid_Error'Identity,
-		"Not in paragraph");
-	end if;
-        Output_Text (Output_Object, "&nbsp;");
-        Output_Object.Disp_Char_Count := Output_Object.Disp_Char_Count + 1;
-	-- Output_Object.Disp_Large_Char_Count := <unchanged>;
-	-- Output_Object.Any_Nonspace := <unchanged>;
-	Output_Object.Last_was_Space := True;
-        Output_Object.Conditional_Space := False; -- Never need a conditional space here.
-    end Hard_Space;
-
-
-    procedure Line_Break (Output_Object : in out HTML_Output_Type) is
-	-- Output a line break. This does not start a new paragraph.
-	-- This corresponds to a "<BR>" in HTML.
-    begin
-	if not Output_Object.Is_Valid then
-	    Ada.Exceptions.Raise_Exception (ARM_Output.Not_Valid_Error'Identity,
-		"Not valid object");
-	end if;
-	if not Output_Object.Is_In_Paragraph then
-	    Ada.Exceptions.Raise_Exception (ARM_Output.Not_Valid_Error'Identity,
-		"Not in paragraph");
-	end if;
-	if Output_Object.Column_Count >= 4 then
-	    -- Output is deferred; mark the end of an item.
-	    if Output_Object.Column_Text (Output_Object.Current_Column) /= null and then
-	       Output_Object.Column_Text (Output_Object.Current_Column).Item = Output_Object.Current_Item then
-		Output_Object.Column_Text (Output_Object.Current_Column).End_Para := False;
-	    end if;
-	    Output_Object.Current_Item := Output_Object.Current_Item + 1;
-            Output_Object.Char_Count := 0;
-            Output_Object.Disp_Char_Count := 0;
-	    Output_Object.Disp_Large_Char_Count := 0;
-	    Output_Object.Any_Nonspace := False;
-	    Output_Object.Last_Was_Space := True; -- Start of line.
-	    Output_Object.Conditional_Space := False; -- Don't need it here.
-	else -- Normal.
-            Ada.Text_IO.Put_Line (Output_Object.Output_File, "<BR>");
-            Output_Object.Char_Count := 0;
-            Output_Object.Disp_Char_Count := 0;
-	    Output_Object.Disp_Large_Char_Count := 0;
-	    Output_Object.Any_Nonspace := False;
-	    Output_Object.Last_Was_Space := True; -- Start of line.
-	    Output_Object.Conditional_Space := False; -- Don't need it here.
-	end if;
-    end Line_Break;
-
-
-    procedure Index_Line_Break (Output_Object : in out HTML_Output_Type;
-				Clear_Keep_with_Next : in Boolean) is
-	-- Output a line break for the index. This does not start a new
-	-- paragraph in terms of spacing. This corresponds to a "<BR>"
-	-- in HTML. If Clear_Keep_with_Next is true, insure that the next
-	-- line does not require the following line to stay with it.
-	-- Raises Not_Valid_Error if the paragraph is not in the index format.
-    begin
-	if ARM_Output."/=" (Output_Object.Paragraph_Style, ARM_Output.Index) then
-	    Ada.Exceptions.Raise_Exception (ARM_Output.Not_Valid_Error'Identity,
-		"Not index format");
-	end if;
-	Line_Break (Output_Object);
-    end Index_Line_Break;
-
-
-    procedure Soft_Line_Break (Output_Object : in out HTML_Output_Type) is
-	-- Output a soft line break. This is a place (in the middle of a
-	-- "word") that we allow a line break. It is usually used after
-	-- underscores in long non-terminals.
-    begin
-	if not Output_Object.Is_Valid then
-	    Ada.Exceptions.Raise_Exception (ARM_Output.Not_Valid_Error'Identity,
-		"Not valid object");
-	end if;
-	if not Output_Object.Is_In_Paragraph then
-	    Ada.Exceptions.Raise_Exception (ARM_Output.Not_Valid_Error'Identity,
-		"Not in paragraph");
-	end if;
-	if Output_Object.HTML_Kind > HTML_3 and then Output_Object.Use_Unicode then
-            Output_Text (Output_Object, "&#8203;");
-	-- else no Soft break in HTML 3.2.
-	end if;
-    end Soft_Line_Break;
-
-
-    procedure Soft_Hyphen_Break (Output_Object : in out HTML_Output_Type) is
-	-- Output a soft line break, with a hyphen. This is a place (in the middle of
-	-- a "word") that we allow a line break. If the line break is used,
-	-- a hyphen will be added to the text.
-    begin
-	if not Output_Object.Is_Valid then
-	    Ada.Exceptions.Raise_Exception (ARM_Output.Not_Valid_Error'Identity,
-		"Not valid object");
-	end if;
-	if not Output_Object.Is_In_Paragraph then
-	    Ada.Exceptions.Raise_Exception (ARM_Output.Not_Valid_Error'Identity,
-		"Not in paragraph");
-	end if;
-        null; -- Soft hyphens exist, but don't work on either Internet Exploder 4
-	      -- or Netcrash 3. That is, they are always displayed. (They should
-	      -- only be displayed at the location of a line break).
-        --Output_Text (Output_Object, "&shy;"); -- A Latin-1 char.
-    end Soft_Hyphen_Break;
-
-
-    procedure Tab (Output_Object : in out HTML_Output_Type) is
-	-- Output a tab, inserting space up to the next tab stop.
-	-- Raises Not_Valid_Error if the paragraph was created with
-	-- Tab_Stops = ARM_Output.NO_TABS.
-    begin
-	-- HTML does not have tabs. Emulation is not successful on proportional
-	-- fonts, so we let the user select how to do it.
-	if not Output_Object.Is_Valid then
-	    Ada.Exceptions.Raise_Exception (ARM_Output.Not_Valid_Error'Identity,
-		"Not valid object");
-	end if;
-	if not Output_Object.Is_In_Paragraph then
-	    Ada.Exceptions.Raise_Exception (ARM_Output.Not_Valid_Error'Identity,
-		"Not in paragraph");
-	end if;
-	if ARM_Output."="(Output_Object.Tab_Stops, ARM_Output.NO_TABS) then
-	    Ada.Exceptions.Raise_Exception (ARM_Output.Not_Valid_Error'Identity,
-		"Tab, but none set");
-	end if;
-
-        Output_Object.Conditional_Space := False; -- Never need a conditional space here.
-        Output_Object.Last_was_Space := True; -- Treat this as a space.
-	if Output_Object.Tab_Emulation = Single_Space then
-	    -- Don't emulate these, just use a single space.
-	    Output_Text (Output_Object, "&nbsp;");
-	    Output_Object.Disp_Char_Count := Output_Object.Disp_Char_Count + 1;
-	    -- Output_Object.Disp_Large_Char_Count := <unchanged>;
-	elsif Output_Object.Tab_Emulation = Quad_Space then
-	    -- Don't emulate these, just use a single space.
-	    Output_Text (Output_Object, "&nbsp;&nbsp;&nbsp;&nbsp;");
-	    Output_Object.Disp_Char_Count := Output_Object.Disp_Char_Count + 4;
-	    -- Output_Object.Disp_Large_Char_Count := <unchanged>;
-	elsif Output_Object.Tab_Emulation = Emulate_Fixed_Only or else
-	      Output_Object.Tab_Emulation = Emulate_Fixed_Only_Quad then
-	    if Output_Object.Can_Emulate_Tabs or else
-	        (not Output_Object.Any_Nonspace) then -- Always can emulate if they're first on a line.
-	        Output_Text (Output_Object, "&nbsp;");
-	        Output_Object.Disp_Char_Count := Output_Object.Disp_Char_Count + 1;
-	        -- Output_Object.Disp_Large_Char_Count := <unchanged>;
-	        for I in 1 .. Output_Object.Tab_Stops.Number loop
-	            if Output_Object.Tab_Stops.Stops(I).Stop >= Output_Object.Disp_Char_Count then
-		        for J in Output_Object.Disp_Char_Count+1 .. Output_Object.Tab_Stops.Stops(I).Stop loop
-		            Output_Text (Output_Object, "&nbsp;");
-		            Output_Object.Disp_Char_Count := Output_Object.Disp_Char_Count + 1;
-			    -- Output_Object.Disp_Large_Char_Count := <unchanged>;
-		        end loop;
-		        exit;
-	            end if;
-	        end loop; -- If we drop out without finding a tab, we just use the single
-		          -- space already written.
-	    elsif Output_Object.Tab_Emulation = Emulate_Fixed_Only then
-	        -- Put in a space.
-	        Output_Text (Output_Object, "&nbsp;");
-	        Output_Object.Disp_Char_Count := Output_Object.Disp_Char_Count + 1;
-	        if ARM_Output."=" (Output_Object.Paragraph_Style, ARM_Output.Syntax_Summary) and then
-		    Output_Object.Column_Count > 1 then
-		    -- Special case (hack!) to make Syntax cross-reference look better:
-	            Output_Text (Output_Object, "&nbsp;&nbsp;");
-	            Output_Object.Disp_Char_Count := Output_Object.Disp_Char_Count + 2;
-	        end if;
-		-- Output_Object.Disp_Large_Char_Count := <unchanged>;
-	    elsif Output_Object.Tab_Emulation = Emulate_Fixed_Only_Quad then
-	        -- Put in four hard spaces.
-	        Output_Text (Output_Object, "&nbsp;&nbsp;&nbsp;&nbsp;");
-	        Output_Object.Disp_Char_Count := Output_Object.Disp_Char_Count + 4;
-		-- Output_Object.Disp_Large_Char_Count := <unchanged>;
-	    end if;
-	else -- Emulate all.
-	    Output_Text (Output_Object, "&nbsp;");
-	    Output_Object.Disp_Char_Count := Output_Object.Disp_Char_Count + 1;
-	    for I in 1 .. Output_Object.Tab_Stops.Number loop
-	        if Output_Object.Tab_Stops.Stops(I).Stop >= Output_Object.Disp_Char_Count then
-		    for J in Output_Object.Disp_Char_Count+1 .. Output_Object.Tab_Stops.Stops(I).Stop loop
-		        Output_Text (Output_Object, "&nbsp;");
-		        Output_Object.Disp_Char_Count := Output_Object.Disp_Char_Count + 1;
-		    end loop;
-		    exit;
-	        end if;
-	    end loop; -- If we drop out without finding a tab, we just use the
-		      -- single space already written.
-	    -- Output_Object.Disp_Large_Char_Count := <unchanged>;
-	end if;
-    end Tab;
-
-
-    procedure Special_Character (Output_Object : in out HTML_Output_Type;
-			         Char : in ARM_Output.Special_Character_Type) is
-	-- Output an special character.
-    begin
-	if not Output_Object.Is_Valid then
-	    Ada.Exceptions.Raise_Exception (ARM_Output.Not_Valid_Error'Identity,
-		"Not valid object");
-	end if;
-	if not Output_Object.Is_In_Paragraph then
-	    Ada.Exceptions.Raise_Exception (ARM_Output.Not_Valid_Error'Identity,
-		"Not in paragraph");
-	end if;
-	if Output_Object.Conditional_Space then
-	    Output_Object.Conditional_Space := False;
-	    Output_Text (Output_Object, " ");
-	    Output_Object.Disp_Char_Count := Output_Object.Disp_Char_Count + 1;
-	    -- Output_Object.Disp_Large_Char_Count := <unchanged>;
-	end if;
-	case Char is
-	    when ARM_Output.EM_Dash =>
-		if Output_Object.HTML_Kind > HTML_3 and Output_Object.Use_Unicode then
-	            Output_Text (Output_Object, "&mdash;");
-		    Output_Object.Disp_Char_Count := Output_Object.Disp_Char_Count + 1;
-		    Output_Object.Disp_Large_Char_Count := Output_Object.Disp_Large_Char_Count + 1;
-        	else
-	            Output_Text (Output_Object, "--");
-		    Output_Object.Disp_Char_Count := Output_Object.Disp_Char_Count + 2;
-		    Output_Object.Disp_Large_Char_Count := Output_Object.Disp_Large_Char_Count + 2;
-		end if;
-	    when ARM_Output.EN_Dash =>
-		if Output_Object.HTML_Kind > HTML_3 and Output_Object.Use_Unicode then
-		    Output_Text (Output_Object, "&ndash;");
-		    Output_Object.Disp_Char_Count := Output_Object.Disp_Char_Count + 1;
-		    Output_Object.Disp_Large_Char_Count := Output_Object.Disp_Large_Char_Count + 1;
-		else
-		    Output_Text (Output_Object, "-");
-		    Output_Object.Disp_Char_Count := Output_Object.Disp_Char_Count + 1;
-		    --Output_Object.Disp_Large_Char_Count := <unchanged>;
-		end if;
-	    when ARM_Output.GEQ =>
-		if Output_Object.HTML_Kind > HTML_3 and Output_Object.Use_Unicode then
-	            Output_Text (Output_Object, "&ge;");
-		    Output_Object.Disp_Char_Count := Output_Object.Disp_Char_Count + 1;
-		    Output_Object.Disp_Large_Char_Count := Output_Object.Disp_Large_Char_Count + 1;
-		else
-	            Output_Text (Output_Object, ">=");
-		    Output_Object.Disp_Char_Count := Output_Object.Disp_Char_Count + 2;
-		    Output_Object.Disp_Large_Char_Count := Output_Object.Disp_Large_Char_Count + 2;
-		end if;
-	    when ARM_Output.LEQ =>
-		if Output_Object.HTML_Kind > HTML_3 and Output_Object.Use_Unicode then
-	            Output_Text (Output_Object, "&le;");
-		    Output_Object.Disp_Char_Count := Output_Object.Disp_Char_Count + 1;
-		    Output_Object.Disp_Large_Char_Count := Output_Object.Disp_Large_Char_Count + 1;
-		else
-	            Output_Text (Output_Object, "<=");
-		    Output_Object.Disp_Char_Count := Output_Object.Disp_Char_Count + 2;
-		    Output_Object.Disp_Large_Char_Count := Output_Object.Disp_Large_Char_Count + 2;
-		end if;
-	    when ARM_Output.NEQ =>
-		if Output_Object.HTML_Kind > HTML_3 and Output_Object.Use_Unicode then
-	            Output_Text (Output_Object, "&ne;");
-		    Output_Object.Disp_Char_Count := Output_Object.Disp_Char_Count + 1;
-		    Output_Object.Disp_Large_Char_Count := Output_Object.Disp_Large_Char_Count + 1;
-		else
-	            Output_Text (Output_Object, "/=");
-		    Output_Object.Disp_Char_Count := Output_Object.Disp_Char_Count + 2;
-		    Output_Object.Disp_Large_Char_Count := Output_Object.Disp_Large_Char_Count + 2;
-		end if;
-	    when ARM_Output.PI =>
-		if Output_Object.HTML_Kind > HTML_3 and Output_Object.Use_Unicode then
-	            Output_Text (Output_Object, "&pi;");
-		    Output_Object.Disp_Char_Count := Output_Object.Disp_Char_Count + 1;
-		    Output_Object.Disp_Large_Char_Count := Output_Object.Disp_Large_Char_Count + 1;
-		else
-	            Output_Text (Output_Object, "PI");
-		    Output_Object.Disp_Char_Count := Output_Object.Disp_Char_Count + 2;
-		    Output_Object.Disp_Large_Char_Count := Output_Object.Disp_Large_Char_Count + 2;
-		end if;
-	    when ARM_Output.Left_Ceiling =>
-		if FALSE and (Output_Object.HTML_Kind > HTML_3 and Output_Object.Use_Unicode) then
-		    -- This character doesn't display on US Windows 2000/XP.
-	            Output_Text (Output_Object, "&lceil;");
-		    Output_Object.Disp_Char_Count := Output_Object.Disp_Char_Count + 1;
-		    Output_Object.Disp_Large_Char_Count := Output_Object.Disp_Large_Char_Count + 1;
-		else
-	            Output_Text (Output_Object, "<I>Ceiling</I>(");
-		    Output_Object.Disp_Char_Count := Output_Object.Disp_Char_Count + 8;
-		    Output_Object.Disp_Large_Char_Count := Output_Object.Disp_Large_Char_Count + 1;
-		end if;
-	    when ARM_Output.Right_Ceiling =>
-		if FALSE and (Output_Object.HTML_Kind > HTML_3 and Output_Object.Use_Unicode) then
-		    -- This character doesn't display on US Windows 2000/XP.
-	            Output_Text (Output_Object, "&rceil;");
-		    Output_Object.Disp_Char_Count := Output_Object.Disp_Char_Count + 1;
-		    Output_Object.Disp_Large_Char_Count := Output_Object.Disp_Large_Char_Count + 1;
-		else
-	            Output_Text (Output_Object, ")");
-		    Output_Object.Disp_Char_Count := Output_Object.Disp_Char_Count + 1;
-		    --Output_Object.Disp_Large_Char_Count := <unchanged>;
-		end if;
-	    when ARM_Output.Left_Floor =>
-		if FALSE and (Output_Object.HTML_Kind > HTML_3 and Output_Object.Use_Unicode) then
-		    -- This character doesn't display on US Windows 2000/XP.
-	            Output_Text (Output_Object, "&lfloor;");
-		    Output_Object.Disp_Char_Count := Output_Object.Disp_Char_Count + 1;
-		    Output_Object.Disp_Large_Char_Count := Output_Object.Disp_Large_Char_Count + 1;
-		else
-	            Output_Text (Output_Object, "<I>Floor</I>(");
-		    Output_Object.Disp_Char_Count := Output_Object.Disp_Char_Count + 6;
-		    Output_Object.Disp_Large_Char_Count := Output_Object.Disp_Large_Char_Count + 1;
-		end if;
-	    when ARM_Output.Right_Floor =>
-		if FALSE and (Output_Object.HTML_Kind > HTML_3 and Output_Object.Use_Unicode) then
-		    -- This character doesn't display on US Windows 2000/XP.
-	            Output_Text (Output_Object, "&rfloor;");
-		    Output_Object.Disp_Char_Count := Output_Object.Disp_Char_Count + 1;
-		    Output_Object.Disp_Large_Char_Count := Output_Object.Disp_Large_Char_Count + 1;
-		else
-	            Output_Text (Output_Object, ")");
-		    Output_Object.Disp_Char_Count := Output_Object.Disp_Char_Count + 1;
-		    --Output_Object.Disp_Large_Char_Count := <unchanged>;
-		end if;
-	    when ARM_Output.Thin_Space =>
-		if FALSE and (Output_Object.HTML_Kind > HTML_3 and Output_Object.Use_Unicode) then
-		    -- This character doesn't display on US Windows 2000/XP.
-	            Output_Text (Output_Object, "&thinsp;");
-		    Output_Object.Disp_Char_Count := Output_Object.Disp_Char_Count + 1;
-		else
-	            Output_Text (Output_Object, " ");
-		    Output_Object.Disp_Char_Count := Output_Object.Disp_Char_Count + 1;
-		end if;
-	        --Output_Object.Disp_Large_Char_Count := <unchanged>;
-	    when ARM_Output.Left_Quote =>
-		if Output_Object.HTML_Kind > HTML_3 then
-	            Output_Text (Output_Object, "&lsquo;");
-		    Output_Object.Disp_Char_Count := Output_Object.Disp_Char_Count + 1;
-		else
-	            Output_Text (Output_Object, "`");
-		    Output_Object.Disp_Char_Count := Output_Object.Disp_Char_Count + 1;
-		end if;
-	        --Output_Object.Disp_Large_Char_Count := <unchanged>;
-	    when ARM_Output.Right_Quote =>
-		if Output_Object.HTML_Kind > HTML_3 then
-	            Output_Text (Output_Object, "&rsquo;");
-		    Output_Object.Disp_Char_Count := Output_Object.Disp_Char_Count + 1;
-		else
-	            Output_Text (Output_Object, "'");
-		    Output_Object.Disp_Char_Count := Output_Object.Disp_Char_Count + 1;
-		end if;
-	        --Output_Object.Disp_Large_Char_Count := <unchanged>;
-	    when ARM_Output.Left_Double_Quote =>
-		if Output_Object.HTML_Kind > HTML_3 then
-	            Output_Text (Output_Object, "&ldquo;");
-		    Output_Object.Disp_Char_Count := Output_Object.Disp_Char_Count + 1;
-		else
-	            Output_Text (Output_Object, """");
-		    Output_Object.Disp_Char_Count := Output_Object.Disp_Char_Count + 1;
-		end if;
-	        --Output_Object.Disp_Large_Char_Count := <unchanged>;
-	    when ARM_Output.Right_Double_Quote =>
-		if Output_Object.HTML_Kind > HTML_3 then
-	            Output_Text (Output_Object, "&rdquo;");
-		    Output_Object.Disp_Char_Count := Output_Object.Disp_Char_Count + 1;
-		else
-	            Output_Text (Output_Object, """");
-		    Output_Object.Disp_Char_Count := Output_Object.Disp_Char_Count + 1;
-		end if;
-	        --Output_Object.Disp_Large_Char_Count := <unchanged>;
-	    when ARM_Output.Small_Dotless_I =>
-		if Output_Object.HTML_Kind > HTML_3 then --and Output_Object.Use_Unicode then -- We'll use it if it might be supported.
-	            Output_Text (Output_Object, "&#0305;");
-		    Output_Object.Disp_Char_Count := Output_Object.Disp_Char_Count + 1;
-		else
-	            Output_Text (Output_Object, "i");
-		    Output_Object.Disp_Char_Count := Output_Object.Disp_Char_Count + 1;
-		end if;
-	        --Output_Object.Disp_Large_Char_Count := <unchanged>;
-	    when ARM_Output.Capital_Dotted_I =>
-		if Output_Object.HTML_Kind > HTML_3 then --and Output_Object.Use_Unicode then -- We'll use it if it might be supported.
-	            Output_Text (Output_Object, "&#0304;");
-		    Output_Object.Disp_Char_Count := Output_Object.Disp_Char_Count + 1;
-		else
-	            Output_Text (Output_Object, "I");
-		    Output_Object.Disp_Char_Count := Output_Object.Disp_Char_Count + 1;
-		end if;
-	        Output_Object.Disp_Large_Char_Count := Output_Object.Disp_Large_Char_Count + 1;
-	end case;
-	Output_Object.Any_Nonspace := True;
-	Output_Object.Last_was_Space := False;
-    end Special_Character;
-
-
-    procedure Unicode_Character (Output_Object : in out HTML_Output_Type;
-			         Char : in ARM_Output.Unicode_Type) is
-	-- Output a Unicode character, with code position Char.
-	Char_Code : constant String := ARM_Output.Unicode_Type'Image(Char);
-    begin
-	if not Output_Object.Is_Valid then
-	    Ada.Exceptions.Raise_Exception (ARM_Output.Not_Valid_Error'Identity,
-		"Not valid object");
-	end if;
-	if not Output_Object.Is_In_Paragraph then
-	    Ada.Exceptions.Raise_Exception (ARM_Output.Not_Valid_Error'Identity,
-		"Not in paragraph");
-	end if;
-	if Output_Object.HTML_Kind = HTML_3 then
-	    Ada.Exceptions.Raise_Exception (ARM_Output.Not_Valid_Error'Identity,
-		"Unicode not available for HTML 3");
-	end if;
-	if Output_Object.Conditional_Space then
-	    Output_Object.Conditional_Space := False;
-	    Output_Text (Output_Object, " ");
-	    Output_Object.Disp_Char_Count := Output_Object.Disp_Char_Count + 1;
-	    --Output_Object.Disp_Large_Char_Count := <unchanged>;
-	end if;
-	-- We don't check if this is valid, we just use it. So be sparing!
-        Output_Text (Output_Object, "&#" & Char_Code(2..Char_Code'Length) & ';');
-	Output_Object.Disp_Char_Count := Output_Object.Disp_Char_Count + 1;
-	Output_Object.Disp_Large_Char_Count := Output_Object.Disp_Large_Char_Count + 1; -- Assume it is large.
-	Output_Object.Any_Nonspace := True;
-	Output_Object.Last_was_Space := False;
-    end Unicode_Character;
-
-
-    procedure End_Hang_Item (Output_Object : in out HTML_Output_Type) is
-	-- Marks the end of a hanging item. Call only once per paragraph.
-	-- Raises Not_Valid_Error if the paragraph style is not in
-	-- Text_Prefixed_Style_Subtype, or if this has already been
-	-- called for the current paragraph, or if the paragraph was started
-	-- with No_Prefix = True.
-    begin
-	if not Output_Object.Is_Valid then
-	    Ada.Exceptions.Raise_Exception (ARM_Output.Not_Valid_Error'Identity,
-		"Not valid object");
-	end if;
-	if not Output_Object.Is_In_Paragraph then
-	    Ada.Exceptions.Raise_Exception (ARM_Output.Not_Valid_Error'Identity,
-		"Not in paragraph");
-	end if;
-	if Output_Object.Paragraph_Style not in
-	     ARM_Output.Text_Prefixed_Style_Subtype then
-	    Ada.Exceptions.Raise_Exception (ARM_Output.Not_Valid_Error'Identity,
-		"Not a hanging paragraph - " & ARM_Output.Paragraph_Style_Type'Image(Output_Object.Paragraph_Style));
-	end if;
-	if Output_Object.Saw_Hang_End then
-	    Ada.Exceptions.Raise_Exception (ARM_Output.Not_Valid_Error'Identity,
-		"Already saw the end of the hanging part");
-	end if;
-	Output_Object.Saw_Hang_End := True;
-	if Output_Object.HTML_Kind = HTML_3 then
-	    case Output_Object.Paragraph_Style is
-	        -- Part of a definition list.
-		when ARM_Output.Small_Wide_Hanging | ARM_Output.Small_Narrow_Hanging |
-		     ARM_Output.Small_Hanging_in_Bulleted |
-		     ARM_Output.Small_Enumerated =>
-		    Ada.Text_IO.Put_Line (Output_Object.Output_File, "</FONT><DD><FONT SIZE=-1>");
-		when others =>
-		    Ada.Text_IO.Put_Line (Output_Object.Output_File, "<DD>");
-	    end case;
-	elsif Output_Object.HTML_Kind = HTML_4_Only then
-	    declare
-		Saved_Format : ARM_Output.Format_Type;
-	    begin
-		-- Save original format:
-		Saved_Format :=
-		      (Bold => Output_Object.Is_Bold,
-		       Italic => Output_Object.Is_Italic,
-		       Font => Output_Object.Font,
-		       Size => Output_Object.Size,
-		       Color => Output_Object.Color,
-		       Change => Output_Object.Change,
-		       Version => Output_Object.Version,
-		       Added_Version => Output_Object.Added_Version,
-		       Location => Output_Object.Location);
-
-		-- Close any open formatting (can't leave it open across a DIV):
-		Text_Format (Output_Object,
-			     Format => (Bold => False,
-				        Italic => False,
-				        Font => ARM_Output.Default,
-				        Size => 0,
-				        Color => ARM_Output.Default,
-				        Change => ARM_Output.None,
-				        Version => '0',
-				        Added_Version => '0',
-				        Location => ARM_Output.Normal));
-		-- This has to be a hanging style, so we ignore other cases:
-	        Ada.Text_IO.Put (Output_Object.Output_File, "</div><div class=""" &
-		    Paragraph_Name (Output_Object.Paragraph_Style, Output_Object.Paragraph_Indent) & "-Body"">");
-	        -- If the prefix is too long, add a <BR>. A "unit" is 2.0 ems;
-	        -- a large character is 0.65 ems; and a small character is 0.4 ems.
-	        -- That should be quite conservative.
---Ada.Text_IO.Put_Line("Break hang check: large chars=" & Natural'Image(Output_Object.Disp_Large_Char_Count) &
---" small chars=" & Natural'Image(Output_Object.Disp_Char_Count - Output_Object.Disp_Large_Char_Count) &
---" Hang_Outdent=" & Natural'Image(Paragraph_Info(Output_Object.Paragraph_Format).Hang_Outdent));
-	        if (Output_Object.Disp_Large_Char_Count*13) +
-	           ((Output_Object.Disp_Char_Count-Output_Object.Disp_Large_Char_Count)*8) >
-	           Paragraph_Info(Output_Object.Paragraph_Style, Output_Object.Paragraph_Indent).Hang_Outdent*40 then
-	            Ada.Text_IO.Put_Line (Output_Object.Output_File, "<br clear=""left"">");
-			-- We use "clear=left" so that the next line always
-			-- starts at the left margin. This shouldn't be necessary,
-			-- but I've seen cases where it was.
-	        else
-		    Ada.Text_IO.New_Line (Output_Object.Output_File);
-		end if;
-		-- Reopen any formatting (using the previously saved values):
-		Text_Format (Output_Object, Format => Saved_Format);
-	    end;
-	else -- HTML 4 Compatibility
-	    -- We have to close and reopen the font info here, so that we
-	    -- properly nest these operations to pass the WC3 validator.
-	    Put_End_Compatibility_Font_Info (Output_Object,
-			Output_Object.Paragraph_Style,
-			Output_Object.Paragraph_Indent);
-	    -- This has to be a hanging style, so we ignore other cases:
-	    Ada.Text_IO.Put (Output_Object.Output_File, "<dd class=""" &
-		    Paragraph_Name (Output_Object.Paragraph_Style, Output_Object.Paragraph_Indent) & """>");
-	    Put_Compatibility_Font_Info (Output_Object,
-			Output_Object.Paragraph_Style,
-			Output_Object.Paragraph_Indent);
-	end if;
-	Paragraph_Used(Output_Object.Paragraph_Style, Output_Object.Paragraph_Indent) := True;
-        Output_Object.Char_Count := 0;
-	Output_Object.Disp_Char_Count := 0;
-	Output_Object.Disp_Large_Char_Count := 0;
-	Output_Object.Any_Nonspace := False;
-        Output_Object.Last_Was_Space := True; -- Start of line.
-        Output_Object.Conditional_Space := False; -- Don't need it here.
-    end End_Hang_Item;
-
-
-    procedure New_Column (Output_Object : in out HTML_Output_Type) is
-	-- Output a column break.
-	-- Raises Not_Valid_Error if in a paragraph, or if the number of
-	-- columns is 1.
-    begin
-	if not Output_Object.Is_Valid then
-	    Ada.Exceptions.Raise_Exception (ARM_Output.Not_Valid_Error'Identity,
-		"Not valid object");
-	end if;
-	if Output_Object.Is_In_Paragraph then
-	    Ada.Exceptions.Raise_Exception (ARM_Output.Not_Valid_Error'Identity,
-		"New Column in paragraph");
-	end if;
-	if Output_Object.Column_Count <= 1 then
-	    Ada.Exceptions.Raise_Exception (ARM_Output.Not_Valid_Error'Identity,
-		"Not in a multi-column area");
-	end if;
-	if Output_Object.Column_Count >= 4 then
-	    Output_Object.Current_Column := Output_Object.Current_Column + 1;
-	    Output_Object.Current_Item := 1;
-	-- else ignore it, no columns will be used.
-	end if;
-    end New_Column;
-
-
-    procedure Text_Format (Output_Object : in out HTML_Output_Type;
-			   Format : in ARM_Output.Format_Type) is
-	-- Change the text format so that all of the properties are as specified.
-	-- Note: Changes to these properties ought be stack-like; that is,
-	-- Bold on, Italic on, Italic off, Bold off is OK; Bold on, Italic on,
-	-- Bold off, Italic off should be avoided (as separate commands).
-	use type ARM_Output.Change_Type;
-	use type ARM_Output.Location_Type;
-	use type ARM_Output.Size_Type;
-	use type ARM_Output.Color_Type;
-
-	function Change_Needs_Close_or_Open return Boolean is
-	    -- Returns True if "Change" needs to open or close something, based
-	    -- on the current values of Output_Object.
-	begin
-	    return (Format.Change /= Output_Object.Change or else
-		    Format.Version /= Output_Object.Version or else
-		    Format.Added_Version /= Output_Object.Added_Version);
-	end Change_Needs_Close_or_Open;
-
-	function Font_Needs_Close_or_Open return Boolean is
-	    -- Returns True if "Font" needs to close something, based
-	    -- on the current values of Output_Object and the new value.
-	    -- Note that this depends on whether the Change needs to open
-	    -- or close something; if it does, we need to close and reopen
-	    -- the font even if it is not changing.
-	begin
-	    return (ARM_Output."/=" (Format.Font, Output_Object.Font) or else
-		    Change_Needs_Close_or_Open);
-	end Font_Needs_Close_or_Open;
-
-	function Location_Needs_Close_or_Open return Boolean is
-	    -- Returns True if "Location" needs to close something, based
-	    -- on the current values of Output_Object and the new value.
-	    -- Note that this depends on whether the Change or Font needs
-	    -- to open or close something; if they do, we need to close and
-	    -- reopen the location even if it is not changing.
-	begin
-	    return Format.Location /= Output_Object.Location or else
-		   Change_Needs_Close_or_Open or else Font_Needs_Close_or_Open;
-	end Location_Needs_Close_or_Open;
-
-	function Color_Needs_Close_or_Open return Boolean is
-	    -- Returns True if "Color" needs to close something, based
-	    -- on the current values of Output_Object, and the new value.
-	    -- Note that this depends on whether the Change, Font,
-	    -- or Location needs to open or close something; if they do,
-	    -- we need to close the size even if it is not changing.
-	begin
-	    return (Format.Color /= Output_Object.Color or else
-		    Change_Needs_Close_or_Open or else Font_Needs_Close_or_Open or else
-		    Location_Needs_Close_or_Open);
-	end Color_Needs_Close_or_Open;
-
-	function Size_Needs_Close_or_Open return Boolean is
-	    -- Returns True if "Size" needs to close something, based
-	    -- on the current values of Output_Object, and the new value.
-	    -- Note that this depends on whether the Change, Color, Font,
-	    -- or Location needs to open or close something; if they do,
-	    -- we need to close the size even if it is not changing.
-	begin
-	    return (Format.Size /= Output_Object.Size or else
-		    Change_Needs_Close_or_Open or else Font_Needs_Close_or_Open or else
-		    Location_Needs_Close_or_Open or else Color_Needs_Close_or_Open);
-	end Size_Needs_Close_or_Open;
-
-	function Italic_Needs_Close_or_Open return Boolean is
-	    -- Returns True if "Italic" needs to close something, based
-	    -- on the current values of Output_Object, and the new value.
-	    -- Note that this depends on whether the Change, Font, Color,
-	    -- Location, or Size needs to open or close something; if they do,
-	    -- we need to close the italics even if it is not changing.
-	begin
-	    return (Format.Italic /= Output_Object.Is_Italic or else
-	    Change_Needs_Close_or_Open or else Font_Needs_Close_or_Open or else
-	    Location_Needs_Close_or_Open or else Size_Needs_Close_or_Open or else
-	    Color_Needs_Close_or_Open);
-	end Italic_Needs_Close_or_Open;
-
-    begin
-	if not Output_Object.Is_Valid then
-	    Ada.Exceptions.Raise_Exception (ARM_Output.Not_Valid_Error'Identity,
-		"Not valid object");
-	end if;
-	if not Output_Object.Is_In_Paragraph then
-	    Ada.Exceptions.Raise_Exception (ARM_Output.Not_Valid_Error'Identity,
-		"Not in paragraph");
-	end if;
-	-- We do these in this order so that the changes are stacked properly.
-	-- Note that we have to open and close stuff that is not changing
-	-- in order to get proper nesting in all cases.
-
-	if Output_Object.Is_Bold and then
-            ((not Format.Bold) or else
-	    Italic_Needs_Close_or_Open) then
-	    -- The latter so that nesting is preserved; we'll reopen
-	    -- the boldfacing on the other side if needed. Otherwise, when
-	    -- Bold remains on, we'd leave the markup open but close some outer
-	    -- item. That's wrong (even though many browsers can handle it).
-	    Output_Text (Output_Object, "</B>");
-	    Output_Object.Is_Bold := False;
-	end if;
-
-	if Output_Object.Is_Italic and then
-            ((not Format.Italic) or else
-	    Size_Needs_Close_or_Open) then
-	    -- The latter so that nesting is preserved; we'll reopen
-	    -- the italics on the other side in that case.
-	    Output_Text (Output_Object, "</I>");
-	    Output_Object.Is_Italic := False;
-	end if;
-
-	if Format.Size /= Output_Object.Size or else
-	    Color_Needs_Close_or_Open then
-	    -- The latter so that nesting is preserved; we'll reopen
-	    -- the size on the other side in that case.
-	    if Output_Object.Size /= 0 then
-	        if Output_Object.HTML_Kind = HTML_4_Only then
-	            Output_Text (Output_Object, "</SPAN>");
-		else
-	            Output_Text (Output_Object, "</FONT>");
-		end if;
-	        Output_Object.Size := 0; -- That's the size now.
-	    end if;
-	end if;
-
-	if Format.Color /= Output_Object.Color or else
-	    Location_Needs_Close_or_Open then
-	    -- The latter so that nesting is preserved; we'll reopen
-	    -- the size on the other side in that case.
-	    if Output_Object.Color /= ARM_Output.Default then
-	        if Output_Object.HTML_Kind = HTML_4_Only then
-	            Output_Text (Output_Object, "</SPAN>");
-		else
-	            Output_Text (Output_Object, "</FONT>");
-		end if;
-	        Output_Object.Color := ARM_Output.Default; -- That's the color now.
-	    end if;
-	end if;
-
-	if Format.Location /= Output_Object.Location or else
-	    Change_Needs_Close_or_Open then
-	    -- The latter so that nesting is preserved; we'll reopen
-	    -- the location on the other side in that case.
-	    case Output_Object.Location is
-		when ARM_Output.Superscript =>
-		    if Output_Object.HTML_Kind = HTML_4_Only then
-		        Output_Text (Output_Object, "</SPAN></SUP>");
-		    else
-		        Output_Text (Output_Object, "</FONT></SUP>");
-		    end if;
-		when ARM_Output.Subscript =>
-		    if Output_Object.HTML_Kind = HTML_4_Only then
-		        Output_Text (Output_Object, "</SPAN></SUB>");
-		    else
-		        Output_Text (Output_Object, "</FONT></SUB>");
-		    end if;
-		when ARM_Output.Normal =>
-		    null;
-	    end case;
-	    Output_Object.Location := ARM_Output.Normal; -- That's the location now.
-	end if;
-
-	if ARM_Output."/=" (Format.Font, Output_Object.Font) or else
-	    Change_Needs_Close_or_Open then
-	    -- The latter so that nesting is preserved; we'll reopen
-	    -- the font on the other side in that case.
-	    case Output_Object.Font is
-		when ARM_Output.Default => null;
-		when ARM_Output.Fixed =>
-		    Output_Text (Output_Object, "</TT>");
-		when ARM_Output.Roman =>
-		    if Output_Object.HTML_Kind = HTML_4_Only then
-		        Output_Text (Output_Object, "</SPAN>");
-		    else
-			null; -- Default, currently.
-		        --Output_Text (Output_Object, "</FONT>");
-		    end if;
-		when ARM_Output.Swiss =>
-		    if Output_Object.HTML_Kind = HTML_4_Only then
-		        Output_Text (Output_Object, "</SPAN>");
-		    else
-		        Output_Text (Output_Object, "</FONT>");
-		    end if;
-	    end case;
-	    Output_Object.Font := ARM_Output.Default; -- We're now in the default state.
-	end if;
-
-	if Format.Change /= Output_Object.Change or else
-	   Format.Version /= Output_Object.Version or else
-	   Format.Added_Version /= Output_Object.Added_Version then
-	    case Output_Object.Change is
-		when ARM_Output.Insertion =>
-		    if Output_Object.HTML_Kind = HTML_3 then
-		        Output_Text (Output_Object, "</U>");
-		    else
-		        --Output_Text (Output_Object, "</ins>");
-		        Output_Text (Output_Object, "</span>");
-		    end if;
-		    -- Note: We need to follow these with a space so that
-		    -- we don't get words running together for indexing
-		    -- purposes (Google, Ada Indexer). That's only a concern
-		    -- for deletions directly following insertions (at least in
-		    -- the absence of nesting), so we only add the extra space
-		    -- after insertions. RTF needs insertions and deletions
-		    -- without spaces to work properly, thus the source does not
-		    -- have them.
-		    -- If the last character of the displayed text is a space,
-		    -- we don't need this, and don't generate it. We do
-		    -- generate it for punctuation, as we want a space following
-		    -- that in general.
-		    -- If the next visible character is not in some sort of
-		    -- change section, we'd prefer to not generate
-		    -- the space, but there is no obvious way to determine that
-		    -- (we don't know when the command ends here).
-		    -- We can, however, generate a conditional space that is
-		    -- not generated if the next visible character is a space
-		    -- or punctuation (we don't usually want a space *before*
-		    -- punctuation).
-		    if Output_Object.Last_was_Space then
-			null;
-		    else
-			Output_Object.Conditional_Space := True;
-		    end if;
-		when ARM_Output.Deletion =>
-		    if Output_Object.HTML_Kind = HTML_3 then
-		        Output_Text (Output_Object, "</S>");
-		    else
-		        --Output_Text (Output_Object, "</del>");
-		        Output_Text (Output_Object, "</span>");
-		    end if;
-		when ARM_Output.Both =>
-		    if Output_Object.HTML_Kind = HTML_3 then
-		        Output_Text (Output_Object, "</S></U>");
-		    else
-		        --Output_Text (Output_Object, "</del></ins>");
-		        --Output_Text (Output_Object, "</span>");
-			-- CSS2 doesn't allow multiple decorations in a single definition, so we have
-			-- to nest them. But that might not be right, either (it works on IE).
-		        Output_Text (Output_Object, "</span></span>");
-		    end if;
-		    if Output_Object.Last_was_Space then -- See above for reasons for this.
-			null;
-		    else
-			Output_Object.Conditional_Space := True;
-		    end if;
-		when ARM_Output.None =>
-		    null;
-	    end case;
-	    case Format.Change is
-		when ARM_Output.Insertion =>
-		    if Output_Object.HTML_Kind = HTML_3 then
-		        Output_Text (Output_Object, "<U>");
-		    else
-		        --Output_Text (Output_Object, "<ins>");
-		        Output_Text (Output_Object, "<span class=""insert" & Format.Version & """>");
-			Revision_Used(Format.Version) := True;
-		    end if;
-		when ARM_Output.Deletion =>
-		    if Output_Object.HTML_Kind = HTML_3 then
-		        Output_Text (Output_Object, "<S>");
-		    else
-		        --Output_Text (Output_Object, "<del>");
-		        Output_Text (Output_Object, "<span class=""delete" & Format.Version & """>");
-			Revision_Used(Format.Version) := True;
-		    end if;
-		when ARM_Output.Both =>
-		    if Output_Object.HTML_Kind = HTML_3 then
-		        Output_Text (Output_Object, "<U><S>");
-		    else
-		        --Output_Text (Output_Object, "<ins><del>");
-		        --Output_Text (Output_Object, "<span class=""both" & Format.Version & """>");
-			-- CSS2 doesn't allow multiple decorations in a single definition, so we have
-			-- to nest them. But that might not be right, either (it works on IE).
-		        Output_Text (Output_Object, "<span class=""insert" & Format.Added_Version & """>");
-		        Output_Text (Output_Object, "<span class=""delete" & Format.Version & """>");
-			Revision_Used(Format.Added_Version) := True;
-			Revision_Used(Format.Version) := True;
-		    end if;
-		when ARM_Output.None =>
-		    null;
-	    end case;
-	    Output_Object.Change := Format.Change;
-	    Output_Object.Version := Format.Version;
-	    Output_Object.Added_Version := Format.Added_Version;
-	end if;
-
-	if ARM_Output."/=" (Format.Font, Output_Object.Font) then
-	    case Format.Font is
-		when ARM_Output.Default => null;
-		when ARM_Output.Fixed =>
-		    Output_Text (Output_Object, "<TT>");
-		when ARM_Output.Roman =>
-		    if Output_Object.HTML_Kind = HTML_4_Only then
-		        Output_Text (Output_Object, "<SPAN Class=""roman"">");
-		    else
-			null; -- Default, currently.
-		        --Output_Text (Output_Object, "<FONT xxx>");
-		    end if;
-		when ARM_Output.Swiss =>
-		    if Output_Object.HTML_Kind = HTML_4_Only then
-		        Output_Text (Output_Object, "<SPAN Class=""swiss"">");
-		    else
-		        Output_Text (Output_Object, SWISS_FONT_CODE);
-		    end if;
-	    end case;
-	    Output_Object.Font := Format.Font;
-	end if;
-
-	if Format.Location /= Output_Object.Location then
-	    -- Note: Location needs to be changed before size, as they
-	    -- typically are changed together, and <SUP> and <SUB> reset the
-	    -- size.
-	    case Format.Location is
-		when ARM_Output.Superscript =>
-		    if Output_Object.HTML_Kind = HTML_4_Only then
-		        Output_Text (Output_Object, "<SUP><SPAN STYLE=""font-size: 140%"">");
-			   -- This is a bit larger than +1; the text is usually too small.
-		    else
-		        Output_Text (Output_Object, "<SUP><FONT SIZE=""+1"">");
-		    end if;
-		when ARM_Output.Subscript =>
-		    if Output_Object.HTML_Kind = HTML_4_Only then
-		        Output_Text (Output_Object, "<SUB><SPAN STYLE=""font-size: 140%"">");
-			   -- This is a bit larger than +1; the text is usually too small.
-		    else
-		        Output_Text (Output_Object, "<SUB><FONT SIZE=""+1"">");
-		    end if;
-		when ARM_Output.Normal =>
-		    null;
-	    end case;
-	    Output_Object.Location := Format.Location;
-	end if;
-
-	if Format.Color /= Output_Object.Color then
-	    if Output_Object.HTML_Kind = HTML_4_Only then
-		case Format.Color is
-		    when ARM_Output.Default => null;
-		    when ARM_Output.Black =>
-			Output_Text (Output_Object, "<SPAN STYLE=""color: rgb(0,0,0)"">");
-		    when ARM_Output.Red   =>
-			Output_Text (Output_Object, "<SPAN STYLE=""color: rgb(153,0,0)"">");
-		    when ARM_Output.Green =>
-			Output_Text (Output_Object, "<SPAN STYLE=""color: rgb(0,153,0)"">");
-		    when ARM_Output.Blue  =>
-			Output_Text (Output_Object, "<SPAN STYLE=""color: rgb(0,0,153)"">");
-		end case;
-	    else
-		case Format.Color is
-		    when ARM_Output.Default => null;
-		    when ARM_Output.Black =>
-	                Output_Text (Output_Object, "<FONT COLOR=""#000000"">");
-		    when ARM_Output.Red   =>
-	                Output_Text (Output_Object, "<FONT COLOR=""#990000"">");
-		    when ARM_Output.Green =>
-	                Output_Text (Output_Object, "<FONT COLOR=""#009900"">");
-		    when ARM_Output.Blue  =>
-	                Output_Text (Output_Object, "<FONT COLOR=""#000099"">");
-		end case;
-	    end if;
-	    Output_Object.Color := Format.Color;
-	end if;
-
-	if Format.Size /= Output_Object.Size then
-	    if Output_Object.HTML_Kind = HTML_4_Only then
-		case Format.Size is
-		    when 0 => null; -- Do nothing.
-		    when 1 => Output_Text (Output_Object, "<SPAN STYLE=""font-size: 125%"">");
-		    when 2 => Output_Text (Output_Object, "<SPAN STYLE=""font-size: 156%"">");
-		    when 3 => Output_Text (Output_Object, "<SPAN STYLE=""font-size: 194%"">");
-		    when 4 => Output_Text (Output_Object, "<SPAN STYLE=""font-size: 244%"">");
-		    when 5 => Output_Text (Output_Object, "<SPAN STYLE=""font-size: 305%"">");
-		    when -1 => Output_Text (Output_Object, "<SPAN STYLE=""font-size: 80%"">");
-		    when -2 => Output_Text (Output_Object, "<SPAN STYLE=""font-size: 64%"">");
-		    when -3 => Output_Text (Output_Object, "<SPAN STYLE=""font-size: 51%"">");
-		    when -4 => Output_Text (Output_Object, "<SPAN STYLE=""font-size: 41%"">");
-		    when -5 => Output_Text (Output_Object, "<SPAN STYLE=""font-size: 33%"">");
-		    when others =>
-			-- Too much change:
-			if Format.Size > 0 then
-			    Output_Text (Output_Object, "<SPAN STYLE=""font-size: 305%"">");
-			else
-			    Output_Text (Output_Object, "<SPAN STYLE=""font-size: 33%"">");
-			end if;
-		end case;
-	    else
-	        -- HTML sizes are 1..7, with a default of 3. So we limit the changes.
-	        if Format.Size > 0 then
-		    if Format.Size > 5 then
-	                Output_Text (Output_Object, "<FONT SIZE=""+5"">");
-		    else
-	                Output_Text (Output_Object, "<FONT SIZE=""+" &
-		            Character'Val(Format.Size + Character'Pos('0')) & """>");
-		    end if;
-	        elsif Format.Size < 0 then
-		    if Format.Size < -4 then
-	                Output_Text (Output_Object, "<FONT SIZE=""-4"">");
-		    else
-	                Output_Text (Output_Object, "<FONT SIZE=""-" &
-		            Character'Val(abs Format.Size + Character'Pos('0')) & """>");
-		    end if;
-	        -- else Format.Size=0, nothing to do.
-	        end if;
-	    end if;
-	    Output_Object.Size := Format.Size;
-	end if;
-
-	if Format.Italic and (not Output_Object.Is_Italic) then
-	    Output_Text (Output_Object, "<I>");
-	    Output_Object.Is_Italic := True;
-	end if;
-	if Format.Bold and (not Output_Object.Is_Bold) then
-	    Output_Text (Output_Object, "<B>");
-	    Output_Object.Is_Bold := True;
-	end if;
-
-    end Text_Format;
-
-
-    procedure Clause_Reference (Output_Object : in out HTML_Output_Type;
-				Text : in String;
-				Clause_Number : in String) is
-	-- Generate a reference to a clause in the standard. The text of
-	-- the reference is "Text", and the number of the clause is
-	-- Clause_Number. For hyperlinked formats, this should generate
-	-- a link; for other formats, the text alone is generated.
-    begin
-	if not Output_Object.Is_Valid then
-	    Ada.Exceptions.Raise_Exception (ARM_Output.Not_Valid_Error'Identity,
-		"Not valid object");
-	end if;
-	if not Output_Object.Is_In_Paragraph then
-	    Ada.Exceptions.Raise_Exception (ARM_Output.Not_Valid_Error'Identity,
-		"Not in paragraph");
-	end if;
-	if Clause_Number = "X.X" then
-	    -- Link to a dead clause, just output the text (presumably this
-	    -- is deleted).
-            Ordinary_Text (Output_Object, Text);
-	else
-	    Output_Text (Output_Object, "<A HREF=""");
-	    declare
-	        Name : constant String :=
-		    Make_Clause_Link_Name (Output_Object, Clause_Number);
-	    begin
-	        Output_Text (Output_Object, Name);
-	    end;
-	    Output_Text (Output_Object, """>");
-            Ordinary_Text (Output_Object, Text);
-	    Output_Text (Output_Object, "</A>");
-	end if;
-    end Clause_Reference;
-
-
-    procedure Index_Target (Output_Object : in out HTML_Output_Type;
-			    Index_Key : in Natural) is
-	-- Generate a index target. This marks the location where an index
-	-- reference occurs. Index_Key names the index item involved.
-	-- For hyperlinked formats, this should generate a link target;
-	-- for other formats, nothing is generated.
-    begin
-	if not Output_Object.Is_Valid then
-	    Ada.Exceptions.Raise_Exception (ARM_Output.Not_Valid_Error'Identity,
-		"Not valid object");
-	end if;
-	if not Output_Object.Is_In_Paragraph then
-	    Ada.Exceptions.Raise_Exception (ARM_Output.Not_Valid_Error'Identity,
-		"Not in paragraph");
-	end if;
-	-- Insert an anchor:
-	Output_Text (Output_Object, "<A NAME=""I");
-	declare
-	    Key_Name : constant String := Natural'Image(Index_Key);
-	begin
-	    Output_Text (Output_Object, Key_Name(2..Key_Name'Last));
-	end;
-	Output_Text (Output_Object, """></A>");
-    end Index_Target;
-
-
-    procedure Index_Reference (Output_Object : in out HTML_Output_Type;
-			       Text : in String;
-			       Index_Key : in Natural;
-			       Clause_Number : in String) is
-	-- Generate a reference to an index target in the standard. The text
-	-- of the reference is "Text", and Index_Key and Clause_Number denotes
-	-- the target. For hyperlinked formats, this should generate
-	-- a link; for other formats, the text alone is generated.
-    begin
-	if not Output_Object.Is_Valid then
-	    Ada.Exceptions.Raise_Exception (ARM_Output.Not_Valid_Error'Identity,
-		"Not valid object");
-	end if;
-	if not Output_Object.Is_In_Paragraph then
-	    Ada.Exceptions.Raise_Exception (ARM_Output.Not_Valid_Error'Identity,
-		"Not in paragraph");
-	end if;
-	Output_Text (Output_Object, "<A HREF=""");
-	if Output_Object.Big_Files then
-	    null; -- No file name needed, this is a self-reference.
-	else
-	    if Output_Object.DOS_Filenames then
-	        Output_Text (Output_Object,
-			     Make_Clause_File_Name (Output_Object, Clause_Number)
-				 & ".HTM");
-	    else
-	        Output_Text (Output_Object,
-			     Make_Clause_File_Name (Output_Object, Clause_Number)
-				 & ".html");
-	    end if;
-	end if;
-	Output_Text (Output_Object, "#I");
-	declare
-	    Key_Name : constant String := Natural'Image(Index_Key);
-	begin
-	    Output_Text (Output_Object, Key_Name(2..Key_Name'Last));
-	end;
-	Output_Text (Output_Object, """>");
-	Ordinary_Text (Output_Object, Text);
-	Output_Text (Output_Object, "</A>");
-    end Index_Reference;
-
-
-    procedure DR_Reference (Output_Object : in out HTML_Output_Type;
-			    Text : in String;
-			    DR_Number : in String) is
-	-- Generate a reference to an DR from the standard. The text
-	-- of the reference is "Text", and DR_Number denotes
-	-- the target. For hyperlinked formats, this should generate
-	-- a link; for other formats, the text alone is generated.
-    begin
-	if not Output_Object.Is_Valid then
-	    Ada.Exceptions.Raise_Exception (ARM_Output.Not_Valid_Error'Identity,
-		"Not valid object");
-	end if;
-	if not Output_Object.Is_In_Paragraph then
-	    Ada.Exceptions.Raise_Exception (ARM_Output.Not_Valid_Error'Identity,
-		"Not in paragraph");
-	end if;
-	declare
-	    Num : Integer := Integer'Value(DR_Number(DR_Number'Last-3 .. DR_Number'Last));
-	begin
-	    Output_Text (Output_Object, "<A HREF=""");
-	    if Num <= 93 then -- In Defect Reports 1. -- %%%% Update if changed.
-		Output_Text (Output_Object, "defect1.html");
-	    else -- In Defect Reports 2.
-		Output_Text (Output_Object, "defect2.html");
-	    end if;
-	    Output_Text (Output_Object, "#");
-	    Output_Text (Output_Object, DR_Number);
-	end;
-        Output_Text (Output_Object, """>");
-        Ordinary_Text (Output_Object, Text);
-        Output_Text (Output_Object, "</A>");
-    end DR_Reference;
-
-
-    function Folded_AI95_Number (AI_String : in String) return String is
-	-- Internal routine.
-	-- Calculate the "folded" AI number from the full version.
-	-- AI_String should be in the form "AIzz-00xxx-yy", where -yy, 00,
-	-- and zz are optional, and 'zz' = 95 if given.
-	Result : String(1..5);
-	Hyphen_1 : Natural := Ada.Strings.Fixed.Index (AI_String, "-");
-	Hyphen_2 : Natural;
-    begin
-        if Hyphen_1 = 0 or else AI_String'Last < Hyphen_1+3 then
-	    Result := "00001";
-	    Ada.Exceptions.Raise_Exception (ARM_Output.Not_Valid_Error'Identity,
-	        "Bad AI reference " & AI_String);
-	elsif Hyphen_1 = AI_String'First+4 and then
-	    AI_String(AI_String'First..Hyphen_1-1) /= "AI95" then
-	    Ada.Exceptions.Raise_Exception (ARM_Output.Not_Valid_Error'Identity,
-		"Unknown AI reference " & AI_String);
-	    Result := "00001";
-	elsif Hyphen_1 = AI_String'First+2 and then
-	    AI_String(AI_String'First..Hyphen_1-1) /= "AI" then
-	    Ada.Exceptions.Raise_Exception (ARM_Output.Not_Valid_Error'Identity,
-		"Unknown short AI reference " & AI_String);
-	    Result := "00001";
-	else
-	    Hyphen_2 := Ada.Strings.Fixed.Index (AI_String(Hyphen_1+1..AI_String'Last), "-");
-	    if Hyphen_2 = 0 then
-	        if AI_String'Last = Hyphen_1+5 then
-		    Result := AI_String(Hyphen_1+1 .. Hyphen_1+5);
-	        elsif AI_String'Last = Hyphen_1+4 then
-		    Result(2..5) := AI_String(Hyphen_1+1 .. Hyphen_1+4);
-		    Result(1) := '0';
-	        elsif AI_String'Last = Hyphen_1+3 then
-		    Result(3..5) := AI_String(Hyphen_1+1 .. Hyphen_1+3);
-		    Result(1) := '0';
-		    Result(2) := '0';
-	        else
-		    Ada.Exceptions.Raise_Exception (ARM_Output.Not_Valid_Error'Identity,
-	                "AI reference too wrong length " & AI_String);
-	            Result := "00001";
-	        end if;
-	    else
-		if (Hyphen_2-1) - (Hyphen_1+1) = 5-1 then
-		    Result := AI_String (Hyphen_1+1 .. Hyphen_2-1);
-		elsif (Hyphen_2-1) - (Hyphen_1+1) = 4-1 then
-		    Result(2..5) := AI_String (Hyphen_1+1 .. Hyphen_2-1);
-		    Result(1) := '0';
-		elsif (Hyphen_2-1) - (Hyphen_1+1) = 3-1 then
-		    Result(3..5) := AI_String (Hyphen_1+1 .. Hyphen_2-1);
-		    Result(1) := '0';
-		    Result(2) := '0';
-		else
-		    Result := "00001";
-		    Ada.Exceptions.Raise_Exception (ARM_Output.Not_Valid_Error'Identity,
-		        "Bad AI reference (hyphen dist) " & AI_String);
-		end if;
-		if AI_String'Last < Hyphen_2+1 or else
-		   AI_String'Last > Hyphen_2+2 then
-		    Ada.Exceptions.Raise_Exception (ARM_Output.Not_Valid_Error'Identity,
-			"Bad AI alternative reference " & AI_String);
-		elsif  AI_String'Last = Hyphen_2+1 then
-		    Result(1) := Character'Pred(AI_String(Hyphen_2+1));
-		elsif AI_String'Last = Hyphen_2+2 and then AI_String(Hyphen_2+1) = '0' then
-		    Result(1) := Character'Pred(AI_String(Hyphen_2+2));
-		elsif AI_String'Last = Hyphen_2+2 and then AI_String(Hyphen_2+1) = '1' then
-		    if AI_String(Hyphen_2+2) = '0' then
-		        Result(1) := '9';
-		    else
-		        Result(1) := Character'Val(Character'Pos(AI_String(Hyphen_2+2)) - Character'Pos('1') + Character'Pos('A'));
-		    end if;
-		elsif AI_String'Last = Hyphen_2+2 and then AI_String(Hyphen_2+1) = '2' then
-		    Result(1) := Character'Val(Character'Pos(AI_String(Hyphen_2+2)) - Character'Pos('1') + Character'Pos('A') + 10);
-	        else
-		    Ada.Exceptions.Raise_Exception (ARM_Output.Not_Valid_Error'Identity,
-			"Bad AI alternative reference " & AI_String);
-	        end if;
-	    end if;
-	end if;
-	return Result;
-    end Folded_AI95_Number;
-
-
-    procedure AI_Reference (Output_Object : in out HTML_Output_Type;
-			    Text : in String;
-			    AI_Number : in String) is
-	-- Generate a reference to an AI from the standard. The text
-	-- of the reference is "Text", and AI_Number denotes
-	-- the target (in unfolded format). For hyperlinked formats, this should
-	-- generate a link; for other formats, the text alone is generated.
-	--
-	-- We assume AI number is of the form:
-	-- ZZZZ-nnnn-m whre ZZZZ=AI05 or SI99, nnnn is a four digit number,
-	-- and -m is an optional number (-1 is used if it is omitted); or
-	-- AIzz-nnnnn-mm where AIzz=AI95 or AI (meaning AI95);
-	-- nnnnn is a five digit number, and -mm is an optional two digit number.
-	-- We raise Not_Valid_Error otherwise.
-    begin
-	if not Output_Object.Is_Valid then
-	    Ada.Exceptions.Raise_Exception (ARM_Output.Not_Valid_Error'Identity,
-		"Not valid object");
-	end if;
-	if not Output_Object.Is_In_Paragraph then
-	    Ada.Exceptions.Raise_Exception (ARM_Output.Not_Valid_Error'Identity,
-		"Not in paragraph");
-	end if;
-	if AI_Number'Length > 5 and then
-	    AI_Number(AI_Number'First..AI_Number'First+4) = "AI05-" then
-	    -- AI05:
-	    if AI_Number'Length >= 9 then
-		if AI_Number(AI_Number'First+5) not in '0'..'9' or else
-		   AI_Number(AI_Number'First+6) not in '0'..'9' or else
-		   AI_Number(AI_Number'First+7) not in '0'..'9' or else
-	           AI_Number(AI_Number'First+8) not in '0'..'9' then
-	            Ada.Exceptions.Raise_Exception (ARM_Output.Not_Valid_Error'Identity,
-		        "Bad number in AI05 number: " & AI_Number);
-		end if;
-	    end if;
-	    if AI_Number'Length = 9 then
-                Output_Text (Output_Object, "<A HREF=""http://www.ada-auth.org/cgi-bin/cvsweb.cgi/AI05s/");
-                Output_Text (Output_Object, AI_Number & "-1");
-	    elsif AI_Number'Length = 11 then
-		if AI_Number(AI_Number'Last-1) /= '-' or else
-	           AI_Number(AI_Number'Last) not in '0'..'9' then
-	            Ada.Exceptions.Raise_Exception (ARM_Output.Not_Valid_Error'Identity,
-		        "Bad sequence number in AI05 number: " & AI_Number);
-		end if;
-                Output_Text (Output_Object, "<A HREF=""http://www.ada-auth.org/cgi-bin/cvsweb.cgi/AI05s/");
-                Output_Text (Output_Object, AI_Number);
-	    else
-	        Ada.Exceptions.Raise_Exception (ARM_Output.Not_Valid_Error'Identity,
-		    "Bad AI05 number: " & AI_Number);
-	    end if;
-	elsif AI_Number'Length > 5 and then
-	    AI_Number(AI_Number'First..AI_Number'First+4) = "SI99-" then
-	    if AI_Number'Length >= 9 then
-		if AI_Number(AI_Number'First+5) not in '0'..'9' or else
-		   AI_Number(AI_Number'First+6) not in '0'..'9' or else
-		   AI_Number(AI_Number'First+7) not in '0'..'9' or else
-	           AI_Number(AI_Number'First+8) not in '0'..'9' then
-	            Ada.Exceptions.Raise_Exception (ARM_Output.Not_Valid_Error'Identity,
-		        "Bad number in SI99 number: " & AI_Number);
-		end if;
-	    end if;
-	    if AI_Number'Length = 9 then
-                Output_Text (Output_Object, "<A HREF=""http://www.ada-auth.org/cgi-bin/cvsweb.cgi/SI99s/");
-                Output_Text (Output_Object, AI_Number & "-1");
-	    elsif AI_Number'Length = 11 then
-		if AI_Number(AI_Number'Last-1) /= '-' or else
-	           AI_Number(AI_Number'Last) not in '0'..'9' then
-	            Ada.Exceptions.Raise_Exception (ARM_Output.Not_Valid_Error'Identity,
-		        "Bad sequence number in SI99 number: " & AI_Number);
-		end if;
-                Output_Text (Output_Object, "<A HREF=""http://www.ada-auth.org/cgi-bin/cvsweb.cgi/SI99s/");
-                Output_Text (Output_Object, AI_Number);
-	    else
-	        Ada.Exceptions.Raise_Exception (ARM_Output.Not_Valid_Error'Identity,
-		    "Bad SI99 number: " & AI_Number);
-	    end if;
-	else -- Must be AI95:
-	    declare
-		Folded : constant String :=
-		    Folded_AI95_Number(AI_Number); -- We don't want to have written anything if we raise an exception.
-	    begin
-                Output_Text (Output_Object, "<A HREF=""http://www.ada-auth.org/cgi-bin/cvsweb.cgi/AIs/AI-");
-                Output_Text (Output_Object, Folded);
-	    end;
-	end if;
-        Output_Text (Output_Object, ".TXT"">");
-        Ordinary_Text (Output_Object, Text);
-        Output_Text (Output_Object, "</A>");
-
-    end AI_Reference;
-
-
-    procedure Local_Target (Output_Object : in out HTML_Output_Type;
-			    Text : in String;
-			    Target : in String) is
-	-- Generate a local target. This marks the potential target of local
-	-- links identified by "Target". Text is the text of the target.
-	-- For hyperlinked formats, this should generate a link target;
-	-- for other formats, only the text is generated.
-    begin
-	if not Output_Object.Is_Valid then
-	    Ada.Exceptions.Raise_Exception (ARM_Output.Not_Valid_Error'Identity,
-		"Not valid object");
-	end if;
-	if not Output_Object.Is_In_Paragraph then
-	    Ada.Exceptions.Raise_Exception (ARM_Output.Not_Valid_Error'Identity,
-		"Not in paragraph");
-	end if;
-	-- Insert an anchor:
-	Output_Text (Output_Object, "<A NAME=""");
-        Output_Text (Output_Object, Target);
-	Output_Text (Output_Object, """>");
-        Ordinary_Text (Output_Object, Text);
-        Output_Text (Output_Object, "</A>");
-    end Local_Target;
-
-
-    procedure Local_Link (Output_Object : in out HTML_Output_Type;
-			  Text : in String;
-			  Target : in String;
-			  Clause_Number : in String) is
-	-- Generate a local link to the target and clause given.
-	-- Text is the text of the link.
-	-- For hyperlinked formats, this should generate a link;
-	-- for other formats, only the text is generated.
-    begin
-	if not Output_Object.Is_Valid then
-	    Ada.Exceptions.Raise_Exception (ARM_Output.Not_Valid_Error'Identity,
-		"Not valid object");
-	end if;
-	if not Output_Object.Is_In_Paragraph then
-	    Ada.Exceptions.Raise_Exception (ARM_Output.Not_Valid_Error'Identity,
-		"Not in paragraph");
-	end if;
-	-- Insert an anchor:
-	Output_Text (Output_Object, "<A HREF=""");
-	if Output_Object.Big_Files then
-	    null; -- No file name needed, this is a self-reference.
-	else
-	    if Output_Object.DOS_Filenames then
-	        Output_Text (Output_Object,
-			     Make_Clause_File_Name (Output_Object, Clause_Number)
-				 & ".HTM");
-	    else
-	        Output_Text (Output_Object,
-			     Make_Clause_File_Name (Output_Object, Clause_Number)
-				 & ".html");
-	    end if;
-	end if;
-	Output_Text (Output_Object, "#" & Target);
-	Output_Text (Output_Object, """>");
-	Ordinary_Text (Output_Object, Text);
-	Output_Text (Output_Object, "</A>");
-    end Local_Link;
-
-
-    procedure Local_Link_Start (Output_Object : in out HTML_Output_Type;
-				Target : in String;
-				Clause_Number : in String) is
-	-- Generate a local link to the target and clause given.
-	-- The link will surround text until Local_Link_End is called.
-	-- Local_Link_End must be called before this routine can be used again.
-	-- For hyperlinked formats, this should generate a link;
-	-- for other formats, only the text is generated.
-    begin
-	if not Output_Object.Is_Valid then
-	    Ada.Exceptions.Raise_Exception (ARM_Output.Not_Valid_Error'Identity,
-		"Not valid object");
-	end if;
-	if not Output_Object.Is_In_Paragraph then
-	    Ada.Exceptions.Raise_Exception (ARM_Output.Not_Valid_Error'Identity,
-		"Not in paragraph");
-	end if;
-	if Output_Object.In_Local_Link then
-	    Ada.Exceptions.Raise_Exception (ARM_Output.Not_Valid_Error'Identity,
-		"Already in a local link");
-	end if;
-        Output_Object.In_Local_Link := True;
-	-- Insert an anchor:
-	Output_Text (Output_Object, "<A HREF=""");
-	if Output_Object.Big_Files then
-	    null; -- No file name needed, this is a self-reference.
-	else
-	    if Output_Object.DOS_Filenames then
-	        Output_Text (Output_Object,
-			     Make_Clause_File_Name (Output_Object, Clause_Number)
-				 & ".HTM");
-	    else
-	        Output_Text (Output_Object,
-			     Make_Clause_File_Name (Output_Object, Clause_Number)
-				 & ".html");
-	    end if;
-	end if;
-	Output_Text (Output_Object, "#" & Target);
-	Output_Text (Output_Object, """>");
-    end Local_Link_Start;
-
-
-    procedure Local_Link_End (Output_Object : in out HTML_Output_Type;
-			      Target : in String;
-			      Clause_Number : in String) is
-	-- End a local link for the target and clause given.
-	-- This must be in the same paragraph as the Local_Link_Start.
-	-- For hyperlinked formats, this should generate a link;
-	-- for other formats, only the text is generated.
-    begin
-	if not Output_Object.Is_Valid then
-	    Ada.Exceptions.Raise_Exception (ARM_Output.Not_Valid_Error'Identity,
-		"Not valid object");
-	end if;
-	if not Output_Object.Is_In_Paragraph then
-	    Ada.Exceptions.Raise_Exception (ARM_Output.Not_Valid_Error'Identity,
-		"Not in paragraph");
-	end if;
-	if not Output_Object.In_Local_Link then
-	    Ada.Exceptions.Raise_Exception (ARM_Output.Not_Valid_Error'Identity,
-		"Not in a local link");
-	end if;
-	Output_Text (Output_Object, "</A>");
-        Output_Object.In_Local_Link := False;
-    end Local_Link_End;
-
-
-    procedure URL_Link (Output_Object : in out HTML_Output_Type;
-			Text : in String;
-			URL : in String) is
-	-- Generate a link to the URL given.
-	-- Text is the text of the link.
-	-- For hyperlinked formats, this should generate a link;
-	-- for other formats, only the text is generated.
-    begin
-	if not Output_Object.Is_Valid then
-	    Ada.Exceptions.Raise_Exception (ARM_Output.Not_Valid_Error'Identity,
-		"Not valid object");
-	end if;
-	if not Output_Object.Is_In_Paragraph then
-	    Ada.Exceptions.Raise_Exception (ARM_Output.Not_Valid_Error'Identity,
-		"Not in paragraph");
-	end if;
-	-- Insert an anchor:
-	Output_Text (Output_Object, "<A HREF=""");
-        Output_Text (Output_Object, URL);
-	Output_Text (Output_Object, """>");
-        Ordinary_Text (Output_Object, Text);
-        Output_Text (Output_Object, "</A>");
-    end URL_Link;
-
-
-    procedure Picture  (Output_Object : in out HTML_Output_Type;
-			Name : in String;
-			Descr : in String;
-			Alignment : in ARM_Output.Picture_Alignment;
-			Height, Width : in Natural;
-			Border : in ARM_Output.Border_Kind) is
-	-- Generate a picture.
-	-- Name is the (simple) file name of the picture; Descr is a
-	-- descriptive name for the picture (it will appear in some web
-	-- browsers).
-	-- We assume that it is a .PNG or .JPG and that it will be present
-	-- in the same directory as the output files.
-	-- Alignment specifies the picture alignment.
-	-- Height and Width specify the picture size in pixels.
-	-- Border specifies the kind of border.
-
-	procedure Make_Img (Extra_Attribs : in String) is
-	    H : constant String := Natural'Image(Height);
-	    W : constant String := Natural'Image(Width);
-	begin
-	    Output_Text (Output_Object, "<IMG src=""" & Name & """");
-	    Output_Text (Output_Object, " height=""" & H(2..H'Last) &
-		""" width=""" & W(2..W'Last) & """");
-	    if Extra_Attribs /= "" then
-	        Output_Text (Output_Object, Extra_Attribs);
-	    end if;
-	    Output_Text (Output_Object, " alt=""" & Descr & """");
-	    case Border is
-		when ARM_Output.None =>
-		    Output_Text (Output_Object, " border=""0"">");
-		when ARM_Output.Thin =>
-		    Output_Text (Output_Object, " border=""1"">");
-		when ARM_Output.Thick =>
-		    Output_Text (Output_Object, " border=""2"">");
-	    end case;
-	end Make_Img;
-
-    begin
-	if not Output_Object.Is_Valid then
-	    Ada.Exceptions.Raise_Exception (ARM_Output.Not_Valid_Error'Identity,
-		"Not valid object");
-	end if;
-	case Alignment is
-	    when ARM_Output.Inline =>
-		if not Output_Object.Is_In_Paragraph then
-		    Ada.Exceptions.Raise_Exception (ARM_Output.Not_Valid_Error'Identity,
-			"Not in paragraph");
-		end if;
-		if Output_Object.HTML_Kind = HTML_3 then
-		    Make_Img ("");
-		else
-		    Make_Img (" style=""margin-left: 0.3em; margin-right: 0.3em""");
-		end if;
-	    when ARM_Output.Float_Left =>
-		if not Output_Object.Is_In_Paragraph then
-		    Ada.Exceptions.Raise_Exception (ARM_Output.Not_Valid_Error'Identity,
-			"Not in paragraph");
-		end if;
-		if Output_Object.HTML_Kind = HTML_3 then
-		    Make_Img (" align=""left""");
-		else
-		    Make_Img (" align=""left"" style=""margin-right: 0.3em""");
-			-- Space on right only; left should align with containing
-			-- margin.
-		end if;
-	    when ARM_Output.Float_Right =>
-		if not Output_Object.Is_In_Paragraph then
-		    Ada.Exceptions.Raise_Exception (ARM_Output.Not_Valid_Error'Identity,
-			"Not in paragraph");
-		end if;
-		if Output_Object.HTML_Kind = HTML_3 then
-		    Make_Img (" align=""right""");
-		else
-		    Make_Img (" align=""right"" style=""margin-left: 0.3em""");
-			-- Space on right only; left should align with containing
-			-- margin.
-		end if;
-	    when ARM_Output.Alone_Left =>
-		if Output_Object.Is_In_Paragraph then
-		    Ada.Exceptions.Raise_Exception (ARM_Output.Not_Valid_Error'Identity,
-			"In paragraph");
-		end if;
-		if Output_Object.HTML_Kind = HTML_4_Only then
-		    Output_Text (Output_Object, "<DIV Style=""text-align: left; margin-bottom: ");
-		    Put_EMs(Output_Object.Output_File, (Paragraph_Info(ARM_Output.Normal, 0).After * LEADING_PERCENT) / 100);
-		    Output_Text (Output_Object, """>");
-		else
-		    Output_Text (Output_Object, "<P>");
-		end if;
-		Make_Img("");
-		if Output_Object.HTML_Kind = HTML_4_Only then
-		    Output_Text (Output_Object, "</DIV>");
-		else
-		    Output_Text (Output_Object, "</P>");
-		end if;
-		Ada.Text_IO.New_Line (Output_Object.Output_File);
-	        Output_Object.Char_Count := 0;
-	        Output_Object.Disp_Char_Count := 0;
-	        Output_Object.Disp_Large_Char_Count := 0;
-		Output_Object.Any_Nonspace := False;
-	        Output_Object.Last_Was_Space := True; -- Start of line.
-	        Output_Object.Conditional_Space := False; -- Don't need it here.
-	    when ARM_Output.Alone_Right =>
-		if Output_Object.Is_In_Paragraph then
-		    Ada.Exceptions.Raise_Exception (ARM_Output.Not_Valid_Error'Identity,
-			"In paragraph");
-		end if;
-		if Output_Object.HTML_Kind = HTML_4_Only then
-		    Output_Text (Output_Object, "<DIV Style=""text-align: right; margin-bottom: ");
-		    Put_EMs(Output_Object.Output_File, (Paragraph_Info(ARM_Output.Normal, 0).After * LEADING_PERCENT) / 100);
-		    Output_Text (Output_Object, """>");
-		else
-		    Output_Text (Output_Object, "<RIGHT>");
-		end if;
-		Make_Img("");
-		if Output_Object.HTML_Kind = HTML_4_Only then
-		    Output_Text (Output_Object, "</DIV>");
-		else
-		    Output_Text (Output_Object, "</RIGHT>");
-		end if;
-		Ada.Text_IO.New_Line (Output_Object.Output_File);
-	        Output_Object.Char_Count := 0;
-	        Output_Object.Disp_Char_Count := 0;
-	        Output_Object.Disp_Large_Char_Count := 0;
-		Output_Object.Any_Nonspace := False;
-	        Output_Object.Last_Was_Space := True; -- Start of line.
-	        Output_Object.Conditional_Space := False; -- Don't need it here.
-	    when ARM_Output.Alone_Center =>
-		if Output_Object.Is_In_Paragraph then
-		    Ada.Exceptions.Raise_Exception (ARM_Output.Not_Valid_Error'Identity,
-			"In paragraph");
-		end if;
-		if Output_Object.HTML_Kind = HTML_4_Only then
-		    Output_Text (Output_Object, "<DIV Style=""text-align: center; margin-bottom: ");
-		    Put_EMs(Output_Object.Output_File, (Paragraph_Info(ARM_Output.Normal, 0).After * LEADING_PERCENT) / 100);
-		    Output_Text (Output_Object, """>");
-		else
-		    Output_Text (Output_Object, "<CENTER>");
-		end if;
-		Make_Img("");
-		if Output_Object.HTML_Kind = HTML_4_Only then
-		    Output_Text (Output_Object, "</DIV>");
-		else
-		    Output_Text (Output_Object, "</CENTER>");
-		end if;
-		Ada.Text_IO.New_Line (Output_Object.Output_File);
-	        Output_Object.Char_Count := 0;
-	        Output_Object.Disp_Char_Count := 0;
-	        Output_Object.Disp_Large_Char_Count := 0;
-		Output_Object.Any_Nonspace := False;
-	        Output_Object.Last_Was_Space := True; -- Start of line.
-	        Output_Object.Conditional_Space := False; -- Don't need it here.
-	end case;
-    end Picture;
-
-begin
-    -- Define the styles:
-    -- Normal:
-    for I in ARM_Output.Paragraph_Indent_Type loop
-	Paragraph_Info(ARM_Output.Normal, I) :=
-		(Defined => True,
-		 Tag  => DIV,
-		 Size => 0, -- 18
-		 Font => ARM_Output.Default,
-		 Indent => Natural(I),
-		 Right_Indent => 0,
-		 Hang_Outdent => 0,
-		 Before => 0,
-		 After => 6); -- 120
-    end loop;
-    -- Wide_Above:
-    for I in ARM_Output.Paragraph_Indent_Type loop
-	Paragraph_Info(ARM_Output.Wide_Above, I) :=
-		(Defined => True,
-		 Tag  => DIV,
-		 Size => 0, -- 18
-		 Font => ARM_Output.Default,
-		 Indent => Natural(I),
-		 Right_Indent => 0,
-		 Hang_Outdent => 0,
-		 Before => 6,
-		 After => 6);
-    end loop;
-    -- Header:
-    for I in ARM_Output.Paragraph_Indent_Type loop
-	Paragraph_Info(ARM_Output.Header, I) :=
-		(Defined => True,
-		 Tag  => DIV,
-		 Size => 0, -- 18
-		 Font => ARM_Output.Default,
-		 Indent => Natural(I),
-		 Right_Indent => 0,
-		 Hang_Outdent => 0,
-		 Before => 0,
-		 After => 0);
-    end loop;
-    -- Small:
-    for I in ARM_Output.Paragraph_Indent_Type loop
-	Paragraph_Info(ARM_Output.Small, I) :=
-		(Defined => True,
-		 Tag  => DIV,
-		 Size => -1, -- 15
-		 Font => ARM_Output.Default,
-		 Indent => Natural(I),
-		 Right_Indent => 0,
-		 Hang_Outdent => 0,
-		 Before => 0,
-		 After => 6); -- 120
-    end loop;
-    -- Small_Wide_Above:
-    for I in ARM_Output.Paragraph_Indent_Type loop
-	Paragraph_Info(ARM_Output.Small_Wide_Above, I) :=
-		(Defined => True,
-		 Tag  => DIV,
-		 Size => -1, -- 15
-		 Font => ARM_Output.Default,
-		 Indent => Natural(I),
-		 Right_Indent => 0,
-		 Hang_Outdent => 0,
-		 Before => 6,
-		 After => 6);
-    end loop;
-    -- Small Header:
-    for I in ARM_Output.Paragraph_Indent_Type loop
-	Paragraph_Info(ARM_Output.Small_Header, I) :=
-		(Defined => True,
-		 Tag  => DIV,
-		 Size => -1, -- 15
-		 Font => ARM_Output.Default,
-		 Indent => Natural(I),
-		 Right_Indent => 0,
-		 Hang_Outdent => 0,
-		 Before => 0,
-		 After => 0);
-    end loop;
-
-    -- Examples:
-    for I in ARM_Output.Paragraph_Indent_Type loop
-	Paragraph_Info(ARM_Output.Examples, I) :=
-		(Defined => True,
-		 Tag  => DIV,
-		 Size => 0, -- 18
-		 Font => ARM_Output.Fixed,
-		 Indent => Natural(I),
-		 Right_Indent => 0,
-		 Hang_Outdent => 0,
-		 Before => 0,
-		 After => 6); -- 120
-    end loop;
-    -- Small Examples:
-    for I in ARM_Output.Paragraph_Indent_Type loop
-	Paragraph_Info(ARM_Output.Small_Examples, I) :=
-		(Defined => True,
-		 Tag  => DIV,
-		 Size => -1, -- 15
-		 Font => ARM_Output.Fixed,
-		 Indent => Natural(I),
-		 Right_Indent => 0,
-		 Hang_Outdent => 0,
-		 Before => 0,
-		 After => 6); -- 120
-    end loop;
-    -- Swiss Examples:
-    for I in ARM_Output.Paragraph_Indent_Type loop
-	Paragraph_Info(ARM_Output.Swiss_Examples, I) :=
-		(Defined => True,
-		 Tag  => DIV,
-		 Size => 0, -- 18
-		 Font => ARM_Output.Swiss,
-		 Indent => Natural(I),
-		 Right_Indent => 0,
-		 Hang_Outdent => 0,
-		 Before => 0,
-		 After => 6); -- 120
-    end loop;
-    -- Small Swiss Examples:
-    for I in ARM_Output.Paragraph_Indent_Type loop
-	Paragraph_Info(ARM_Output.Small_Swiss_Examples, I) :=
-		(Defined => True,
-		 Tag  => DIV,
-		 Size => -1, -- 15
-		 Font => ARM_Output.Swiss,
-		 Indent => Natural(I),
-		 Right_Indent => 0,
-		 Hang_Outdent => 0,
-		 Before => 0,
-		 After => 6); -- 120
-    end loop;
-
-    -- Bulleted:
-    -- Note: Indent = 0 is not allowed.
-    for I in 1 .. ARM_Output.Paragraph_Indent_Type'Last loop
-	Paragraph_Info(ARM_Output.Bulleted, I) :=
-		(Defined => True,
-		 Tag  => UL,
-		 Size => 0, -- 18
-		 Font => ARM_Output.Default,
-		 Indent => Natural(I),
-		 Right_Indent => 1,
-		 Hang_Outdent => 0,
-		 Before => 0,
-		 After => 5);
-    end loop;
-    -- Nested Bulleted:
-    -- Note: Indent = 0 is not allowed.
-    for I in 1 .. ARM_Output.Paragraph_Indent_Type'Last loop
-	Paragraph_Info(ARM_Output.Nested_Bulleted, I) :=
-		(Defined => True,
-		 Tag  => UL,
-		 Size => 0, -- 18
-		 Font => ARM_Output.Default,
-		 Indent => Natural(I),
-		 Right_Indent => 1,
-		 Hang_Outdent => 0,
-		 Before => 0,
-		 After => 5);
-    end loop;
-    -- Small Bulleted:
-    -- Note: Indent = 0 is not allowed.
-    for I in 1 .. ARM_Output.Paragraph_Indent_Type'Last loop
-	Paragraph_Info(ARM_Output.Small_Bulleted, I) :=
-		(Defined => True,
-		 Tag  => UL,
-		 Size => -1, -- 15
-		 Font => ARM_Output.Default,
-		 Indent => Natural(I),
-		 Right_Indent => 1,
-		 Hang_Outdent => 0,
-		 Before => 0,
-		 After => 5);
-    end loop;
-    -- Small Nested Bulleted:
-    -- Note: Indent = 0 is not allowed.
-    for I in 1 .. ARM_Output.Paragraph_Indent_Type'Last loop
-	Paragraph_Info(ARM_Output.Small_Nested_Bulleted, I) :=
-		(Defined => True,
-		 Tag  => UL,
-		 Size => -1, -- 15
-		 Font => ARM_Output.Default,
-		 Indent => Natural(I),
-		 Right_Indent => 1,
-		 Hang_Outdent => 0,
-		 Before => 0,
-		 After => 5);
-    end loop;
-
-    -- Enumerated:
-    -- Note: Indent = 0 is not allowed.
-    for I in 1 .. ARM_Output.Paragraph_Indent_Type'Last loop
-	Paragraph_Info(ARM_Output.Enumerated, I) :=
-		(Defined => True,
-		 Tag  => DL,
-		 Size => 0, -- 18
-		 Font => ARM_Output.Default,
-		 Indent => Natural(I)-1,
-		 Right_Indent => 1,
-		 Hang_Outdent => 1,
-		 Before => 0,
-		 After => 5);
-    end loop;
-    -- Small Enumerated:
-    -- Note: Indent = 0 is not allowed.
-    for I in 1 .. ARM_Output.Paragraph_Indent_Type'Last loop
-	Paragraph_Info(ARM_Output.Small_Enumerated, I) :=
-		(Defined => True,
-		 Tag  => DL,
-		 Size => -1, -- 15
-		 Font => ARM_Output.Default,
-		 Indent => Natural(I)-1,
-		 Right_Indent => 1,
-		 Hang_Outdent => 1,
-		 Before => 0,
-		 After => 5);
-    end loop;
-
-    -- Wide Hanging
-    -- Note: Indent < 3 is not allowed.
-    for I in 3 .. ARM_Output.Paragraph_Indent_Type'Last loop
-	Paragraph_Info(ARM_Output.Wide_Hanging, I) :=
-		(Defined => True,
-		 Tag  => DL,
-		 Size => 0, -- 18
-		 Font => ARM_Output.Default,
-		 Indent => Natural(I)-3,
-		 Right_Indent => 0,
-		 Hang_Outdent => 3,
-		 Before => 0,
-		 After => 6);
-    end loop;
-    -- Small Wide Hanging:
-    -- Note: Indent < 3 is not allowed.
-    for I in 3 .. ARM_Output.Paragraph_Indent_Type'Last loop
-	Paragraph_Info(ARM_Output.Small_Wide_Hanging, I) :=
-		(Defined => True,
-		 Tag  => DL,
-		 Size => -1, -- 15
-		 Font => ARM_Output.Default,
-		 Indent => Natural(I)-3,
-		 Right_Indent => 0,
-		 Hang_Outdent => 3,
-		 Before => 0,
-		 After => 6);
-    end loop;
-    -- Narrow Hanging
-    -- Note: Indent < 1 is not allowed.
-    for I in 1 .. ARM_Output.Paragraph_Indent_Type'Last loop
-	Paragraph_Info(ARM_Output.Narrow_Hanging, I) :=
-		(Defined => True,
-		 Tag  => DL,
-		 Size => 0, -- 18
-		 Font => ARM_Output.Default,
-		 Indent => Natural(I)-1,
-		 Right_Indent => 0,
-		 Hang_Outdent => 1,
-		 Before => 0,
-		 After => 6);
-    end loop;
-    -- Small Narrow Hanging:
-    -- Note: Indent < 1 is not allowed.
-    for I in 1 .. ARM_Output.Paragraph_Indent_Type'Last loop
-	Paragraph_Info(ARM_Output.Small_Narrow_Hanging, I) :=
-		(Defined => True,
-		 Tag  => DL,
-		 Size => -1, -- 15
-		 Font => ARM_Output.Default,
-		 Indent => Natural(I)-1,
-		 Right_Indent => 0,
-		 Hang_Outdent => 1,
-		 Before => 0,
-		 After => 6);
-    end loop;
-    -- Hanging in Bulleted
-    -- Note: Indent < 2 is not allowed.
-    for I in 2 .. ARM_Output.Paragraph_Indent_Type'Last loop
-	Paragraph_Info(ARM_Output.Hanging_in_Bulleted, I) :=
-		(Defined => True,
-		 Tag  => DL,
-		 Size => 0, -- 18
-		 Font => ARM_Output.Default,
-		 Indent => Natural(I)-2,
-		 Right_Indent => 1,
-		 Hang_Outdent => 2,
-		 Before => 0,
-		 After => 5);
-    end loop;
-    -- Small Hanging in Bulleted
-    -- Note: Indent < 2 is not allowed.
-    for I in 2 .. ARM_Output.Paragraph_Indent_Type'Last loop
-	Paragraph_Info(ARM_Output.Small_Hanging_in_Bulleted, I) :=
-		(Defined => True,
-		 Tag  => DL,
-		 Size => -1, -- 15
-		 Font => ARM_Output.Default,
-		 Indent => Natural(I)-2,
-		 Right_Indent => 1,
-		 Hang_Outdent => 2,
-		 Before => 0,
-		 After => 5);
-    end loop;
-
-    -- Index. Only define the form that we'll use.
-    Paragraph_Info(ARM_Output.Index, 0) :=
-		(Defined => True,
-		 Tag  => DIV,
-		 Size => 0,
-		 Font => ARM_Output.Default,
-		 Indent => 0,
-		 Right_Indent => 0,
-		 Hang_Outdent => 0,
-		 Before => 0,
-		 After => 0);
-
-    -- Syntax Summary. Only define the form that we'll use.
-    Paragraph_Info(ARM_Output.Syntax_Summary, 1) :=
-		(Defined => True,
-		 Tag  => DIV,
-		 Size => -1,
-		 Font => ARM_Output.Default,
-		 Indent => 1,
-		 Right_Indent => 0,
-		 Hang_Outdent => 0,
-		 Before => 0,
-		 After => 4);
-
-    -- Title. Only define the form that we'll use.
-    Paragraph_Info(ARM_Output.Title, 0) :=
-	    (Defined => True,
-	     Tag  => DIV,
-	     Size => 3, -- 36
-	     Font => ARM_Output.Default,
-	     Indent => 0,
-	     Right_Indent => 0,
-	     Hang_Outdent => 0,
-	     Before => 6,
-	     After => 6);
-
-end ARM_HTML;
->>>>>>> a7804e3f
+with ARM_Output,
+     ARM_Contents,
+     Ada.Text_IO,
+     Ada.Exceptions,
+     Ada.Strings.Maps.Constants,
+     Ada.Strings.Fixed,
+     Ada.Unchecked_Deallocation;
+package body ARM_HTML is
+
+    --
+    -- Ada reference manual formatter (ARM_Form).
+    --
+    -- This package defines the HTML output object.
+    -- Output objects are responsible for implementing the details of
+    -- a particular format.
+    --
+    -- ---------------------------------------
+    -- Copyright 2000, 2001, 2002, 2003, 2004, 2005, 2006, 2007,
+    --		 2008, 2009, 2011, 2012  AXE Consultants. All rights reserved.
+    -- P.O. Box 1512, Madison WI  53701
+    -- E-Mail: randy@rrsoftware.com
+    --
+    -- ARM_Form is free software: you can redistribute it and/or modify
+    -- it under the terms of the GNU General Public License version 3
+    -- as published by the Free Software Foundation.
+    --
+    -- AXE CONSULTANTS MAKES THIS TOOL AND SOURCE CODE AVAILABLE ON AN "AS IS"
+    -- BASIS AND MAKES NO WARRANTY, EXPRESS OR IMPLIED, AS TO THE ACCURACY,
+    -- CAPABILITY, EFFICIENCY, MERCHANTABILITY, OR FUNCTIONING OF THIS TOOL.
+    -- IN NO EVENT WILL AXE CONSULTANTS BE LIABLE FOR ANY GENERAL,
+    -- CONSEQUENTIAL, INDIRECT, INCIDENTAL, EXEMPLARY, OR SPECIAL DAMAGES,
+    -- EVEN IF AXE CONSULTANTS HAS BEEN ADVISED OF THE POSSIBILITY OF SUCH
+    -- DAMAGES.
+    --
+    -- A copy of the GNU General Public License is available in the file
+    -- gpl-3-0.txt in the standard distribution of the ARM_Form tool.
+    -- Otherwise, see <http://www.gnu.org/licenses/>.
+    --
+    -- If the GPLv3 license is not satisfactory for your needs, a commercial
+    -- use license is available for this tool. Contact Randy at AXE Consultants
+    -- for more information.
+    --
+    -- ---------------------------------------
+    --
+    -- Edit History:
+    --
+    --  4/19/00 - RLB - Created base package.
+    --  4/21/00 - RLB - Added line break and hard space routines.
+    --  4/24/00 - RLB - Added DR references and Insert/Delete text formats.
+    --  4/25/00 - RLB - Added size to format.
+    --  4/26/00 - RLB - Added paragraph formats.
+    --  4/29/00 - RLB - Added more paragraph formats.
+    --  5/10/00 - RLB - Added even more formats.
+    --          - RLB - Added End_Hang_Item.
+    --  5/12/00 - RLB - Added No_Prefix to Start_Paragraph.
+    --  5/13/00 - RLB - Added Special_Character.
+    --  5/16/00 - RLB - Added additional special characters.
+    --  5/17/00 - RLB - Added New_Page.
+    --  5/22/00 - RLB - Added Includes_Changes to Create.
+    --  5/23/00 - RLB - Added multi-column formats and New_Column.
+    --		      - Added Tab_Info and Tab_Stops.
+    --  5/24/00 - RLB - Added Location to Text_Format.
+    --		- RLB - Added No_Breaks and Keep_with_Next to Start_Paragraph.
+    --  5/25/00 - RLB - Added Big_Files to Create. Added Justification.
+    --		- RLB - Added Separator_Lines and TOC routines.
+    --		- RLB - Added "Legal" to the footer, pointing at the title page.
+    --  5/26/00 - RLB - Added table operations.
+    --  5/28/00 - RLB - Added index references.
+    --  6/ 2/00 - RLB - Added Soft_Line_Break.
+    --  8/ 2/00 - RLB - Added Soft_Hyphen_Break and left and right quote
+    --			characters.
+    --		- RLB - Added additional styles.
+    --  8/ 7/00 - RLB - Added Leading flag to Start_Paragraph, removed "Leading"
+    --			styles.
+    --  8/11/00 - RLB - Added Hanging_in_Bulleted styles.
+    --  8/16/00 - RLB - Added Code_Indented_Nested_Bulleted.
+    --  8/17/00 - RLB - Replaced "Leading" by "Space_After".
+    -- 		- RLB - Added Nested_Enumerated.
+    --  8/22/00 - RLB - Added Revised_Clause_Header.
+    --  9/ 8/00 - RLB - Removed soft hyphen, as this does not work on either
+    --			browser I tried.
+    --  9/26/00 - RLB - Added Syntax_Summary style.
+    --  9/27/00 - RLB - Added tab emulation when in the fixed font.
+    --  9/28/00 - RLB - Added some style sheets.
+    --		- RLB - Updated to use absolute positioning for paragraph
+    --			numbers (this looks much better than floating).
+    --  7/18/01 - RLB - Added "Indented" style to supported styles for
+    --			multi-column.
+    --		- RLB - Implemented single "Big-File" support.
+    --  7/18/02 - RLB - Removed Document parameter from Create, replaced by
+    --			three strings and For_ISO boolean.
+    --		- RLB - Added AI_Reference.
+    --		- RLB - Added Change_Version_Type and uses.
+    --  1/15/03 - RLB - Removed space from DIV.paranum, as it doesn't validate
+    --			with it.
+    --  4/10/03 - RLB - Updated to add access to search pages (not generated
+    --			here; make them by hand, it only needs to be done once).
+    --		- RLB - Updated to insure that changes are separated by a space.
+    --  4/11/03 - RLB - Changed some formats to meet WC3 validation requirements.
+    --  9/09/04 - RLB - Removed unused junk noted by Stephen Leake.
+    --  9/10/04 - RLB - Added "Both" to possible changes to handle
+    --			replacement of changed text.
+    --  9/14/04 - RLB - Moved Change_Version_Type to ARM_Contents.
+    --		- RLB - Changed to use left/right quotes whether or not Unicode
+    --			is being used. (These work on IE, but not on old
+    --			Netscape.)
+    --  9/16/04 - RLB - Added a charset meta in the header, so that browsers
+    --			can't misinterpret these documents.
+    -- 11/03/04 - RLB - Added Nested_X2_Bulleted.
+    -- 11/15/04 - RLB - Added Indented_Nested_Bulleted.
+    -- 12/15/04 - RLB - Added wider columns.
+    --  1/24/05 - RLB - Added Inner_Indented.
+    --  2/ 1/05 - RLB - Added Turkish chars to allow an AARM note.
+    --  3/15/05 - RLB - Turned on Unicode characters at Pascal's insistence.
+    --  3/17/05 - RLB - Removed ceiling and floor characters because they don't
+    --			work on Windows.
+    --  4/ 7/05 - RLB - Added "Related Documents" link, so users can go between
+    --			the RM and AARM (and also so that they see the ARA
+    --			sponsor ads).
+    --  5/27/05 - RLB - Added arbitrary Unicode characters.
+    --  1/11/06 - RLB - Eliminated dispatching Create in favor of tailored
+    --			versions.
+    --  1/12/06 - RLB - Added a number of parameters to Create.
+    --  1/16/06 - RLB - Reduced space around button bars.
+    --  1/18/06 - RLB - Added additional styles.
+    --  1/19/06 - RLB - Added code so that only styles that are used are
+    --		        included in the result (this decreases the minimum
+    --			file size by a lot).
+    --  1/21/06 - RLB - Specified leading for Swiss example styles, because
+    --			they are too close otherwise.
+    --  1/28/06 - RLB - Changed so that button highlights are removed correctly.
+    --		- RLB - Added tab emulation settings.
+    --  2/ 8/06 - RLB - Added additional parameters to the table command.
+    --  2/10/06 - RLB - Added even more additional parameters to the
+    --			table command.
+    --		- RLB - Added picture command.
+    --  2/19/06 - RLB - Added Number_Paragraphs flag and large letter count.
+    --  3/01/06 - RLB - Fixed bug in Text_Format when changing fonts.
+    --  3/03/06 - RLB - Moved paragraph numbers down slightly; this looks a lot
+    --			better on Firefox, and better even on IE.
+    --		- RLB - Added Optimize_for_Firefox flag, and associated style
+    --			changes.
+    --		- RLB - Added code so that spaces after an opening tag
+    --			and before a closing tag are converted to non-breaking.
+    --  3/28/06 - RLB - Removed unnecessary space from headers.
+    --  3/30/06 - RLB - Added a bit of space around inline pictures.
+    --  9/21/06 - RLB - Added Body_Font.
+    --  9/22/06 - RLB - Added Subsubclause.
+    --  9/23/06 - RLB - Fixed bug in borderless tables.
+    --  9/25/06 - RLB - Handled optional renaming of TOC.
+    --		- RLB - Added Last_Column_Width to Start_Table.
+    --		- RLB - Fixed broken enumerated style.
+    -- 10/13/06 - RLB - Added specifiable colors.
+    --          - RLB - Added Local_Link_Start and Local_Link_End to allow
+    --			formatting in the linked text.
+    -- 11/10/06 - RLB - Fixed nesting of text formatting *again*. (AARM 13.11
+    --			failed WC 3 validation.)
+    --  2/ 9/07 - RLB - Changed comments on AI_Reference.
+    --  2/14/07 - RLB - Revised to separate style and indent information
+    --			for paragraphs.
+    --  2/15/07 - RLB - Redid enumeration and bullet indenting to make the
+    --			formats work consistently on Firefox and IE.
+    --  2/19/07 - RLB - Added Title style.
+    -- 12/14/07 - RLB - Added code to support multi-column text without
+    --			requiring New_Column calls.
+    -- 12/18/07 - RLB - Added Plain_Annex.
+    -- 12/19/07 - RLB - Added DOS_Filename flag.
+    --		- RLB - Added limited colors to Text_Format.
+    --  1/02/08 - RLB - Made DOS filenames into all CAPS.
+    --  5/ 7/09 - RLB - Added code to prevent making links to dead clauses.
+    -- 10/18/11 - RLB - Changed to GPLv3 license.
+    -- 10/25/11 - RLB - Added old insertion version to Revised_Clause_Header.
+    --  2/15/12 - RLB - Removed horizontal rules from page breaks in HTML;
+    --			they never are necessary and cause weird looks for
+    --			breaks put in solely to make the "final" version look
+    --			good in PDF form.
+    --  5/18/12 - RLB - Added anchors to each paragraph number as suggested
+    --			on comp.lang.ada.
+
+    LINE_LENGTH : constant := 78;
+	-- Maximum intended line length.
+
+    SWISS_FONT_CODE : constant String := "<font face=""Arial, Helvetica"">";
+
+    SMALL_SWISS_FONT_CODE : constant String := "<font face=""Arial, Helvetica"" size=-1>";
+
+    TINY_SWISS_FONT_CODE : constant String := "<font face=""Arial, Helvetica"" size=-2>";
+
+    LEADING_PERCENT : constant := 70;
+	-- Leading is 70% of normal height.
+    TRAILING_PERCENT : constant := 150;
+	-- Leading is 150% of normal height.
+
+    INDENT_EMS_FOR_PARANUMS : constant := 12;
+	-- Indent *all* text (for HTML 4) this amount to leave (some) room for
+	-- the paragraph numbers. In 0.1 EMs.
+
+    OPTIMIZE_FOR_FIREFOX : constant Boolean := True;
+	-- If True, we'll optimize for Firefox; otherwise, we'll optimize for
+	-- IE 6. Note that IE generally shows the Firefox code better than
+	-- Firefox shows the IE code, so we generally recommend setting to
+	-- True unless IE must be perfect.
+
+    type Tag_Kind is (DIV, UL, DL);
+
+    type Format_Info_Type is record
+	Defined: Boolean := False;
+	Tag    : Tag_Kind;
+	Size   : Integer; -- In relative "units" (based on the normal size). A unit is 125%/80% of normal.
+	Font   : ARM_Output.Font_Family_Type;
+	Indent : Natural; -- In "units". (A unit is = 2EM of the full sized font).
+	Right_Indent : Natural; -- In "units". (A unit is = 2EM of the full sized font).
+	Hang_Outdent : Natural; -- In "units". (A unit is = 2EM of the full sized font).
+		-- This is the amount that the hanging text hangs out. Normal
+		-- text starts at Hang_Outdent + Indent "units".
+	Before : Integer; -- Vertical space before in 0.1 EM.
+	After  : Natural; -- Vertical space after in 0.1 EM.
+    end record;
+
+    -- In the following, "Default" means the Body_Font.
+    Paragraph_Info : array
+	(ARM_Output.Paragraph_Style_Type, ARM_Output.Paragraph_Indent_Type) of
+	   Format_Info_Type;
+	-- Defined below in the body of the package.
+
+    -- Are the various styles used??
+    Paragraph_Used : array (ARM_Output.Paragraph_Style_Type,
+			    ARM_Output.Paragraph_Indent_Type) of Boolean;
+    Revision_Used : array (ARM_Contents.Change_Version_Type) of Boolean;
+    Paranum_Used : Boolean;
+
+
+    procedure Free is new Ada.Unchecked_Deallocation (Column_Text_Item_Type, Column_Text_Ptr);
+
+    function Make_Clause_Anchor_Name (Output_Object : in HTML_Output_Type;
+				      Clause_Number : in String) return String is
+	-- Internal routine.
+	-- Returns the Clause anchor name for the current output object and
+	-- Clause_Number.
+        Clause_Name : String(1..10);
+        Clause_Name_Len : Natural;
+    begin
+        if Clause_Number'Length >= 7 and then
+	   Clause_Number(Clause_Number'First .. Clause_Number'First + 5) =
+	   "Annex " then
+	    Clause_Name(1) := Clause_Number(Clause_Number'First + 6);
+	        -- We only want the letter.
+	    Clause_Name_Len := 1;
+        else
+	    Clause_Name_Len := Clause_Number'Length;
+	    Clause_Name(1..Clause_Name_Len) := Clause_Number;
+	    for I in 1 .. Clause_Name_Len loop
+	        if Clause_Name(I) = '.' then
+		    Clause_Name(I) := '-';
+	        end if;
+	    end loop;
+        end if;
+        if Output_Object.DOS_Filenames and (not Output_Object.Big_Files) then
+	    -- If the section number is a single character, then
+	    -- prefix it with '-':
+	    if Clause_Name_Len = 1 then
+	        Clause_Name(2) := Clause_Name(1);
+		Clause_Name(1) := '-';
+		Clause_Name_Len := 2;
+	    elsif Clause_Name_Len = 2 then
+		null;
+	    else
+		if Clause_Name(2) = '-' then
+		    Clause_Name(2..Clause_Name_Len+1) :=
+			Clause_Name(1..Clause_Name_Len);
+		    Clause_Name(1) := '-';
+		    Clause_Name_Len := Clause_Name_Len + 1;
+		end if;
+		-- OK, the section name is exactly two characters.
+		-- Figure out the Clause name.
+		if Clause_Name_Len < 4 or else
+		   Clause_Name(3) /= '-' or else
+		   Clause_Name(4) not in '0'..'9' or else
+                   (Clause_Name_Len >= 5 and then
+		    Clause_Name(5) /= '-' and then Clause_Name(5) not in '0'..'9') or else
+                   (Clause_Name_Len >= 6 and then
+		    Clause_Name(5) /= '-' and then Clause_Name(6) /= '-') then
+		    -- The clause number is 1 or 2 digits following a '-',
+		    -- and is either the end of the string or followed by a '-'.
+		    Ada.Exceptions.Raise_Exception (Program_Error'Identity,
+		       "Weird clause number:" & Clause_Number);
+		elsif Clause_Name_Len = 4 or else Clause_Name(5) = '-' then
+		    -- Clause is a single digit.
+		    Clause_Name(3..Clause_Name_Len-1) :=
+			Clause_Name(4..Clause_Name_Len);
+		    Clause_Name_Len := Clause_Name_Len - 1;
+		elsif Clause_Name(4) = '1' then
+		    -- Clause is 10..19
+		    Clause_Name(3) := Character'Val(
+			Character'Pos(Clause_Name(5))-Character'Pos('0')+Character'Pos('A'));
+		    Clause_Name(4..Clause_Name_Len-2) :=
+			Clause_Name(6..Clause_Name_Len);
+		    Clause_Name_Len := Clause_Name_Len - 2;
+		elsif Clause_Name(4) = '2' then
+		    -- Clause is 20..29
+		    Clause_Name(3) := Character'Val(
+			Character'Pos(Clause_Name(5))-Character'Pos('0')+Character'Pos('A')+10);
+		    Clause_Name(4..Clause_Name_Len-2) :=
+			Clause_Name(6..Clause_Name_Len);
+		    Clause_Name_Len := Clause_Name_Len - 2;
+		elsif Clause_Name(4) = '3' then
+		    -- Clause is 30..39
+		    if Clause_Name(5) > '5' then
+		        Ada.Exceptions.Raise_Exception (ARM_Output.Not_Valid_Error'Identity,
+		           "MS-DOS filename: Clause too large=" & Clause_Number);
+		    end if;
+		    Clause_Name(3) := Character'Val(
+			Character'Pos(Clause_Name(5))-Character'Pos('0')+Character'Pos('A')+20);
+		    Clause_Name(4..Clause_Name_Len-2) :=
+			Clause_Name(6..Clause_Name_Len);
+		    Clause_Name_Len := Clause_Name_Len - 2;
+		else
+		    Ada.Exceptions.Raise_Exception (ARM_Output.Not_Valid_Error'Identity,
+		       "MS-DOS filename: Clause too large=" & Clause_Number);
+		end if;
+		-- OK, the section number is exactly two characters, and the
+		-- clause number is exactly one. Figure out the subclause
+		-- name:
+		if Clause_Name_Len = 3 then
+		    null; -- We're done, no subclause.
+		elsif Clause_Name_Len < 5 or else
+		   Clause_Name(4) /= '-' or else
+		   Clause_Name(5) not in '0'..'9' or else
+                   (Clause_Name_Len >= 6 and then
+		    Clause_Name(6) /= '-' and then Clause_Name(6) not in '0'..'9') or else
+                   (Clause_Name_Len >= 7 and then
+		    Clause_Name(6) /= '-' and then Clause_Name(7) /= '-') then
+		    -- The subclause number is 1 or 2 digits following a '-',
+		    -- and is either the end of the string or followed by a '-'.
+		    Ada.Exceptions.Raise_Exception (Program_Error'Identity,
+		       "Weird subclause number:" & Clause_Number);
+		elsif Clause_Name_Len = 5 or else Clause_Name(6) = '-' then
+		    -- SubClause is a single digit.
+		    Clause_Name(4..Clause_Name_Len-1) :=
+			Clause_Name(5..Clause_Name_Len);
+		    Clause_Name_Len := Clause_Name_Len - 1;
+		elsif Clause_Name(5) = '1' then
+		    -- SubClause is 10..19
+		    Clause_Name(4) := Character'Val(
+			Character'Pos(Clause_Name(6))-Character'Pos('0')+Character'Pos('A'));
+		    Clause_Name(5..Clause_Name_Len-2) :=
+			Clause_Name(7..Clause_Name_Len);
+		    Clause_Name_Len := Clause_Name_Len - 2;
+		elsif Clause_Name(5) = '2' then
+		    -- SubClause is 20..29
+		    Clause_Name(4) := Character'Val(
+			Character'Pos(Clause_Name(6))-Character'Pos('0')+Character'Pos('A')+10);
+		    Clause_Name(5..Clause_Name_Len-2) :=
+			Clause_Name(7..Clause_Name_Len);
+		    Clause_Name_Len := Clause_Name_Len - 2;
+		elsif Clause_Name(5) = '3' then
+		    -- SubClause is 30..39
+		    if Clause_Name(6) > '5' then
+		        Ada.Exceptions.Raise_Exception (ARM_Output.Not_Valid_Error'Identity,
+		           "MS-DOS filename: Subclause too large=" & Clause_Number);
+		    end if;
+		    Clause_Name(4) := Character'Val(
+			Character'Pos(Clause_Name(6))-Character'Pos('0')+Character'Pos('A')+20);
+		    Clause_Name(5..Clause_Name_Len-2) :=
+			Clause_Name(7..Clause_Name_Len);
+		    Clause_Name_Len := Clause_Name_Len - 2;
+		else
+		    Ada.Exceptions.Raise_Exception (ARM_Output.Not_Valid_Error'Identity,
+		       "MS-DOS filename: Subclause too large=" & Clause_Number);
+		end if;
+		-- OK, the section number is exactly two characters, and the
+		-- clause number is one, and the subclause number is one or zero.
+		-- Figure out the subsubclause name:
+		if Clause_Name_Len < 5 then
+		    null; -- We're done, no subsubclause.
+		elsif Clause_Name_Len < 6 or else
+		   Clause_Name(5) /= '-' or else
+		   Clause_Name(6) not in '0'..'9' or else
+                   (Clause_Name_Len >= 7 and then
+		    Clause_Name(7) not in '0'..'9') or else
+                   (Clause_Name_Len >= 8) then
+		    -- The subsubclause number is 1 or 2 digits following a '-',
+		    -- and is the end of the string
+		    Ada.Exceptions.Raise_Exception (Program_Error'Identity,
+		       "Weird subclause number:" & Clause_Number);
+		elsif Clause_Name_Len = 6 then
+		    -- SubSubClause is a single digit.
+		    Clause_Name(5) := Clause_Name(6);
+		    Clause_Name_Len := 5;
+		elsif Clause_Name(6) = '1' then
+		    -- SubSubClause is 10..19
+		    Clause_Name(5) := Character'Val(
+			Character'Pos(Clause_Name(7))-Character'Pos('0')+Character'Pos('A'));
+		    Clause_Name_Len := 5;
+		elsif Clause_Name(5) = '2' then
+		    -- SubSubClause is 20..29
+		    Clause_Name(5) := Character'Val(
+			Character'Pos(Clause_Name(7))-Character'Pos('0')+Character'Pos('A')+10);
+		    Clause_Name_Len := 5;
+		elsif Clause_Name(5) = '3' then
+		    -- SubSubClause is 30..39
+		    if Clause_Name(6) > '5' then
+		        Ada.Exceptions.Raise_Exception (ARM_Output.Not_Valid_Error'Identity,
+		           "MS-DOS filename: Subsubclause too large=" & Clause_Number);
+		    end if;
+		    Clause_Name(5) := Character'Val(
+			Character'Pos(Clause_Name(7))-Character'Pos('0')+Character'Pos('A')+20);
+		    Clause_Name_Len := 5;
+		else
+		    Ada.Exceptions.Raise_Exception (ARM_Output.Not_Valid_Error'Identity,
+		       "MS-DOS filename: Subsubclause too large=" & Clause_Number);
+		end if;
+	    end if;
+	end if;
+	return Clause_Name(1..Clause_Name_Len);
+    end Make_Clause_Anchor_Name;
+
+
+    function Make_Clause_File_Name (Output_Object : in HTML_Output_Type;
+				    Clause_Number : in String) return String is
+	-- Internal routine.
+	-- Returns the Clause file name for the current output object and
+	-- Clause_Number. This does not include any path or extension.
+    begin
+	if Output_Object.Big_Files then -- One big file.
+	    return Ada.Strings.Fixed.Trim (Output_Object.File_Prefix, Ada.Strings.Right);
+	else -- Clause files.
+	    if Output_Object.DOS_Filenames then
+	        return Ada.Strings.Fixed.Trim (Output_Object.File_Prefix, Ada.Strings.Right) &
+	            Make_Clause_Anchor_Name (Output_Object, Clause_Number);
+	    else
+	        return Ada.Strings.Fixed.Trim (Output_Object.File_Prefix, Ada.Strings.Right) &
+	            "-" & Make_Clause_Anchor_Name (Output_Object, Clause_Number);
+	    end if;
+	end if;
+    end Make_Clause_File_Name;
+
+
+    function Make_Clause_Link_Name (Output_Object : in HTML_Output_Type;
+				    Clause_Number : in String) return String is
+	-- Internal routine.
+	-- Returns the link name for a link to the given clause.
+    begin
+	if Output_Object.Big_Files then -- One big file.
+	    -- Note this is a self-reference, so the file name is not needed.
+	    return "#" & Make_Clause_Anchor_Name (Output_Object, Clause_Number);
+	else -- Clause files.
+	    if Output_Object.DOS_Filenames then
+	        return Make_Clause_File_Name (Output_Object, Clause_Number) & ".HTM";
+	    else
+	        return Make_Clause_File_Name (Output_Object, Clause_Number) & ".html";
+	    end if;
+	end if;
+    end Make_Clause_Link_Name;
+
+
+    procedure Put_EMs (Fyle : in Ada.Text_IO.File_Type;
+		       Value : in Natural) is
+	-- Put an EMs Value (Value is in 0.1 EM).
+    begin
+	if Value <= 9 then
+	    Ada.Text_IO.Put (Fyle, '0');
+	elsif Value <= 99 then
+	    Ada.Text_IO.Put (Fyle, Character'Val(Character'Pos('0') + (Value / 10)));
+	else
+	    Ada.Text_IO.Put (Fyle, Natural'Image (Value / 10));
+	end if;
+	Ada.Text_IO.Put (Fyle, '.');
+	Ada.Text_IO.Put (Fyle, Character'Val(Character'Pos('0') + (Value Mod 10)));
+	Ada.Text_IO.Put (Fyle, "em");
+    end Put_EMs;
+
+
+    procedure Make_Navigation_Bar (Output_Object : in out HTML_Output_Type;
+				   Is_Top : in Boolean) is
+	-- Internal routine.
+	-- Generate a properly formatted navigation bar.
+	Clause : constant String :=
+	    Ada.Strings.Unbounded.To_String(Output_Object.Current_Clause);
+    begin
+        if Output_Object.Use_Buttons then
+	    if Is_Top and then Output_Object.HTML_Kind > HTML_3 then
+	        Ada.Text_IO.Put (Output_Object.Output_File, "<div style=""margin-top: 0.6em; margin-bottom: 0.0em"">");
+	    elsif (not Is_Top) and then Output_Object.HTML_Kind > HTML_3 then
+	        Ada.Text_IO.Put (Output_Object.Output_File, "<div style=""margin-top: 0.0em; margin-bottom: 0.6em"">");
+	    else
+	        Ada.Text_IO.Put (Output_Object.Output_File, "<P>");
+	    end if;
+	    Ada.Text_IO.Put (Output_Object.Output_File, "<A HREF=""");
+	    if Output_Object.Big_Files then
+	        Ada.Text_IO.Put (Output_Object.Output_File, "#TOC");
+	    elsif Output_Object.DOS_Filenames then
+	        Ada.Text_IO.Put (Output_Object.Output_File,
+		    Ada.Strings.Fixed.Trim (Output_Object.File_Prefix, Ada.Strings.Right) &
+		       "-TOC.HTM");
+	    else
+	        Ada.Text_IO.Put (Output_Object.Output_File,
+		    Ada.Strings.Fixed.Trim (Output_Object.File_Prefix, Ada.Strings.Right) &
+		       "-TOC.html");
+	    end if;
+	    if Output_Object.DOS_Filenames then
+	        Ada.Text_IO.Put_Line (Output_Object.Output_File, """><IMG SRC=""CONT.GIF"" ALT=""Contents"" BORDER=0></A>&nbsp;");
+		    -- Border=0 prevents the link highlight from being applied.
+	    else
+	        Ada.Text_IO.Put_Line (Output_Object.Output_File, """><IMG SRC=""cont.gif"" ALT=""Contents"" BORDER=0></A>&nbsp;");
+		    -- Border=0 prevents the link highlight from being applied.
+	    end if;
+	    if Ada.Strings.Unbounded.Length(Output_Object.Index_URL) /= 0 then
+	        Ada.Text_IO.Put (Output_Object.Output_File, "&nbsp;<A HREF=""");
+	        Ada.Text_IO.Put (Output_Object.Output_File,
+	            Ada.Strings.Unbounded.To_String(Output_Object.Index_URL));
+	        if Output_Object.DOS_Filenames then
+	            Ada.Text_IO.Put_Line (Output_Object.Output_File, """><IMG SRC=""INDEX.GIF"" ALT=""Index"" BORDER=0></A>&nbsp;");
+		else
+	            Ada.Text_IO.Put_Line (Output_Object.Output_File, """><IMG SRC=""index.gif"" ALT=""Index"" BORDER=0></A>&nbsp;");
+		end if;
+	    else -- Link to the section named "Index".
+	        begin
+		    -- Note: We do the following in one big glup so that if
+		    -- Not_Found_Error is raised, nothing is output.
+		    if Output_Object.DOS_Filenames then
+	                Ada.Text_IO.Put_Line (Output_Object.Output_File, "&nbsp;<A HREF=""" &
+			    Make_Clause_Link_Name (Output_Object,
+			        ARM_Contents.Lookup_Clause_Number ("Index" & (6 .. ARM_Contents.Title_Type'Last => ' '))) &
+	                    """><IMG SRC=""INDEX.GIF"" ALT=""Index"" BORDER=0></A>&nbsp;");
+		    else
+	                Ada.Text_IO.Put_Line (Output_Object.Output_File, "&nbsp;<A HREF=""" &
+			    Make_Clause_Link_Name (Output_Object,
+			        ARM_Contents.Lookup_Clause_Number ("Index" & (6 .. ARM_Contents.Title_Type'Last => ' '))) &
+	                    """><IMG SRC=""index.gif"" ALT=""Index"" BORDER=0></A>&nbsp;");
+		    end if;
+	        exception
+		    when ARM_Contents.Not_Found_Error =>
+		        null; -- No section named "Index".
+	        end;
+	    end if;
+	    if Ada.Strings.Unbounded.Length(Output_Object.Ref_URL) /= 0 then
+	        Ada.Text_IO.Put (Output_Object.Output_File, "&nbsp;<A HREF=""");
+	        Ada.Text_IO.Put (Output_Object.Output_File,
+	            Ada.Strings.Unbounded.To_String(Output_Object.Ref_URL));
+	        if Output_Object.DOS_Filenames then
+	            Ada.Text_IO.Put_Line (Output_Object.Output_File, """><IMG SRC=""LIB.GIF"" ALT=""References"" BORDER=0></A>&nbsp;");
+		else
+	            Ada.Text_IO.Put_Line (Output_Object.Output_File, """><IMG SRC=""lib.gif"" ALT=""References"" BORDER=0></A>&nbsp;");
+		end if;
+	    else -- Link to the section named "References".
+	        begin
+		    -- Note: We do the following in one big glup so that if
+		    -- Not_Found_Error is raised, nothing is output.
+	            if Output_Object.DOS_Filenames then
+	                Ada.Text_IO.Put_Line (Output_Object.Output_File, "&nbsp;<A HREF=""" &
+		            Make_Clause_Link_Name (Output_Object,
+			        ARM_Contents.Lookup_Clause_Number ("References" & (11 .. ARM_Contents.Title_Type'Last => ' '))) &
+	                    """><IMG SRC=""LIB.GIF"" ALT=""References"" BORDER=0></A>&nbsp;");
+		    else
+	                Ada.Text_IO.Put_Line (Output_Object.Output_File, "&nbsp;<A HREF=""" &
+		            Make_Clause_Link_Name (Output_Object,
+			        ARM_Contents.Lookup_Clause_Number ("References" & (11 .. ARM_Contents.Title_Type'Last => ' '))) &
+	                    """><IMG SRC=""lib.gif"" ALT=""References"" BORDER=0></A>&nbsp;");
+		    end if;
+	        exception
+		    when ARM_Contents.Not_Found_Error =>
+		        null; -- No section named "References".
+	        end;
+	    end if;
+	    if Ada.Strings.Unbounded.Length(Output_Object.Srch_URL) /= 0 then
+	        Ada.Text_IO.Put (Output_Object.Output_File, "&nbsp;<A HREF=""");
+	        Ada.Text_IO.Put (Output_Object.Output_File,
+	            Ada.Strings.Unbounded.To_String(Output_Object.Srch_URL));
+	        if Output_Object.DOS_Filenames then
+	            Ada.Text_IO.Put_Line (Output_Object.Output_File, """><IMG SRC=""FIND.GIF"" ALT=""Search"" BORDER=0></A>&nbsp;");
+		else
+	            Ada.Text_IO.Put_Line (Output_Object.Output_File, """><IMG SRC=""find.gif"" ALT=""Search"" BORDER=0></A>&nbsp;");
+		end if;
+	    else -- Link to the section named "References".
+	        begin
+		    -- Note: We do the following in one big glup so that if
+		    -- Not_Found_Error is raised, nothing is output.
+	            if Output_Object.DOS_Filenames then
+	                Ada.Text_IO.Put_Line (Output_Object.Output_File, "&nbsp;<A HREF=""" &
+			    Make_Clause_Link_Name (Output_Object,
+			        ARM_Contents.Lookup_Clause_Number ("Search" & (7 .. ARM_Contents.Title_Type'Last => ' '))) &
+	                    """><IMG SRC=""FIND.GIF"" ALT=""Search"" BORDER=0></A>&nbsp;");
+		    else
+	                Ada.Text_IO.Put_Line (Output_Object.Output_File, "&nbsp;<A HREF=""" &
+			    Make_Clause_Link_Name (Output_Object,
+			        ARM_Contents.Lookup_Clause_Number ("Search" & (7 .. ARM_Contents.Title_Type'Last => ' '))) &
+	                    """><IMG SRC=""find.gif"" ALT=""Search"" BORDER=0></A>&nbsp;");
+		    end if;
+	        exception
+		    when ARM_Contents.Not_Found_Error =>
+		        null; -- No section named "Index".
+		end;
+	    end if;
+	    if Clause /= "" then
+	        begin
+		    -- Note: We do the following in one big glup so that if
+		    -- Not_Found_Error is raised, nothing is output.
+		    Ada.Text_IO.Put (Output_Object.Output_File, "&nbsp;<A HREF=""" &
+		        Make_Clause_Link_Name (Output_Object,
+			    ARM_Contents.Previous_Clause(Clause)));
+	            if Output_Object.DOS_Filenames then
+		        Ada.Text_IO.Put_Line (Output_Object.Output_File, """><IMG SRC=""PREV.GIF"" ALT=""Previous"" BORDER=0></A>&nbsp;");
+		    else
+		        Ada.Text_IO.Put_Line (Output_Object.Output_File, """><IMG SRC=""prev.gif"" ALT=""Previous"" BORDER=0></A>&nbsp;");
+		    end if;
+	        exception
+		    when ARM_Contents.Not_Found_Error =>
+		        null; -- Probably the first section.
+	        end;
+	        begin
+		    -- Note: We do the following in one big glup so that if
+		    -- Not_Found_Error is raised, nothing is output.
+		    Ada.Text_IO.Put (Output_Object.Output_File, "&nbsp;<A HREF=""" &
+		        Make_Clause_Link_Name (Output_Object,
+			    ARM_Contents.Next_Clause(Clause)));
+	            if Output_Object.DOS_Filenames then
+		        Ada.Text_IO.Put_Line (Output_Object.Output_File, """><IMG SRC=""NEXT.GIF"" ALT=""Next"" BORDER=0></A>&nbsp;");
+		    else
+		        Ada.Text_IO.Put_Line (Output_Object.Output_File, """><IMG SRC=""next.gif"" ALT=""Next"" BORDER=0></A>&nbsp;");
+		    end if;
+	        exception
+		    when ARM_Contents.Not_Found_Error =>
+		        null; -- Probably the last section.
+	        end;
+	    end if;
+	    if Output_Object.HTML_Kind > HTML_3 then
+	        Ada.Text_IO.Put_Line (Output_Object.Output_File, "</div>");
+	    else
+	        Ada.Text_IO.Put_Line (Output_Object.Output_File, "</P>");
+	    end if;
+        else -- Use text navigation
+	    Ada.Text_IO.Put (Output_Object.Output_File, "<P><A HREF=""");
+	    if Output_Object.Big_Files then
+	        Ada.Text_IO.Put (Output_Object.Output_File, "#TOC");
+	    elsif Output_Object.DOS_Filenames then
+	        Ada.Text_IO.Put (Output_Object.Output_File,
+		    Ada.Strings.Fixed.Trim (Output_Object.File_Prefix, Ada.Strings.Right) &
+		       "-TOC.HTM");
+	    else
+	        Ada.Text_IO.Put (Output_Object.Output_File,
+		    Ada.Strings.Fixed.Trim (Output_Object.File_Prefix, Ada.Strings.Right) &
+		       "-TOC.html");
+	    end if;
+	    Ada.Text_IO.Put (Output_Object.Output_File, """>Contents</A>");
+	    if Ada.Strings.Unbounded.Length(Output_Object.Index_URL) /= 0 then
+	        Ada.Text_IO.Put (Output_Object.Output_File, "&nbsp;&nbsp;&nbsp;");
+	        Ada.Text_IO.Put (Output_Object.Output_File, "<A HREF=""");
+	        Ada.Text_IO.Put (Output_Object.Output_File,
+	            Ada.Strings.Unbounded.To_String(Output_Object.Index_URL));
+	        Ada.Text_IO.Put (Output_Object.Output_File, """>Index</A>");
+	    else -- Link to the section named "Index".
+	        begin
+		    -- Note: We do the following in one big glup so that if
+		    -- Not_Found_Error is raised, nothing is output.
+	            Ada.Text_IO.Put_Line (Output_Object.Output_File, "&nbsp;&nbsp;&nbsp;<A HREF=""" &
+			Make_Clause_Link_Name (Output_Object,
+			    ARM_Contents.Lookup_Clause_Number ("Index" & (6 .. ARM_Contents.Title_Type'Last => ' '))) &
+	                """>Index</A>");
+	        exception
+		    when ARM_Contents.Not_Found_Error =>
+		        null; -- No section named "Index".
+	        end;
+	    end if;
+	    if Ada.Strings.Unbounded.Length(Output_Object.Srch_URL) /= 0 then
+	        Ada.Text_IO.Put (Output_Object.Output_File, "&nbsp;&nbsp;&nbsp;");
+	        Ada.Text_IO.Put (Output_Object.Output_File, "<A HREF=""");
+	        Ada.Text_IO.Put (Output_Object.Output_File,
+	            Ada.Strings.Unbounded.To_String(Output_Object.Srch_URL));
+	        Ada.Text_IO.Put (Output_Object.Output_File, """>Search</A>");
+	    else -- Link to the section named "Search".
+	        begin
+		    -- Note: We do the following in one big glup so that if
+		    -- Not_Found_Error is raised, nothing is output.
+	            Ada.Text_IO.Put_Line (Output_Object.Output_File, "&nbsp;&nbsp;&nbsp;<A HREF=""" &
+			Make_Clause_Link_Name (Output_Object,
+			    ARM_Contents.Lookup_Clause_Number ("Search" & (7 .. ARM_Contents.Title_Type'Last => ' '))) &
+	                """>Search</A>");
+	        exception
+		    when ARM_Contents.Not_Found_Error =>
+		        null; -- No section named "Search".
+	        end;
+	    end if;
+	    if Ada.Strings.Unbounded.Length(Output_Object.Ref_URL) /= 0 then
+	        Ada.Text_IO.Put (Output_Object.Output_File, "&nbsp;&nbsp;&nbsp;");
+	        Ada.Text_IO.Put (Output_Object.Output_File, "<A HREF=""");
+	        Ada.Text_IO.Put (Output_Object.Output_File,
+	            Ada.Strings.Unbounded.To_String(Output_Object.Ref_URL));
+	        Ada.Text_IO.Put (Output_Object.Output_File, """>Reference Documents</A>");
+	    else -- Link to the section named "References".
+	        begin
+		    -- Note: We do the following in one big glup so that if
+		    -- Not_Found_Error is raised, nothing is output.
+	            Ada.Text_IO.Put_Line (Output_Object.Output_File, "&nbsp;&nbsp;&nbsp;<A HREF=""" &
+			Make_Clause_Link_Name (Output_Object,
+			    ARM_Contents.Lookup_Clause_Number ("References" & (11 .. ARM_Contents.Title_Type'Last => ' '))) &
+	                """>Reference Documents</A>");
+	        exception
+		    when ARM_Contents.Not_Found_Error =>
+		        null; -- No section named "References".
+	        end;
+	    end if;
+	    if Clause /= "" then
+	        begin
+		    -- Note: We do the following in one big glup so that if
+		    -- Not_Found_Error is raised, nothing is output.
+		    Ada.Text_IO.Put (Output_Object.Output_File, "&nbsp;&nbsp;&nbsp;<A HREF=""" &
+		        Make_Clause_Link_Name (Output_Object,
+			    ARM_Contents.Previous_Clause(Clause)));
+		    Ada.Text_IO.Put (Output_Object.Output_File, """>Previous</A>");
+	        exception
+		    when ARM_Contents.Not_Found_Error =>
+		        null; -- Probably the first section.
+	        end;
+	        begin
+		    -- Note: We do the following in one big glup so that if
+		    -- Not_Found_Error is raised, nothing is output.
+		    Ada.Text_IO.Put (Output_Object.Output_File, "&nbsp;&nbsp;&nbsp;<A HREF=""" &
+		        Make_Clause_Link_Name (Output_Object,
+			    ARM_Contents.Next_Clause(Clause)));
+		    Ada.Text_IO.Put (Output_Object.Output_File, """>Next</A>");
+	        exception
+		    when ARM_Contents.Not_Found_Error =>
+		        null; -- Probably the last section.
+	        end;
+	    end if;
+
+	    Ada.Text_IO.Put_Line (Output_Object.Output_File, "</P>");
+        end if;
+    end Make_Navigation_Bar;
+
+
+    type Special_Style_Kinds is (None,
+				 Hanging_Term,
+				 Hanging_Body,
+				 Bulleted_Item,
+				 Bulleted_No_Prefix);
+
+    procedure Make_Style (Output_Object : in out HTML_Output_Type;
+			  Name : in String;
+			  Style : in ARM_Output.Paragraph_Style_Type;
+			  Indent : in ARM_Output.Paragraph_Indent_Type;
+			  Kind : Special_Style_Kinds := None;
+			  Enumerated_Adjustment : in Boolean := False) is
+	-- Internal routine.
+        -- Generate the style needed.
+
+        function Units_to_EMs (Value : in Natural) return Natural is
+	    -- Convert Value from indentation units to EMs. (0.1 EMs, really).
+	    Normal : Boolean;
+        begin
+	    if Output_Object.HTML_Kind = HTML_4_Only then
+	        case Paragraph_Info(Style, Indent).Font is
+		    when ARM_Output.Default =>
+			Normal := ARM_Output."=" (Output_Object.Body_Font, ARM_Output.Roman);
+		    when ARM_Output.Roman =>
+			Normal := True;
+		    when ARM_Output.Fixed | ARM_Output.Swiss => -- Start at 90% (otherwise they are huge!)
+			Normal := False;
+		end case;
+		if Normal then
+		    case Paragraph_Info(Style, Indent).Size is
+		        when 0 => return Value * 20;
+		        when 1 => return Value * 16; -- 20/1.25.
+		        when 2 => return Value * 13; -- 20/1.56.
+		        when 3 => return Value * 10; -- 20/1.93.
+		        when -1 => return Value * 25; -- 20/0.80.
+		        when -2 => return Value * 31; -- 20/0.64.
+		        when -3 => return Value * 40; -- 20/0.50.
+		        when others => return Value; -- Out of range.
+		    end case;
+		else -- Start at 90% (otherwise they are huge!)
+		    case Paragraph_Info(Style, Indent).Size is
+		        when 0 => return Value * 22; -- 20/0.90
+		        when 1 => return Value * 18; -- 20/1.13.
+		        when 2 => return Value * 14; -- 20/1.40.
+		        when 3 => return Value * 11; -- 20/1.75.
+		        when -1 => return Value * 28; -- 20/0.72.
+		        when -2 => return Value * 34; -- 20/0.58.
+		        when -3 => return Value * 44; -- 20/0.45.
+		        when others => return Value; -- Out of range.
+		    end case;
+	        end if;
+	    elsif ARM_Output."=" (Paragraph_Info(Style, Indent).Font, ARM_Output.Fixed) then
+	        -- Special case, see below.
+	        case Paragraph_Info(Style, Indent).Size is
+		    when 0 => return Value * 20;
+		    when 1 => return Value * 16; -- 20/1.25.
+		    when 2 => return Value * 13; -- 20/1.56.
+		    when 3 => return Value * 10; -- 20/1.93.
+		    when -1 => return Value * 25; -- 20/0.80.
+		    when -2 => return Value * 31; -- 20/0.64.
+		    when -3 => return Value * 40; -- 20/0.50.
+		    when others => return Value; -- Out of range.
+	        end case;
+	    else
+	        return Value * 20; -- No font sizes here.
+	    end if;
+        end Units_to_EMs;
+
+    begin
+	if not Paragraph_Used (Style, Indent) then
+	    return; -- Not used, so don't generate.
+	end if;
+	if Kind = Hanging_Term and then Output_Object.HTML_Kind = HTML_4_Only then
+	    -- Special case for better hanging.
+            Ada.Text_IO.Put (Output_Object.Output_File, "    DIV.");
+            Ada.Text_IO.Put (Output_Object.Output_File, Name & "-Term {");
+	    if OPTIMIZE_FOR_FIREFOX then
+		-- Tested on Firefox 1.5.
+                Ada.Text_IO.Put (Output_Object.Output_File, "float: left; ");
+		    -- This does not work on IE: it adds extra spaces, and leaves
+		    -- it effective after a <BR>. We could probably work around
+		    -- those, but then Firefox would look like crap again.
+	    else
+		Ada.Text_IO.Put (Output_Object.Output_File, "position: absolute; top: auto; left: 0.6em; ");
+		    -- This does not work on Firefox: the text is too high by
+		    -- about half a line and thus doesn't line up properly.
+	    end if;
+	elsif Kind = Hanging_Body and then Output_Object.HTML_Kind = HTML_4_Only then
+            Ada.Text_IO.Put (Output_Object.Output_File, "    DIV.");
+            Ada.Text_IO.Put (Output_Object.Output_File, Name & "-Body {");
+	elsif (Kind = Bulleted_Item or else Kind = Bulleted_No_Prefix) and then
+		   Output_Object.HTML_Kind = HTML_4_Only then
+            Ada.Text_IO.Put (Output_Object.Output_File, "    DIV.");
+            Ada.Text_IO.Put (Output_Object.Output_File, Name & " {");
+	else
+            case Paragraph_Info(Style, Indent).Tag is
+	        when DIV =>
+	            Ada.Text_IO.Put (Output_Object.Output_File, "    DIV.");
+	        when UL =>
+	            Ada.Text_IO.Put (Output_Object.Output_File, "    UL.");
+	        when DL =>
+	            Ada.Text_IO.Put (Output_Object.Output_File, "    DL.");
+            end case;
+            Ada.Text_IO.Put (Output_Object.Output_File, Name & " {");
+	end if;
+        case Paragraph_Info(Style, Indent).Font is
+	    when ARM_Output.Default =>
+		if ARM_Output."=" (Output_Object.Body_Font, ARM_Output.Roman) then
+		    Ada.Text_IO.Put (Output_Object.Output_File, "font-family: ""Times New Roman"", Times, serif");
+		else
+		    Ada.Text_IO.Put (Output_Object.Output_File, "font-family: Arial, Helvetica, sans-serif");
+		end if;
+	    when ARM_Output.Roman => Ada.Text_IO.Put (Output_Object.Output_File, "font-family: ""Times New Roman"", Times, serif");
+	    when ARM_Output.Swiss => Ada.Text_IO.Put (Output_Object.Output_File, "font-family: Arial, Helvetica, sans-serif");
+	    when ARM_Output.Fixed => Ada.Text_IO.Put (Output_Object.Output_File, "font-family: ""Courier New"", monospace");
+        end case;
+        if Output_Object.HTML_Kind = HTML_4_Only then
+	    -- The font size is set by the outer item.
+	    declare
+	        Normal : Boolean;
+            begin
+	        case Paragraph_Info(Style, Indent).Font is
+		    when ARM_Output.Default =>
+		        Normal := ARM_Output."=" (Output_Object.Body_Font, ARM_Output.Roman);
+		    when ARM_Output.Roman =>
+		        Normal := True;
+		    when ARM_Output.Fixed | ARM_Output.Swiss => -- Start at 90% (otherwise they are huge!)
+		        Normal := False;
+	        end case;
+	        if Normal then
+		    case Paragraph_Info(Style, Indent).Size is
+		        when 0 => null; -- Default.
+		        when 1 => Ada.Text_IO.Put (Output_Object.Output_File, "; font-size: 125%");
+		        when 2 => Ada.Text_IO.Put (Output_Object.Output_File, "; font-size: 156%");
+		        when 3 => Ada.Text_IO.Put (Output_Object.Output_File, "; font-size: 195%");
+		        when -1 => Ada.Text_IO.Put (Output_Object.Output_File, "; font-size: 80%");
+		        when -2 => Ada.Text_IO.Put (Output_Object.Output_File, "; font-size: 64%");
+		        when -3 => Ada.Text_IO.Put (Output_Object.Output_File, "; font-size: 50%");
+		        when others => null; -- Out of range.
+		    end case;
+	        else -- Start at 90% (otherwise they are huge!)
+		    -- Note: This size adjustment is for sections of text, not for in-line text.
+		    case Paragraph_Info(Style, Indent).Size is
+		        when 0 => Ada.Text_IO.Put (Output_Object.Output_File, "; font-size: 90%");
+		        when 1 => Ada.Text_IO.Put (Output_Object.Output_File, "; font-size: 113%");
+		        when 2 => Ada.Text_IO.Put (Output_Object.Output_File, "; font-size: 140%");
+		        when 3 => Ada.Text_IO.Put (Output_Object.Output_File, "; font-size: 175%");
+		        when -1 => Ada.Text_IO.Put (Output_Object.Output_File, "; font-size: 72%");
+		        when -2 => Ada.Text_IO.Put (Output_Object.Output_File, "; font-size: 58%");
+		        when -3 => Ada.Text_IO.Put (Output_Object.Output_File, "; font-size: 45%");
+		        when others => null; -- Out of range.
+		    end case;
+	        end if;
+            end;
+	    -- Set the leading, because otherwise the lines are too close on IE.
+	    Ada.Text_IO.Put (Output_Object.Output_File, "; line-height: 122%");
+        elsif ARM_Output."=" (Paragraph_Info(Style, Indent).Font, ARM_Output.Fixed) then
+	    -- Special case because the font otherwise gets too small and
+	    -- loses bold-facing.
+	    case Paragraph_Info(Style, Indent).Size is
+	        when 0 => null; -- Default.
+	        when 1 => Ada.Text_IO.Put (Output_Object.Output_File, "; font-size: 125%");
+	        when 2 => Ada.Text_IO.Put (Output_Object.Output_File, "; font-size: 156%");
+	        when 3 => Ada.Text_IO.Put (Output_Object.Output_File, "; font-size: 195%");
+	        when -1 => Ada.Text_IO.Put (Output_Object.Output_File, "; font-size: 80%");
+	        when -2 => Ada.Text_IO.Put (Output_Object.Output_File, "; font-size: 64%");
+	        when -3 => Ada.Text_IO.Put (Output_Object.Output_File, "; font-size: 50%");
+	        when others => null; -- Out of range.
+	    end case;
+        -- else the size will be set explicitly for HTML_4_Compatible.
+        end if;
+	if Kind = Hanging_Body then
+	    if Output_Object.Number_Paragraphs then
+	        Ada.Text_IO.Put (Output_Object.Output_File, "; margin-left: ");
+	        Put_Ems (Output_Object.Output_File,
+			 Units_to_EMs(Paragraph_Info(Style, Indent).Indent +
+				      Paragraph_Info(Style, Indent).Hang_Outdent) +
+			 INDENT_EMS_FOR_PARANUMS);
+	    else
+                if Paragraph_Info(Style, Indent).Indent + Paragraph_Info(Style, Indent).Hang_Outdent /= 0 then
+	            Ada.Text_IO.Put (Output_Object.Output_File, "; margin-left: ");
+	            Put_Ems (Output_Object.Output_File,
+			     Units_to_EMs(Paragraph_Info(Style, Indent).Indent +
+				          Paragraph_Info(Style, Indent).Hang_Outdent));
+                end if;
+	    end if;
+	elsif Enumerated_Adjustment then
+	    -- Adjust the left margin to indent the prefix slightly (1/4 of a unit):
+	    declare
+		Org_Margin : Natural :=
+		    Units_to_EMs(Paragraph_Info(Style, Indent).Indent);
+		Prefix_Indent : Natural :=
+		   Units_to_EMs(1) / 4;
+	    begin
+	        Ada.Text_IO.Put (Output_Object.Output_File, "; margin-left: ");
+	        if Output_Object.Number_Paragraphs then
+	            Put_Ems (Output_Object.Output_File, Org_Margin + Prefix_Indent +
+			     INDENT_EMS_FOR_PARANUMS);
+	        else
+	            Put_Ems (Output_Object.Output_File, Org_Margin + Prefix_Indent);
+	        end if;
+	    end;
+	else
+	    if Output_Object.Number_Paragraphs then
+	        Ada.Text_IO.Put (Output_Object.Output_File, "; margin-left: ");
+	        Put_Ems (Output_Object.Output_File, Units_to_EMs(Paragraph_Info(Style, Indent).Indent) +
+			 INDENT_EMS_FOR_PARANUMS);
+	    else
+                if Paragraph_Info(Style, Indent).Indent /= 0 then
+	            Ada.Text_IO.Put (Output_Object.Output_File, "; margin-left: ");
+	            Put_Ems (Output_Object.Output_File, Units_to_EMs(Paragraph_Info(Style, Indent).Indent));
+                end if;
+	    end if;
+	end if;
+	if Kind = Hanging_Term and then Output_Object.HTML_Kind = HTML_4_Only then
+	    -- We let the body provide the necessary right margin. If we don't
+	    -- do this, the following item can end up with an inappropriate indent.
+	    null;
+	    --Ada.Text_IO.Put (Output_Object.Output_File, "; margin-bottom: 0em");
+        elsif Paragraph_Info(Style, Indent).Right_Indent /= 0 then
+	    Ada.Text_IO.Put (Output_Object.Output_File, "; margin-right: ");
+	    Put_Ems (Output_Object.Output_File, Units_to_EMs(Paragraph_Info(Style, Indent).Right_Indent));
+        end if;
+        if Paragraph_Info(Style, Indent).Before /= 0 then
+	    Ada.Text_IO.Put (Output_Object.Output_File, "; margin-top: ");
+	    Put_Ems (Output_Object.Output_File, Paragraph_Info(Style, Indent).Before);
+        elsif Paragraph_Info(Style, Indent).Tag /= DIV then
+	    -- The default is non-zero.
+	    Ada.Text_IO.Put (Output_Object.Output_File, "; margin-top: 0em");
+        end if;
+	if Kind = Hanging_Term and then Output_Object.HTML_Kind = HTML_4_Only then
+	    -- We let the body provide the necessary space below. If we don't
+	    -- do this, the next line can end up with an inappropriate indent.
+	    Ada.Text_IO.Put (Output_Object.Output_File, "; margin-bottom: 0em");
+	elsif Paragraph_Info(Style, Indent).After /= 0 then
+	    Ada.Text_IO.Put (Output_Object.Output_File, "; margin-bottom: ");
+	    Put_Ems (Output_Object.Output_File, Paragraph_Info(Style, Indent).After);
+        end if;
+	if Kind = Bulleted_Item and then Output_Object.HTML_Kind = HTML_4_Only then
+	    -- Set the list item and "disc" format:
+	    Ada.Text_IO.Put (Output_Object.Output_File, "; display: list-item; list-style-type: disc");
+        end if;
+        -- Done, close it.
+        Ada.Text_IO.Put_Line (Output_Object.Output_File, "}");
+    end Make_Style;
+
+
+    procedure Make_Hung_Text_Style
+		     (Output_Object : in out HTML_Output_Type;
+		      Name   : in String;
+		      Style  : in ARM_Output.Paragraph_Style_Type;
+		      Indent : in ARM_Output.Paragraph_Indent_Type) is
+	-- Internal routine.
+        -- Generate the style needed.
+    begin
+	if Output_Object.HTML_Kind = HTML_4_Only then
+	    if ARM_Output."=" (Style, ARM_Output.Enumerated) or else
+	       ARM_Output."=" (Style, ARM_Output.Small_Enumerated) then
+		Make_Style (Output_Object, Name, Style, Indent,
+		            Kind => Hanging_Term,
+			    Enumerated_Adjustment => True);
+	    else
+		Make_Style (Output_Object, Name, Style, Indent,
+		            Kind => Hanging_Term);
+	    end if;
+	else -- HTML_4_Compatible
+            Ada.Text_IO.Put (Output_Object.Output_File, "    DD." & Name & " {");
+            Ada.Text_IO.Put (Output_Object.Output_File, "margin-left: ");
+            case Paragraph_Info(Style, Indent).Size is
+	        when 0 => Put_Ems (Output_Object.Output_File, Paragraph_Info(Style, Indent).Hang_Outdent * 20);
+	        when 1 => Put_Ems (Output_Object.Output_File, Paragraph_Info(Style, Indent).Hang_Outdent * 16); -- 20/1.25.
+	        when 2 => Put_Ems (Output_Object.Output_File, Paragraph_Info(Style, Indent).Hang_Outdent * 13); -- 20/1.56.
+	        when -1 => Put_Ems (Output_Object.Output_File, Paragraph_Info(Style, Indent).Hang_Outdent * 25); -- 20/0.80.
+	        when -2 => Put_Ems (Output_Object.Output_File, Paragraph_Info(Style, Indent).Hang_Outdent * 31); -- 20/0.64.
+	        when -3 => Put_Ems (Output_Object.Output_File, Paragraph_Info(Style, Indent).Hang_Outdent * 40); -- 20/0.50.
+	        when others => null; -- Out of range.
+            end case;
+            -- Done, close it.
+            Ada.Text_IO.Put_Line (Output_Object.Output_File, "}");
+	end if;
+    end Make_Hung_Text_Style;
+
+
+    function Paragraph_Name
+		     (Style  : in ARM_Output.Paragraph_Style_Type;
+		      Indent : in ARM_Output.Paragraph_Indent_Type) return String is
+	-- Internal routine.
+	-- Create the name for the Style and Indent.
+	-- These had better be unique, and all possibilities (including impossible
+	-- ones) had better have names.
+	use type ARM_Output.Paragraph_Indent_Type;
+    begin
+	case Style is
+	    when ARM_Output.Normal =>
+                if Indent = 0 then
+		    return "Normal";
+		else
+		    -- This was: Indent 1: "SyntaxIndented"; Indent 2:
+		    -- "CodeIndented"; Indent 3: "Indented"; Indent 4: "InnerIndented".
+		    return "Indented" & Character'Val(Character'Pos('0') + Indent);
+		end if;
+	    when ARM_Output.Wide_Above =>
+                if Indent = 0 then
+		    return "WideAbove";
+		else
+		    return "Indented" & Character'Val(Character'Pos('0') + Indent) & "WideAbove";
+		end if;
+	    when ARM_Output.Small =>
+                if Indent = 0 then
+		    return "Small";
+                elsif Indent = 1 then
+		    return "Notes";
+                elsif Indent = 2 then
+		    return "Annotations";
+		else
+		    -- This was: Indent 3: "SmallSyntaxIndented"; Indent 4:
+		    -- "SmallCodeIndented"; Indent 5: "SmallIndented"; Indent 6: "SmallInnerIndented".
+		    return "SmallIndented" & Character'Val(Character'Pos('0') + Indent);
+		end if;
+	    when ARM_Output.Small_Wide_Above =>
+                if Indent = 0 then
+		    return "SmallWideAbove";
+                elsif Indent = 2 then
+		    return "AnnotationsWideAbove";
+		else
+		    return "SmallIndented" & Character'Val(Character'Pos('0') + Indent) & "WideAbove";
+		end if;
+	    when ARM_Output.Header =>
+                if Indent = 0 then
+		    return "Header";
+		else
+		    return "Indented" & Character'Val(Character'Pos('0') + Indent) & "Header";
+		end if;
+	    when ARM_Output.Small_Header =>
+                if Indent = 0 then
+		    return "SmallHeader";
+                elsif Indent = 1 then
+		    return "NotesHeader";
+		else
+		    return "SmallIndented" & Character'Val(Character'Pos('0') + Indent) & "Header";
+		end if;
+	    when ARM_Output.Index =>
+                if Indent = 0 then
+		    return "Index";
+	    	else -- Should be not used.
+		    return "IndexIndented" & Character'Val(Character'Pos('0') + Indent);
+		end if;
+	    when ARM_Output.Syntax_Summary =>
+                if Indent = 1 then
+		    return "SyntaxSummary";
+	    	else -- Should be not used.
+		    return "SynSumInd" & Character'Val(Character'Pos('0') + Indent);
+		end if;
+	    when ARM_Output.Title =>
+                if Indent = 0 then
+		    return "Title";
+	    	else -- Should be not used.
+		    return "TitleIndented" & Character'Val(Character'Pos('0') + Indent);
+		end if;
+	    when ARM_Output.Examples =>
+                if Indent = 1 then
+		    return "Examples";
+		else
+		    return "Indented" & Character'Val(Character'Pos('0') + Indent) & "Examples";
+		end if;
+	    when ARM_Output.Small_Examples =>
+                if Indent = 3 then
+		    return "SmallExamples";
+		else
+		    return "SmallIndented" & Character'Val(Character'Pos('0') + Indent) & "Examples";
+		end if;
+	    when ARM_Output.Swiss_Examples =>
+                if Indent = 1 then
+		    return "SwissExamples";
+		else
+		    return "Indented" & Character'Val(Character'Pos('0') + Indent) & "SwissExamples";
+		end if;
+	    when ARM_Output.Small_Swiss_Examples =>
+                if Indent = 3 then
+		    return "SmallSwissExamples";
+		else
+		    return "SmallIndented" & Character'Val(Character'Pos('0') + Indent) & "SwissExamples";
+		end if;
+	    when ARM_Output.Bulleted =>
+                if Indent = 1 then
+		    return "Bulleted";
+		else
+		    return "Indented" & Character'Val(Character'Pos('0') + Indent) & "Bulleted";
+		end if;
+	    when ARM_Output.Small_Bulleted =>
+                if Indent = 3 then
+		    return "SmallBulleted";
+		else
+		    return "Indented" & Character'Val(Character'Pos('0') + Indent) & "SmallBulleted";
+		end if;
+	    when ARM_Output.Nested_Bulleted =>
+                if Indent = 1 then
+		    return "NestedBulleted";
+		else
+		    return "Indented" & Character'Val(Character'Pos('0') + Indent) & "NestedBulleted";
+		end if;
+	    when ARM_Output.Small_Nested_Bulleted =>
+                if Indent = 3 then
+		    return "SmallNestedBulleted";
+		else
+		    return "Indented" & Character'Val(Character'Pos('0') + Indent) & "SmallNestedBulleted";
+		end if;
+	    when ARM_Output.Enumerated =>
+                if Indent = 1 then
+		    return "Enumerated";
+		else
+		    return "Indented" & Character'Val(Character'Pos('0') + Indent) & "Enumerated";
+		end if;
+	    when ARM_Output.Small_Enumerated =>
+                if Indent = 3 then
+		    return "SmallEnumerated";
+		else
+		    return "Indented" & Character'Val(Character'Pos('0') + Indent) & "SmallEnumerated";
+		end if;
+	    when ARM_Output.Wide_Hanging =>
+                if Indent = 3 then
+		    return "WideHanging";
+		else
+		    return "Indented" & Character'Val(Character'Pos('0') + Indent) & "WideHanging";
+		end if;
+	    when ARM_Output.Small_Wide_Hanging =>
+                if Indent = 5 then
+		    return "SmallWideHanging";
+		else
+		    return "Indented" & Character'Val(Character'Pos('0') + Indent) & "SmallWideHanging";
+		end if;
+	    when ARM_Output.Narrow_Hanging =>
+                if Indent = 3 then
+		    return "NarrowHanging";
+		else
+		    return "Indented" & Character'Val(Character'Pos('0') + Indent) & "NarrowHanging";
+		end if;
+	    when ARM_Output.Small_Narrow_Hanging =>
+                if Indent = 5 then
+		    return "SmallNarrowHanging";
+		else
+		    return "Indented" & Character'Val(Character'Pos('0') + Indent) & "SmallNarrowHanging";
+		end if;
+	    when ARM_Output.Hanging_in_Bulleted =>
+                if Indent = 3 then
+		    return "Hanging_in_Bulleted";
+		else
+		    return "Indented" & Character'Val(Character'Pos('0') + Indent) & "Hanging_in_Bulleted";
+		end if;
+	    when ARM_Output.Small_Hanging_in_Bulleted =>
+                if Indent = 5 then
+		    return "SmallHanging_in_Bulleted";
+		else
+		    return "Indented" & Character'Val(Character'Pos('0') + Indent) & "SmallHanging_in_Bulleted";
+		end if;
+	end case;
+    end Paragraph_Name;
+
+
+    procedure Make_Paragraph_Styles
+		     (Output_Object : in out HTML_Output_Type) is
+	-- Internal routine.
+	-- Generate all of the paragraph and related styles.
+    begin
+	-- Basic element styles:
+	if Paranum_Used then
+	    if Output_Object.HTML_Kind = HTML_4_Compatible then
+		if OPTIMIZE_FOR_FIREFOX then
+		    Ada.Text_IO.Put_Line (Output_Object.Output_File, "    DIV.paranum {float: left; font-family: Arial, Helvetica, sans-serif; width: 2.8em; " &
+								     "margin-left: -0.4em; margin-right: -3.0em; margin-top: 0.2em}");
+                    -- Uses floating items. These usually don't work on IE (it
+		    -- adds extra spaces for no reason). However, with the
+		    -- indents, this seems to work properly on IE, too.
+		else
+		    -- Absolute positioning (CSS2) works better on IE, but
+		    -- Firefox tends to draw these too high.
+		    Ada.Text_IO.Put_Line (Output_Object.Output_File, "    DIV.paranum {position: absolute; font-family: Arial, Helvetica, sans-serif; left: 0.5em; top: auto; margin-top: 0.2em}");
+		end if;
+		-- If these are completely ignored, the paragraph number will
+		-- end up on a line by itself. That's fine.
+	    else
+		if OPTIMIZE_FOR_FIREFOX then
+		    Ada.Text_IO.Put_Line (Output_Object.Output_File, "    DIV.paranum {float: left; font-family: Arial, Helvetica, sans-serif; font-size: 64%; width: 2.8em; " &
+								     "margin-left: -0.4em; margin-right: -3.0em; margin-top: 0.2em}");
+		    -- Uses floating elements; see above.
+		else
+		    Ada.Text_IO.Put_Line (Output_Object.Output_File, "    DIV.paranum {position: absolute; font-family: Arial, Helvetica, sans-serif; font-size: 64%; " &
+								     "left: 0.5em; top: auto; margin-top: 0.2em}");
+		    -- Uses absolute positioning; see above.
+		end if;
+	    end if;
+	end if;
+
+        Ada.Text_IO.Put_Line (Output_Object.Output_File, "    TT {font-family: ""Courier New"", monospace}");
+        Ada.Text_IO.Put_Line (Output_Object.Output_File, "    DT {display: compact}"); -- CSS2. This doesn't seem to work on IE 4.01, but it is harmless.
+
+        -- Revision styles:
+	if Revision_Used ('0') then
+            Ada.Text_IO.Put_Line (Output_Object.Output_File, "    SPAN.insert0 {text-decoration: underline; color: black}");
+            Ada.Text_IO.Put_Line (Output_Object.Output_File, "    SPAN.delete0 {text-decoration: line-through; color: black }");
+            --Ada.Text_IO.Put_Line (Output_Object.Output_File, "    SPAN.both0 {text-decoration: underline, line-through; color: black }");
+		-- Both doesn't seem to work, so forget it.
+	-- else not used, don't generate it.
+	end if;
+	if Revision_Used ('1') then
+            Ada.Text_IO.Put_Line (Output_Object.Output_File, "    SPAN.insert1 {text-decoration: underline; color: rgb(0,51,51) }"); -- Dark turquoise.
+            Ada.Text_IO.Put_Line (Output_Object.Output_File, "    SPAN.delete1 {text-decoration: line-through; color: rgb(0,51,51) }");
+            --Ada.Text_IO.Put_Line (Output_Object.Output_File, "    SPAN.both1 {text-decoration: underline, line-through; color: rgb(0,51,51) }");
+		-- Both doesn't seem to work, so forget it.
+	-- else not used, don't generate it.
+	end if;
+	if Revision_Used ('2') then
+            Ada.Text_IO.Put_Line (Output_Object.Output_File, "    SPAN.insert2 {text-decoration: underline; color: rgb(0,102,0) }"); -- Dark green.
+            Ada.Text_IO.Put_Line (Output_Object.Output_File, "    SPAN.delete2 {text-decoration: line-through; color: rgb(0,102,0) }");
+            --Ada.Text_IO.Put_Line (Output_Object.Output_File, "    SPAN.both2 {text-decoration: underline, line-through; color: rgb(0,102,0) }");
+		-- Both doesn't seem to work, so forget it.
+	-- else not used, don't generate it.
+	end if;
+	if Revision_Used ('3') then
+            Ada.Text_IO.Put_Line (Output_Object.Output_File, "    SPAN.insert3 {text-decoration: underline; color: rgb(102,51,0) }"); -- Dark brown.
+            Ada.Text_IO.Put_Line (Output_Object.Output_File, "    SPAN.delete3 {text-decoration: line-through; color: rgb(102,51,0) }");
+            --Ada.Text_IO.Put_Line (Output_Object.Output_File, "    SPAN.both3 {text-decoration: underline, line-through; color: rgb(102,51,0) }");
+		-- Both doesn't seem to work, so forget it.
+	-- else not used, don't generate it.
+	end if;
+
+        -- Link styles:
+	-- We don't need these (they're given in the BODY command), but I've
+	-- kept them in case we want to change these in the future.
+        --Ada.Text_IO.Put_Line (Output_Object.Output_File, "    A:link {color: rgb(0,0,255)}");
+        --Ada.Text_IO.Put_Line (Output_Object.Output_File, "    A:visited {color: rgb(128,0,128)}");
+
+	-- Paragraph styles:
+	for S in ARM_Output.Unprefixed_Style_Subtype loop
+	    for I in ARM_Output.Paragraph_Indent_Type loop
+	        Make_Style (Output_Object, Paragraph_Name (S, I), S, I);
+	    end loop;
+	end loop;
+
+	for S in ARM_Output.Bullet_Prefixed_Style_Subtype loop
+	    -- These styles do not allow Indent 0.
+	    for I in 1 .. ARM_Output.Paragraph_Indent_Type'Last loop
+		if Output_Object.HTML_Kind = HTML_4_Only then
+		    Make_Style (Output_Object, Paragraph_Name (S, I) & "-NoPrefix", S, I,
+			        Kind => Bulleted_No_Prefix);
+		    Make_Style (Output_Object, Paragraph_Name (S, I), S, I,
+			        Kind => Bulleted_Item);
+		else
+	            Make_Style (Output_Object, Paragraph_Name (S, I), S, I);
+		end if;
+	    end loop;
+	end loop;
+
+	for S in ARM_Output.Text_Prefixed_Style_Subtype loop
+	    -- These styles do not allow Indent 0.
+	    for I in 1 .. ARM_Output.Paragraph_Indent_Type'Last loop
+		if Paragraph_Used (S, I) then
+	            Make_Style (Output_Object, Paragraph_Name (S, I), S, I, Kind => Hanging_Body);
+	            Make_Hung_Text_Style (Output_Object, Paragraph_Name (S, I), S, I);
+		-- else not used.
+		end if;
+	    end loop;
+	end loop;
+
+    end Make_Paragraph_Styles;
+
+
+    MAGIC_STYLE_MARKER : constant String := "&%$# STYLES GO HERE #$%&";
+
+
+    procedure Start_HTML_File (Output_Object : in out HTML_Output_Type;
+			       File_Name : in String;
+			       Title : in String;
+			       Clause : in String) is
+	-- Internal routine.
+	-- Create an HTML file, and generate the needed text to start an HTML
+	-- file. The file name is just the name portion, not the path or
+	-- extension. Clause is the properly formatted Clause number for
+	-- this file, if known.
+    begin
+--Ada.Text_IO.Put_Line ("--Creating " & File_Name & ".html");
+	if Output_Object.HTML_Kind > HTML_3 then
+	    Ada.Text_IO.Create (Output_Object.Output_File, Ada.Text_IO.Out_File,
+	        ".\Output\" & File_Name & ".$$$");
+	elsif Output_Object.DOS_Filenames then
+	    Ada.Text_IO.Create (Output_Object.Output_File, Ada.Text_IO.Out_File,
+	        ".\Output\" & File_Name & ".HTM");
+	else
+	    Ada.Text_IO.Create (Output_Object.Output_File, Ada.Text_IO.Out_File,
+	        ".\Output\" & File_Name & ".html");
+	end if;
+	-- Save the current clause:
+	Output_Object.Current_Clause :=
+	    Ada.Strings.Unbounded.To_Unbounded_String(Clause);
+	-- File introduction:
+	if Output_Object.HTML_Kind > HTML_3 then
+	    Ada.Text_IO.Put_Line (Output_Object.Output_File, "<!DOCTYPE HTML PUBLIC ""-//W3C//DTD HTML 4.01 Transitional//EN""");
+	    Ada.Text_IO.Put_Line (Output_Object.Output_File, """http://www.w3.org/TR/html4/loose.dtd"">"); -- HTML 4.01 (with depreciated features)
+	else
+	    Ada.Text_IO.Put_Line (Output_Object.Output_File, "<!DOCTYPE HTML PUBLIC ""-//W3C//DTD HTML 3.2//EN"">"); -- HTML 3.2
+	end if;
+												       -- so the result can be used on version 3 browsers.)
+	Ada.Text_IO.Put_Line (Output_Object.Output_File, "<HTML>");
+	-- Header information:
+	Ada.Text_IO.Put_Line (Output_Object.Output_File, "<HEAD>");
+	Ada.Text_IO.Put_Line (Output_Object.Output_File, "    <TITLE>" & Title & "</TITLE>");
+	Ada.Text_IO.Put_Line (Output_Object.Output_File, "    <META http-equiv=""Content-Type"" content=""text/html; charset=iso-8859-1"">");
+	Ada.Text_IO.Put_Line (Output_Object.Output_File, "    <META NAME=""Author"" CONTENT=""JTC1/SC22/WG9/ARG, by Randall Brukardt, ARG Editor"">");
+	Ada.Text_IO.Put_Line (Output_Object.Output_File, "    <META NAME=""GENERATOR"" CONTENT=""Arm_Form.Exe, Ada Reference Manual generator"">");
+	if Output_Object.HTML_Kind = HTML_4_Only then
+	     -- The style sheet.
+	    Ada.Text_IO.Put_Line (Output_Object.Output_File, "    <STYLE type=""text/css"">");
+	    -- Element styles:
+	    Ada.Text_IO.Put_Line (Output_Object.Output_File, "    H4.centered {text-align: center}");
+	    Ada.Text_IO.Put_Line (Output_Object.Output_File, "    SPAN.swiss {font-family: Arial, Helvetica, sans-serif; font-size: 92%}");
+	    Ada.Text_IO.Put_Line (Output_Object.Output_File, "    SPAN.roman {font-family: ""Times New Roman"", Times, serif}");
+
+	    -- Paragraph styles:
+	    --Paragraph_Used := (others => (others => True)); -- Force showing all, we don't know what is used.
+	    --Revision_Used := (others => True);
+	    --Paranum_Used := True;
+	    --Make_Paragraph_Styles (Output_Object);
+	    -- Dummy line to be replaced after the file is created.
+	    Ada.Text_IO.Put_Line (Output_Object.Output_File, MAGIC_STYLE_MARKER);
+
+	    Paragraph_Used := (others => (others => False));
+	    Revision_Used := (others => False);
+	    Paranum_Used := False;
+
+	    Ada.Text_IO.Put_Line (Output_Object.Output_File, "    </STYLE>");
+	elsif Output_Object.HTML_Kind = HTML_4_Compatible then
+	     -- The style sheet.
+	    Ada.Text_IO.Put_Line (Output_Object.Output_File, "    <STYLE type=""text/css"">");
+
+	    -- Paragraph styles:
+	    --Paragraph_Used := (others => (others => True)); -- Force showing all, we don't know what is used.
+	    --Revision_Used := (others => True);
+	    --Paranum_Used := True;
+	    --Make_Paragraph_Styles (Output_Object);
+	    -- Dummy line to be replaced after the file is created.
+	    Ada.Text_IO.Put_Line (Output_Object.Output_File, MAGIC_STYLE_MARKER);
+
+	    Paragraph_Used := (others => (others => False));
+	    Revision_Used := (others => False);
+	    Paranum_Used := False;
+
+	    Ada.Text_IO.Put_Line (Output_Object.Output_File, "    </STYLE>");
+	end if;
+	Ada.Text_IO.Put_Line (Output_Object.Output_File, "</HEAD>");
+        Ada.Text_IO.Put_Line (Output_Object.Output_File,
+	    "<BODY TEXT=""" & Output_Object.Text_Color &
+	    """ BGCOLOR=""" & Output_Object.Background_Color &
+	    """ LINK=""" & Output_Object.Link_Color &
+	    """ VLINK=""" & Output_Object.VLink_Color &
+	    """ ALINK=""" & Output_Object.ALink_Color & """>");
+
+ 	if Ada.Strings.Unbounded.Length(Output_Object.Header_HTML) /= 0 then
+	    Ada.Text_IO.Put_Line (Output_Object.Output_File,
+		Ada.Strings.Unbounded.To_String(Output_Object.Header_HTML));
+	end if;
+
+	if Output_Object.Nav_on_Top then
+	    Make_Navigation_Bar (Output_Object, Is_Top => True);
+	-- else no navigation bar
+	end if;
+
+	if Output_Object.Nav_on_Top or else
+	   Ada.Strings.Unbounded.Length(Output_Object.Header_HTML) /= 0 then
+	    Ada.Text_IO.Put_Line (Output_Object.Output_File, "<HR>"); -- Horizontal line (rule).
+	-- else nothing on top at all.
+	end if;
+    end Start_HTML_File;
+
+
+    procedure End_HTML_File (Output_Object : in out HTML_Output_Type) is
+	-- Internal routine.
+	-- Generate the needed text to end an HTML file. Also closes the file.
+    begin
+	Ada.Text_IO.New_Line (Output_Object.Output_File); -- Blank line to set off paragraphs.
+
+	if Output_Object.Nav_on_Bottom or else
+	   Ada.Strings.Unbounded.Length(Output_Object.Footer_HTML) /= 0 then
+	    Ada.Text_IO.Put_Line (Output_Object.Output_File, "<HR>"); -- Horizontal line (rule).
+	-- else nothing on top at all.
+	end if;
+
+	if Output_Object.Nav_on_Bottom then
+	    Make_Navigation_Bar (Output_Object, Is_Top => False);
+	-- else no navigation bar.
+	end if;
+
+ 	if Ada.Strings.Unbounded.Length(Output_Object.Footer_HTML) /= 0 then
+	    Ada.Text_IO.Put_Line (Output_Object.Output_File,
+		Ada.Strings.Unbounded.To_String(Output_Object.Footer_HTML));
+	end if;
+
+	Ada.Text_IO.Put_Line (Output_Object.Output_File, "</BODY>");
+	Ada.Text_IO.Put_Line (Output_Object.Output_File, "</HTML>");
+	if Output_Object.HTML_Kind <= HTML_3 then
+	    Ada.Text_IO.Close (Output_Object.Output_File);
+	else -- Close and reread the file to add JUST the styles used by the
+	     -- file; this decreases the minimum size of the files (by as
+	     -- much as 7K as of this writing [1/2006]), which matters when
+	     -- there are hundreds.
+	     -- We also check spaces before end tags and after opening tags;
+	     -- these should be &nbsp;. (See 9.1 in HTML 4.0: "In order to
+	     -- avoid problems with SGML line break rules and inconsistencies
+	     -- among extant implementations, authors should not rely on user
+	     -- agents to render white space immediately after a start tag or
+	     -- immediately before an end tag.") We haven't seen a problem
+	     -- with this, but why ask for trouble?
+	     -- Note that we assume that all occurrences of "<" and ">" in
+	     -- the literal text are written as "&lt;" and "&gt;"; violations
+	     -- might cause the conversion of spaces to non-breaking spaces,
+	     -- which should not cause problems in general. We also assume that
+	     -- all end tags are on one line (they are all very short), so
+	     -- any ">" is the end of a start tag unless there is a "</" preceding it.
+	    declare
+		Original_Name : constant String := Ada.Text_IO.Name (Output_Object.Output_File);
+		Reading_File : Ada.Text_IO.File_Type;
+		Real_Name : constant String :=
+		    Ada.Strings.Fixed.Head (Original_Name, Original_Name'Length-3);
+		Buffer : String (1..1000);
+		Len : Natural;
+		Body_Seen : Boolean := False;
+		Loc : Natural;
+	    begin
+		Ada.Text_IO.Close (Output_Object.Output_File);
+	        Ada.Text_IO.Open (Reading_File, Ada.Text_IO.In_File,
+	            Original_Name);
+		if Output_Object.DOS_Filenames then
+	            Ada.Text_IO.Create (Output_Object.Output_File, Ada.Text_IO.Out_File,
+	                Real_Name & "HTM");
+		else
+	            Ada.Text_IO.Create (Output_Object.Output_File, Ada.Text_IO.Out_File,
+	                Real_Name & "html");
+		end if;
+		begin
+		    loop
+			Ada.Text_IO.Get_Line (Reading_File, Buffer, Len);
+			if Buffer(1..Len) = MAGIC_STYLE_MARKER then
+			    -- Output only the styles used here.
+			    Make_Paragraph_Styles (Output_Object);
+			elsif not Body_Seen then
+			    if Ada.Strings.Fixed.Index (Buffer(1..Len), "<BODY") /= 0 then
+				Body_Seen := True;
+			    end if;
+			    Ada.Text_IO.Put_Line (Output_Object.Output_File, Buffer(1..Len));
+			else
+			    -- Replace spaces before end tags:
+			    loop
+				Loc := Ada.Strings.Fixed.Index (Buffer(1..Len), " </");
+				exit when Loc = 0;
+			        Buffer(Loc+6..Len+5) := Buffer(Loc+1..Len);
+				Buffer(Loc..Loc+5) := "&nbsp;";
+				Len := Len+5;
+			    end loop;
+			    -- Replace spaces after start tags:
+			    Loc := 1;
+			    while Loc < Len loop
+				if Buffer(Loc..Loc+1) = "> " then
+				    -- Candidate; check that this isn't an end tag.
+				    for I in reverse 1..Loc-1 loop
+					if Buffer(I) = '/' then
+					    -- End tag, nothing to do.
+					    Loc := Loc + 2;
+					    exit;
+					elsif Buffer(I) = '<' or else I = 1 then
+					    -- Start tag (including reaching the
+					    -- start of the line), replace.
+				            Buffer(Loc+7..Len+5) := Buffer(Loc+2..Len);
+					    Buffer(Loc+1..Loc+6) := "&nbsp;";
+					    Len := Len+5;
+					    Loc := Loc + 7;
+					    -- If these is the *last* character on the
+					    -- line, we have to "unbreak" the line, else we'd get an extra space.
+					    if Loc > Len then
+						Ada.Text_IO.Put (Output_Object.Output_File, Buffer(1..Len));
+						goto Skip_Write;
+					    end if;
+					    exit;
+					-- else continue.
+					end if;
+				    end loop;
+				else
+				    Loc := Loc + 1;
+				end if;
+			    end loop;
+
+			    Ada.Text_IO.Put_Line (Output_Object.Output_File, Buffer(1..Len));
+			<<Skip_Write>> null;
+			end if;
+		    end loop;
+		exception
+		    when Ada.Text_IO.End_Error => null; -- Done copying.
+		end;
+		Ada.Text_IO.Close (Output_Object.Output_File);
+		Ada.Text_IO.Delete (Reading_File); -- This was temporary.
+	    end;
+	end if;
+    end End_HTML_File;
+
+
+    procedure Create (Output_Object : in out HTML_Output_Type;
+		      Big_Files : in Boolean;
+		      File_Prefix : in String;
+		      DOS_Filenames : in Boolean;
+		      HTML_Kind : in HTML_Type;
+		      Use_Unicode : in Boolean;
+		      Number_Paragraphs : in Boolean;
+	              Ref_URL : in String;
+	              Srch_URL : in String;
+	              Index_URL : in String;
+	              Use_Buttons : Boolean;
+	              Nav_On_Top : Boolean;
+	              Nav_On_Bottom : Boolean;
+		      Tab_Emulation : Tab_Emulation_Type;
+	              Header_HTML : String;
+	              Footer_HTML : String;
+		      Title : in String := "";
+		      Body_Font : ARM_Output.Font_Family_Type;
+		      Text_Color : Color_String;
+		      Background_Color : Color_String;
+		      Link_Color : Color_String;
+		      VLink_Color : Color_String;
+		      ALink_Color : Color_String) is
+	-- Create an Output_Object for a document.
+	-- Generate a few large output files if
+	-- Big_Files is True; otherwise generate smaller output files.
+	-- The prefix of the output file names is File_Prefix - this
+	-- should be no more than 5 characters allowed in file names.
+	-- If DOS_Filename is true, use 8.3 file names;
+	-- in that case, File_Prefix must be less than 4 characters in length;
+	-- and no clause or subclause number may exceed 35 if Big_Files is False.
+	-- The title of the document is Title.
+	-- HTML_Kind determines the kind of HTML generated; HTML_3 works on
+	-- every browser but has little control over formatting;
+	-- HTML_4_Compatible has better control, but tries to make the results
+	-- look good on older browsers; HTML_4_Only uses maximum formatting,
+	-- but makes no attempt to look good on browsers older than IE 5.0 and
+	-- Firefox 1.0.
+	-- If Use_Unicode is true, Unicode characters available on US versions
+	-- of Windows 2000 are used when appropriate; otherwise, Unicode
+	-- characters are only used when explicitly requested with
+	-- Unicode_Character (other characters are replaced with reasonable
+	-- equivalents). [Note: It's known that IE on Windows 95/98/ME cannot
+	-- display Unicode characters.] Use_Unicode has no effect if HTML_Kind
+	-- is set to HTML_3.
+	-- Number_Paragraphs means that paragraph numbers will be used;
+	-- otherwise, the Number parameter to Start_Paragraph must be "".
+	-- Ref_URL, Srch_URL, and Index_URL are the URLs (possibly relative)
+	-- for the "References", "Search", and "Index" buttons/labels,
+	-- respectively. If null, these buttons/labels link to sections named
+	-- "References", "Search", and "Index"; if these do not exist, the
+	-- buttons/labels are omitted.
+	-- If Use_Buttons is true, button images are used, otherwise text labels
+	-- are used for the navigation bar.
+	-- If Nav_On_Top is true, the navigation bar will appear in the header
+	-- of each page. If Nav_On_Bottom is true, the navigation bar will
+	-- appear in the footer of each page.
+	-- Tab_Emulation determines how tabs are emulated.
+	-- Header_HTML gives self-contained HTML that will appear before the
+	-- navigation bar in the header. Footer_HTML gives self-contained HTML
+	-- that will appear after the navigation bar in the footer.
+	-- Body_Font selects the default font for the document body.
+	-- Text_Color specifies the default text color; Background_Color
+	-- specifies the default background color; Link_Color specifies the
+	-- default color of normal links; VLink_Color specifies the
+	-- default color of visited links; and ALink_Color specifies the
+	-- default color of active (in the act of clinking) links.
+    begin
+	if Output_Object.Is_Valid then
+	    Ada.Exceptions.Raise_Exception (ARM_Output.Not_Valid_Error'Identity,
+		"Already valid object");
+	end if;
+	Output_Object.Is_Valid := True;
+	Ada.Strings.Fixed.Move (Target => Output_Object.File_Prefix,
+			        Source => File_Prefix);
+	Output_Object.Title := Ada.Strings.Unbounded.To_Unbounded_String (Title);
+	Output_Object.Big_Files := Big_Files;
+	Output_Object.DOS_Filenames := DOS_Filenames;
+	Output_Object.HTML_Kind := HTML_Kind;
+	Output_Object.Use_Unicode := Use_Unicode;
+	Output_Object.Number_Paragraphs := Number_Paragraphs;
+	Output_Object.Ref_URL := Ada.Strings.Unbounded.To_Unbounded_String(Ref_URL);
+	Output_Object.Srch_URL := Ada.Strings.Unbounded.To_Unbounded_String(Srch_URL);
+	Output_Object.Index_URL := Ada.Strings.Unbounded.To_Unbounded_String(Index_URL);
+	Output_Object.Use_Buttons := Use_Buttons;
+	Output_Object.Nav_on_Top := Nav_on_Top;
+	Output_Object.Nav_on_Bottom := Nav_on_Bottom;
+	Output_Object.Tab_Emulation := Tab_Emulation;
+	Output_Object.Header_HTML := Ada.Strings.Unbounded.To_Unbounded_String(Header_HTML);
+	Output_Object.Footer_HTML := Ada.Strings.Unbounded.To_Unbounded_String(Footer_HTML);
+	Output_Object.Body_Font := Body_Font;
+	Output_Object.Text_Color := Text_Color;
+	Output_Object.Background_Color := Background_Color;
+	Output_Object.Link_Color := Link_Color;
+	Output_Object.VLink_Color := VLink_Color;
+	Output_Object.ALink_Color := ALink_Color;
+
+	if DOS_Filenames then
+	    if File_Prefix'Length > 3 then
+	        Ada.Exceptions.Raise_Exception (ARM_Output.Not_Valid_Error'Identity,
+		    "HTML File Prefix too long - MS-DOS mode");
+	    end if;
+	else
+	    if File_Prefix'Length > 5 then
+	        Ada.Exceptions.Raise_Exception (ARM_Output.Not_Valid_Error'Identity,
+		    "HTML File Prefix too long");
+	    end if;
+	end if;
+
+	if Output_Object.Big_Files then
+	    Start_HTML_File (Output_Object,
+			     Ada.Strings.Fixed.Trim (Output_Object.File_Prefix, Ada.Strings.Right),
+			     Ada.Strings.Unbounded.To_String (Output_Object.Title),
+			     Clause => "");
+	    -- Insert an anchor for the title page:
+	    Ada.Text_IO.Put_Line (Output_Object.Output_File, "<A NAME=""TTL""></A>");
+	end if;
+    end Create;
+
+
+    procedure Close (Output_Object : in out HTML_Output_Type) is
+	-- Close an Output_Object. No further output to the object is
+	-- allowed after this call.
+    begin
+	if not Output_Object.Is_Valid then
+	    Ada.Exceptions.Raise_Exception (ARM_Output.Not_Valid_Error'Identity,
+		"Not valid object");
+	end if;
+	if Ada.Text_IO.Is_Open (Output_Object.Output_File) then
+	    End_HTML_File (Output_Object);
+	end if;
+	Output_Object.Is_Valid := False;
+    end Close;
+
+
+    procedure Section (Output_Object : in out HTML_Output_Type;
+		       Section_Title : in String;
+		       Section_Name : in String) is
+	-- Start a new section. The title is Section_Title (this is
+	-- intended for humans). The name is Section_Name (this is
+	-- intended to be suitable to be a portion of a file name).
+    begin
+	if not Output_Object.Is_Valid then
+	    Ada.Exceptions.Raise_Exception (ARM_Output.Not_Valid_Error'Identity,
+		"Not valid object");
+	end if;
+	if Output_Object.Is_In_Paragraph then
+	    Ada.Exceptions.Raise_Exception (ARM_Output.Not_Valid_Error'Identity,
+		"Section in paragraph");
+	end if;
+	-- We don't generate a file here for HTML. We generate a file for each
+	-- clause.
+	if Section_Name'Length > 3 then
+	    Output_Object.Section_Name := Section_Name (Section_Name'First .. Section_Name'First + 2);
+	else
+	    Output_Object.Section_Name := (others => '-');
+	    Output_Object.Section_Name (1 .. Section_Name'Length) := Section_Name;
+	end if;
+    end Section;
+
+
+    procedure Set_Columns (Output_Object : in out HTML_Output_Type;
+			   Number_of_Columns : in ARM_Output.Column_Count) is
+	-- Set the number of columns.
+	-- Raises Not_Valid_Error if in a paragraph.
+    begin
+	if not Output_Object.Is_Valid then
+	    Ada.Exceptions.Raise_Exception (ARM_Output.Not_Valid_Error'Identity,
+		"Not valid object");
+	end if;
+	if Output_Object.Is_In_Paragraph then
+	    Ada.Exceptions.Raise_Exception (ARM_Output.Not_Valid_Error'Identity,
+		"In paragraph");
+	end if;
+	if Number_of_Columns >= 4 then
+	    -- We have special processing for 4 or more columns. Note that we
+	    -- assume do not contain any nested paragraph formats.
+	    Output_Object.Current_Column := 1;
+	    Output_Object.Current_Item := 1;
+	elsif Output_Object.Column_Count >= 4 and then Number_of_Columns = 1 then
+	    -- Finished processing columns, output the columns as a table.
+	    if Output_Object.Current_Column = 1 then
+		-- No New_Column calls; break this into columns ourselves.
+		-- Current_Item represents the total number of items + 2
+		-- (there is a double count for the end of the paragraph).
+		declare
+		    Col_Count : Natural := Output_Object.Current_Item - 2;
+		    Where : Column_Text_Ptr;
+		begin
+		    Col_Count := (Col_Count + Output_Object.Column_Count - 1) /
+			Output_Object.Column_Count;
+Ada.Text_IO.Put_Line("  @@ Calc columns for" & Natural'Image(Output_Object.Column_Count) &
+  " columns;" & Natural'Image(Output_Object.Current_Item - 1) & " total items;" &
+  Natural'Image(Col_Count) & " per column.");
+
+		    -- Split the item list into the appropriate columns.
+		    -- Note that this list is stored in reverse order.
+		    for I in reverse 2 .. Output_Object.Column_Count loop
+--Ada.Text_IO.Put_Line("  @@   For column" & Natural'Image(I) & " split at item" &
+--Natural'Image(Col_Count*(I-1)));
+			Where := Output_Object.Column_Text(1);
+			exit when Where = null; -- No columns to look at.
+			if Where.Item <= Col_Count*(I-1) then
+			    -- This column is empty.
+			    null;
+			else
+			    Output_Object.Column_Text(I) := Where;
+			    while Where.Next /= null and then
+			        Where.Next.Item > Col_Count*(I-1) loop
+				Where.Item := Where.Item - Col_Count*(I-1);
+			        Where := Where.Next;
+			    end loop;
+			    if Where = null then
+			        Output_Object.Column_Text(1) := null;
+			    else
+			        Output_Object.Column_Text(1) := Where.Next;
+				Where.Next := null;
+--Ada.Text_IO.Put_Line("    split item=" & Natural'Image(Where.Item));
+				Where.Item := Where.Item - Col_Count*(I-1);
+			    end if;
+			end if;
+		    end loop;
+		end;
+	    --else there were explicit New_Column calls; no need to
+	    --do anything here.
+	    end if;
+	    if Output_Object.HTML_Kind = HTML_3 then
+	        Ada.Text_IO.Put_Line (Output_Object.Output_File, "<UL><UL><TABLE Width=""70%"">"); -- Table with no border or caption, takes up 70% of the screen.
+	    else
+	        Ada.Text_IO.Put_Line (Output_Object.Output_File,
+		    "<div class=""" & Paragraph_Name (ARM_Output.Normal, 2) & """><table width=""70%"">"); -- Table with no border or caption, takes up 70% of the screen.
+		Paragraph_Used(ARM_Output.Normal, 2) := True;
+	    end if;
+	    -- And start the first row:
+	    Ada.Text_IO.Put (Output_Object.Output_File, "<TR><TD align=""left"">");
+	    for Item in 1 .. 5000 loop
+		for Col in 1 .. Output_Object.Column_Count loop
+		    declare
+		        Find : Column_Text_Ptr := Output_Object.Column_Text(Col);
+			Temp : Column_Text_Ptr;
+		    begin
+			-- We're going to free this item after outputting it.
+			if Find = null then
+			    null;
+			elsif Find.Next = null then
+			    if Find.Item /= Item then
+				Find := null;
+			    else
+			        Output_Object.Column_Text(Col) := null;
+			    end if;
+			else
+			    while Find.Next /= null and then Find.Next.Item /= Item loop
+			        Find := Find.Next;
+			    end loop;
+			    Temp := Find;
+			    Find := Find.Next;
+			    Temp.Next := null;
+			end if;
+			if Find /= null then
+			    Ada.Text_IO.Put (Output_Object.Output_File,
+				Find.Text (1 .. Find.Length));
+			    -- This should always be the last item:
+			    if Find.Next /= null then
+				Ada.Text_IO.Put_Line ("** Column Item invariant failure!");
+			    end if;
+			    Free (Find);
+			else -- No item, make a blank.
+			    Ada.Text_IO.Put (Output_Object.Output_File,
+				"&nbsp;");
+			end if;
+		    end;
+	            Ada.Text_IO.Put (Output_Object.Output_File, "<TD align=""left"">");
+		end loop;
+		if Output_Object.Column_Text = Column_Text_Ptrs_Type'(others => null) then
+		    -- We've output everything.
+		    Ada.Text_IO.New_Line (Output_Object.Output_File);
+		    if Output_Object.HTML_Kind = HTML_3 then
+	                Ada.Text_IO.Put_Line (Output_Object.Output_File, "</TABLE></UL></UL>");
+		    else
+	                Ada.Text_IO.Put_Line (Output_Object.Output_File, "</table></div>");
+		    end if;
+		    exit;
+		end if;
+		-- End the row:
+		Ada.Text_IO.New_Line (Output_Object.Output_File);
+	        Ada.Text_IO.Put (Output_Object.Output_File, "<TR><TD align=""left"">");
+	    end loop;
+	    Output_Object.Current_Column := 0;
+	    Output_Object.Current_Item := 0;
+	-- else Two and Three column formats are displayed without any columns.
+	-- This is mainly used for the syntax cross-reference and index, and
+	-- these definitely look better without columns.
+	end if;
+	Output_Object.Column_Count := Number_of_Columns;
+    end Set_Columns;
+
+
+    procedure Check_Clause_File (Output_Object : in out HTML_Output_Type) is
+	-- Check that a Clause file has been made for this clause; if not,
+	-- create one.
+    begin
+	if not Ada.Text_IO.Is_Open (Output_Object.Output_File) then
+	    if (not Output_Object.Big_Files) and then
+		  Output_Object.DOS_Filenames and then
+		  Output_Object.Section_Name(1) = '-' then
+		    Start_HTML_File (Output_Object,
+		        Ada.Strings.Fixed.Trim (Output_Object.File_Prefix, Ada.Strings.Right) &
+	                    Make_Clause_Anchor_Name (Output_Object, Output_Object.Section_Name(2..3)), "", Clause => "");
+	    else
+		Start_HTML_File (Output_Object,
+		    Ada.Strings.Fixed.Trim (Output_Object.File_Prefix, Ada.Strings.Right) &
+	                "-" & Output_Object.Section_Name, "", Clause => "");
+	    end if;
+	end if;
+    end Check_Clause_File;
+
+
+    procedure Put_Compatibility_Font_Info (Output_Object : in out HTML_Output_Type;
+					   Style  : in ARM_Output.Paragraph_Style_Type;
+					   Indent : in ARM_Output.Paragraph_Indent_Type) is
+	-- Internal:
+        -- Output the font information for HTML 4.0 compatibility mode.
+    begin
+        if Output_Object.HTML_Kind = HTML_4_Compatible then
+	    case Paragraph_Info(Style, Indent).Font is
+	        when ARM_Output.Default =>
+		    if ARM_Output."=" (Output_Object.Body_Font, ARM_Output.Swiss) then
+		        Ada.Text_IO.Put (Output_Object.Output_File, SWISS_FONT_CODE);
+		        Output_Object.Char_Count := Output_Object.Char_Count + SWISS_FONT_CODE'Length;
+		    -- else nothing for Roman.
+		    end if;
+		when ARM_Output.Roman =>
+		    null;
+	        when ARM_Output.Swiss =>
+		    Ada.Text_IO.Put (Output_Object.Output_File, SWISS_FONT_CODE);
+		    Output_Object.Char_Count := Output_Object.Char_Count + SWISS_FONT_CODE'Length;
+	        when ARM_Output.Fixed =>
+		    Ada.Text_IO.Put (Output_Object.Output_File, "<TT>");
+		    Output_Object.Char_Count := Output_Object.Char_Count + 4;
+	    end case;
+	    if ARM_Output."=" (Paragraph_Info(Style, Indent).Font, ARM_Output.Fixed) then
+	        null; -- No font change here.
+	    else
+	        case Paragraph_Info(Style, Indent).Size is
+		    when 0 => null;
+		    when 1 =>
+		        Ada.Text_IO.Put (Output_Object.Output_File, "<font size=""+1"">");
+		        Output_Object.Char_Count := Output_Object.Char_Count + 16;
+		    when 2 =>
+		        Ada.Text_IO.Put (Output_Object.Output_File, "<font size=""+2"">");
+		        Output_Object.Char_Count := Output_Object.Char_Count + 16;
+		    when 3 =>
+		        Ada.Text_IO.Put (Output_Object.Output_File, "<font size=""+3"">");
+		        Output_Object.Char_Count := Output_Object.Char_Count + 16;
+		    when -1 =>
+		        Ada.Text_IO.Put (Output_Object.Output_File, "<font size=""-1"">");
+		        Output_Object.Char_Count := Output_Object.Char_Count + 16;
+		    when -2 =>
+		        Ada.Text_IO.Put (Output_Object.Output_File, "<font size=""-2"">");
+		        Output_Object.Char_Count := Output_Object.Char_Count + 16;
+		    when -3 =>
+		        Ada.Text_IO.Put (Output_Object.Output_File, "<font size=""-3"">");
+		        Output_Object.Char_Count := Output_Object.Char_Count + 16;
+		    when others => null; -- Not supported.
+	        end case;
+	    end if;
+        end if;
+    end Put_Compatibility_Font_Info;
+
+
+    procedure Put_End_Compatibility_Font_Info (Output_Object : in out HTML_Output_Type;
+					       Style  : in ARM_Output.Paragraph_Style_Type;
+					       Indent : in ARM_Output.Paragraph_Indent_Type) is
+	-- Internal:
+        -- Output the font information for HTML 4.0 compatibility mode.
+    begin
+        if Output_Object.HTML_Kind = HTML_4_Compatible then
+	    if ARM_Output."=" (Paragraph_Info(Style, Indent).Font, ARM_Output.Fixed) then
+	        null; -- No font change here.
+	    else
+	        case Paragraph_Info(Style, Indent).Size is
+		    when 0 => null;
+		    when 1 =>
+		        Ada.Text_IO.Put (Output_Object.Output_File, "</font>");
+		    when 2 =>
+		        Ada.Text_IO.Put (Output_Object.Output_File, "</font>");
+		    when -1 =>
+		        Ada.Text_IO.Put (Output_Object.Output_File, "</font>");
+		    when -2 =>
+		        Ada.Text_IO.Put (Output_Object.Output_File, "</font>");
+		    when -3 =>
+		        Ada.Text_IO.Put (Output_Object.Output_File, "</font>");
+		    when others => null; -- Not supported.
+	        end case;
+	    end if;
+	    case Paragraph_Info(Style, Indent).Font is
+	        when ARM_Output.Default =>
+		    if ARM_Output."=" (Output_Object.Body_Font, ARM_Output.Swiss) then
+		        Ada.Text_IO.Put (Output_Object.Output_File, "</font>");
+		    -- else nothing for Roman.
+		    end if;
+		when ARM_Output.Roman =>
+		    null;
+	        when ARM_Output.Swiss =>
+		    Ada.Text_IO.Put (Output_Object.Output_File, "</font>");
+	        when ARM_Output.Fixed =>
+		    Ada.Text_IO.Put (Output_Object.Output_File, "</tt>");
+	    end case;
+        end if;
+    end Put_End_Compatibility_Font_Info;
+
+
+    procedure Start_Paragraph (Output_Object : in out HTML_Output_Type;
+			       Style     : in ARM_Output.Paragraph_Style_Type;
+			       Indent    : in ARM_Output.Paragraph_Indent_Type;
+			       Number    : in String;
+			       No_Prefix : in Boolean := False;
+			       Tab_Stops : in ARM_Output.Tab_Info := ARM_Output.NO_TABS;
+			       No_Breaks : in Boolean := False;
+			       Keep_with_Next : in Boolean := False;
+			       Space_After : in ARM_Output.Space_After_Type
+				   := ARM_Output.Normal;
+			       Justification : in ARM_Output.Justification_Type
+				   := ARM_Output.Default) is
+	-- Start a new paragraph. The style and indent of the paragraph is as
+	-- specified. The (AA)RM paragraph number (which might include update
+	-- and version numbers as well: [12.1/1]) is Number. If the format is
+	-- a type with a prefix (bullets, hangining items), the prefix is
+	-- omitted if No_Prefix is true. Tab_Stops defines the tab stops for
+	-- the paragraph. If No_Breaks is True, we will try to avoid page breaks
+	-- in the paragraph. If Keep_with_Next is true, we will try to avoid
+	-- separating this paragraph and the next one. (These may have no
+	-- effect in formats that don't have page breaks). Space_After
+	-- specifies the amount of space following the paragraph. Justification
+	-- specifies the text justification for the paragraph. Not_Valid_Error
+	-- is raised if Tab_Stops /= NO_TABS for a hanging or bulleted format.
+
+	procedure Put_Style (Name : in String;
+			     Include_Compatibility : in Boolean := True;
+			     Use_DIV : in Boolean := False) is
+	    -- Output a style for HTML 4.0; if Include_Compatibility is True,
+	    -- include compatibility font information as well.
+	    -- If Use_DIV is true, ignore the contents of the
+	    -- style data and use a DIV.
+	begin
+	    if Use_DIV then
+	        Ada.Text_IO.Put (Output_Object.Output_File, "<div");
+	        Output_Object.Char_Count := 4;
+	    else
+	        case Paragraph_Info(Style, Indent).Tag is
+		    when DIV =>
+		        Ada.Text_IO.Put (Output_Object.Output_File, "<div");
+		        Output_Object.Char_Count := 4;
+		    when UL =>
+		        Ada.Text_IO.Put (Output_Object.Output_File, "<ul");
+		        Output_Object.Char_Count := 3;
+		    when DL =>
+		        Ada.Text_IO.Put (Output_Object.Output_File, "<dl");
+		        Output_Object.Char_Count := 3;
+	        end case;
+	    end if;
+	    Ada.Text_IO.Put (Output_Object.Output_File, " class=""" & Name & """");
+	    Output_Object.Char_Count := Output_Object.Char_Count + 8 + Name'Length + 1;
+	    case Justification is
+	        when ARM_Output.Default | ARM_Output.Left | ARM_Output.Justified =>
+		    null;
+	        when ARM_Output.Center =>
+		    Ada.Text_IO.Put (Output_Object.Output_File, " style=""text-align: center""");
+		    Output_Object.Char_Count := Output_Object.Char_Count + 27;
+	        when ARM_Output.Right =>
+		    Ada.Text_IO.Put (Output_Object.Output_File, " style=""text-align: right""");
+		    Output_Object.Char_Count := Output_Object.Char_Count + 26;
+	    end case;
+	    case Space_After is
+	        when ARM_Output.Normal =>
+		    null;
+	        when ARM_Output.Narrow =>
+		    Ada.Text_IO.Put (Output_Object.Output_File, " style=""margin-bottom: ");
+		    Output_Object.Char_Count := Output_Object.Char_Count + 24;
+		    Put_EMs(Output_Object.Output_File, (Paragraph_Info(Style, Indent).After * LEADING_PERCENT) / 100);
+		    Ada.Text_IO.Put (Output_Object.Output_File, """");
+		    Output_Object.Char_Count := Output_Object.Char_Count + 6;
+	        when ARM_Output.Wide =>
+		    Ada.Text_IO.Put (Output_Object.Output_File, " style=""margin-bottom: ");
+		    Output_Object.Char_Count := Output_Object.Char_Count + 24;
+		    Put_EMs(Output_Object.Output_File, (Paragraph_Info(Style, Indent).After * TRAILING_PERCENT) / 100);
+		    Ada.Text_IO.Put (Output_Object.Output_File, """");
+		    Output_Object.Char_Count := Output_Object.Char_Count + 6;
+	    end case;
+	    Ada.Text_IO.Put (Output_Object.Output_File, ">");
+	    Output_Object.Char_Count := Output_Object.Char_Count + 1;
+	    if Output_Object.HTML_Kind = HTML_4_Compatible and then Include_Compatibility then
+		Put_Compatibility_Font_Info (Output_Object, Style, Indent);
+	    end if;
+	end Put_Style;
+
+	function Paranum_Anchor (Number : in String) return String is
+	    -- Create the string for an anchor from a paragraph number.
+	    -- Note that anchors cannot use "/", so we strip the
+	    -- slash part. "." is allowed (as well as "-", "_", and ":", but
+	    -- nothing else). We don't need the slash part (the version number),
+	    -- as paragraph numbers are unique without it, and the version
+	    -- is specified by the enclosing document (given by the rest of
+	    -- the page).
+	    Where : constant Natural := Ada.Strings.Fixed.Index (Number, "/");
+	begin
+	    if Where = 0 then
+		return Number;
+	    else
+		return Number(Number'First..Where-1);
+	    end if;
+	end Paranum_Anchor;
+
+    begin
+	if not Output_Object.Is_Valid then
+	    Ada.Exceptions.Raise_Exception (ARM_Output.Not_Valid_Error'Identity,
+		"Not valid object");
+	end if;
+	if Output_Object.Is_In_Paragraph then
+	    Ada.Exceptions.Raise_Exception (ARM_Output.Not_Valid_Error'Identity,
+		"Already in paragraph");
+	end if;
+	if not Output_Object.Number_Paragraphs and then
+	    Number /= "" then
+	    Ada.Exceptions.Raise_Exception (ARM_Output.Not_Valid_Error'Identity,
+		"Paragraph number when none used");
+	end if;
+	if not Paragraph_Info(Style, Indent).Defined then
+            Ada.Exceptions.Raise_Exception (ARM_Output.Not_Valid_Error'Identity,
+	        "Undefined style " & ARM_Output.Paragraph_Style_Type'Image(Style) &
+		" and indent" & ARM_Output.Paragraph_Indent_Type'Image(Indent));
+	end if;
+
+	Output_Object.Is_In_Paragraph := True;
+	Output_Object.Had_Prefix := not No_Prefix;
+	Output_Object.Char_Count := 0;
+	Output_Object.Disp_Char_Count := 0;
+	Output_Object.Disp_Large_Char_Count := 0;
+	Output_Object.Any_Nonspace := False;
+	Output_Object.Last_Was_Space := True; -- Start of line
+	Output_Object.Conditional_Space := False;
+	Output_Object.Saw_Hang_End := False;
+        Output_Object.In_Local_Link := False;
+	Check_Clause_File (Output_Object);
+	-- Note: We only support Justification for the Normal and Wide styles.
+	if Output_Object.Column_Count >= 4 then
+	    -- Formatting is deferred; only a few formats are supported.
+	    if Tab_Stops.Number /= 0 then
+	        Ada.Exceptions.Raise_Exception (ARM_Output.Not_Valid_Error'Identity,
+		    "Tabs in 4+ column text");
+	    end if;
+	    case Style is
+	        when ARM_Output.Normal =>
+		    null;
+		when others =>
+	            Ada.Exceptions.Raise_Exception (ARM_Output.Not_Valid_Error'Identity,
+		        "Unsupported format in 4+ column text - " & ARM_Output.Paragraph_Style_Type'Image(Style));
+	    end case;
+	    if Number /= "" then
+	        Ada.Exceptions.Raise_Exception (ARM_Output.Not_Valid_Error'Identity,
+		    "No paragraph numbers in 4+ column text");
+	    end if;
+	    return; -- Nothing more to do here.
+	end if;
+
+	-- Set up tabs:
+	case Style is
+	    when ARM_Output.Normal | ARM_Output.Wide_Above |
+		 ARM_Output.Small | ARM_Output.Small_Wide_Above |
+		 ARM_Output.Header | ARM_Output.Small_Header |
+		 ARM_Output.Index | ARM_Output.Syntax_Summary |
+		 ARM_Output.Title |
+		 ARM_Output.Examples | ARM_Output.Small_Examples |
+		 ARM_Output.Swiss_Examples | ARM_Output.Small_Swiss_Examples =>
+		Output_Object.Tab_Stops := Tab_Stops;
+		-- No tabs in HTML; we'll emulate them for fixed fonts.
+		-- We'll expand proportional stops here (text characters
+		-- are larger than the variable ones these are set up for).
+		Output_Object.Can_Emulate_Tabs :=
+		    ARM_Output."=" (Paragraph_Info(Style, Indent).Font, ARM_Output.Fixed);
+		for I in 1 .. Tab_Stops.Number loop
+		    if ARM_Output."=" (Tab_Stops.Stops(I).Kind,
+				       ARM_Output.Left_Proportional) then
+		        if ARM_Output."=" (Paragraph_Info(Style, Indent).Font, ARM_Output.Fixed) then
+			    Output_Object.Tab_Stops.Stops(I).Stop :=
+				(Tab_Stops.Stops(I).Stop * 13 / 12);
+			else -- Proportional characters are smaller.
+			    Output_Object.Tab_Stops.Stops(I).Stop :=
+				(Tab_Stops.Stops(I).Stop * 5 / 4);
+			end if;
+		    else
+		        Output_Object.Tab_Stops.Stops(I).Stop :=
+				Tab_Stops.Stops(I).Stop;
+		    end if;
+		end loop;
+
+	    when ARM_Output.Bulleted | ARM_Output.Nested_Bulleted |
+		 ARM_Output.Small_Bulleted | ARM_Output.Small_Nested_Bulleted |
+		 ARM_Output.Wide_Hanging | ARM_Output.Narrow_Hanging |
+		 ARM_Output.Hanging_in_Bulleted |
+		 ARM_Output.Small_Wide_Hanging | ARM_Output.Small_Narrow_Hanging |
+		 ARM_Output.Small_Hanging_in_Bulleted |
+		 ARM_Output.Enumerated | ARM_Output.Small_Enumerated =>
+		if Tab_Stops.Number /= 0 then
+	            Ada.Exceptions.Raise_Exception (ARM_Output.Not_Valid_Error'Identity,
+		        "Tabs in hanging/bulleted paragraph");
+		end if;
+		Output_Object.Can_Emulate_Tabs := False;
+	end case;
+
+	if Output_Object.HTML_Kind = HTML_3 then
+	    -- Note: We can't control the space below the paragraphs here, so
+	    -- Space_After is ignored.
+	    -- Make any indents:
+	    for I in 1 .. Indent loop
+	        Ada.Text_IO.Put (Output_Object.Output_File, "<UL>");
+		Output_Object.Char_Count := Output_Object.Char_Count + 4;
+	    end loop;
+	    case Style is
+	        when ARM_Output.Normal | ARM_Output.Wide_Above |
+		     ARM_Output.Header =>
+		    if ARM_Output."=" (Indent, 0) then
+		        case Justification is
+		            when ARM_Output.Default | ARM_Output.Left | ARM_Output.Justified =>
+			        Ada.Text_IO.Put (Output_Object.Output_File, "<P>");
+			        Output_Object.Char_Count := 3;
+		            when ARM_Output.Center =>
+			        Ada.Text_IO.Put (Output_Object.Output_File, "<P ALIGN=CENTER>");
+			        Output_Object.Char_Count := 16;
+		            when ARM_Output.Right =>
+			        Ada.Text_IO.Put (Output_Object.Output_File, "<P ALIGN=RIGHT>");
+			        Output_Object.Char_Count := 15;
+		        end case;
+		    else
+			null; -- Formatting is hard in HTML 3!
+		    end if;
+
+	        when ARM_Output.Small | ARM_Output.Small_Wide_Above |
+		     ARM_Output.Small_Header =>
+	    	    Ada.Text_IO.Put (Output_Object.Output_File, "<FONT SIZE=-1>");
+		    Output_Object.Char_Count := Output_Object.Char_Count + 14;
+
+	        when ARM_Output.Index =>
+		    -- Note: We don't put this in a smaller font.
+		    if ARM_Output."=" (Indent, 0) then
+		        Ada.Text_IO.Put (Output_Object.Output_File, "<P>");
+		        Output_Object.Char_Count := 3;
+		    else
+			null; -- Formatting is hard in HTML 3!
+		    end if;
+
+	        when ARM_Output.Syntax_Summary =>
+		    -- Note: We don't put this in a smaller font.
+	    	    null;
+
+	        when ARM_Output.Title =>
+	    	    Ada.Text_IO.Put (Output_Object.Output_File, "<FONT SIZE=+3>");
+		    Output_Object.Char_Count := Output_Object.Char_Count + 14;
+
+	        when ARM_Output.Examples =>
+	    	    Ada.Text_IO.Put (Output_Object.Output_File, "<TT>");
+		    Output_Object.Char_Count := Output_Object.Char_Count + 4;
+	        when ARM_Output.Small_Examples =>
+	    	    Ada.Text_IO.Put (Output_Object.Output_File, "<TT><FONT SIZE=-1>");
+		    Output_Object.Char_Count := Output_Object.Char_Count + 18;
+	        when ARM_Output.Swiss_Examples =>
+	    	    Ada.Text_IO.Put (Output_Object.Output_File, SWISS_FONT_CODE);
+		    Output_Object.Char_Count := Output_Object.Char_Count + SWISS_FONT_CODE'Length;
+	        when ARM_Output.Small_Swiss_Examples =>
+	    	    Ada.Text_IO.Put (Output_Object.Output_File, SMALL_SWISS_FONT_CODE);
+		    Output_Object.Char_Count := Output_Object.Char_Count + SMALL_SWISS_FONT_CODE'Length;
+
+	        when ARM_Output.Bulleted | ARM_Output.Nested_Bulleted =>
+		    if No_Prefix then
+			null;
+		    else
+	    	        Ada.Text_IO.Put (Output_Object.Output_File, "<LI TYPE=DISC>");
+		        Output_Object.Char_Count := Output_Object.Char_Count + 14;
+		    end if;
+
+	        when ARM_Output.Small_Bulleted | ARM_Output.Small_Nested_Bulleted =>
+		    if No_Prefix then
+	    	        Ada.Text_IO.Put (Output_Object.Output_File, "<FONT SIZE=-1>");
+		        Output_Object.Char_Count := Output_Object.Char_Count + 14;
+		    else
+	    	        Ada.Text_IO.Put (Output_Object.Output_File, "<LI TYPE=DISC><FONT SIZE=-1>");
+		        Output_Object.Char_Count := Output_Object.Char_Count + 28;
+		    end if;
+
+	        when ARM_Output.Wide_Hanging | ARM_Output.Narrow_Hanging |
+		     ARM_Output.Hanging_in_Bulleted |
+		     ARM_Output.Enumerated =>
+		    if No_Prefix then
+	    	        Ada.Text_IO.Put (Output_Object.Output_File, "<DL><DD>");
+		        Output_Object.Char_Count := Output_Object.Char_Count + 8;
+		        Output_Object.Saw_Hang_End := True;
+		    else -- Has prefix.
+	    	        Ada.Text_IO.Put (Output_Object.Output_File, "<DL><DT>");
+		        Output_Object.Char_Count := Output_Object.Char_Count + 8;
+		        Output_Object.Saw_Hang_End := False;
+		    end if;
+
+	        when ARM_Output.Small_Wide_Hanging | ARM_Output.Small_Narrow_Hanging |
+		     ARM_Output.Small_Hanging_in_Bulleted |
+		     ARM_Output.Small_Enumerated =>
+		    if No_Prefix then
+	    	        Ada.Text_IO.Put (Output_Object.Output_File, "<DL><DD><FONT SIZE=-1>");
+		        Output_Object.Char_Count := Output_Object.Char_Count + 22;
+		        Output_Object.Saw_Hang_End := True;
+		    else -- Has prefix.
+	    	        Ada.Text_IO.Put (Output_Object.Output_File, "<DL><DT><FONT SIZE=-1>");
+		        Output_Object.Char_Count := Output_Object.Char_Count + 22;
+		        Output_Object.Saw_Hang_End := False;
+		    end if;
+	    end case;
+	    Output_Object.Paragraph_Style  := Style;
+	    Output_Object.Paragraph_Indent := Indent;
+	    Output_Object.Font := ARM_Output.Default;
+	    Output_Object.Is_Bold := False;
+	    Output_Object.Is_Italic := False;
+	    Output_Object.Size := 0;
+	    Output_Object.Color := ARM_Output.Default;
+	    Output_Object.Change := ARM_Output.None;
+	    Output_Object.Version := '0';
+	    Output_Object.Added_Version := '0';
+	    if Number /= "" then -- Has paragraph number.
+	        Ada.Text_IO.Put (Output_Object.Output_File, "<A NAME=""p");
+	        Ada.Text_IO.Put (Output_Object.Output_File, Paranum_Anchor(Number));
+	        Ada.Text_IO.Put (Output_Object.Output_File, """>");
+	        Ada.Text_IO.Put (Output_Object.Output_File, TINY_SWISS_FONT_CODE);
+	        Ada.Text_IO.Put (Output_Object.Output_File, Number);
+	        Ada.Text_IO.Put (Output_Object.Output_File, Number);
+	        Ada.Text_IO.Put (Output_Object.Output_File, "</FONT></A> ");
+	        Output_Object.Char_Count := Output_Object.Char_Count + TINY_SWISS_FONT_CODE'Length + Number'Length + 8;
+	        Output_Object.Disp_Char_Count := Output_Object.Disp_Char_Count + ((Number'Length+1)/2) + 1;
+		    -- Note: Count these as half characters, as the font is so small.
+		--Output_Object.Disp_Large_Char_Count := <unchanged>;
+	    end if;
+
+	elsif Output_Object.HTML_Kind = HTML_4_Compatible then
+	    if Number /= "" then -- Has paragraph number.
+		Paranum_Used := True;
+		Ada.Text_IO.Put (Output_Object.Output_File, "<div class=""paranum"">");
+	        Ada.Text_IO.Put (Output_Object.Output_File, "<a name=""p");
+	        Ada.Text_IO.Put (Output_Object.Output_File, Paranum_Anchor(Number));
+	        Ada.Text_IO.Put (Output_Object.Output_File, """><font size=-2>");
+	        Ada.Text_IO.Put (Output_Object.Output_File, Number);
+	        Ada.Text_IO.Put (Output_Object.Output_File, "</font></a>");
+	        Ada.Text_IO.Put_Line (Output_Object.Output_File, "</div>");
+	        Output_Object.Char_Count := 0;
+	        Output_Object.Disp_Char_Count := 0;
+	        Output_Object.Disp_Large_Char_Count := 0;
+		Output_Object.Any_Nonspace := False;
+		Output_Object.Last_Was_Space := True; -- Start of line
+		Output_Object.Conditional_Space := False; -- Don't need it here.
+	    end if;
+
+	    case Style is
+		when ARM_Output.Normal | ARM_Output.Wide_Above |
+		     ARM_Output.Header |
+		     ARM_Output.Small  | ARM_Output.Small_Wide_Above |
+		     ARM_Output.Small_Header |
+	             ARM_Output.Index | ARM_Output.Syntax_Summary |
+		     ARM_Output.Title |
+	             ARM_Output.Examples | ARM_Output.Swiss_Examples |
+	             ARM_Output.Small_Examples | ARM_Output.Small_Swiss_Examples =>
+		    Put_Style (Paragraph_Name (Style, Indent));
+
+	        when ARM_Output.Bulleted | ARM_Output.Nested_Bulleted |
+	             ARM_Output.Small_Bulleted | ARM_Output.Small_Nested_Bulleted =>
+		    Put_Style (Paragraph_Name (Style, Indent), Include_Compatibility => False);
+		    if No_Prefix then
+			null;
+		    else
+	    	        Ada.Text_IO.Put (Output_Object.Output_File, "<li type=disc>");
+			Output_Object.Char_Count := Output_Object.Char_Count + 14;
+		    end if;
+		    Put_Compatibility_Font_Info (Output_Object, Style, Indent);
+
+	        when ARM_Output.Wide_Hanging | ARM_Output.Narrow_Hanging |
+		     ARM_Output.Hanging_in_Bulleted |
+		     ARM_Output.Enumerated |
+	             ARM_Output.Small_Wide_Hanging | ARM_Output.Small_Narrow_Hanging |
+		     ARM_Output.Small_Hanging_in_Bulleted |
+		     ARM_Output.Small_Enumerated =>
+		    declare
+			PName : constant String :=
+				Paragraph_Name (Style, Indent);
+		    begin
+		        Put_Style (PName, Include_Compatibility => False);
+		        if No_Prefix then
+	    	            Ada.Text_IO.Put (Output_Object.Output_File, "<dd class="" & PName & "">");
+			    Output_Object.Char_Count := Output_Object.Char_Count + 13 + PName'Length;
+		            Output_Object.Saw_Hang_End := True;
+		        else -- Has prefix.
+	    	            Ada.Text_IO.Put (Output_Object.Output_File, "<dt>");
+			    Output_Object.Char_Count := Output_Object.Char_Count + 4;
+		            Output_Object.Saw_Hang_End := False;
+		        end if;
+		        Put_Compatibility_Font_Info (Output_Object, Style, Indent);
+		    end;
+
+	    end case;
+	    Output_Object.Paragraph_Style  := Style;
+	    Output_Object.Paragraph_Indent := Indent;
+	    Output_Object.Font := ARM_Output.Default;
+	    Output_Object.Is_Bold := False;
+	    Output_Object.Is_Italic := False;
+	    Output_Object.Size := 0;
+	    Output_Object.Color := ARM_Output.Default;
+	    Output_Object.Change := ARM_Output.None;
+	    Output_Object.Version := '0';
+	    Output_Object.Added_Version := '0';
+	    if Number /= "" then -- Has paragraph number.
+		if Paragraph_Info(Style, Indent).Indent = 0 and then
+		   ((not No_Prefix) or else
+		     Style in ARM_Output.Unprefixed_Style_Subtype) then
+		    -- No indent, either a prefix or a style that doesn't
+		    -- have a prefix.
+		    -- We may have to make a space for the paragraph number,
+		    -- as absolute positioned or floating items can overlap
+		    -- others.
+		    for I in 1 .. (Number'Length+2)-(INDENT_EMS_FOR_PARANUMS/5) loop
+			-- We assume that each space is roughly equal to
+			-- 0.5em (that should be conservative).
+			Ada.Text_IO.Put (Output_Object.Output_File, "&nbsp;");
+		        Output_Object.Char_Count := Output_Object.Char_Count + 1;
+		        Output_Object.Disp_Char_Count := Output_Object.Disp_Char_Count + 1;
+			--Output_Object.Disp_Large_Char_Count := <unchanged>;
+		    end loop;
+		-- else is indented, so we don't need to make space.
+		end if;
+	    end if;
+	else -- HTML_4_Only.
+	    if Number /= "" then -- Has paragraph number.
+		Paranum_Used := True;
+	        Ada.Text_IO.Put (Output_Object.Output_File, "<div class=""paranum"">");
+	        Ada.Text_IO.Put (Output_Object.Output_File, "<a name=""p");
+	        Ada.Text_IO.Put (Output_Object.Output_File, Paranum_Anchor(Number));
+	        Ada.Text_IO.Put (Output_Object.Output_File, """>");
+	        Ada.Text_IO.Put (Output_Object.Output_File, Number);
+	        Ada.Text_IO.Put (Output_Object.Output_File, "</a>");
+	        Ada.Text_IO.Put_Line (Output_Object.Output_File, "</div>");
+	        Output_Object.Char_Count := 0;
+	        Output_Object.Disp_Char_Count := 0;
+	        Output_Object.Disp_Large_Char_Count := 0;
+		Output_Object.Any_Nonspace := False;
+		Output_Object.Last_Was_Space := True; -- Start of line
+		Output_Object.Conditional_Space := False; -- Don't need it here.
+	    end if;
+
+	    case Style is
+		when ARM_Output.Normal | ARM_Output.Wide_Above |
+		     ARM_Output.Header |
+		     ARM_Output.Small  | ARM_Output.Small_Wide_Above |
+		     ARM_Output.Small_Header |
+	             ARM_Output.Index | ARM_Output.Syntax_Summary |
+		     ARM_Output.Title |
+	             ARM_Output.Examples | ARM_Output.Swiss_Examples |
+	             ARM_Output.Small_Examples | ARM_Output.Small_Swiss_Examples =>
+		    Put_Style (Paragraph_Name (Style, Indent));
+
+	        when ARM_Output.Bulleted | ARM_Output.Nested_Bulleted |
+	             ARM_Output.Small_Bulleted | ARM_Output.Small_Nested_Bulleted =>
+		    -- We use formatted DIVs here, as otherwise the indenting
+		    -- varies wildly between Firefox and IE (and does not
+		    -- match similar enumerated lists).
+		    if No_Prefix then
+		        Put_Style (Paragraph_Name (Style, Indent) & "-NoPrefix", Use_DIV => True);
+		    else
+		        Put_Style (Paragraph_Name (Style, Indent), Use_DIV => True);
+		    end if;
+
+	        when ARM_Output.Wide_Hanging | ARM_Output.Narrow_Hanging |
+		     ARM_Output.Hanging_in_Bulleted |
+		     ARM_Output.Enumerated |
+	             ARM_Output.Small_Wide_Hanging | ARM_Output.Small_Narrow_Hanging |
+		     ARM_Output.Small_Hanging_in_Bulleted |
+		     ARM_Output.Small_Enumerated =>
+		    if No_Prefix then
+		        Put_Style (Paragraph_Name (Style, Indent) & "-Body", Use_DIV => True);
+		        Output_Object.Saw_Hang_End := True;
+		    else -- Has prefix.
+		        Put_Style (Paragraph_Name (Style, Indent) & "-Term", Use_DIV => True);
+		        Output_Object.Saw_Hang_End := False;
+		    end if;
+	    end case;
+	    Output_Object.Paragraph_Style  := Style;
+	    Output_Object.Paragraph_Indent := Indent;
+	    Output_Object.Font := ARM_Output.Default;
+	    Output_Object.Is_Bold := False;
+	    Output_Object.Is_Italic := False;
+	    Output_Object.Size := 0;
+	    Output_Object.Color := ARM_Output.Default;
+	    Output_Object.Change := ARM_Output.None;
+	    Output_Object.Version := '0';
+	    Output_Object.Added_Version := '0';
+	    if Number /= "" then -- Has paragraph number.
+		if Paragraph_Info(Style, Indent).Indent = 0 and then
+		   ((not No_Prefix) or else
+		     Style in ARM_Output.Unprefixed_Style_Subtype) then
+		    -- No indent, either a prefix or a style that doesn't
+		    -- have a prefix.
+		    -- We may have to make a space for the paragraph number,
+		    -- as absolute positioned or floating items can overlap
+		    -- others.
+		    for I in 1 .. (Number'Length+2)-((INDENT_EMS_FOR_PARANUMS+5)*3/10) loop
+			-- We assume that each space is roughly equal to
+			-- 0.33em (that should be conservative). We also assume
+			-- that the normal left edge space is 1.0em (this is
+			-- true on IE 5&6). Paragraph numbers are positioned
+			-- at 0.5ems, so the additional difference is +5.
+			Ada.Text_IO.Put (Output_Object.Output_File, "&nbsp;");
+		        Output_Object.Char_Count := Output_Object.Char_Count + 1;
+		        Output_Object.Disp_Char_Count := Output_Object.Disp_Char_Count + 1;
+			--Output_Object.Disp_Large_Char_Count := <unchanged>;
+		    end loop;
+		-- else is indented, so we don't need to make space.
+		end if;
+	    end if;
+	end if;
+	Paragraph_Used(Style, Indent) := True;
+
+	-- Note: No_Breaks and Keep_with_Next have no effect here, because
+	-- HTML doesn't have page breaks.
+    end Start_Paragraph;
+
+
+    procedure End_Paragraph (Output_Object : in out HTML_Output_Type) is
+	-- End a paragraph.
+
+	procedure Put_End_Style (Style  : in ARM_Output.Paragraph_Style_Type;
+				 Indent : in ARM_Output.Paragraph_Indent_Type;
+				 Include_Compatibility : in Boolean := True) is
+	    -- Output a end style for HTML 4.0; if Include_Compatibility is True,
+	    -- include compatibility font information as well.
+	begin
+	    if Output_Object.HTML_Kind = HTML_4_Compatible and then Include_Compatibility then
+		Put_End_Compatibility_Font_Info (Output_Object, Style, Indent);
+	    end if;
+	    case Paragraph_Info(Style, Indent).Tag is
+		when DIV =>
+		    Ada.Text_IO.Put (Output_Object.Output_File, "</div>");
+		when UL =>
+		    Ada.Text_IO.Put (Output_Object.Output_File, "</ul>");
+		when DL =>
+		    Ada.Text_IO.Put (Output_Object.Output_File, "</dl>");
+	    end case;
+	end Put_End_Style;
+
+    begin
+	if not Output_Object.Is_Valid then
+	    Ada.Exceptions.Raise_Exception (ARM_Output.Not_Valid_Error'Identity,
+		"Not valid object");
+	end if;
+	if not Output_Object.Is_In_Paragraph then
+	    Ada.Exceptions.Raise_Exception (ARM_Output.Not_Valid_Error'Identity,
+		"Not in paragraph");
+	end if;
+	Output_Object.Is_In_Paragraph := False;
+	if Output_Object.In_Local_Link then
+	    Ada.Exceptions.Raise_Exception (ARM_Output.Not_Valid_Error'Identity,
+		"Unclosed Local_Link");
+	    Output_Object.In_Local_Link := False;
+	end if;
+	if Output_Object.Column_Count >= 4 then
+	    -- Formatting is deferred; only a few formats are supported.
+	    if Output_Object.Column_Text (Output_Object.Current_Column) /= null and then
+	       Output_Object.Column_Text (Output_Object.Current_Column).Item = Output_Object.Current_Item then
+		Output_Object.Column_Text (Output_Object.Current_Column).End_Para := True;
+	    end if;
+	    Output_Object.Current_Item := Output_Object.Current_Item + 2; -- Skip an item.
+            Output_Object.Char_Count := 0;
+            Output_Object.Disp_Char_Count := 0;
+	    Output_Object.Disp_Large_Char_Count := 0;
+	    Output_Object.Any_Nonspace := False;
+	    Output_Object.Last_Was_Space := True; -- Start of line.
+	    Output_Object.Conditional_Space := False; -- Don't need it here.
+	    return; -- Nothing else to do here.
+	end if;
+
+	if Output_Object.HTML_Kind = HTML_3 then
+	    case Output_Object.Paragraph_Style is
+	        when ARM_Output.Normal | ARM_Output.Wide_Above | ARM_Output.Header |
+	             ARM_Output.Index =>
+		    if ARM_Output."=" (Output_Object.Paragraph_Indent, 0) then
+		        Ada.Text_IO.Put (Output_Object.Output_File, "</P>");
+		    -- else let the indent nesting handling it.
+		    end if;
+	        when ARM_Output.Syntax_Summary =>
+	    	    null;
+	        when ARM_Output.Small | ARM_Output.Small_Wide_Above |
+		     ARM_Output.Small_Header =>
+	    	    Ada.Text_IO.Put (Output_Object.Output_File, "</FONT>");
+	        when ARM_Output.Title =>
+	    	    Ada.Text_IO.Put (Output_Object.Output_File, "</FONT>");
+
+	        when ARM_Output.Examples =>
+	    	    Ada.Text_IO.Put (Output_Object.Output_File, "</TT>");
+	        when ARM_Output.Small_Examples =>
+	    	    Ada.Text_IO.Put (Output_Object.Output_File, "</FONT>");
+	        when ARM_Output.Swiss_Examples =>
+	    	    Ada.Text_IO.Put (Output_Object.Output_File, "</FONT>");
+	        when ARM_Output.Small_Swiss_Examples =>
+	    	    Ada.Text_IO.Put (Output_Object.Output_File, "</FONT>");
+
+	        when ARM_Output.Bulleted | ARM_Output.Nested_Bulleted =>
+		    if Output_Object.Had_Prefix then
+	    	        Ada.Text_IO.Put (Output_Object.Output_File, "</LI>");
+		    -- else nothing to do.
+		    end if;
+	        when ARM_Output.Small_Bulleted | ARM_Output.Small_Nested_Bulleted =>
+		    if Output_Object.Had_Prefix then
+	    	        Ada.Text_IO.Put (Output_Object.Output_File, "</FONT></LI>");
+		    else
+	    	        Ada.Text_IO.Put (Output_Object.Output_File, "</FONT>");
+		    end if;
+
+	        when ARM_Output.Wide_Hanging | ARM_Output.Narrow_Hanging |
+		     ARM_Output.Hanging_in_Bulleted |
+	             ARM_Output.Enumerated =>
+	    	    Ada.Text_IO.Put (Output_Object.Output_File, "</DL>");
+
+	        when ARM_Output.Small_Wide_Hanging | ARM_Output.Small_Narrow_Hanging |
+		     ARM_Output.Small_Hanging_in_Bulleted |
+	             ARM_Output.Small_Enumerated =>
+	    	    Ada.Text_IO.Put (Output_Object.Output_File, "</FONT></DL>");
+
+	    end case;
+	    -- Reverse any indents:
+	    for I in reverse 1 .. Output_Object.Paragraph_Indent loop
+	        Ada.Text_IO.Put (Output_Object.Output_File, "</UL>");
+	    end loop;
+	    Ada.Text_IO.New_Line (Output_Object.Output_File, 2);
+
+	elsif Output_Object.HTML_Kind = HTML_4_Only then
+	    case Output_Object.Paragraph_Style is
+		when ARM_Output.Normal | ARM_Output.Wide_Above |
+		     ARM_Output.Header |
+		     ARM_Output.Small  | ARM_Output.Small_Wide_Above |
+		     ARM_Output.Small_Header |
+	             ARM_Output.Index | ARM_Output.Syntax_Summary |
+		     ARM_Output.Title |
+	             ARM_Output.Examples | ARM_Output.Swiss_Examples |
+	             ARM_Output.Small_Examples | ARM_Output.Small_Swiss_Examples =>
+		    Put_End_Style (Output_Object.Paragraph_Style,
+				   Output_Object.Paragraph_Indent);
+	        when ARM_Output.Bulleted | ARM_Output.Nested_Bulleted |
+	             ARM_Output.Small_Bulleted | ARM_Output.Small_Nested_Bulleted =>
+		    -- We've overridden the style class here.
+		    Ada.Text_IO.Put (Output_Object.Output_File, "</div>");
+	        when ARM_Output.Wide_Hanging | ARM_Output.Narrow_Hanging |
+		     ARM_Output.Hanging_in_Bulleted |
+		     ARM_Output.Enumerated |
+	             ARM_Output.Small_Wide_Hanging | ARM_Output.Small_Narrow_Hanging |
+		     ARM_Output.Small_Hanging_in_Bulleted |
+		     ARM_Output.Small_Enumerated =>
+		    -- We've overridden the style class here.
+		    Ada.Text_IO.Put (Output_Object.Output_File, "</div>");
+	    end case;
+	    Ada.Text_IO.New_Line (Output_Object.Output_File);
+	else -- if Output_Object.HTML_Kind = HTML_4_Compatible
+	    case Output_Object.Paragraph_Style is
+		when ARM_Output.Normal | ARM_Output.Wide_Above |
+		     ARM_Output.Header |
+		     ARM_Output.Small  | ARM_Output.Small_Wide_Above |
+		     ARM_Output.Small_Header |
+	             ARM_Output.Index | ARM_Output.Syntax_Summary |
+		     ARM_Output.Title |
+	             ARM_Output.Examples | ARM_Output.Swiss_Examples |
+	             ARM_Output.Small_Examples | ARM_Output.Small_Swiss_Examples =>
+		    Put_End_Style (Output_Object.Paragraph_Style,
+				   Output_Object.Paragraph_Indent);
+	        when ARM_Output.Bulleted | ARM_Output.Nested_Bulleted |
+	             ARM_Output.Small_Bulleted | ARM_Output.Small_Nested_Bulleted =>
+		    Put_End_Compatibility_Font_Info (Output_Object,
+						     Output_Object.Paragraph_Style,
+						     Output_Object.Paragraph_Indent);
+		    if Output_Object.Had_Prefix then
+	    	        Ada.Text_IO.Put (Output_Object.Output_File, "</li>");
+		    -- else null;
+		    end if;
+		    Put_End_Style (Output_Object.Paragraph_Style,
+				   Output_Object.Paragraph_Indent,
+				   Include_Compatibility => False);
+	        when ARM_Output.Wide_Hanging | ARM_Output.Narrow_Hanging |
+		     ARM_Output.Hanging_in_Bulleted |
+		     ARM_Output.Enumerated |
+	             ARM_Output.Small_Wide_Hanging | ARM_Output.Small_Narrow_Hanging |
+		     ARM_Output.Small_Hanging_in_Bulleted |
+		     ARM_Output.Small_Enumerated =>
+		    Put_End_Style (Output_Object.Paragraph_Style,
+				   Output_Object.Paragraph_Indent);
+	    end case;
+	    Ada.Text_IO.New_Line (Output_Object.Output_File);
+	end if;
+        Output_Object.Char_Count := 0;
+        Output_Object.Disp_Char_Count := 0;
+        Output_Object.Disp_Large_Char_Count := 0;
+	Output_Object.Any_Nonspace := False;
+        Output_Object.Last_Was_Space := True; -- Start of line.
+        Output_Object.Conditional_Space := False; -- Don't need it here.
+    end End_Paragraph;
+
+
+    procedure Category_Header (Output_Object : in out HTML_Output_Type;
+			       Header_Text : String) is
+	-- Output a Category header (that is, "Legality Rules",
+	-- "Dynamic Semantics", etc.)
+	-- (Note: We did not use a enumeration here to insure that these
+	-- headers are spelled the same in all output versions).
+	-- Raises Not_Valid_Error if in a paragraph.
+    begin
+	if not Output_Object.Is_Valid then
+	    Ada.Exceptions.Raise_Exception (ARM_Output.Not_Valid_Error'Identity,
+		"Not valid object");
+	end if;
+	if Output_Object.Is_In_Paragraph then
+	    Ada.Exceptions.Raise_Exception (ARM_Output.Not_Valid_Error'Identity,
+		"Header in paragraph");
+	end if;
+	Ada.Text_IO.New_Line (Output_Object.Output_File);
+	if Output_Object.HTML_Kind = HTML_4_Only then
+	    Ada.Text_IO.Put_Line (Output_Object.Output_File, "<H4 Class=""centered"">" & Header_Text & "</H4>");
+	else
+	    Ada.Text_IO.Put_Line (Output_Object.Output_File, "<H4 ALIGN=CENTER>" & Header_Text & "</H4>");
+	end if;
+	Output_Object.Char_Count := 0;
+	Output_Object.Disp_Char_Count := 0;
+        Output_Object.Disp_Large_Char_Count := 0;
+	Output_Object.Any_Nonspace := False;
+        Output_Object.Last_Was_Space := True; -- Start of line.
+        Output_Object.Conditional_Space := False; -- Don't need it here.
+    end Category_Header;
+
+
+    procedure Clause_Header (Output_Object : in out HTML_Output_Type;
+			     Header_Text : in String;
+			     Level : in ARM_Contents.Level_Type;
+			     Clause_Number : in String;
+			     No_Page_Break : in Boolean := False) is
+	-- Output a Clause header. The level of the header is specified
+	-- in Level. The Clause Number is as specified.
+	-- These should appear in the table of contents.
+	-- For hyperlinked formats, this should generate a link target.
+	-- If No_Page_Break is True, suppress any page breaks.
+	-- Raises Not_Valid_Error if in a paragraph.
+    begin
+	if not Output_Object.Is_Valid then
+	    Ada.Exceptions.Raise_Exception (ARM_Output.Not_Valid_Error'Identity,
+		"Not valid object");
+	end if;
+	if Output_Object.Is_In_Paragraph then
+	    Ada.Exceptions.Raise_Exception (ARM_Output.Not_Valid_Error'Identity,
+		"Header in paragraph");
+	end if;
+
+	if not Output_Object.Big_Files then
+	    if Ada.Text_IO.Is_Open (Output_Object.Output_File) then
+	        End_HTML_File (Output_Object);
+	    end if;
+
+	    -- Special for table of contents:
+	    if Clause_Number = "" and then
+		(Header_Text = "Table of Contents" or else -- Ada 95 format
+		 Header_Text = "Contents") then -- ISO 2004 format.
+                Start_HTML_File (Output_Object,
+		    Ada.Strings.Fixed.Trim (Output_Object.File_Prefix, Ada.Strings.Right) &
+			"-TOC", Header_Text, "");
+		if Header_Text = "Table of Contents" then -- Ada 95 format
+	            Ada.Text_IO.Put_Line (Output_Object.Output_File, "<H1>Table of Contents</H1>");
+		else
+	            Ada.Text_IO.Put_Line (Output_Object.Output_File, "<H1>Contents</H1>");
+		end if;
+	        Output_Object.Char_Count := 0;
+	        Output_Object.Disp_Char_Count := 0;
+	        Output_Object.Disp_Large_Char_Count := 0;
+	        Output_Object.Any_Nonspace := False;
+	        Output_Object.Last_Was_Space := True; -- Start of line.
+	        Output_Object.Conditional_Space := False; -- Don't need it here.
+	        return;
+	    end if;
+
+	    Start_HTML_File (Output_Object,
+		    Make_Clause_File_Name (Output_Object, Clause_Number),
+		    Header_Text, Clause_Number);
+	else -- Big Files:
+	    if Clause_Number = "" and then
+		(Header_Text = "Table of Contents" or else -- Ada 95 format
+		 Header_Text = "Contents") then -- ISO 2004 format.
+	        -- Insert an anchor:
+	        Ada.Text_IO.Put_Line (Output_Object.Output_File, "<A NAME=""TOC""></A>");
+		if Header_Text = "Table of Contents" then -- Ada 95 format
+	            Ada.Text_IO.Put_Line (Output_Object.Output_File, "<H1>Table of Contents</H1>");
+		else
+	            Ada.Text_IO.Put_Line (Output_Object.Output_File, "<H1>Contents</H1>");
+		end if;
+	        Output_Object.Char_Count := 0;
+	        Output_Object.Disp_Char_Count := 0;
+	        Output_Object.Disp_Large_Char_Count := 0;
+	        Output_Object.Any_Nonspace := False;
+	        Output_Object.Last_Was_Space := True; -- Start of line.
+	        Output_Object.Conditional_Space := False; -- Don't need it here.
+	        return;
+	    end if;
+	    -- Insert an anchor:
+	    Ada.Text_IO.Put (Output_Object.Output_File, "<A NAME=""");
+	    Ada.Text_IO.Put (Output_Object.Output_File,
+	        Make_Clause_Anchor_Name (Output_Object, Clause_Number));
+	    Ada.Text_IO.Put_Line (Output_Object.Output_File, """></A>");
+	end if;
+
+	case Level is
+	    when ARM_Contents.Plain_Annex =>
+	        Ada.Text_IO.Put_Line (Output_Object.Output_File, "<H1>" & Clause_Number &
+		    "<BR>"); -- Note: Clause_Number includes "Annex"
+	        Ada.Text_IO.Put_Line (Output_Object.Output_File, Header_Text & "</H1>");
+	    when ARM_Contents.Normative_Annex =>
+		Ada.Text_IO.Put_Line (Output_Object.Output_File, "<H1>" & Clause_Number & "</H1>");
+				-- Note: Clause_Number includes "Annex"
+		Ada.Text_IO.Put_Line (Output_Object.Output_File, "<H2>(normative)</H2>");
+		Ada.Text_IO.Put_Line (Output_Object.Output_File, "<H1>" & Header_Text & "</H1>");
+	    when ARM_Contents.Informative_Annex =>
+		Ada.Text_IO.Put_Line (Output_Object.Output_File, "<H1>" & Clause_Number & "</H1>");
+				-- Note: Clause_Number includes "Annex"
+		Ada.Text_IO.Put_Line (Output_Object.Output_File, "<H2>(informative)</H2>");
+		Ada.Text_IO.Put_Line (Output_Object.Output_File, "<H1>" & Header_Text & "</H1>");
+	    when ARM_Contents.Unnumbered_Section  =>
+	        if Header_Text /= "" then
+		    Ada.Text_IO.Put_Line (Output_Object.Output_File, "<H1>" &
+				          Header_Text & "</H1>");
+	        end if;
+	    when ARM_Contents.Section =>
+	        Ada.Text_IO.Put_Line (Output_Object.Output_File, "<H1>Section " &
+				      Clause_Number & ": " & Header_Text & "</H1>");
+	    when ARM_Contents.Clause | ARM_Contents.Subclause |
+		 ARM_Contents.Subsubclause =>
+	        Ada.Text_IO.Put_Line (Output_Object.Output_File, "<H1>" &
+				      Clause_Number & ' ' & Header_Text & "</H1>");
+	    when ARM_Contents.Dead_Clause  =>
+		raise Program_Error; -- No headers for dead clauses.
+	end case;
+	Output_Object.Char_Count := 0;
+	Output_Object.Disp_Char_Count := 0;
+        Output_Object.Disp_Large_Char_Count := 0;
+	Output_Object.Any_Nonspace := False;
+        Output_Object.Last_Was_Space := True; -- Start of line.
+        Output_Object.Conditional_Space := False; -- Don't need it here.
+	-- No page breaks in HTML, so we don't need to look at No_Page_Break.
+    end Clause_Header;
+
+
+    procedure Revised_Clause_Header (Output_Object : in out HTML_Output_Type;
+			     New_Header_Text : in String;
+			     Old_Header_Text : in String;
+			     Level : in ARM_Contents.Level_Type;
+			     Clause_Number : in String;
+			     Version : in ARM_Contents.Change_Version_Type;
+			     Old_Version : in ARM_Contents.Change_Version_Type;
+        		     No_Page_Break : in Boolean := False) is
+	-- Output a revised clause header. Both the original and new text will
+	-- be output. The level of the header is specified in Level. The Clause
+	-- Number is as specified.
+	-- These should appear in the table of contents.
+	-- For hyperlinked formats, this should generate a link target.
+	-- Version is the insertion version of the new text; Old_Version is
+	-- the insertion version of the old text.
+	-- If No_Page_Break is True, suppress any page breaks.
+	-- Raises Not_Valid_Error if in a paragraph.
+	function Header_Text return String is
+	begin
+	    if Output_Object.HTML_Kind = HTML_3 then
+	        if Old_Version = '0' then -- Old text is original text
+		    return "<U>" & New_Header_Text & "</U><S>" & Old_Header_Text & "</S>";
+		else
+		    return "<U>" & New_Header_Text & "</U><S><U>" & Old_Header_Text & "</U></S>";
+		end if;
+	    elsif Old_Version = '0' then -- Old text is original text
+		Revision_Used(Version) := True;
+		return "<span class=""insert" & Version & """>" & New_Header_Text &
+		  "</span><span class=""delete" & Version & """>" & Old_Header_Text & "</span>";
+	    else
+		Revision_Used(Version) := True;
+		Revision_Used(Old_Version) := True;
+		return "<span class=""insert" & Version & """>" & New_Header_Text &
+		  "</span><span class=""delete" & Version & """><span class=""insert" & Old_Version & """>" &
+                  Old_Header_Text & "</span></span>";
+	    end if;
+	end Header_Text;
+    begin
+	if not Output_Object.Is_Valid then
+	    Ada.Exceptions.Raise_Exception (ARM_Output.Not_Valid_Error'Identity,
+		"Not valid object");
+	end if;
+	if Output_Object.Is_In_Paragraph then
+	    Ada.Exceptions.Raise_Exception (ARM_Output.Not_Valid_Error'Identity,
+		"Header in paragraph");
+	end if;
+
+	if not Output_Object.Big_Files then
+	    if Ada.Text_IO.Is_Open (Output_Object.Output_File) then
+	        End_HTML_File (Output_Object);
+	    end if;
+
+	    Start_HTML_File (Output_Object,
+		    Make_Clause_File_Name (Output_Object, Clause_Number),
+		    New_Header_Text, Clause_Number);
+	else -- Big Files:
+	    -- Insert an anchor:
+	    Ada.Text_IO.Put (Output_Object.Output_File, "<A NAME=""");
+	    Ada.Text_IO.Put (Output_Object.Output_File,
+	        Make_Clause_Anchor_Name (Output_Object, Clause_Number));
+	    Ada.Text_IO.Put_Line (Output_Object.Output_File, """></A>");
+	end if;
+
+	case Level is
+	    when ARM_Contents.Plain_Annex =>
+	        Ada.Text_IO.Put_Line (Output_Object.Output_File, "<H1>" & Clause_Number &
+		    "<BR>"); -- Note: Clause_Number includes "Annex"
+	        Ada.Text_IO.Put_Line (Output_Object.Output_File, Header_Text & "</H1>");
+	    when ARM_Contents.Normative_Annex =>
+		Ada.Text_IO.Put_Line (Output_Object.Output_File, "<H1>" & Clause_Number & "</H1>");
+				-- Note: Clause_Number includes "Annex"
+		Ada.Text_IO.Put_Line (Output_Object.Output_File, "<H2>(normative)</H2>");
+		Ada.Text_IO.Put_Line (Output_Object.Output_File, "<H1>" & Header_Text & "</H1>");
+	    when ARM_Contents.Informative_Annex =>
+		Ada.Text_IO.Put_Line (Output_Object.Output_File, "<H1>" & Clause_Number & "</H1>");
+				-- Note: Clause_Number includes "Annex"
+		Ada.Text_IO.Put_Line (Output_Object.Output_File, "<H2>(informative)</H2>");
+		Ada.Text_IO.Put_Line (Output_Object.Output_File, "<H1>" & Header_Text & "</H1>");
+	    when ARM_Contents.Unnumbered_Section =>
+	        if Header_Text /= "" then
+		    Ada.Text_IO.Put_Line (Output_Object.Output_File, "<H1>" &
+				          Header_Text & "</H1>");
+	        end if;
+	    when ARM_Contents.Section =>
+	        Ada.Text_IO.Put_Line (Output_Object.Output_File, "<H1>Section " &
+				      Clause_Number & ": " & Header_Text & "</H1>");
+	    when ARM_Contents.Clause | ARM_Contents.Subclause |
+		 ARM_Contents.Subsubclause =>
+	        Ada.Text_IO.Put_Line (Output_Object.Output_File, "<H1> " &
+				      Clause_Number & ' ' & Header_Text & "</H1>");
+	    when ARM_Contents.Dead_Clause  =>
+		raise Program_Error; -- No headers for dead clauses.
+	end case;
+	Output_Object.Char_Count := 0;
+	Output_Object.Disp_Char_Count := 0;
+        Output_Object.Disp_Large_Char_Count := 0;
+	Output_Object.Any_Nonspace := False;
+        Output_Object.Last_Was_Space := True; -- Start of line.
+        Output_Object.Conditional_Space := False; -- Don't need it here.
+	-- No page breaks in HTML, so we don't need to look at No_Page_Break.
+    end Revised_Clause_Header;
+
+
+    procedure TOC_Marker (Output_Object : in out HTML_Output_Type;
+			  For_Start : in Boolean) is
+	-- Mark the start (if For_Start is True) or end (if For_Start is
+	-- False) of the table of contents data. Output objects that
+	-- auto-generate the table of contents can use this to do needed
+	-- actions.
+    begin
+	if not Output_Object.Is_Valid then
+	    Ada.Exceptions.Raise_Exception (ARM_Output.Not_Valid_Error'Identity,
+		"Not valid object");
+	end if;
+	null; -- We don't care about this.
+    end TOC_Marker;
+
+
+    procedure New_Page (Output_Object : in out HTML_Output_Type;
+			Kind : ARM_Output.Page_Kind_Type := ARM_Output.Any_Page) is
+	-- Output a page break.
+	-- Note that this has no effect on non-printing formats.
+	-- Any_Page breaks to the top of the next page (whatever it is);
+	-- Odd_Page_Only breaks to the top of the odd-numbered page;
+	-- Soft_Page allows a page break but does not force one (use in
+	-- "No_Breaks" paragraphs.)
+	-- Raises Not_Valid_Error if in a paragraph if Kind = Any_Page or
+	-- Odd_Page, and if not in a paragraph if Kind = Soft_Page.
+    begin
+	if not Output_Object.Is_Valid then
+	    Ada.Exceptions.Raise_Exception (ARM_Output.Not_Valid_Error'Identity,
+		"Not valid object");
+	end if;
+	case Kind is
+	    when ARM_Output.Any_Page | ARM_Output.Odd_Page_Only =>
+		if Output_Object.Is_In_Paragraph then
+		    Ada.Exceptions.Raise_Exception (ARM_Output.Not_Valid_Error'Identity,
+			"Page in paragraph");
+		end if;
+		-- No real page breaks supported.
+		--Ada.Text_IO.Put_Line (Output_Object.Output_File, "<P><BR><BR></P>");
+		--Ada.Text_IO.Put_Line (Output_Object.Output_File, "<HR>"); -- Horizontal line.
+		--Ada.Text_IO.Put_Line (Output_Object.Output_File, "<P><BR></P>");
+		-- This horizontal rule looks awful when inserted solely to
+		-- make PDF formats look good; and it doesn't make much sense
+		-- any other time, either. (Why would we want to start a page
+		-- with this?) So it's been removed completely; and we have no
+		-- other page breaks in HTML.
+	    when ARM_Output.Soft_Page =>
+		if not Output_Object.Is_In_Paragraph then
+		    Ada.Exceptions.Raise_Exception (ARM_Output.Not_Valid_Error'Identity,
+			"Soft page not in paragraph");
+		end if;
+		null; -- No page breaks in HTML.
+	end case;
+    end New_Page;
+
+
+    procedure Separator_Line (Output_Object : in out HTML_Output_Type;
+			      Is_Thin : Boolean := True) is
+	-- Output a separator line. It is thin if "Is_Thin" is true.
+	-- Raises Not_Valid_Error if in a paragraph.
+    begin
+	if not Output_Object.Is_Valid then
+	    Ada.Exceptions.Raise_Exception (ARM_Output.Not_Valid_Error'Identity,
+		"Not valid object");
+	end if;
+	if Output_Object.Is_In_Paragraph then
+	    Ada.Exceptions.Raise_Exception (ARM_Output.Not_Valid_Error'Identity,
+		"Separator in paragraph");
+	end if;
+	Ada.Text_IO.New_Line (Output_Object.Output_File);
+	if Is_Thin then
+	    Ada.Text_IO.Put_Line (Output_Object.Output_File, "<HR SIZE=1>"); -- Horizontal line.
+	else
+	    Ada.Text_IO.Put_Line (Output_Object.Output_File, "<HR SIZE=2>"); -- Horizontal line.
+	end if;
+	Ada.Text_IO.New_Line (Output_Object.Output_File);
+    end Separator_Line;
+
+
+    procedure Start_Table (Output_Object : in out HTML_Output_Type;
+			   Columns : in ARM_Output.Column_Count;
+			   First_Column_Width : in ARM_Output.Column_Count;
+			   Last_Column_Width : in ARM_Output.Column_Count;
+			   Alignment : in ARM_Output.Column_Text_Alignment;
+			   No_Page_Break : in Boolean;
+			   Has_Border : in Boolean;
+			   Small_Text_Size : in Boolean;
+			   Header_Kind : in ARM_Output.Header_Kind_Type) is
+	-- Starts a table. The number of columns is Columns; the first
+	-- column has First_Column_Width times the normal column width, and
+	-- the last column has Last_Column_Width times the normal column width.
+	-- Alignment is the horizontal text alignment within the columns.
+	-- No_Page_Break should be True to keep the table intact on a single
+	-- page; False to allow it to be split across pages.
+	-- Has_Border should be true if a border is desired, false otherwise.
+	-- Small_Text_Size means that the contents will have the AARM size;
+	-- otherwise it will have the normal size.
+	-- Header_Kind determines whether the table has headers.
+	-- This command starts a paragraph; the entire table is a single
+	-- paragraph. Text will be considered part of the caption until the
+	-- next table marker call.
+	-- Raises Not_Valid_Error if in a paragraph.
+	use type ARM_Output.Header_Kind_Type;
+	use type ARM_Output.Column_Text_Alignment;
+    begin
+	-- No_Page_Break, First_Column_Width, and Last_Column_Width not used,
+	-- the latter two because column width is calculated based on the
+	-- contents.
+	if not Output_Object.Is_Valid then
+	    Ada.Exceptions.Raise_Exception (ARM_Output.Not_Valid_Error'Identity,
+		"Not valid object");
+	end if;
+	if Output_Object.Is_In_Paragraph then
+	    Ada.Exceptions.Raise_Exception (ARM_Output.Not_Valid_Error'Identity,
+		"Table in paragraph");
+	end if;
+
+	if Output_Object.HTML_Kind /= HTML_3 then
+            Ada.Text_IO.Put (Output_Object.Output_File, "<div class=""" &
+		Paragraph_Name(ARM_Output.Normal, 1) & """>");
+	    Paragraph_Used(ARM_Output.Normal, 1) := True;
+	end if;
+	if Has_Border then
+            Ada.Text_IO.Put (Output_Object.Output_File, "<TABLE frame=""border"" rules=""all"" border=""2"" cellpadding=""4"">");
+	else
+            Ada.Text_IO.Put (Output_Object.Output_File, "<TABLE frame=""void"" rules=""none"" border=""0"" cellpadding=""2"">");
+	end if;
+	if Header_Kind = ARM_Output.Both_Caption_and_Header then
+            Ada.Text_IO.Put (Output_Object.Output_File, "<CAPTION>");
+	    Output_Object.Char_Count := 9;
+	    Output_Object.In_Header := True;
+	elsif Header_Kind = ARM_Output.Header_Only then
+	    if Alignment = ARM_Output.Center_All then
+	        Ada.Text_IO.Put (Output_Object.Output_File, "<TR><TH align=""center"">");
+	        Output_Object.Char_Count := 24;
+	    else
+	        Ada.Text_IO.Put (Output_Object.Output_File, "<TR><TH align=""left"">");
+	        Output_Object.Char_Count := 22;
+	    end if;
+	    Output_Object.In_Header := True;
+	else -- Header_Kind = ARM_Output.No_Headers then
+	    if Alignment = ARM_Output.Center_All then
+	        Ada.Text_IO.Put (Output_Object.Output_File, "<TR><TD align=""center"">");
+	        Output_Object.Char_Count := 24;
+	    else
+	        Ada.Text_IO.Put (Output_Object.Output_File, "<TR><TD align=""left"">");
+	        Output_Object.Char_Count := 22;
+	    end if;
+	    Output_Object.In_Header := False;
+	end if;
+	Output_Object.Disp_Char_Count := 0;
+        Output_Object.Disp_Large_Char_Count := 0;
+	Output_Object.Any_Nonspace := False;
+        Output_Object.Last_Was_Space := True; -- Start of line.
+        Output_Object.Conditional_Space := False; -- Don't need it here.
+
+	Output_Object.Is_In_Paragraph := True;
+	Output_Object.Is_In_Table := True;
+
+	Output_Object.Table_Column_Alignment := Alignment;
+	Output_Object.Table_Has_Small_Text := Small_Text_Size;
+	if Output_Object.Table_Has_Small_Text then
+	    if Output_Object.HTML_Kind = HTML_4_Only then
+	        Ada.Text_IO.Put (Output_Object.Output_File, "<SPAN STYLE=""font-size: 80%"">");
+	        Output_Object.Char_Count := Output_Object.Char_Count + 29;
+	    else
+	        Ada.Text_IO.Put (Output_Object.Output_File, "<FONT SIZE=""-1"">");
+	        Output_Object.Char_Count := Output_Object.Char_Count + 16;
+	    end if;
+	end if;
+    end Start_Table;
+
+
+    procedure Table_Marker (Output_Object : in out HTML_Output_Type;
+			    Marker : in ARM_Output.Table_Marker_Type) is
+	-- Marks the end of an entity in a table.
+	-- If Marker is End_Caption, the table caption ends and the
+	--	future text is part of the table header.
+	-- If Marker is End_Header, the table header ends and the
+	--	future text is part of the table body.
+	-- If Marker is End_Row, a row in the table is completed, and another
+	--	row started.
+	-- If Marker is End_Row_Next_Is_Last, a row in the table is completed,
+	--	and another row started. That row is the last row in the table.
+	-- If Marker is End_Item, an item in the table header or body is ended,
+	--	and another started.
+	-- If Marker is End_Table, the entire table is finished.
+	-- Raises Not_Valid_Error if not in a table.
+	use type ARM_Output.Column_Text_Alignment;
+    begin
+	if not Output_Object.Is_Valid then
+	    Ada.Exceptions.Raise_Exception (ARM_Output.Not_Valid_Error'Identity,
+		"Not valid object");
+	end if;
+	if (not Output_Object.Is_In_Paragraph) or (not Output_Object.Is_In_Table) then
+	    Ada.Exceptions.Raise_Exception (ARM_Output.Not_Valid_Error'Identity,
+		"Table marker not in table");
+	end if;
+
+	-- Close the small fonts (we always need to do this):
+	if Output_Object.Table_Has_Small_Text then
+	    if Output_Object.HTML_Kind = HTML_4_Only then
+	        Ada.Text_IO.Put (Output_Object.Output_File, "</SPAN>");
+	        Output_Object.Char_Count := Output_Object.Char_Count + 7;
+	    else
+	        Ada.Text_IO.Put (Output_Object.Output_File, "</FONT>");
+	        Output_Object.Char_Count := Output_Object.Char_Count + 7;
+	    end if;
+	end if;
+
+	case Marker is
+	    when ARM_Output.End_Item =>
+		-- Note: This isn't the first item on a row.
+		if Output_Object.In_Header then
+		    if Output_Object.Table_Column_Alignment = ARM_Output.Left_All then
+	                Ada.Text_IO.Put (Output_Object.Output_File, "<TH align=""left"">");
+		        Output_Object.Char_Count := Output_Object.Char_Count + 18;
+		    else
+	                Ada.Text_IO.Put (Output_Object.Output_File, "<TH align=""center"">");
+		        Output_Object.Char_Count := Output_Object.Char_Count + 20;
+		    end if;
+		else
+		    if Output_Object.Table_Column_Alignment = ARM_Output.Left_All then
+	                Ada.Text_IO.Put (Output_Object.Output_File, "<TD align=""left"">");
+		        Output_Object.Char_Count := Output_Object.Char_Count + 18;
+		    else
+	                Ada.Text_IO.Put (Output_Object.Output_File, "<TD align=""center"">");
+		        Output_Object.Char_Count := Output_Object.Char_Count + 20;
+		    end if;
+		end if;
+	    when ARM_Output.End_Caption =>
+	        Ada.Text_IO.Put_Line (Output_Object.Output_File, "</CAPTION>");
+	        if Output_Object.Table_Column_Alignment = ARM_Output.Center_All then
+	            Ada.Text_IO.Put (Output_Object.Output_File, "<TR><TH align=""center"">");
+		    Output_Object.Char_Count := 24;
+		else
+	            Ada.Text_IO.Put (Output_Object.Output_File, "<TR><TH align=""left"">");
+		    Output_Object.Char_Count := 22;
+		end if;
+		Output_Object.Disp_Char_Count := 0;
+	        Output_Object.Disp_Large_Char_Count := 0;
+		Output_Object.Any_Nonspace := False;
+	        Output_Object.Last_Was_Space := True; -- Start of line.
+	        Output_Object.Conditional_Space := False; -- Don't need it here.
+	    when ARM_Output.End_Header =>
+		Ada.Text_IO.New_Line (Output_Object.Output_File);
+	        if Output_Object.Table_Column_Alignment = ARM_Output.Center_All then
+	            Ada.Text_IO.Put (Output_Object.Output_File, "<TR><TD align=""center"">");
+		    Output_Object.Char_Count := 24;
+		else
+	            Ada.Text_IO.Put (Output_Object.Output_File, "<TR><TD align=""left"">");
+		    Output_Object.Char_Count := 22;
+		end if;
+		Output_Object.Disp_Char_Count := 0;
+	        Output_Object.Disp_Large_Char_Count := 0;
+		Output_Object.Any_Nonspace := False;
+	        Output_Object.Last_Was_Space := True; -- Start of line.
+	        Output_Object.Conditional_Space := False; -- Don't need it here.
+		Output_Object.In_Header := False;
+	    when ARM_Output.End_Row | ARM_Output.End_Row_Next_Is_Last =>
+		Ada.Text_IO.New_Line (Output_Object.Output_File);
+	        if Output_Object.Table_Column_Alignment = ARM_Output.Center_All then
+	            Ada.Text_IO.Put (Output_Object.Output_File, "<TR><TD align=""center"">");
+		    Output_Object.Char_Count := 24;
+		else
+	            Ada.Text_IO.Put (Output_Object.Output_File, "<TR><TD align=""left"">");
+		    Output_Object.Char_Count := 22;
+		end if;
+		Output_Object.Disp_Char_Count := 0;
+	        Output_Object.Disp_Large_Char_Count := 0;
+		Output_Object.Any_Nonspace := False;
+	        Output_Object.Last_Was_Space := True; -- Start of line.
+	        Output_Object.Conditional_Space := False; -- Don't need it here.
+	    when ARM_Output.End_Table =>
+		Ada.Text_IO.New_Line (Output_Object.Output_File);
+		if Output_Object.HTML_Kind /= HTML_3 then
+		    Ada.Text_IO.Put_Line (Output_Object.Output_File, "</table></div>");
+		else
+		    Ada.Text_IO.Put_Line (Output_Object.Output_File, "</TABLE>");
+		end if;
+		Output_Object.Is_In_Paragraph := False;
+		Output_Object.Is_In_Table := False;
+	end case;
+
+	if Output_Object.Table_Has_Small_Text and then ARM_Output."/=" (Marker,
+	    ARM_Output.End_Table) then
+	    if Output_Object.HTML_Kind = HTML_4_Only then
+	        Ada.Text_IO.Put (Output_Object.Output_File, "<SPAN STYLE=""font-size: 80%"">");
+	        Output_Object.Char_Count := Output_Object.Char_Count + 29;
+	    else
+	        Ada.Text_IO.Put (Output_Object.Output_File, "<FONT SIZE=""-1"">");
+	        Output_Object.Char_Count := Output_Object.Char_Count + 16;
+	    end if;
+        end if;
+    end Table_Marker;
+
+
+    -- Text output: These are only allowed after a Start_Paragraph and
+    -- before any End_Paragraph. Raises Not_Valid_Error if not allowed.
+
+    Special_Set : constant Ada.Strings.Maps.Character_Set :=
+       Ada.Strings.Maps."or" (Ada.Strings.Maps.To_Set (Ada.Strings.Maps.Character_Range'(Low => Character'Val(127), High => Character'Val(255))),
+         Ada.Strings.Maps."or" (Ada.Strings.Maps.To_Set ('<'),
+           Ada.Strings.Maps."or" (Ada.Strings.Maps.To_Set ('>'),
+             Ada.Strings.Maps."or" (Ada.Strings.Maps.To_Set ('"'),
+			              Ada.Strings.Maps.To_Set ('&')))));
+
+    No_Conditional_Set : constant Ada.Strings.Maps.Character_Set :=
+         Ada.Strings.Maps."or" (Ada.Strings.Maps.To_Set (' '),
+           Ada.Strings.Maps."or" (Ada.Strings.Maps.To_Set ('.'),
+             Ada.Strings.Maps."or" (Ada.Strings.Maps.To_Set (','),
+               Ada.Strings.Maps."or" (Ada.Strings.Maps.To_Set (':'),
+                 Ada.Strings.Maps."or" (Ada.Strings.Maps.To_Set (';'),
+                   Ada.Strings.Maps."or" (Ada.Strings.Maps.To_Set ('!'),
+                     Ada.Strings.Maps."or" (Ada.Strings.Maps.To_Set ('('),
+			                      Ada.Strings.Maps.To_Set (')'))))))));
+
+    Large_Char_Set : constant Ada.Strings.Maps.Character_Set :=
+	Ada.Strings.Maps."or" (Ada.Strings.Maps.Constants.Upper_Set,
+	  Ada.Strings.Maps."or" (Ada.Strings.Maps.To_Set (Ada.Strings.Maps.Character_Range'(Low => '0', High => '9')),
+           Ada.Strings.Maps."or" (Ada.Strings.Maps.To_Set ('m'),
+             Ada.Strings.Maps."or" (Ada.Strings.Maps.To_Set ('w'),
+               Ada.Strings.Maps."or" (Ada.Strings.Maps.To_Set ('<'),
+                 Ada.Strings.Maps."or" (Ada.Strings.Maps.To_Set ('>'),
+                   Ada.Strings.Maps."or" (Ada.Strings.Maps.To_Set ('&'),
+                     Ada.Strings.Maps."or" (Ada.Strings.Maps.To_Set ('%'),
+                       Ada.Strings.Maps."or" (Ada.Strings.Maps.To_Set ('@'),
+                         Ada.Strings.Maps."or" (Ada.Strings.Maps.To_Set ('$'),
+                           Ada.Strings.Maps."or" (Ada.Strings.Maps.To_Set ('*'),
+                             Ada.Strings.Maps."or" (Ada.Strings.Maps.To_Set ('+'),
+                               Ada.Strings.Maps."or" (Ada.Strings.Maps.To_Set ('='),
+                                 Ada.Strings.Maps."or" (Ada.Strings.Maps.To_Set ('?'),
+                                   Ada.Strings.Maps."or" (Ada.Strings.Maps.To_Set ('/'),
+                                     Ada.Strings.Maps."or" (Ada.Strings.Maps.To_Set ('\'),
+			                      Ada.Strings.Maps.To_Set ('#')))))))))))))))));
+
+
+    procedure Output_Text (Output_Object : in out HTML_Output_Type;
+			   Text : in String) is
+	-- Output the text to the current output place.
+    begin
+	if Output_Object.Column_Count >= 4 then
+	    if (Output_Object.Column_Text(Output_Object.Current_Column) = null) or else
+		-- No items stored.
+	       (Output_Object.Column_Text(Output_Object.Current_Column).Item /=
+	        Output_Object.Current_Item) then
+		-- Start a new item.
+		Output_Object.Column_Text(Output_Object.Current_Column) :=
+		    new Column_Text_Item_Type'(Text => (others => ' '),
+			Length => 0, Item => Output_Object.Current_Item,
+			End_Para => False, Next => Output_Object.Column_Text(Output_Object.Current_Column));
+	    end if;
+	    if Output_Object.Column_Text(Output_Object.Current_Column).Length +
+		Text'Length > Output_Object.Column_Text(Output_Object.Current_Column).Text'Length then
+		    Ada.Exceptions.Raise_Exception (ARM_Output.Not_Valid_Error'Identity,
+			"Column item full, but more text! - " &
+			Output_Object.Column_Text(Output_Object.Current_Column).Text(1..Output_Object.Column_Text(Output_Object.Current_Column).Length) & Text);
+	    else
+		Output_Object.Column_Text(Output_Object.Current_Column).Text(
+		   Output_Object.Column_Text(Output_Object.Current_Column).Length+1..
+		   Output_Object.Column_Text(Output_Object.Current_Column).Length+Text'Length) :=
+			Text;
+		Output_Object.Column_Text(Output_Object.Current_Column).Length :=
+		   Output_Object.Column_Text(Output_Object.Current_Column).Length + Text'Length;
+	    end if;
+	else -- Normal, use Text_IO.
+	     Ada.Text_IO.Put (Output_Object.Output_File, Text);
+	     Output_Object.Char_Count := Output_Object.Char_Count + Text'Length;
+	end if;
+    end Output_Text;
+
+
+    procedure Ordinary_Text (Output_Object : in out HTML_Output_Type;
+			     Text : in String) is
+	-- Output ordinary text.
+	-- The text must end at a word break, never in the middle of a word.
+    begin
+	if not Output_Object.Is_Valid then
+	    Ada.Exceptions.Raise_Exception (ARM_Output.Not_Valid_Error'Identity,
+		"Not valid object");
+	end if;
+	if not Output_Object.Is_In_Paragraph then
+	    Ada.Exceptions.Raise_Exception (ARM_Output.Not_Valid_Error'Identity,
+		"Not in paragraph");
+	end if;
+	if Text'Length = 0 then
+	    return; -- Nothing to do.
+	end if;
+	if Ada.Strings.Fixed.Count (Text, Special_Set) = 0 then
+	    if Output_Object.Char_Count + Text'Length >= LINE_LENGTH - 10 then
+		-- We can only break on a space.
+	        for I in Text'range loop
+		    Ordinary_Character (Output_Object, Text(I));
+	        end loop;
+	    else
+		if Output_Object.Conditional_Space then
+		    Output_Object.Conditional_Space := False;
+		    if Ada.Strings.Maps.Is_In (Text(Text'First), No_Conditional_Set) then
+			null; -- Don't need the conditional space.
+		    else
+		        Output_Text (Output_Object, " ");
+		        Output_Object.Disp_Char_Count := Output_Object.Disp_Char_Count + 1;
+			--Output_Object.Disp_Large_Char_Count := <unchanged>;
+		    end if;
+		end if;
+	        Output_Text (Output_Object, Text);
+	        Output_Object.Disp_Char_Count := Output_Object.Disp_Char_Count + Text'Length;
+	        Output_Object.Disp_Large_Char_Count :=
+		    Output_Object.Disp_Large_Char_Count +
+		    Ada.Strings.Fixed.Count (Text, Large_Char_Set);
+		Output_Object.Any_Nonspace := True;
+		Output_Object.Last_was_Space := Text(Text'Last) = ' ';
+	    end if;
+	else
+	    for I in Text'range loop
+		Ordinary_Character (Output_Object, Text(I));
+	    end loop;
+	end if;
+    end Ordinary_Text;
+
+
+    procedure Ordinary_Character (Output_Object : in out HTML_Output_Type;
+			          Char : in Character) is
+	-- Output an ordinary character.
+	-- Spaces will be used to break lines as needed.
+    begin
+	if not Output_Object.Is_Valid then
+	    Ada.Exceptions.Raise_Exception (ARM_Output.Not_Valid_Error'Identity,
+		"Not valid object");
+	end if;
+	if not Output_Object.Is_In_Paragraph then
+	    Ada.Exceptions.Raise_Exception (ARM_Output.Not_Valid_Error'Identity,
+		"Not in paragraph");
+	end if;
+	if Output_Object.Conditional_Space then
+	    Output_Object.Conditional_Space := False;
+	    if Ada.Strings.Maps.Is_In (Char, No_Conditional_Set) then
+		null; -- Don't need the conditional space.
+	    else
+	        Output_Text (Output_Object, " ");
+	        Output_Object.Disp_Char_Count := Output_Object.Disp_Char_Count + 1;
+		--Output_Object.Disp_Large_Char_Count := <unchanged>;
+	    end if;
+	end if;
+	Output_Object.Last_was_Space := False;
+	if Char = ' ' then
+	    if Output_Object.Char_Count >= LINE_LENGTH - 10 and then
+	        Output_Object.Column_Count < 4 then
+		if Output_Object.HTML_Kind > HTML_3 then
+		    -- Note: We leave the space here so that later code can tell
+		    -- the difference between a line broken on a space, and a
+		    -- line broken for because it's convinient.
+	            Ada.Text_IO.Put_Line (Output_Object.Output_File, " ");
+		else -- No later code.
+	            Ada.Text_IO.New_Line (Output_Object.Output_File);
+		end if;
+	        Output_Object.Char_Count := 0;
+	        Output_Object.Last_was_Space := True;
+	    else
+	        Output_Text (Output_Object, " ");
+	        Output_Object.Disp_Char_Count := Output_Object.Disp_Char_Count + 1;
+		--Output_Object.Disp_Large_Char_Count := <unchanged>;
+	    end if;
+	    -- Output_Object.Any_Nonspace := <unchanged>;
+	    Output_Object.Last_was_Space := True;
+	elsif Char = '<' then
+	    Output_Text (Output_Object, "&lt;");
+	    Output_Object.Disp_Char_Count := Output_Object.Disp_Char_Count + 1;
+	    Output_Object.Disp_Large_Char_Count := Output_Object.Disp_Large_Char_Count + 1;
+	    Output_Object.Any_Nonspace := True;
+        elsif Char = '>' then
+	    Output_Text (Output_Object, "&gt;");
+	    Output_Object.Disp_Char_Count := Output_Object.Disp_Char_Count + 1;
+	    Output_Object.Disp_Large_Char_Count := Output_Object.Disp_Large_Char_Count + 1;
+	    Output_Object.Any_Nonspace := True;
+        elsif Char = '"' then
+	    Output_Text (Output_Object, "&quot;");
+	    Output_Object.Disp_Char_Count := Output_Object.Disp_Char_Count + 1;
+	    -- No change in Disp_Large_Char_Count.
+	    Output_Object.Any_Nonspace := True;
+        elsif Char = '&' then
+	    Output_Text (Output_Object, "&amp;");
+	    Output_Object.Disp_Char_Count := Output_Object.Disp_Char_Count + 1;
+	    Output_Object.Disp_Large_Char_Count := Output_Object.Disp_Large_Char_Count + 1;
+	    Output_Object.Any_Nonspace := True;
+        elsif Char >= Character'Val(126) then -- All higher Latin-1 characters.
+	    case Character'Pos(Char) is
+	        when 160 =>
+		    Output_Text (Output_Object, "&nbsp;");
+	        when 161 =>
+		    Output_Text (Output_Object, "&iexcl;");
+	        when 162 =>
+		    Output_Text (Output_Object, "&cent;");
+	        when 163 =>
+		    Output_Text (Output_Object, "&pound;");
+	        when 164 =>
+		    Output_Text (Output_Object, "&curren;");
+	        when 165 =>
+		    Output_Text (Output_Object, "&yen;");
+	        when 166 =>
+		    Output_Text (Output_Object, "&brvbar;");
+	        when 167 =>
+		    Output_Text (Output_Object, "&sect;");
+	        when 168 =>
+		    Output_Text (Output_Object, "&uml;");
+	        when 169 =>
+		    Output_Text (Output_Object, "&copy;");
+	        when 170 =>
+		    Output_Text (Output_Object, "&ordf;");
+	        when 171 =>
+		    Output_Text (Output_Object, "&laquo;");
+	        when 172 =>
+		    Output_Text (Output_Object, "&not;");
+	        when 173 =>
+		    Output_Text (Output_Object, "&shy;");
+	        when 174 =>
+		    Output_Text (Output_Object, "&reg;");
+	        when 175 =>
+		    Output_Text (Output_Object, "&macr;");
+	        when 176 =>
+		    Output_Text (Output_Object, "&deg;");
+	        when 177 =>
+		    Output_Text (Output_Object, "&plusmn;");
+	        when 178 =>
+		    Output_Text (Output_Object, "&sup2;");
+	        when 179 =>
+		    Output_Text (Output_Object, "&sup3;");
+	        when 180 =>
+		    Output_Text (Output_Object, "&acute;");
+	        when 181 =>
+		    Output_Text (Output_Object, "&micro;");
+	        when 182 =>
+		    Output_Text (Output_Object, "&para;");
+	        when 183 =>
+		    Output_Text (Output_Object, "&middot;");
+	        when 184 =>
+		    Output_Text (Output_Object, "&cedil;");
+	        when 185 =>
+		    Output_Text (Output_Object, "&sup1;");
+	        when 186 =>
+		    Output_Text (Output_Object, "&ordm;");
+	        when 187 =>
+		    Output_Text (Output_Object, "&raquo;");
+	        when 188 =>
+		    Output_Text (Output_Object, "&frac14;");
+	        when 189 =>
+		    Output_Text (Output_Object, "&frac12;");
+	        when 190 =>
+		    Output_Text (Output_Object, "&frac34;");
+	        when 191 =>
+		    Output_Text (Output_Object, "&iquest;");
+	        when 192 =>
+		    Output_Text (Output_Object, "&Agrave;");
+	        when 193 =>
+		    Output_Text (Output_Object, "&Aacute;");
+	        when 194 =>
+		    Output_Text (Output_Object, "&Acirc;");
+	        when 195 =>
+		    Output_Text (Output_Object, "&Atilde;");
+	        when 196 =>
+		    Output_Text (Output_Object, "&Auml;");
+	        when 197 =>
+		    Output_Text (Output_Object, "&Aring;");
+	        when 198 =>
+		    Output_Text (Output_Object, "&AElig;");
+	        when 199 =>
+		    Output_Text (Output_Object, "&Ccedil;");
+	        when 200 =>
+		    Output_Text (Output_Object, "&Egrave;");
+	        when 201 =>
+		    Output_Text (Output_Object, "&Eacute;");
+	        when 202 =>
+		    Output_Text (Output_Object, "&Ecirc;");
+	        when 203 =>
+		    Output_Text (Output_Object, "&Euml;");
+	        when 204 =>
+		    Output_Text (Output_Object, "&Igrave;");
+	        when 205 =>
+		    Output_Text (Output_Object, "&Iacute;");
+	        when 206 =>
+		    Output_Text (Output_Object, "&Icirc;");
+	        when 207 =>
+		    Output_Text (Output_Object, "&Iuml;");
+	        when 208 =>
+		    Output_Text (Output_Object, "&ETH;");
+	        when 209 =>
+		    Output_Text (Output_Object, "&Ntilde;");
+	        when 210 =>
+		    Output_Text (Output_Object, "&Ograve;");
+	        when 211 =>
+		    Output_Text (Output_Object, "&Oacute;");
+	        when 212 =>
+		    Output_Text (Output_Object, "&Ocirc;");
+	        when 213 =>
+		    Output_Text (Output_Object, "&Otilde;");
+	        when 214 =>
+		    Output_Text (Output_Object, "&Ouml;");
+	        when 215 =>
+		    Output_Text (Output_Object, "&times;");
+	        when 216 =>
+		    Output_Text (Output_Object, "&Oslash;");
+	        when 217 =>
+		    Output_Text (Output_Object, "&Ugrave;");
+	        when 218 =>
+		    Output_Text (Output_Object, "&Uacute;");
+	        when 219 =>
+		    Output_Text (Output_Object, "&Ucirc;");
+	        when 220 =>
+		    Output_Text (Output_Object, "&Uuml;");
+	        when 221 =>
+		    Output_Text (Output_Object, "&Yacute;");
+	        when 222 =>
+		    Output_Text (Output_Object, "&THORN;");
+	        when 223 =>
+		    Output_Text (Output_Object, "&szlig;");
+
+	        when 224 =>
+		    Output_Text (Output_Object, "&agrave;");
+	        when 225 =>
+		    Output_Text (Output_Object, "&aacute;");
+	        when 226 =>
+		    Output_Text (Output_Object, "&acirc;");
+	        when 227 =>
+		    Output_Text (Output_Object, "&atilde;");
+	        when 228 =>
+		    Output_Text (Output_Object, "&auml;");
+	        when 229 =>
+		    Output_Text (Output_Object, "&aring;");
+	        when 230 =>
+		    Output_Text (Output_Object, "&aelig;");
+	        when 231 =>
+		    Output_Text (Output_Object, "&ccedil;");
+	        when 232 =>
+		    Output_Text (Output_Object, "&egrave;");
+	        when 233 =>
+		    Output_Text (Output_Object, "&eacute;");
+	        when 234 =>
+		    Output_Text (Output_Object, "&ecirc;");
+	        when 235 =>
+		    Output_Text (Output_Object, "&euml;");
+	        when 236 =>
+		    Output_Text (Output_Object, "&igrave;");
+	        when 237 =>
+		    Output_Text (Output_Object, "&iacute;");
+	        when 238 =>
+		    Output_Text (Output_Object, "&icirc;");
+	        when 239 =>
+		    Output_Text (Output_Object, "&iuml;");
+	        when 240 =>
+		    Output_Text (Output_Object, "&eth;");
+	        when 241 =>
+		    Output_Text (Output_Object, "&ntilde;");
+	        when 242 =>
+		    Output_Text (Output_Object, "&ograve;");
+	        when 243 =>
+		    Output_Text (Output_Object, "&oacute;");
+	        when 244 =>
+		    Output_Text (Output_Object, "&ocirc;");
+	        when 245 =>
+		    Output_Text (Output_Object, "&otilde;");
+	        when 246 =>
+		    Output_Text (Output_Object, "&ouml;");
+	        when 247 =>
+		    Output_Text (Output_Object, "&divide;");
+	        when 248 =>
+		    Output_Text (Output_Object, "&oslash;");
+	        when 249 =>
+		    Output_Text (Output_Object, "&ugrave;");
+	        when 250 =>
+		    Output_Text (Output_Object, "&uacute;");
+	        when 251 =>
+		    Output_Text (Output_Object, "&ucirc;");
+	        when 252 =>
+		    Output_Text (Output_Object, "&uuml;");
+	        when 253 =>
+		    Output_Text (Output_Object, "&yacute;");
+	        when 254 =>
+		    Output_Text (Output_Object, "&thorn;");
+	        when 255 =>
+		    Output_Text (Output_Object, "&yuml;");
+
+
+	        when others =>
+		    declare
+		        Code : constant String :=
+			    Natural'Image(Character'Pos(Char));
+		    begin
+		        Output_Text (Output_Object, "&#" & Code(2..4) & ';');
+		    end;
+	    end case;
+	    Output_Object.Disp_Char_Count := Output_Object.Disp_Char_Count + 1;
+	    if Ada.Strings.Maps.Is_In (Char, Large_Char_Set) then
+	        Output_Object.Disp_Large_Char_Count :=
+	            Output_Object.Disp_Large_Char_Count + 1;
+	    -- else not a large character.
+	    end if;
+	    Output_Object.Any_Nonspace := True;
+        else
+	    Output_Text (Output_Object, Char & "");
+	    Output_Object.Disp_Char_Count := Output_Object.Disp_Char_Count + 1;
+	    if Ada.Strings.Maps.Is_In (Char, Large_Char_Set) then
+	        Output_Object.Disp_Large_Char_Count :=
+	            Output_Object.Disp_Large_Char_Count + 1;
+	    -- else not a large character.
+	    end if;
+	    Output_Object.Any_Nonspace := True;
+        end if;
+    end Ordinary_Character;
+
+
+    procedure Hard_Space (Output_Object : in out HTML_Output_Type) is
+        -- Output a hard space. No line break should happen at a hard space.
+    begin
+	if not Output_Object.Is_Valid then
+	    Ada.Exceptions.Raise_Exception (ARM_Output.Not_Valid_Error'Identity,
+		"Not valid object");
+	end if;
+	if not Output_Object.Is_In_Paragraph then
+	    Ada.Exceptions.Raise_Exception (ARM_Output.Not_Valid_Error'Identity,
+		"Not in paragraph");
+	end if;
+        Output_Text (Output_Object, "&nbsp;");
+        Output_Object.Disp_Char_Count := Output_Object.Disp_Char_Count + 1;
+	-- Output_Object.Disp_Large_Char_Count := <unchanged>;
+	-- Output_Object.Any_Nonspace := <unchanged>;
+	Output_Object.Last_was_Space := True;
+        Output_Object.Conditional_Space := False; -- Never need a conditional space here.
+    end Hard_Space;
+
+
+    procedure Line_Break (Output_Object : in out HTML_Output_Type) is
+	-- Output a line break. This does not start a new paragraph.
+	-- This corresponds to a "<BR>" in HTML.
+    begin
+	if not Output_Object.Is_Valid then
+	    Ada.Exceptions.Raise_Exception (ARM_Output.Not_Valid_Error'Identity,
+		"Not valid object");
+	end if;
+	if not Output_Object.Is_In_Paragraph then
+	    Ada.Exceptions.Raise_Exception (ARM_Output.Not_Valid_Error'Identity,
+		"Not in paragraph");
+	end if;
+	if Output_Object.Column_Count >= 4 then
+	    -- Output is deferred; mark the end of an item.
+	    if Output_Object.Column_Text (Output_Object.Current_Column) /= null and then
+	       Output_Object.Column_Text (Output_Object.Current_Column).Item = Output_Object.Current_Item then
+		Output_Object.Column_Text (Output_Object.Current_Column).End_Para := False;
+	    end if;
+	    Output_Object.Current_Item := Output_Object.Current_Item + 1;
+            Output_Object.Char_Count := 0;
+            Output_Object.Disp_Char_Count := 0;
+	    Output_Object.Disp_Large_Char_Count := 0;
+	    Output_Object.Any_Nonspace := False;
+	    Output_Object.Last_Was_Space := True; -- Start of line.
+	    Output_Object.Conditional_Space := False; -- Don't need it here.
+	else -- Normal.
+            Ada.Text_IO.Put_Line (Output_Object.Output_File, "<BR>");
+            Output_Object.Char_Count := 0;
+            Output_Object.Disp_Char_Count := 0;
+	    Output_Object.Disp_Large_Char_Count := 0;
+	    Output_Object.Any_Nonspace := False;
+	    Output_Object.Last_Was_Space := True; -- Start of line.
+	    Output_Object.Conditional_Space := False; -- Don't need it here.
+	end if;
+    end Line_Break;
+
+
+    procedure Index_Line_Break (Output_Object : in out HTML_Output_Type;
+				Clear_Keep_with_Next : in Boolean) is
+	-- Output a line break for the index. This does not start a new
+	-- paragraph in terms of spacing. This corresponds to a "<BR>"
+	-- in HTML. If Clear_Keep_with_Next is true, insure that the next
+	-- line does not require the following line to stay with it.
+	-- Raises Not_Valid_Error if the paragraph is not in the index format.
+    begin
+	if ARM_Output."/=" (Output_Object.Paragraph_Style, ARM_Output.Index) then
+	    Ada.Exceptions.Raise_Exception (ARM_Output.Not_Valid_Error'Identity,
+		"Not index format");
+	end if;
+	Line_Break (Output_Object);
+    end Index_Line_Break;
+
+
+    procedure Soft_Line_Break (Output_Object : in out HTML_Output_Type) is
+	-- Output a soft line break. This is a place (in the middle of a
+	-- "word") that we allow a line break. It is usually used after
+	-- underscores in long non-terminals.
+    begin
+	if not Output_Object.Is_Valid then
+	    Ada.Exceptions.Raise_Exception (ARM_Output.Not_Valid_Error'Identity,
+		"Not valid object");
+	end if;
+	if not Output_Object.Is_In_Paragraph then
+	    Ada.Exceptions.Raise_Exception (ARM_Output.Not_Valid_Error'Identity,
+		"Not in paragraph");
+	end if;
+	if Output_Object.HTML_Kind > HTML_3 and then Output_Object.Use_Unicode then
+            Output_Text (Output_Object, "&#8203;");
+	-- else no Soft break in HTML 3.2.
+	end if;
+    end Soft_Line_Break;
+
+
+    procedure Soft_Hyphen_Break (Output_Object : in out HTML_Output_Type) is
+	-- Output a soft line break, with a hyphen. This is a place (in the middle of
+	-- a "word") that we allow a line break. If the line break is used,
+	-- a hyphen will be added to the text.
+    begin
+	if not Output_Object.Is_Valid then
+	    Ada.Exceptions.Raise_Exception (ARM_Output.Not_Valid_Error'Identity,
+		"Not valid object");
+	end if;
+	if not Output_Object.Is_In_Paragraph then
+	    Ada.Exceptions.Raise_Exception (ARM_Output.Not_Valid_Error'Identity,
+		"Not in paragraph");
+	end if;
+        null; -- Soft hyphens exist, but don't work on either Internet Exploder 4
+	      -- or Netcrash 3. That is, they are always displayed. (They should
+	      -- only be displayed at the location of a line break).
+        --Output_Text (Output_Object, "&shy;"); -- A Latin-1 char.
+    end Soft_Hyphen_Break;
+
+
+    procedure Tab (Output_Object : in out HTML_Output_Type) is
+	-- Output a tab, inserting space up to the next tab stop.
+	-- Raises Not_Valid_Error if the paragraph was created with
+	-- Tab_Stops = ARM_Output.NO_TABS.
+    begin
+	-- HTML does not have tabs. Emulation is not successful on proportional
+	-- fonts, so we let the user select how to do it.
+	if not Output_Object.Is_Valid then
+	    Ada.Exceptions.Raise_Exception (ARM_Output.Not_Valid_Error'Identity,
+		"Not valid object");
+	end if;
+	if not Output_Object.Is_In_Paragraph then
+	    Ada.Exceptions.Raise_Exception (ARM_Output.Not_Valid_Error'Identity,
+		"Not in paragraph");
+	end if;
+	if ARM_Output."="(Output_Object.Tab_Stops, ARM_Output.NO_TABS) then
+	    Ada.Exceptions.Raise_Exception (ARM_Output.Not_Valid_Error'Identity,
+		"Tab, but none set");
+	end if;
+
+        Output_Object.Conditional_Space := False; -- Never need a conditional space here.
+        Output_Object.Last_was_Space := True; -- Treat this as a space.
+	if Output_Object.Tab_Emulation = Single_Space then
+	    -- Don't emulate these, just use a single space.
+	    Output_Text (Output_Object, "&nbsp;");
+	    Output_Object.Disp_Char_Count := Output_Object.Disp_Char_Count + 1;
+	    -- Output_Object.Disp_Large_Char_Count := <unchanged>;
+	elsif Output_Object.Tab_Emulation = Quad_Space then
+	    -- Don't emulate these, just use a single space.
+	    Output_Text (Output_Object, "&nbsp;&nbsp;&nbsp;&nbsp;");
+	    Output_Object.Disp_Char_Count := Output_Object.Disp_Char_Count + 4;
+	    -- Output_Object.Disp_Large_Char_Count := <unchanged>;
+	elsif Output_Object.Tab_Emulation = Emulate_Fixed_Only or else
+	      Output_Object.Tab_Emulation = Emulate_Fixed_Only_Quad then
+	    if Output_Object.Can_Emulate_Tabs or else
+	        (not Output_Object.Any_Nonspace) then -- Always can emulate if they're first on a line.
+	        Output_Text (Output_Object, "&nbsp;");
+	        Output_Object.Disp_Char_Count := Output_Object.Disp_Char_Count + 1;
+	        -- Output_Object.Disp_Large_Char_Count := <unchanged>;
+	        for I in 1 .. Output_Object.Tab_Stops.Number loop
+	            if Output_Object.Tab_Stops.Stops(I).Stop >= Output_Object.Disp_Char_Count then
+		        for J in Output_Object.Disp_Char_Count+1 .. Output_Object.Tab_Stops.Stops(I).Stop loop
+		            Output_Text (Output_Object, "&nbsp;");
+		            Output_Object.Disp_Char_Count := Output_Object.Disp_Char_Count + 1;
+			    -- Output_Object.Disp_Large_Char_Count := <unchanged>;
+		        end loop;
+		        exit;
+	            end if;
+	        end loop; -- If we drop out without finding a tab, we just use the single
+		          -- space already written.
+	    elsif Output_Object.Tab_Emulation = Emulate_Fixed_Only then
+	        -- Put in a space.
+	        Output_Text (Output_Object, "&nbsp;");
+	        Output_Object.Disp_Char_Count := Output_Object.Disp_Char_Count + 1;
+	        if ARM_Output."=" (Output_Object.Paragraph_Style, ARM_Output.Syntax_Summary) and then
+		    Output_Object.Column_Count > 1 then
+		    -- Special case (hack!) to make Syntax cross-reference look better:
+	            Output_Text (Output_Object, "&nbsp;&nbsp;");
+	            Output_Object.Disp_Char_Count := Output_Object.Disp_Char_Count + 2;
+	        end if;
+		-- Output_Object.Disp_Large_Char_Count := <unchanged>;
+	    elsif Output_Object.Tab_Emulation = Emulate_Fixed_Only_Quad then
+	        -- Put in four hard spaces.
+	        Output_Text (Output_Object, "&nbsp;&nbsp;&nbsp;&nbsp;");
+	        Output_Object.Disp_Char_Count := Output_Object.Disp_Char_Count + 4;
+		-- Output_Object.Disp_Large_Char_Count := <unchanged>;
+	    end if;
+	else -- Emulate all.
+	    Output_Text (Output_Object, "&nbsp;");
+	    Output_Object.Disp_Char_Count := Output_Object.Disp_Char_Count + 1;
+	    for I in 1 .. Output_Object.Tab_Stops.Number loop
+	        if Output_Object.Tab_Stops.Stops(I).Stop >= Output_Object.Disp_Char_Count then
+		    for J in Output_Object.Disp_Char_Count+1 .. Output_Object.Tab_Stops.Stops(I).Stop loop
+		        Output_Text (Output_Object, "&nbsp;");
+		        Output_Object.Disp_Char_Count := Output_Object.Disp_Char_Count + 1;
+		    end loop;
+		    exit;
+	        end if;
+	    end loop; -- If we drop out without finding a tab, we just use the
+		      -- single space already written.
+	    -- Output_Object.Disp_Large_Char_Count := <unchanged>;
+	end if;
+    end Tab;
+
+
+    procedure Special_Character (Output_Object : in out HTML_Output_Type;
+			         Char : in ARM_Output.Special_Character_Type) is
+	-- Output an special character.
+    begin
+	if not Output_Object.Is_Valid then
+	    Ada.Exceptions.Raise_Exception (ARM_Output.Not_Valid_Error'Identity,
+		"Not valid object");
+	end if;
+	if not Output_Object.Is_In_Paragraph then
+	    Ada.Exceptions.Raise_Exception (ARM_Output.Not_Valid_Error'Identity,
+		"Not in paragraph");
+	end if;
+	if Output_Object.Conditional_Space then
+	    Output_Object.Conditional_Space := False;
+	    Output_Text (Output_Object, " ");
+	    Output_Object.Disp_Char_Count := Output_Object.Disp_Char_Count + 1;
+	    -- Output_Object.Disp_Large_Char_Count := <unchanged>;
+	end if;
+	case Char is
+	    when ARM_Output.EM_Dash =>
+		if Output_Object.HTML_Kind > HTML_3 and Output_Object.Use_Unicode then
+	            Output_Text (Output_Object, "&mdash;");
+		    Output_Object.Disp_Char_Count := Output_Object.Disp_Char_Count + 1;
+		    Output_Object.Disp_Large_Char_Count := Output_Object.Disp_Large_Char_Count + 1;
+        	else
+	            Output_Text (Output_Object, "--");
+		    Output_Object.Disp_Char_Count := Output_Object.Disp_Char_Count + 2;
+		    Output_Object.Disp_Large_Char_Count := Output_Object.Disp_Large_Char_Count + 2;
+		end if;
+	    when ARM_Output.EN_Dash =>
+		if Output_Object.HTML_Kind > HTML_3 and Output_Object.Use_Unicode then
+		    Output_Text (Output_Object, "&ndash;");
+		    Output_Object.Disp_Char_Count := Output_Object.Disp_Char_Count + 1;
+		    Output_Object.Disp_Large_Char_Count := Output_Object.Disp_Large_Char_Count + 1;
+		else
+		    Output_Text (Output_Object, "-");
+		    Output_Object.Disp_Char_Count := Output_Object.Disp_Char_Count + 1;
+		    --Output_Object.Disp_Large_Char_Count := <unchanged>;
+		end if;
+	    when ARM_Output.GEQ =>
+		if Output_Object.HTML_Kind > HTML_3 and Output_Object.Use_Unicode then
+	            Output_Text (Output_Object, "&ge;");
+		    Output_Object.Disp_Char_Count := Output_Object.Disp_Char_Count + 1;
+		    Output_Object.Disp_Large_Char_Count := Output_Object.Disp_Large_Char_Count + 1;
+		else
+	            Output_Text (Output_Object, ">=");
+		    Output_Object.Disp_Char_Count := Output_Object.Disp_Char_Count + 2;
+		    Output_Object.Disp_Large_Char_Count := Output_Object.Disp_Large_Char_Count + 2;
+		end if;
+	    when ARM_Output.LEQ =>
+		if Output_Object.HTML_Kind > HTML_3 and Output_Object.Use_Unicode then
+	            Output_Text (Output_Object, "&le;");
+		    Output_Object.Disp_Char_Count := Output_Object.Disp_Char_Count + 1;
+		    Output_Object.Disp_Large_Char_Count := Output_Object.Disp_Large_Char_Count + 1;
+		else
+	            Output_Text (Output_Object, "<=");
+		    Output_Object.Disp_Char_Count := Output_Object.Disp_Char_Count + 2;
+		    Output_Object.Disp_Large_Char_Count := Output_Object.Disp_Large_Char_Count + 2;
+		end if;
+	    when ARM_Output.NEQ =>
+		if Output_Object.HTML_Kind > HTML_3 and Output_Object.Use_Unicode then
+	            Output_Text (Output_Object, "&ne;");
+		    Output_Object.Disp_Char_Count := Output_Object.Disp_Char_Count + 1;
+		    Output_Object.Disp_Large_Char_Count := Output_Object.Disp_Large_Char_Count + 1;
+		else
+	            Output_Text (Output_Object, "/=");
+		    Output_Object.Disp_Char_Count := Output_Object.Disp_Char_Count + 2;
+		    Output_Object.Disp_Large_Char_Count := Output_Object.Disp_Large_Char_Count + 2;
+		end if;
+	    when ARM_Output.PI =>
+		if Output_Object.HTML_Kind > HTML_3 and Output_Object.Use_Unicode then
+	            Output_Text (Output_Object, "&pi;");
+		    Output_Object.Disp_Char_Count := Output_Object.Disp_Char_Count + 1;
+		    Output_Object.Disp_Large_Char_Count := Output_Object.Disp_Large_Char_Count + 1;
+		else
+	            Output_Text (Output_Object, "PI");
+		    Output_Object.Disp_Char_Count := Output_Object.Disp_Char_Count + 2;
+		    Output_Object.Disp_Large_Char_Count := Output_Object.Disp_Large_Char_Count + 2;
+		end if;
+	    when ARM_Output.Left_Ceiling =>
+		if FALSE and (Output_Object.HTML_Kind > HTML_3 and Output_Object.Use_Unicode) then
+		    -- This character doesn't display on US Windows 2000/XP.
+	            Output_Text (Output_Object, "&lceil;");
+		    Output_Object.Disp_Char_Count := Output_Object.Disp_Char_Count + 1;
+		    Output_Object.Disp_Large_Char_Count := Output_Object.Disp_Large_Char_Count + 1;
+		else
+	            Output_Text (Output_Object, "<I>Ceiling</I>(");
+		    Output_Object.Disp_Char_Count := Output_Object.Disp_Char_Count + 8;
+		    Output_Object.Disp_Large_Char_Count := Output_Object.Disp_Large_Char_Count + 1;
+		end if;
+	    when ARM_Output.Right_Ceiling =>
+		if FALSE and (Output_Object.HTML_Kind > HTML_3 and Output_Object.Use_Unicode) then
+		    -- This character doesn't display on US Windows 2000/XP.
+	            Output_Text (Output_Object, "&rceil;");
+		    Output_Object.Disp_Char_Count := Output_Object.Disp_Char_Count + 1;
+		    Output_Object.Disp_Large_Char_Count := Output_Object.Disp_Large_Char_Count + 1;
+		else
+	            Output_Text (Output_Object, ")");
+		    Output_Object.Disp_Char_Count := Output_Object.Disp_Char_Count + 1;
+		    --Output_Object.Disp_Large_Char_Count := <unchanged>;
+		end if;
+	    when ARM_Output.Left_Floor =>
+		if FALSE and (Output_Object.HTML_Kind > HTML_3 and Output_Object.Use_Unicode) then
+		    -- This character doesn't display on US Windows 2000/XP.
+	            Output_Text (Output_Object, "&lfloor;");
+		    Output_Object.Disp_Char_Count := Output_Object.Disp_Char_Count + 1;
+		    Output_Object.Disp_Large_Char_Count := Output_Object.Disp_Large_Char_Count + 1;
+		else
+	            Output_Text (Output_Object, "<I>Floor</I>(");
+		    Output_Object.Disp_Char_Count := Output_Object.Disp_Char_Count + 6;
+		    Output_Object.Disp_Large_Char_Count := Output_Object.Disp_Large_Char_Count + 1;
+		end if;
+	    when ARM_Output.Right_Floor =>
+		if FALSE and (Output_Object.HTML_Kind > HTML_3 and Output_Object.Use_Unicode) then
+		    -- This character doesn't display on US Windows 2000/XP.
+	            Output_Text (Output_Object, "&rfloor;");
+		    Output_Object.Disp_Char_Count := Output_Object.Disp_Char_Count + 1;
+		    Output_Object.Disp_Large_Char_Count := Output_Object.Disp_Large_Char_Count + 1;
+		else
+	            Output_Text (Output_Object, ")");
+		    Output_Object.Disp_Char_Count := Output_Object.Disp_Char_Count + 1;
+		    --Output_Object.Disp_Large_Char_Count := <unchanged>;
+		end if;
+	    when ARM_Output.Thin_Space =>
+		if FALSE and (Output_Object.HTML_Kind > HTML_3 and Output_Object.Use_Unicode) then
+		    -- This character doesn't display on US Windows 2000/XP.
+	            Output_Text (Output_Object, "&thinsp;");
+		    Output_Object.Disp_Char_Count := Output_Object.Disp_Char_Count + 1;
+		else
+	            Output_Text (Output_Object, " ");
+		    Output_Object.Disp_Char_Count := Output_Object.Disp_Char_Count + 1;
+		end if;
+	        --Output_Object.Disp_Large_Char_Count := <unchanged>;
+	    when ARM_Output.Left_Quote =>
+		if Output_Object.HTML_Kind > HTML_3 then
+	            Output_Text (Output_Object, "&lsquo;");
+		    Output_Object.Disp_Char_Count := Output_Object.Disp_Char_Count + 1;
+		else
+	            Output_Text (Output_Object, "`");
+		    Output_Object.Disp_Char_Count := Output_Object.Disp_Char_Count + 1;
+		end if;
+	        --Output_Object.Disp_Large_Char_Count := <unchanged>;
+	    when ARM_Output.Right_Quote =>
+		if Output_Object.HTML_Kind > HTML_3 then
+	            Output_Text (Output_Object, "&rsquo;");
+		    Output_Object.Disp_Char_Count := Output_Object.Disp_Char_Count + 1;
+		else
+	            Output_Text (Output_Object, "'");
+		    Output_Object.Disp_Char_Count := Output_Object.Disp_Char_Count + 1;
+		end if;
+	        --Output_Object.Disp_Large_Char_Count := <unchanged>;
+	    when ARM_Output.Left_Double_Quote =>
+		if Output_Object.HTML_Kind > HTML_3 then
+	            Output_Text (Output_Object, "&ldquo;");
+		    Output_Object.Disp_Char_Count := Output_Object.Disp_Char_Count + 1;
+		else
+	            Output_Text (Output_Object, """");
+		    Output_Object.Disp_Char_Count := Output_Object.Disp_Char_Count + 1;
+		end if;
+	        --Output_Object.Disp_Large_Char_Count := <unchanged>;
+	    when ARM_Output.Right_Double_Quote =>
+		if Output_Object.HTML_Kind > HTML_3 then
+	            Output_Text (Output_Object, "&rdquo;");
+		    Output_Object.Disp_Char_Count := Output_Object.Disp_Char_Count + 1;
+		else
+	            Output_Text (Output_Object, """");
+		    Output_Object.Disp_Char_Count := Output_Object.Disp_Char_Count + 1;
+		end if;
+	        --Output_Object.Disp_Large_Char_Count := <unchanged>;
+	    when ARM_Output.Small_Dotless_I =>
+		if Output_Object.HTML_Kind > HTML_3 then --and Output_Object.Use_Unicode then -- We'll use it if it might be supported.
+	            Output_Text (Output_Object, "&#0305;");
+		    Output_Object.Disp_Char_Count := Output_Object.Disp_Char_Count + 1;
+		else
+	            Output_Text (Output_Object, "i");
+		    Output_Object.Disp_Char_Count := Output_Object.Disp_Char_Count + 1;
+		end if;
+	        --Output_Object.Disp_Large_Char_Count := <unchanged>;
+	    when ARM_Output.Capital_Dotted_I =>
+		if Output_Object.HTML_Kind > HTML_3 then --and Output_Object.Use_Unicode then -- We'll use it if it might be supported.
+	            Output_Text (Output_Object, "&#0304;");
+		    Output_Object.Disp_Char_Count := Output_Object.Disp_Char_Count + 1;
+		else
+	            Output_Text (Output_Object, "I");
+		    Output_Object.Disp_Char_Count := Output_Object.Disp_Char_Count + 1;
+		end if;
+	        Output_Object.Disp_Large_Char_Count := Output_Object.Disp_Large_Char_Count + 1;
+	end case;
+	Output_Object.Any_Nonspace := True;
+	Output_Object.Last_was_Space := False;
+    end Special_Character;
+
+
+    procedure Unicode_Character (Output_Object : in out HTML_Output_Type;
+			         Char : in ARM_Output.Unicode_Type) is
+	-- Output a Unicode character, with code position Char.
+	Char_Code : constant String := ARM_Output.Unicode_Type'Image(Char);
+    begin
+	if not Output_Object.Is_Valid then
+	    Ada.Exceptions.Raise_Exception (ARM_Output.Not_Valid_Error'Identity,
+		"Not valid object");
+	end if;
+	if not Output_Object.Is_In_Paragraph then
+	    Ada.Exceptions.Raise_Exception (ARM_Output.Not_Valid_Error'Identity,
+		"Not in paragraph");
+	end if;
+	if Output_Object.HTML_Kind = HTML_3 then
+	    Ada.Exceptions.Raise_Exception (ARM_Output.Not_Valid_Error'Identity,
+		"Unicode not available for HTML 3");
+	end if;
+	if Output_Object.Conditional_Space then
+	    Output_Object.Conditional_Space := False;
+	    Output_Text (Output_Object, " ");
+	    Output_Object.Disp_Char_Count := Output_Object.Disp_Char_Count + 1;
+	    --Output_Object.Disp_Large_Char_Count := <unchanged>;
+	end if;
+	-- We don't check if this is valid, we just use it. So be sparing!
+        Output_Text (Output_Object, "&#" & Char_Code(2..Char_Code'Length) & ';');
+	Output_Object.Disp_Char_Count := Output_Object.Disp_Char_Count + 1;
+	Output_Object.Disp_Large_Char_Count := Output_Object.Disp_Large_Char_Count + 1; -- Assume it is large.
+	Output_Object.Any_Nonspace := True;
+	Output_Object.Last_was_Space := False;
+    end Unicode_Character;
+
+
+    procedure End_Hang_Item (Output_Object : in out HTML_Output_Type) is
+	-- Marks the end of a hanging item. Call only once per paragraph.
+	-- Raises Not_Valid_Error if the paragraph style is not in
+	-- Text_Prefixed_Style_Subtype, or if this has already been
+	-- called for the current paragraph, or if the paragraph was started
+	-- with No_Prefix = True.
+    begin
+	if not Output_Object.Is_Valid then
+	    Ada.Exceptions.Raise_Exception (ARM_Output.Not_Valid_Error'Identity,
+		"Not valid object");
+	end if;
+	if not Output_Object.Is_In_Paragraph then
+	    Ada.Exceptions.Raise_Exception (ARM_Output.Not_Valid_Error'Identity,
+		"Not in paragraph");
+	end if;
+	if Output_Object.Paragraph_Style not in
+	     ARM_Output.Text_Prefixed_Style_Subtype then
+	    Ada.Exceptions.Raise_Exception (ARM_Output.Not_Valid_Error'Identity,
+		"Not a hanging paragraph - " & ARM_Output.Paragraph_Style_Type'Image(Output_Object.Paragraph_Style));
+	end if;
+	if Output_Object.Saw_Hang_End then
+	    Ada.Exceptions.Raise_Exception (ARM_Output.Not_Valid_Error'Identity,
+		"Already saw the end of the hanging part");
+	end if;
+	Output_Object.Saw_Hang_End := True;
+	if Output_Object.HTML_Kind = HTML_3 then
+	    case Output_Object.Paragraph_Style is
+	        -- Part of a definition list.
+		when ARM_Output.Small_Wide_Hanging | ARM_Output.Small_Narrow_Hanging |
+		     ARM_Output.Small_Hanging_in_Bulleted |
+		     ARM_Output.Small_Enumerated =>
+		    Ada.Text_IO.Put_Line (Output_Object.Output_File, "</FONT><DD><FONT SIZE=-1>");
+		when others =>
+		    Ada.Text_IO.Put_Line (Output_Object.Output_File, "<DD>");
+	    end case;
+	elsif Output_Object.HTML_Kind = HTML_4_Only then
+	    declare
+		Saved_Format : ARM_Output.Format_Type;
+	    begin
+		-- Save original format:
+		Saved_Format :=
+		      (Bold => Output_Object.Is_Bold,
+		       Italic => Output_Object.Is_Italic,
+		       Font => Output_Object.Font,
+		       Size => Output_Object.Size,
+		       Color => Output_Object.Color,
+		       Change => Output_Object.Change,
+		       Version => Output_Object.Version,
+		       Added_Version => Output_Object.Added_Version,
+		       Location => Output_Object.Location);
+
+		-- Close any open formatting (can't leave it open across a DIV):
+		Text_Format (Output_Object,
+			     Format => (Bold => False,
+				        Italic => False,
+				        Font => ARM_Output.Default,
+				        Size => 0,
+				        Color => ARM_Output.Default,
+				        Change => ARM_Output.None,
+				        Version => '0',
+				        Added_Version => '0',
+				        Location => ARM_Output.Normal));
+		-- This has to be a hanging style, so we ignore other cases:
+	        Ada.Text_IO.Put (Output_Object.Output_File, "</div><div class=""" &
+		    Paragraph_Name (Output_Object.Paragraph_Style, Output_Object.Paragraph_Indent) & "-Body"">");
+	        -- If the prefix is too long, add a <BR>. A "unit" is 2.0 ems;
+	        -- a large character is 0.65 ems; and a small character is 0.4 ems.
+	        -- That should be quite conservative.
+--Ada.Text_IO.Put_Line("Break hang check: large chars=" & Natural'Image(Output_Object.Disp_Large_Char_Count) &
+--" small chars=" & Natural'Image(Output_Object.Disp_Char_Count - Output_Object.Disp_Large_Char_Count) &
+--" Hang_Outdent=" & Natural'Image(Paragraph_Info(Output_Object.Paragraph_Format).Hang_Outdent));
+	        if (Output_Object.Disp_Large_Char_Count*13) +
+	           ((Output_Object.Disp_Char_Count-Output_Object.Disp_Large_Char_Count)*8) >
+	           Paragraph_Info(Output_Object.Paragraph_Style, Output_Object.Paragraph_Indent).Hang_Outdent*40 then
+	            Ada.Text_IO.Put_Line (Output_Object.Output_File, "<br clear=""left"">");
+			-- We use "clear=left" so that the next line always
+			-- starts at the left margin. This shouldn't be necessary,
+			-- but I've seen cases where it was.
+	        else
+		    Ada.Text_IO.New_Line (Output_Object.Output_File);
+		end if;
+		-- Reopen any formatting (using the previously saved values):
+		Text_Format (Output_Object, Format => Saved_Format);
+	    end;
+	else -- HTML 4 Compatibility
+	    -- We have to close and reopen the font info here, so that we
+	    -- properly nest these operations to pass the WC3 validator.
+	    Put_End_Compatibility_Font_Info (Output_Object,
+			Output_Object.Paragraph_Style,
+			Output_Object.Paragraph_Indent);
+	    -- This has to be a hanging style, so we ignore other cases:
+	    Ada.Text_IO.Put (Output_Object.Output_File, "<dd class=""" &
+		    Paragraph_Name (Output_Object.Paragraph_Style, Output_Object.Paragraph_Indent) & """>");
+	    Put_Compatibility_Font_Info (Output_Object,
+			Output_Object.Paragraph_Style,
+			Output_Object.Paragraph_Indent);
+	end if;
+	Paragraph_Used(Output_Object.Paragraph_Style, Output_Object.Paragraph_Indent) := True;
+        Output_Object.Char_Count := 0;
+	Output_Object.Disp_Char_Count := 0;
+	Output_Object.Disp_Large_Char_Count := 0;
+	Output_Object.Any_Nonspace := False;
+        Output_Object.Last_Was_Space := True; -- Start of line.
+        Output_Object.Conditional_Space := False; -- Don't need it here.
+    end End_Hang_Item;
+
+
+    procedure New_Column (Output_Object : in out HTML_Output_Type) is
+	-- Output a column break.
+	-- Raises Not_Valid_Error if in a paragraph, or if the number of
+	-- columns is 1.
+    begin
+	if not Output_Object.Is_Valid then
+	    Ada.Exceptions.Raise_Exception (ARM_Output.Not_Valid_Error'Identity,
+		"Not valid object");
+	end if;
+	if Output_Object.Is_In_Paragraph then
+	    Ada.Exceptions.Raise_Exception (ARM_Output.Not_Valid_Error'Identity,
+		"New Column in paragraph");
+	end if;
+	if Output_Object.Column_Count <= 1 then
+	    Ada.Exceptions.Raise_Exception (ARM_Output.Not_Valid_Error'Identity,
+		"Not in a multi-column area");
+	end if;
+	if Output_Object.Column_Count >= 4 then
+	    Output_Object.Current_Column := Output_Object.Current_Column + 1;
+	    Output_Object.Current_Item := 1;
+	-- else ignore it, no columns will be used.
+	end if;
+    end New_Column;
+
+
+    procedure Text_Format (Output_Object : in out HTML_Output_Type;
+			   Format : in ARM_Output.Format_Type) is
+	-- Change the text format so that all of the properties are as specified.
+	-- Note: Changes to these properties ought be stack-like; that is,
+	-- Bold on, Italic on, Italic off, Bold off is OK; Bold on, Italic on,
+	-- Bold off, Italic off should be avoided (as separate commands).
+	use type ARM_Output.Change_Type;
+	use type ARM_Output.Location_Type;
+	use type ARM_Output.Size_Type;
+	use type ARM_Output.Color_Type;
+
+	function Change_Needs_Close_or_Open return Boolean is
+	    -- Returns True if "Change" needs to open or close something, based
+	    -- on the current values of Output_Object.
+	begin
+	    return (Format.Change /= Output_Object.Change or else
+		    Format.Version /= Output_Object.Version or else
+		    Format.Added_Version /= Output_Object.Added_Version);
+	end Change_Needs_Close_or_Open;
+
+	function Font_Needs_Close_or_Open return Boolean is
+	    -- Returns True if "Font" needs to close something, based
+	    -- on the current values of Output_Object and the new value.
+	    -- Note that this depends on whether the Change needs to open
+	    -- or close something; if it does, we need to close and reopen
+	    -- the font even if it is not changing.
+	begin
+	    return (ARM_Output."/=" (Format.Font, Output_Object.Font) or else
+		    Change_Needs_Close_or_Open);
+	end Font_Needs_Close_or_Open;
+
+	function Location_Needs_Close_or_Open return Boolean is
+	    -- Returns True if "Location" needs to close something, based
+	    -- on the current values of Output_Object and the new value.
+	    -- Note that this depends on whether the Change or Font needs
+	    -- to open or close something; if they do, we need to close and
+	    -- reopen the location even if it is not changing.
+	begin
+	    return Format.Location /= Output_Object.Location or else
+		   Change_Needs_Close_or_Open or else Font_Needs_Close_or_Open;
+	end Location_Needs_Close_or_Open;
+
+	function Color_Needs_Close_or_Open return Boolean is
+	    -- Returns True if "Color" needs to close something, based
+	    -- on the current values of Output_Object, and the new value.
+	    -- Note that this depends on whether the Change, Font,
+	    -- or Location needs to open or close something; if they do,
+	    -- we need to close the size even if it is not changing.
+	begin
+	    return (Format.Color /= Output_Object.Color or else
+		    Change_Needs_Close_or_Open or else Font_Needs_Close_or_Open or else
+		    Location_Needs_Close_or_Open);
+	end Color_Needs_Close_or_Open;
+
+	function Size_Needs_Close_or_Open return Boolean is
+	    -- Returns True if "Size" needs to close something, based
+	    -- on the current values of Output_Object, and the new value.
+	    -- Note that this depends on whether the Change, Color, Font,
+	    -- or Location needs to open or close something; if they do,
+	    -- we need to close the size even if it is not changing.
+	begin
+	    return (Format.Size /= Output_Object.Size or else
+		    Change_Needs_Close_or_Open or else Font_Needs_Close_or_Open or else
+		    Location_Needs_Close_or_Open or else Color_Needs_Close_or_Open);
+	end Size_Needs_Close_or_Open;
+
+	function Italic_Needs_Close_or_Open return Boolean is
+	    -- Returns True if "Italic" needs to close something, based
+	    -- on the current values of Output_Object, and the new value.
+	    -- Note that this depends on whether the Change, Font, Color,
+	    -- Location, or Size needs to open or close something; if they do,
+	    -- we need to close the italics even if it is not changing.
+	begin
+	    return (Format.Italic /= Output_Object.Is_Italic or else
+	    Change_Needs_Close_or_Open or else Font_Needs_Close_or_Open or else
+	    Location_Needs_Close_or_Open or else Size_Needs_Close_or_Open or else
+	    Color_Needs_Close_or_Open);
+	end Italic_Needs_Close_or_Open;
+
+    begin
+	if not Output_Object.Is_Valid then
+	    Ada.Exceptions.Raise_Exception (ARM_Output.Not_Valid_Error'Identity,
+		"Not valid object");
+	end if;
+	if not Output_Object.Is_In_Paragraph then
+	    Ada.Exceptions.Raise_Exception (ARM_Output.Not_Valid_Error'Identity,
+		"Not in paragraph");
+	end if;
+	-- We do these in this order so that the changes are stacked properly.
+	-- Note that we have to open and close stuff that is not changing
+	-- in order to get proper nesting in all cases.
+
+	if Output_Object.Is_Bold and then
+            ((not Format.Bold) or else
+	    Italic_Needs_Close_or_Open) then
+	    -- The latter so that nesting is preserved; we'll reopen
+	    -- the boldfacing on the other side if needed. Otherwise, when
+	    -- Bold remains on, we'd leave the markup open but close some outer
+	    -- item. That's wrong (even though many browsers can handle it).
+	    Output_Text (Output_Object, "</B>");
+	    Output_Object.Is_Bold := False;
+	end if;
+
+	if Output_Object.Is_Italic and then
+            ((not Format.Italic) or else
+	    Size_Needs_Close_or_Open) then
+	    -- The latter so that nesting is preserved; we'll reopen
+	    -- the italics on the other side in that case.
+	    Output_Text (Output_Object, "</I>");
+	    Output_Object.Is_Italic := False;
+	end if;
+
+	if Format.Size /= Output_Object.Size or else
+	    Color_Needs_Close_or_Open then
+	    -- The latter so that nesting is preserved; we'll reopen
+	    -- the size on the other side in that case.
+	    if Output_Object.Size /= 0 then
+	        if Output_Object.HTML_Kind = HTML_4_Only then
+	            Output_Text (Output_Object, "</SPAN>");
+		else
+	            Output_Text (Output_Object, "</FONT>");
+		end if;
+	        Output_Object.Size := 0; -- That's the size now.
+	    end if;
+	end if;
+
+	if Format.Color /= Output_Object.Color or else
+	    Location_Needs_Close_or_Open then
+	    -- The latter so that nesting is preserved; we'll reopen
+	    -- the size on the other side in that case.
+	    if Output_Object.Color /= ARM_Output.Default then
+	        if Output_Object.HTML_Kind = HTML_4_Only then
+	            Output_Text (Output_Object, "</SPAN>");
+		else
+	            Output_Text (Output_Object, "</FONT>");
+		end if;
+	        Output_Object.Color := ARM_Output.Default; -- That's the color now.
+	    end if;
+	end if;
+
+	if Format.Location /= Output_Object.Location or else
+	    Change_Needs_Close_or_Open then
+	    -- The latter so that nesting is preserved; we'll reopen
+	    -- the location on the other side in that case.
+	    case Output_Object.Location is
+		when ARM_Output.Superscript =>
+		    if Output_Object.HTML_Kind = HTML_4_Only then
+		        Output_Text (Output_Object, "</SPAN></SUP>");
+		    else
+		        Output_Text (Output_Object, "</FONT></SUP>");
+		    end if;
+		when ARM_Output.Subscript =>
+		    if Output_Object.HTML_Kind = HTML_4_Only then
+		        Output_Text (Output_Object, "</SPAN></SUB>");
+		    else
+		        Output_Text (Output_Object, "</FONT></SUB>");
+		    end if;
+		when ARM_Output.Normal =>
+		    null;
+	    end case;
+	    Output_Object.Location := ARM_Output.Normal; -- That's the location now.
+	end if;
+
+	if ARM_Output."/=" (Format.Font, Output_Object.Font) or else
+	    Change_Needs_Close_or_Open then
+	    -- The latter so that nesting is preserved; we'll reopen
+	    -- the font on the other side in that case.
+	    case Output_Object.Font is
+		when ARM_Output.Default => null;
+		when ARM_Output.Fixed =>
+		    Output_Text (Output_Object, "</TT>");
+		when ARM_Output.Roman =>
+		    if Output_Object.HTML_Kind = HTML_4_Only then
+		        Output_Text (Output_Object, "</SPAN>");
+		    else
+			null; -- Default, currently.
+		        --Output_Text (Output_Object, "</FONT>");
+		    end if;
+		when ARM_Output.Swiss =>
+		    if Output_Object.HTML_Kind = HTML_4_Only then
+		        Output_Text (Output_Object, "</SPAN>");
+		    else
+		        Output_Text (Output_Object, "</FONT>");
+		    end if;
+	    end case;
+	    Output_Object.Font := ARM_Output.Default; -- We're now in the default state.
+	end if;
+
+	if Format.Change /= Output_Object.Change or else
+	   Format.Version /= Output_Object.Version or else
+	   Format.Added_Version /= Output_Object.Added_Version then
+	    case Output_Object.Change is
+		when ARM_Output.Insertion =>
+		    if Output_Object.HTML_Kind = HTML_3 then
+		        Output_Text (Output_Object, "</U>");
+		    else
+		        --Output_Text (Output_Object, "</ins>");
+		        Output_Text (Output_Object, "</span>");
+		    end if;
+		    -- Note: We need to follow these with a space so that
+		    -- we don't get words running together for indexing
+		    -- purposes (Google, Ada Indexer). That's only a concern
+		    -- for deletions directly following insertions (at least in
+		    -- the absence of nesting), so we only add the extra space
+		    -- after insertions. RTF needs insertions and deletions
+		    -- without spaces to work properly, thus the source does not
+		    -- have them.
+		    -- If the last character of the displayed text is a space,
+		    -- we don't need this, and don't generate it. We do
+		    -- generate it for punctuation, as we want a space following
+		    -- that in general.
+		    -- If the next visible character is not in some sort of
+		    -- change section, we'd prefer to not generate
+		    -- the space, but there is no obvious way to determine that
+		    -- (we don't know when the command ends here).
+		    -- We can, however, generate a conditional space that is
+		    -- not generated if the next visible character is a space
+		    -- or punctuation (we don't usually want a space *before*
+		    -- punctuation).
+		    if Output_Object.Last_was_Space then
+			null;
+		    else
+			Output_Object.Conditional_Space := True;
+		    end if;
+		when ARM_Output.Deletion =>
+		    if Output_Object.HTML_Kind = HTML_3 then
+		        Output_Text (Output_Object, "</S>");
+		    else
+		        --Output_Text (Output_Object, "</del>");
+		        Output_Text (Output_Object, "</span>");
+		    end if;
+		when ARM_Output.Both =>
+		    if Output_Object.HTML_Kind = HTML_3 then
+		        Output_Text (Output_Object, "</S></U>");
+		    else
+		        --Output_Text (Output_Object, "</del></ins>");
+		        --Output_Text (Output_Object, "</span>");
+			-- CSS2 doesn't allow multiple decorations in a single definition, so we have
+			-- to nest them. But that might not be right, either (it works on IE).
+		        Output_Text (Output_Object, "</span></span>");
+		    end if;
+		    if Output_Object.Last_was_Space then -- See above for reasons for this.
+			null;
+		    else
+			Output_Object.Conditional_Space := True;
+		    end if;
+		when ARM_Output.None =>
+		    null;
+	    end case;
+	    case Format.Change is
+		when ARM_Output.Insertion =>
+		    if Output_Object.HTML_Kind = HTML_3 then
+		        Output_Text (Output_Object, "<U>");
+		    else
+		        --Output_Text (Output_Object, "<ins>");
+		        Output_Text (Output_Object, "<span class=""insert" & Format.Version & """>");
+			Revision_Used(Format.Version) := True;
+		    end if;
+		when ARM_Output.Deletion =>
+		    if Output_Object.HTML_Kind = HTML_3 then
+		        Output_Text (Output_Object, "<S>");
+		    else
+		        --Output_Text (Output_Object, "<del>");
+		        Output_Text (Output_Object, "<span class=""delete" & Format.Version & """>");
+			Revision_Used(Format.Version) := True;
+		    end if;
+		when ARM_Output.Both =>
+		    if Output_Object.HTML_Kind = HTML_3 then
+		        Output_Text (Output_Object, "<U><S>");
+		    else
+		        --Output_Text (Output_Object, "<ins><del>");
+		        --Output_Text (Output_Object, "<span class=""both" & Format.Version & """>");
+			-- CSS2 doesn't allow multiple decorations in a single definition, so we have
+			-- to nest them. But that might not be right, either (it works on IE).
+		        Output_Text (Output_Object, "<span class=""insert" & Format.Added_Version & """>");
+		        Output_Text (Output_Object, "<span class=""delete" & Format.Version & """>");
+			Revision_Used(Format.Added_Version) := True;
+			Revision_Used(Format.Version) := True;
+		    end if;
+		when ARM_Output.None =>
+		    null;
+	    end case;
+	    Output_Object.Change := Format.Change;
+	    Output_Object.Version := Format.Version;
+	    Output_Object.Added_Version := Format.Added_Version;
+	end if;
+
+	if ARM_Output."/=" (Format.Font, Output_Object.Font) then
+	    case Format.Font is
+		when ARM_Output.Default => null;
+		when ARM_Output.Fixed =>
+		    Output_Text (Output_Object, "<TT>");
+		when ARM_Output.Roman =>
+		    if Output_Object.HTML_Kind = HTML_4_Only then
+		        Output_Text (Output_Object, "<SPAN Class=""roman"">");
+		    else
+			null; -- Default, currently.
+		        --Output_Text (Output_Object, "<FONT xxx>");
+		    end if;
+		when ARM_Output.Swiss =>
+		    if Output_Object.HTML_Kind = HTML_4_Only then
+		        Output_Text (Output_Object, "<SPAN Class=""swiss"">");
+		    else
+		        Output_Text (Output_Object, SWISS_FONT_CODE);
+		    end if;
+	    end case;
+	    Output_Object.Font := Format.Font;
+	end if;
+
+	if Format.Location /= Output_Object.Location then
+	    -- Note: Location needs to be changed before size, as they
+	    -- typically are changed together, and <SUP> and <SUB> reset the
+	    -- size.
+	    case Format.Location is
+		when ARM_Output.Superscript =>
+		    if Output_Object.HTML_Kind = HTML_4_Only then
+		        Output_Text (Output_Object, "<SUP><SPAN STYLE=""font-size: 140%"">");
+			   -- This is a bit larger than +1; the text is usually too small.
+		    else
+		        Output_Text (Output_Object, "<SUP><FONT SIZE=""+1"">");
+		    end if;
+		when ARM_Output.Subscript =>
+		    if Output_Object.HTML_Kind = HTML_4_Only then
+		        Output_Text (Output_Object, "<SUB><SPAN STYLE=""font-size: 140%"">");
+			   -- This is a bit larger than +1; the text is usually too small.
+		    else
+		        Output_Text (Output_Object, "<SUB><FONT SIZE=""+1"">");
+		    end if;
+		when ARM_Output.Normal =>
+		    null;
+	    end case;
+	    Output_Object.Location := Format.Location;
+	end if;
+
+	if Format.Color /= Output_Object.Color then
+	    if Output_Object.HTML_Kind = HTML_4_Only then
+		case Format.Color is
+		    when ARM_Output.Default => null;
+		    when ARM_Output.Black =>
+			Output_Text (Output_Object, "<SPAN STYLE=""color: rgb(0,0,0)"">");
+		    when ARM_Output.Red   =>
+			Output_Text (Output_Object, "<SPAN STYLE=""color: rgb(153,0,0)"">");
+		    when ARM_Output.Green =>
+			Output_Text (Output_Object, "<SPAN STYLE=""color: rgb(0,153,0)"">");
+		    when ARM_Output.Blue  =>
+			Output_Text (Output_Object, "<SPAN STYLE=""color: rgb(0,0,153)"">");
+		end case;
+	    else
+		case Format.Color is
+		    when ARM_Output.Default => null;
+		    when ARM_Output.Black =>
+	                Output_Text (Output_Object, "<FONT COLOR=""#000000"">");
+		    when ARM_Output.Red   =>
+	                Output_Text (Output_Object, "<FONT COLOR=""#990000"">");
+		    when ARM_Output.Green =>
+	                Output_Text (Output_Object, "<FONT COLOR=""#009900"">");
+		    when ARM_Output.Blue  =>
+	                Output_Text (Output_Object, "<FONT COLOR=""#000099"">");
+		end case;
+	    end if;
+	    Output_Object.Color := Format.Color;
+	end if;
+
+	if Format.Size /= Output_Object.Size then
+	    if Output_Object.HTML_Kind = HTML_4_Only then
+		case Format.Size is
+		    when 0 => null; -- Do nothing.
+		    when 1 => Output_Text (Output_Object, "<SPAN STYLE=""font-size: 125%"">");
+		    when 2 => Output_Text (Output_Object, "<SPAN STYLE=""font-size: 156%"">");
+		    when 3 => Output_Text (Output_Object, "<SPAN STYLE=""font-size: 194%"">");
+		    when 4 => Output_Text (Output_Object, "<SPAN STYLE=""font-size: 244%"">");
+		    when 5 => Output_Text (Output_Object, "<SPAN STYLE=""font-size: 305%"">");
+		    when -1 => Output_Text (Output_Object, "<SPAN STYLE=""font-size: 80%"">");
+		    when -2 => Output_Text (Output_Object, "<SPAN STYLE=""font-size: 64%"">");
+		    when -3 => Output_Text (Output_Object, "<SPAN STYLE=""font-size: 51%"">");
+		    when -4 => Output_Text (Output_Object, "<SPAN STYLE=""font-size: 41%"">");
+		    when -5 => Output_Text (Output_Object, "<SPAN STYLE=""font-size: 33%"">");
+		    when others =>
+			-- Too much change:
+			if Format.Size > 0 then
+			    Output_Text (Output_Object, "<SPAN STYLE=""font-size: 305%"">");
+			else
+			    Output_Text (Output_Object, "<SPAN STYLE=""font-size: 33%"">");
+			end if;
+		end case;
+	    else
+	        -- HTML sizes are 1..7, with a default of 3. So we limit the changes.
+	        if Format.Size > 0 then
+		    if Format.Size > 5 then
+	                Output_Text (Output_Object, "<FONT SIZE=""+5"">");
+		    else
+	                Output_Text (Output_Object, "<FONT SIZE=""+" &
+		            Character'Val(Format.Size + Character'Pos('0')) & """>");
+		    end if;
+	        elsif Format.Size < 0 then
+		    if Format.Size < -4 then
+	                Output_Text (Output_Object, "<FONT SIZE=""-4"">");
+		    else
+	                Output_Text (Output_Object, "<FONT SIZE=""-" &
+		            Character'Val(abs Format.Size + Character'Pos('0')) & """>");
+		    end if;
+	        -- else Format.Size=0, nothing to do.
+	        end if;
+	    end if;
+	    Output_Object.Size := Format.Size;
+	end if;
+
+	if Format.Italic and (not Output_Object.Is_Italic) then
+	    Output_Text (Output_Object, "<I>");
+	    Output_Object.Is_Italic := True;
+	end if;
+	if Format.Bold and (not Output_Object.Is_Bold) then
+	    Output_Text (Output_Object, "<B>");
+	    Output_Object.Is_Bold := True;
+	end if;
+
+    end Text_Format;
+
+
+    procedure Clause_Reference (Output_Object : in out HTML_Output_Type;
+				Text : in String;
+				Clause_Number : in String) is
+	-- Generate a reference to a clause in the standard. The text of
+	-- the reference is "Text", and the number of the clause is
+	-- Clause_Number. For hyperlinked formats, this should generate
+	-- a link; for other formats, the text alone is generated.
+    begin
+	if not Output_Object.Is_Valid then
+	    Ada.Exceptions.Raise_Exception (ARM_Output.Not_Valid_Error'Identity,
+		"Not valid object");
+	end if;
+	if not Output_Object.Is_In_Paragraph then
+	    Ada.Exceptions.Raise_Exception (ARM_Output.Not_Valid_Error'Identity,
+		"Not in paragraph");
+	end if;
+	if Clause_Number = "X.X" then
+	    -- Link to a dead clause, just output the text (presumably this
+	    -- is deleted).
+            Ordinary_Text (Output_Object, Text);
+	else
+	    Output_Text (Output_Object, "<A HREF=""");
+	    declare
+	        Name : constant String :=
+		    Make_Clause_Link_Name (Output_Object, Clause_Number);
+	    begin
+	        Output_Text (Output_Object, Name);
+	    end;
+	    Output_Text (Output_Object, """>");
+            Ordinary_Text (Output_Object, Text);
+	    Output_Text (Output_Object, "</A>");
+	end if;
+    end Clause_Reference;
+
+
+    procedure Index_Target (Output_Object : in out HTML_Output_Type;
+			    Index_Key : in Natural) is
+	-- Generate a index target. This marks the location where an index
+	-- reference occurs. Index_Key names the index item involved.
+	-- For hyperlinked formats, this should generate a link target;
+	-- for other formats, nothing is generated.
+    begin
+	if not Output_Object.Is_Valid then
+	    Ada.Exceptions.Raise_Exception (ARM_Output.Not_Valid_Error'Identity,
+		"Not valid object");
+	end if;
+	if not Output_Object.Is_In_Paragraph then
+	    Ada.Exceptions.Raise_Exception (ARM_Output.Not_Valid_Error'Identity,
+		"Not in paragraph");
+	end if;
+	-- Insert an anchor:
+	Output_Text (Output_Object, "<A NAME=""I");
+	declare
+	    Key_Name : constant String := Natural'Image(Index_Key);
+	begin
+	    Output_Text (Output_Object, Key_Name(2..Key_Name'Last));
+	end;
+	Output_Text (Output_Object, """></A>");
+    end Index_Target;
+
+
+    procedure Index_Reference (Output_Object : in out HTML_Output_Type;
+			       Text : in String;
+			       Index_Key : in Natural;
+			       Clause_Number : in String) is
+	-- Generate a reference to an index target in the standard. The text
+	-- of the reference is "Text", and Index_Key and Clause_Number denotes
+	-- the target. For hyperlinked formats, this should generate
+	-- a link; for other formats, the text alone is generated.
+    begin
+	if not Output_Object.Is_Valid then
+	    Ada.Exceptions.Raise_Exception (ARM_Output.Not_Valid_Error'Identity,
+		"Not valid object");
+	end if;
+	if not Output_Object.Is_In_Paragraph then
+	    Ada.Exceptions.Raise_Exception (ARM_Output.Not_Valid_Error'Identity,
+		"Not in paragraph");
+	end if;
+	Output_Text (Output_Object, "<A HREF=""");
+	if Output_Object.Big_Files then
+	    null; -- No file name needed, this is a self-reference.
+	else
+	    if Output_Object.DOS_Filenames then
+	        Output_Text (Output_Object,
+			     Make_Clause_File_Name (Output_Object, Clause_Number)
+				 & ".HTM");
+	    else
+	        Output_Text (Output_Object,
+			     Make_Clause_File_Name (Output_Object, Clause_Number)
+				 & ".html");
+	    end if;
+	end if;
+	Output_Text (Output_Object, "#I");
+	declare
+	    Key_Name : constant String := Natural'Image(Index_Key);
+	begin
+	    Output_Text (Output_Object, Key_Name(2..Key_Name'Last));
+	end;
+	Output_Text (Output_Object, """>");
+	Ordinary_Text (Output_Object, Text);
+	Output_Text (Output_Object, "</A>");
+    end Index_Reference;
+
+
+    procedure DR_Reference (Output_Object : in out HTML_Output_Type;
+			    Text : in String;
+			    DR_Number : in String) is
+	-- Generate a reference to an DR from the standard. The text
+	-- of the reference is "Text", and DR_Number denotes
+	-- the target. For hyperlinked formats, this should generate
+	-- a link; for other formats, the text alone is generated.
+    begin
+	if not Output_Object.Is_Valid then
+	    Ada.Exceptions.Raise_Exception (ARM_Output.Not_Valid_Error'Identity,
+		"Not valid object");
+	end if;
+	if not Output_Object.Is_In_Paragraph then
+	    Ada.Exceptions.Raise_Exception (ARM_Output.Not_Valid_Error'Identity,
+		"Not in paragraph");
+	end if;
+	declare
+	    Num : Integer := Integer'Value(DR_Number(DR_Number'Last-3 .. DR_Number'Last));
+	begin
+	    Output_Text (Output_Object, "<A HREF=""");
+	    if Num <= 93 then -- In Defect Reports 1. -- %%%% Update if changed.
+		Output_Text (Output_Object, "defect1.html");
+	    else -- In Defect Reports 2.
+		Output_Text (Output_Object, "defect2.html");
+	    end if;
+	    Output_Text (Output_Object, "#");
+	    Output_Text (Output_Object, DR_Number);
+	end;
+        Output_Text (Output_Object, """>");
+        Ordinary_Text (Output_Object, Text);
+        Output_Text (Output_Object, "</A>");
+    end DR_Reference;
+
+
+    function Folded_AI95_Number (AI_String : in String) return String is
+	-- Internal routine.
+	-- Calculate the "folded" AI number from the full version.
+	-- AI_String should be in the form "AIzz-00xxx-yy", where -yy, 00,
+	-- and zz are optional, and 'zz' = 95 if given.
+	Result : String(1..5);
+	Hyphen_1 : Natural := Ada.Strings.Fixed.Index (AI_String, "-");
+	Hyphen_2 : Natural;
+    begin
+        if Hyphen_1 = 0 or else AI_String'Last < Hyphen_1+3 then
+	    Result := "00001";
+	    Ada.Exceptions.Raise_Exception (ARM_Output.Not_Valid_Error'Identity,
+	        "Bad AI reference " & AI_String);
+	elsif Hyphen_1 = AI_String'First+4 and then
+	    AI_String(AI_String'First..Hyphen_1-1) /= "AI95" then
+	    Ada.Exceptions.Raise_Exception (ARM_Output.Not_Valid_Error'Identity,
+		"Unknown AI reference " & AI_String);
+	    Result := "00001";
+	elsif Hyphen_1 = AI_String'First+2 and then
+	    AI_String(AI_String'First..Hyphen_1-1) /= "AI" then
+	    Ada.Exceptions.Raise_Exception (ARM_Output.Not_Valid_Error'Identity,
+		"Unknown short AI reference " & AI_String);
+	    Result := "00001";
+	else
+	    Hyphen_2 := Ada.Strings.Fixed.Index (AI_String(Hyphen_1+1..AI_String'Last), "-");
+	    if Hyphen_2 = 0 then
+	        if AI_String'Last = Hyphen_1+5 then
+		    Result := AI_String(Hyphen_1+1 .. Hyphen_1+5);
+	        elsif AI_String'Last = Hyphen_1+4 then
+		    Result(2..5) := AI_String(Hyphen_1+1 .. Hyphen_1+4);
+		    Result(1) := '0';
+	        elsif AI_String'Last = Hyphen_1+3 then
+		    Result(3..5) := AI_String(Hyphen_1+1 .. Hyphen_1+3);
+		    Result(1) := '0';
+		    Result(2) := '0';
+	        else
+		    Ada.Exceptions.Raise_Exception (ARM_Output.Not_Valid_Error'Identity,
+	                "AI reference too wrong length " & AI_String);
+	            Result := "00001";
+	        end if;
+	    else
+		if (Hyphen_2-1) - (Hyphen_1+1) = 5-1 then
+		    Result := AI_String (Hyphen_1+1 .. Hyphen_2-1);
+		elsif (Hyphen_2-1) - (Hyphen_1+1) = 4-1 then
+		    Result(2..5) := AI_String (Hyphen_1+1 .. Hyphen_2-1);
+		    Result(1) := '0';
+		elsif (Hyphen_2-1) - (Hyphen_1+1) = 3-1 then
+		    Result(3..5) := AI_String (Hyphen_1+1 .. Hyphen_2-1);
+		    Result(1) := '0';
+		    Result(2) := '0';
+		else
+		    Result := "00001";
+		    Ada.Exceptions.Raise_Exception (ARM_Output.Not_Valid_Error'Identity,
+		        "Bad AI reference (hyphen dist) " & AI_String);
+		end if;
+		if AI_String'Last < Hyphen_2+1 or else
+		   AI_String'Last > Hyphen_2+2 then
+		    Ada.Exceptions.Raise_Exception (ARM_Output.Not_Valid_Error'Identity,
+			"Bad AI alternative reference " & AI_String);
+		elsif  AI_String'Last = Hyphen_2+1 then
+		    Result(1) := Character'Pred(AI_String(Hyphen_2+1));
+		elsif AI_String'Last = Hyphen_2+2 and then AI_String(Hyphen_2+1) = '0' then
+		    Result(1) := Character'Pred(AI_String(Hyphen_2+2));
+		elsif AI_String'Last = Hyphen_2+2 and then AI_String(Hyphen_2+1) = '1' then
+		    if AI_String(Hyphen_2+2) = '0' then
+		        Result(1) := '9';
+		    else
+		        Result(1) := Character'Val(Character'Pos(AI_String(Hyphen_2+2)) - Character'Pos('1') + Character'Pos('A'));
+		    end if;
+		elsif AI_String'Last = Hyphen_2+2 and then AI_String(Hyphen_2+1) = '2' then
+		    Result(1) := Character'Val(Character'Pos(AI_String(Hyphen_2+2)) - Character'Pos('1') + Character'Pos('A') + 10);
+	        else
+		    Ada.Exceptions.Raise_Exception (ARM_Output.Not_Valid_Error'Identity,
+			"Bad AI alternative reference " & AI_String);
+	        end if;
+	    end if;
+	end if;
+	return Result;
+    end Folded_AI95_Number;
+
+
+    procedure AI_Reference (Output_Object : in out HTML_Output_Type;
+			    Text : in String;
+			    AI_Number : in String) is
+	-- Generate a reference to an AI from the standard. The text
+	-- of the reference is "Text", and AI_Number denotes
+	-- the target (in unfolded format). For hyperlinked formats, this should
+	-- generate a link; for other formats, the text alone is generated.
+	--
+	-- We assume AI number is of the form:
+	-- ZZZZ-nnnn-m whre ZZZZ=AI05 or SI99, nnnn is a four digit number,
+	-- and -m is an optional number (-1 is used if it is omitted); or
+	-- AIzz-nnnnn-mm where AIzz=AI95 or AI (meaning AI95);
+	-- nnnnn is a five digit number, and -mm is an optional two digit number.
+	-- We raise Not_Valid_Error otherwise.
+    begin
+	if not Output_Object.Is_Valid then
+	    Ada.Exceptions.Raise_Exception (ARM_Output.Not_Valid_Error'Identity,
+		"Not valid object");
+	end if;
+	if not Output_Object.Is_In_Paragraph then
+	    Ada.Exceptions.Raise_Exception (ARM_Output.Not_Valid_Error'Identity,
+		"Not in paragraph");
+	end if;
+	if AI_Number'Length > 5 and then
+	    AI_Number(AI_Number'First..AI_Number'First+4) = "AI05-" then
+	    -- AI05:
+	    if AI_Number'Length >= 9 then
+		if AI_Number(AI_Number'First+5) not in '0'..'9' or else
+		   AI_Number(AI_Number'First+6) not in '0'..'9' or else
+		   AI_Number(AI_Number'First+7) not in '0'..'9' or else
+	           AI_Number(AI_Number'First+8) not in '0'..'9' then
+	            Ada.Exceptions.Raise_Exception (ARM_Output.Not_Valid_Error'Identity,
+		        "Bad number in AI05 number: " & AI_Number);
+		end if;
+	    end if;
+	    if AI_Number'Length = 9 then
+                Output_Text (Output_Object, "<A HREF=""http://www.ada-auth.org/cgi-bin/cvsweb.cgi/AI05s/");
+                Output_Text (Output_Object, AI_Number & "-1");
+	    elsif AI_Number'Length = 11 then
+		if AI_Number(AI_Number'Last-1) /= '-' or else
+	           AI_Number(AI_Number'Last) not in '0'..'9' then
+	            Ada.Exceptions.Raise_Exception (ARM_Output.Not_Valid_Error'Identity,
+		        "Bad sequence number in AI05 number: " & AI_Number);
+		end if;
+                Output_Text (Output_Object, "<A HREF=""http://www.ada-auth.org/cgi-bin/cvsweb.cgi/AI05s/");
+                Output_Text (Output_Object, AI_Number);
+	    else
+	        Ada.Exceptions.Raise_Exception (ARM_Output.Not_Valid_Error'Identity,
+		    "Bad AI05 number: " & AI_Number);
+	    end if;
+	elsif AI_Number'Length > 5 and then
+	    AI_Number(AI_Number'First..AI_Number'First+4) = "SI99-" then
+	    if AI_Number'Length >= 9 then
+		if AI_Number(AI_Number'First+5) not in '0'..'9' or else
+		   AI_Number(AI_Number'First+6) not in '0'..'9' or else
+		   AI_Number(AI_Number'First+7) not in '0'..'9' or else
+	           AI_Number(AI_Number'First+8) not in '0'..'9' then
+	            Ada.Exceptions.Raise_Exception (ARM_Output.Not_Valid_Error'Identity,
+		        "Bad number in SI99 number: " & AI_Number);
+		end if;
+	    end if;
+	    if AI_Number'Length = 9 then
+                Output_Text (Output_Object, "<A HREF=""http://www.ada-auth.org/cgi-bin/cvsweb.cgi/SI99s/");
+                Output_Text (Output_Object, AI_Number & "-1");
+	    elsif AI_Number'Length = 11 then
+		if AI_Number(AI_Number'Last-1) /= '-' or else
+	           AI_Number(AI_Number'Last) not in '0'..'9' then
+	            Ada.Exceptions.Raise_Exception (ARM_Output.Not_Valid_Error'Identity,
+		        "Bad sequence number in SI99 number: " & AI_Number);
+		end if;
+                Output_Text (Output_Object, "<A HREF=""http://www.ada-auth.org/cgi-bin/cvsweb.cgi/SI99s/");
+                Output_Text (Output_Object, AI_Number);
+	    else
+	        Ada.Exceptions.Raise_Exception (ARM_Output.Not_Valid_Error'Identity,
+		    "Bad SI99 number: " & AI_Number);
+	    end if;
+	else -- Must be AI95:
+	    declare
+		Folded : constant String :=
+		    Folded_AI95_Number(AI_Number); -- We don't want to have written anything if we raise an exception.
+	    begin
+                Output_Text (Output_Object, "<A HREF=""http://www.ada-auth.org/cgi-bin/cvsweb.cgi/AIs/AI-");
+                Output_Text (Output_Object, Folded);
+	    end;
+	end if;
+        Output_Text (Output_Object, ".TXT"">");
+        Ordinary_Text (Output_Object, Text);
+        Output_Text (Output_Object, "</A>");
+
+    end AI_Reference;
+
+
+    procedure Local_Target (Output_Object : in out HTML_Output_Type;
+			    Text : in String;
+			    Target : in String) is
+	-- Generate a local target. This marks the potential target of local
+	-- links identified by "Target". Text is the text of the target.
+	-- For hyperlinked formats, this should generate a link target;
+	-- for other formats, only the text is generated.
+    begin
+	if not Output_Object.Is_Valid then
+	    Ada.Exceptions.Raise_Exception (ARM_Output.Not_Valid_Error'Identity,
+		"Not valid object");
+	end if;
+	if not Output_Object.Is_In_Paragraph then
+	    Ada.Exceptions.Raise_Exception (ARM_Output.Not_Valid_Error'Identity,
+		"Not in paragraph");
+	end if;
+	-- Insert an anchor:
+	Output_Text (Output_Object, "<A NAME=""");
+        Output_Text (Output_Object, Target);
+	Output_Text (Output_Object, """>");
+        Ordinary_Text (Output_Object, Text);
+        Output_Text (Output_Object, "</A>");
+    end Local_Target;
+
+
+    procedure Local_Link (Output_Object : in out HTML_Output_Type;
+			  Text : in String;
+			  Target : in String;
+			  Clause_Number : in String) is
+	-- Generate a local link to the target and clause given.
+	-- Text is the text of the link.
+	-- For hyperlinked formats, this should generate a link;
+	-- for other formats, only the text is generated.
+    begin
+	if not Output_Object.Is_Valid then
+	    Ada.Exceptions.Raise_Exception (ARM_Output.Not_Valid_Error'Identity,
+		"Not valid object");
+	end if;
+	if not Output_Object.Is_In_Paragraph then
+	    Ada.Exceptions.Raise_Exception (ARM_Output.Not_Valid_Error'Identity,
+		"Not in paragraph");
+	end if;
+	-- Insert an anchor:
+	Output_Text (Output_Object, "<A HREF=""");
+	if Output_Object.Big_Files then
+	    null; -- No file name needed, this is a self-reference.
+	else
+	    if Output_Object.DOS_Filenames then
+	        Output_Text (Output_Object,
+			     Make_Clause_File_Name (Output_Object, Clause_Number)
+				 & ".HTM");
+	    else
+	        Output_Text (Output_Object,
+			     Make_Clause_File_Name (Output_Object, Clause_Number)
+				 & ".html");
+	    end if;
+	end if;
+	Output_Text (Output_Object, "#" & Target);
+	Output_Text (Output_Object, """>");
+	Ordinary_Text (Output_Object, Text);
+	Output_Text (Output_Object, "</A>");
+    end Local_Link;
+
+
+    procedure Local_Link_Start (Output_Object : in out HTML_Output_Type;
+				Target : in String;
+				Clause_Number : in String) is
+	-- Generate a local link to the target and clause given.
+	-- The link will surround text until Local_Link_End is called.
+	-- Local_Link_End must be called before this routine can be used again.
+	-- For hyperlinked formats, this should generate a link;
+	-- for other formats, only the text is generated.
+    begin
+	if not Output_Object.Is_Valid then
+	    Ada.Exceptions.Raise_Exception (ARM_Output.Not_Valid_Error'Identity,
+		"Not valid object");
+	end if;
+	if not Output_Object.Is_In_Paragraph then
+	    Ada.Exceptions.Raise_Exception (ARM_Output.Not_Valid_Error'Identity,
+		"Not in paragraph");
+	end if;
+	if Output_Object.In_Local_Link then
+	    Ada.Exceptions.Raise_Exception (ARM_Output.Not_Valid_Error'Identity,
+		"Already in a local link");
+	end if;
+        Output_Object.In_Local_Link := True;
+	-- Insert an anchor:
+	Output_Text (Output_Object, "<A HREF=""");
+	if Output_Object.Big_Files then
+	    null; -- No file name needed, this is a self-reference.
+	else
+	    if Output_Object.DOS_Filenames then
+	        Output_Text (Output_Object,
+			     Make_Clause_File_Name (Output_Object, Clause_Number)
+				 & ".HTM");
+	    else
+	        Output_Text (Output_Object,
+			     Make_Clause_File_Name (Output_Object, Clause_Number)
+				 & ".html");
+	    end if;
+	end if;
+	Output_Text (Output_Object, "#" & Target);
+	Output_Text (Output_Object, """>");
+    end Local_Link_Start;
+
+
+    procedure Local_Link_End (Output_Object : in out HTML_Output_Type;
+			      Target : in String;
+			      Clause_Number : in String) is
+	-- End a local link for the target and clause given.
+	-- This must be in the same paragraph as the Local_Link_Start.
+	-- For hyperlinked formats, this should generate a link;
+	-- for other formats, only the text is generated.
+    begin
+	if not Output_Object.Is_Valid then
+	    Ada.Exceptions.Raise_Exception (ARM_Output.Not_Valid_Error'Identity,
+		"Not valid object");
+	end if;
+	if not Output_Object.Is_In_Paragraph then
+	    Ada.Exceptions.Raise_Exception (ARM_Output.Not_Valid_Error'Identity,
+		"Not in paragraph");
+	end if;
+	if not Output_Object.In_Local_Link then
+	    Ada.Exceptions.Raise_Exception (ARM_Output.Not_Valid_Error'Identity,
+		"Not in a local link");
+	end if;
+	Output_Text (Output_Object, "</A>");
+        Output_Object.In_Local_Link := False;
+    end Local_Link_End;
+
+
+    procedure URL_Link (Output_Object : in out HTML_Output_Type;
+			Text : in String;
+			URL : in String) is
+	-- Generate a link to the URL given.
+	-- Text is the text of the link.
+	-- For hyperlinked formats, this should generate a link;
+	-- for other formats, only the text is generated.
+    begin
+	if not Output_Object.Is_Valid then
+	    Ada.Exceptions.Raise_Exception (ARM_Output.Not_Valid_Error'Identity,
+		"Not valid object");
+	end if;
+	if not Output_Object.Is_In_Paragraph then
+	    Ada.Exceptions.Raise_Exception (ARM_Output.Not_Valid_Error'Identity,
+		"Not in paragraph");
+	end if;
+	-- Insert an anchor:
+	Output_Text (Output_Object, "<A HREF=""");
+        Output_Text (Output_Object, URL);
+	Output_Text (Output_Object, """>");
+        Ordinary_Text (Output_Object, Text);
+        Output_Text (Output_Object, "</A>");
+    end URL_Link;
+
+
+    procedure Picture  (Output_Object : in out HTML_Output_Type;
+			Name : in String;
+			Descr : in String;
+			Alignment : in ARM_Output.Picture_Alignment;
+			Height, Width : in Natural;
+			Border : in ARM_Output.Border_Kind) is
+	-- Generate a picture.
+	-- Name is the (simple) file name of the picture; Descr is a
+	-- descriptive name for the picture (it will appear in some web
+	-- browsers).
+	-- We assume that it is a .PNG or .JPG and that it will be present
+	-- in the same directory as the output files.
+	-- Alignment specifies the picture alignment.
+	-- Height and Width specify the picture size in pixels.
+	-- Border specifies the kind of border.
+
+	procedure Make_Img (Extra_Attribs : in String) is
+	    H : constant String := Natural'Image(Height);
+	    W : constant String := Natural'Image(Width);
+	begin
+	    Output_Text (Output_Object, "<IMG src=""" & Name & """");
+	    Output_Text (Output_Object, " height=""" & H(2..H'Last) &
+		""" width=""" & W(2..W'Last) & """");
+	    if Extra_Attribs /= "" then
+	        Output_Text (Output_Object, Extra_Attribs);
+	    end if;
+	    Output_Text (Output_Object, " alt=""" & Descr & """");
+	    case Border is
+		when ARM_Output.None =>
+		    Output_Text (Output_Object, " border=""0"">");
+		when ARM_Output.Thin =>
+		    Output_Text (Output_Object, " border=""1"">");
+		when ARM_Output.Thick =>
+		    Output_Text (Output_Object, " border=""2"">");
+	    end case;
+	end Make_Img;
+
+    begin
+	if not Output_Object.Is_Valid then
+	    Ada.Exceptions.Raise_Exception (ARM_Output.Not_Valid_Error'Identity,
+		"Not valid object");
+	end if;
+	case Alignment is
+	    when ARM_Output.Inline =>
+		if not Output_Object.Is_In_Paragraph then
+		    Ada.Exceptions.Raise_Exception (ARM_Output.Not_Valid_Error'Identity,
+			"Not in paragraph");
+		end if;
+		if Output_Object.HTML_Kind = HTML_3 then
+		    Make_Img ("");
+		else
+		    Make_Img (" style=""margin-left: 0.3em; margin-right: 0.3em""");
+		end if;
+	    when ARM_Output.Float_Left =>
+		if not Output_Object.Is_In_Paragraph then
+		    Ada.Exceptions.Raise_Exception (ARM_Output.Not_Valid_Error'Identity,
+			"Not in paragraph");
+		end if;
+		if Output_Object.HTML_Kind = HTML_3 then
+		    Make_Img (" align=""left""");
+		else
+		    Make_Img (" align=""left"" style=""margin-right: 0.3em""");
+			-- Space on right only; left should align with containing
+			-- margin.
+		end if;
+	    when ARM_Output.Float_Right =>
+		if not Output_Object.Is_In_Paragraph then
+		    Ada.Exceptions.Raise_Exception (ARM_Output.Not_Valid_Error'Identity,
+			"Not in paragraph");
+		end if;
+		if Output_Object.HTML_Kind = HTML_3 then
+		    Make_Img (" align=""right""");
+		else
+		    Make_Img (" align=""right"" style=""margin-left: 0.3em""");
+			-- Space on right only; left should align with containing
+			-- margin.
+		end if;
+	    when ARM_Output.Alone_Left =>
+		if Output_Object.Is_In_Paragraph then
+		    Ada.Exceptions.Raise_Exception (ARM_Output.Not_Valid_Error'Identity,
+			"In paragraph");
+		end if;
+		if Output_Object.HTML_Kind = HTML_4_Only then
+		    Output_Text (Output_Object, "<DIV Style=""text-align: left; margin-bottom: ");
+		    Put_EMs(Output_Object.Output_File, (Paragraph_Info(ARM_Output.Normal, 0).After * LEADING_PERCENT) / 100);
+		    Output_Text (Output_Object, """>");
+		else
+		    Output_Text (Output_Object, "<P>");
+		end if;
+		Make_Img("");
+		if Output_Object.HTML_Kind = HTML_4_Only then
+		    Output_Text (Output_Object, "</DIV>");
+		else
+		    Output_Text (Output_Object, "</P>");
+		end if;
+		Ada.Text_IO.New_Line (Output_Object.Output_File);
+	        Output_Object.Char_Count := 0;
+	        Output_Object.Disp_Char_Count := 0;
+	        Output_Object.Disp_Large_Char_Count := 0;
+		Output_Object.Any_Nonspace := False;
+	        Output_Object.Last_Was_Space := True; -- Start of line.
+	        Output_Object.Conditional_Space := False; -- Don't need it here.
+	    when ARM_Output.Alone_Right =>
+		if Output_Object.Is_In_Paragraph then
+		    Ada.Exceptions.Raise_Exception (ARM_Output.Not_Valid_Error'Identity,
+			"In paragraph");
+		end if;
+		if Output_Object.HTML_Kind = HTML_4_Only then
+		    Output_Text (Output_Object, "<DIV Style=""text-align: right; margin-bottom: ");
+		    Put_EMs(Output_Object.Output_File, (Paragraph_Info(ARM_Output.Normal, 0).After * LEADING_PERCENT) / 100);
+		    Output_Text (Output_Object, """>");
+		else
+		    Output_Text (Output_Object, "<RIGHT>");
+		end if;
+		Make_Img("");
+		if Output_Object.HTML_Kind = HTML_4_Only then
+		    Output_Text (Output_Object, "</DIV>");
+		else
+		    Output_Text (Output_Object, "</RIGHT>");
+		end if;
+		Ada.Text_IO.New_Line (Output_Object.Output_File);
+	        Output_Object.Char_Count := 0;
+	        Output_Object.Disp_Char_Count := 0;
+	        Output_Object.Disp_Large_Char_Count := 0;
+		Output_Object.Any_Nonspace := False;
+	        Output_Object.Last_Was_Space := True; -- Start of line.
+	        Output_Object.Conditional_Space := False; -- Don't need it here.
+	    when ARM_Output.Alone_Center =>
+		if Output_Object.Is_In_Paragraph then
+		    Ada.Exceptions.Raise_Exception (ARM_Output.Not_Valid_Error'Identity,
+			"In paragraph");
+		end if;
+		if Output_Object.HTML_Kind = HTML_4_Only then
+		    Output_Text (Output_Object, "<DIV Style=""text-align: center; margin-bottom: ");
+		    Put_EMs(Output_Object.Output_File, (Paragraph_Info(ARM_Output.Normal, 0).After * LEADING_PERCENT) / 100);
+		    Output_Text (Output_Object, """>");
+		else
+		    Output_Text (Output_Object, "<CENTER>");
+		end if;
+		Make_Img("");
+		if Output_Object.HTML_Kind = HTML_4_Only then
+		    Output_Text (Output_Object, "</DIV>");
+		else
+		    Output_Text (Output_Object, "</CENTER>");
+		end if;
+		Ada.Text_IO.New_Line (Output_Object.Output_File);
+	        Output_Object.Char_Count := 0;
+	        Output_Object.Disp_Char_Count := 0;
+	        Output_Object.Disp_Large_Char_Count := 0;
+		Output_Object.Any_Nonspace := False;
+	        Output_Object.Last_Was_Space := True; -- Start of line.
+	        Output_Object.Conditional_Space := False; -- Don't need it here.
+	end case;
+    end Picture;
+
+begin
+    -- Define the styles:
+    -- Normal:
+    for I in ARM_Output.Paragraph_Indent_Type loop
+	Paragraph_Info(ARM_Output.Normal, I) :=
+		(Defined => True,
+		 Tag  => DIV,
+		 Size => 0, -- 18
+		 Font => ARM_Output.Default,
+		 Indent => Natural(I),
+		 Right_Indent => 0,
+		 Hang_Outdent => 0,
+		 Before => 0,
+		 After => 6); -- 120
+    end loop;
+    -- Wide_Above:
+    for I in ARM_Output.Paragraph_Indent_Type loop
+	Paragraph_Info(ARM_Output.Wide_Above, I) :=
+		(Defined => True,
+		 Tag  => DIV,
+		 Size => 0, -- 18
+		 Font => ARM_Output.Default,
+		 Indent => Natural(I),
+		 Right_Indent => 0,
+		 Hang_Outdent => 0,
+		 Before => 6,
+		 After => 6);
+    end loop;
+    -- Header:
+    for I in ARM_Output.Paragraph_Indent_Type loop
+	Paragraph_Info(ARM_Output.Header, I) :=
+		(Defined => True,
+		 Tag  => DIV,
+		 Size => 0, -- 18
+		 Font => ARM_Output.Default,
+		 Indent => Natural(I),
+		 Right_Indent => 0,
+		 Hang_Outdent => 0,
+		 Before => 0,
+		 After => 0);
+    end loop;
+    -- Small:
+    for I in ARM_Output.Paragraph_Indent_Type loop
+	Paragraph_Info(ARM_Output.Small, I) :=
+		(Defined => True,
+		 Tag  => DIV,
+		 Size => -1, -- 15
+		 Font => ARM_Output.Default,
+		 Indent => Natural(I),
+		 Right_Indent => 0,
+		 Hang_Outdent => 0,
+		 Before => 0,
+		 After => 6); -- 120
+    end loop;
+    -- Small_Wide_Above:
+    for I in ARM_Output.Paragraph_Indent_Type loop
+	Paragraph_Info(ARM_Output.Small_Wide_Above, I) :=
+		(Defined => True,
+		 Tag  => DIV,
+		 Size => -1, -- 15
+		 Font => ARM_Output.Default,
+		 Indent => Natural(I),
+		 Right_Indent => 0,
+		 Hang_Outdent => 0,
+		 Before => 6,
+		 After => 6);
+    end loop;
+    -- Small Header:
+    for I in ARM_Output.Paragraph_Indent_Type loop
+	Paragraph_Info(ARM_Output.Small_Header, I) :=
+		(Defined => True,
+		 Tag  => DIV,
+		 Size => -1, -- 15
+		 Font => ARM_Output.Default,
+		 Indent => Natural(I),
+		 Right_Indent => 0,
+		 Hang_Outdent => 0,
+		 Before => 0,
+		 After => 0);
+    end loop;
+
+    -- Examples:
+    for I in ARM_Output.Paragraph_Indent_Type loop
+	Paragraph_Info(ARM_Output.Examples, I) :=
+		(Defined => True,
+		 Tag  => DIV,
+		 Size => 0, -- 18
+		 Font => ARM_Output.Fixed,
+		 Indent => Natural(I),
+		 Right_Indent => 0,
+		 Hang_Outdent => 0,
+		 Before => 0,
+		 After => 6); -- 120
+    end loop;
+    -- Small Examples:
+    for I in ARM_Output.Paragraph_Indent_Type loop
+	Paragraph_Info(ARM_Output.Small_Examples, I) :=
+		(Defined => True,
+		 Tag  => DIV,
+		 Size => -1, -- 15
+		 Font => ARM_Output.Fixed,
+		 Indent => Natural(I),
+		 Right_Indent => 0,
+		 Hang_Outdent => 0,
+		 Before => 0,
+		 After => 6); -- 120
+    end loop;
+    -- Swiss Examples:
+    for I in ARM_Output.Paragraph_Indent_Type loop
+	Paragraph_Info(ARM_Output.Swiss_Examples, I) :=
+		(Defined => True,
+		 Tag  => DIV,
+		 Size => 0, -- 18
+		 Font => ARM_Output.Swiss,
+		 Indent => Natural(I),
+		 Right_Indent => 0,
+		 Hang_Outdent => 0,
+		 Before => 0,
+		 After => 6); -- 120
+    end loop;
+    -- Small Swiss Examples:
+    for I in ARM_Output.Paragraph_Indent_Type loop
+	Paragraph_Info(ARM_Output.Small_Swiss_Examples, I) :=
+		(Defined => True,
+		 Tag  => DIV,
+		 Size => -1, -- 15
+		 Font => ARM_Output.Swiss,
+		 Indent => Natural(I),
+		 Right_Indent => 0,
+		 Hang_Outdent => 0,
+		 Before => 0,
+		 After => 6); -- 120
+    end loop;
+
+    -- Bulleted:
+    -- Note: Indent = 0 is not allowed.
+    for I in 1 .. ARM_Output.Paragraph_Indent_Type'Last loop
+	Paragraph_Info(ARM_Output.Bulleted, I) :=
+		(Defined => True,
+		 Tag  => UL,
+		 Size => 0, -- 18
+		 Font => ARM_Output.Default,
+		 Indent => Natural(I),
+		 Right_Indent => 1,
+		 Hang_Outdent => 0,
+		 Before => 0,
+		 After => 5);
+    end loop;
+    -- Nested Bulleted:
+    -- Note: Indent = 0 is not allowed.
+    for I in 1 .. ARM_Output.Paragraph_Indent_Type'Last loop
+	Paragraph_Info(ARM_Output.Nested_Bulleted, I) :=
+		(Defined => True,
+		 Tag  => UL,
+		 Size => 0, -- 18
+		 Font => ARM_Output.Default,
+		 Indent => Natural(I),
+		 Right_Indent => 1,
+		 Hang_Outdent => 0,
+		 Before => 0,
+		 After => 5);
+    end loop;
+    -- Small Bulleted:
+    -- Note: Indent = 0 is not allowed.
+    for I in 1 .. ARM_Output.Paragraph_Indent_Type'Last loop
+	Paragraph_Info(ARM_Output.Small_Bulleted, I) :=
+		(Defined => True,
+		 Tag  => UL,
+		 Size => -1, -- 15
+		 Font => ARM_Output.Default,
+		 Indent => Natural(I),
+		 Right_Indent => 1,
+		 Hang_Outdent => 0,
+		 Before => 0,
+		 After => 5);
+    end loop;
+    -- Small Nested Bulleted:
+    -- Note: Indent = 0 is not allowed.
+    for I in 1 .. ARM_Output.Paragraph_Indent_Type'Last loop
+	Paragraph_Info(ARM_Output.Small_Nested_Bulleted, I) :=
+		(Defined => True,
+		 Tag  => UL,
+		 Size => -1, -- 15
+		 Font => ARM_Output.Default,
+		 Indent => Natural(I),
+		 Right_Indent => 1,
+		 Hang_Outdent => 0,
+		 Before => 0,
+		 After => 5);
+    end loop;
+
+    -- Enumerated:
+    -- Note: Indent = 0 is not allowed.
+    for I in 1 .. ARM_Output.Paragraph_Indent_Type'Last loop
+	Paragraph_Info(ARM_Output.Enumerated, I) :=
+		(Defined => True,
+		 Tag  => DL,
+		 Size => 0, -- 18
+		 Font => ARM_Output.Default,
+		 Indent => Natural(I)-1,
+		 Right_Indent => 1,
+		 Hang_Outdent => 1,
+		 Before => 0,
+		 After => 5);
+    end loop;
+    -- Small Enumerated:
+    -- Note: Indent = 0 is not allowed.
+    for I in 1 .. ARM_Output.Paragraph_Indent_Type'Last loop
+	Paragraph_Info(ARM_Output.Small_Enumerated, I) :=
+		(Defined => True,
+		 Tag  => DL,
+		 Size => -1, -- 15
+		 Font => ARM_Output.Default,
+		 Indent => Natural(I)-1,
+		 Right_Indent => 1,
+		 Hang_Outdent => 1,
+		 Before => 0,
+		 After => 5);
+    end loop;
+
+    -- Wide Hanging
+    -- Note: Indent < 3 is not allowed.
+    for I in 3 .. ARM_Output.Paragraph_Indent_Type'Last loop
+	Paragraph_Info(ARM_Output.Wide_Hanging, I) :=
+		(Defined => True,
+		 Tag  => DL,
+		 Size => 0, -- 18
+		 Font => ARM_Output.Default,
+		 Indent => Natural(I)-3,
+		 Right_Indent => 0,
+		 Hang_Outdent => 3,
+		 Before => 0,
+		 After => 6);
+    end loop;
+    -- Small Wide Hanging:
+    -- Note: Indent < 3 is not allowed.
+    for I in 3 .. ARM_Output.Paragraph_Indent_Type'Last loop
+	Paragraph_Info(ARM_Output.Small_Wide_Hanging, I) :=
+		(Defined => True,
+		 Tag  => DL,
+		 Size => -1, -- 15
+		 Font => ARM_Output.Default,
+		 Indent => Natural(I)-3,
+		 Right_Indent => 0,
+		 Hang_Outdent => 3,
+		 Before => 0,
+		 After => 6);
+    end loop;
+    -- Narrow Hanging
+    -- Note: Indent < 1 is not allowed.
+    for I in 1 .. ARM_Output.Paragraph_Indent_Type'Last loop
+	Paragraph_Info(ARM_Output.Narrow_Hanging, I) :=
+		(Defined => True,
+		 Tag  => DL,
+		 Size => 0, -- 18
+		 Font => ARM_Output.Default,
+		 Indent => Natural(I)-1,
+		 Right_Indent => 0,
+		 Hang_Outdent => 1,
+		 Before => 0,
+		 After => 6);
+    end loop;
+    -- Small Narrow Hanging:
+    -- Note: Indent < 1 is not allowed.
+    for I in 1 .. ARM_Output.Paragraph_Indent_Type'Last loop
+	Paragraph_Info(ARM_Output.Small_Narrow_Hanging, I) :=
+		(Defined => True,
+		 Tag  => DL,
+		 Size => -1, -- 15
+		 Font => ARM_Output.Default,
+		 Indent => Natural(I)-1,
+		 Right_Indent => 0,
+		 Hang_Outdent => 1,
+		 Before => 0,
+		 After => 6);
+    end loop;
+    -- Hanging in Bulleted
+    -- Note: Indent < 2 is not allowed.
+    for I in 2 .. ARM_Output.Paragraph_Indent_Type'Last loop
+	Paragraph_Info(ARM_Output.Hanging_in_Bulleted, I) :=
+		(Defined => True,
+		 Tag  => DL,
+		 Size => 0, -- 18
+		 Font => ARM_Output.Default,
+		 Indent => Natural(I)-2,
+		 Right_Indent => 1,
+		 Hang_Outdent => 2,
+		 Before => 0,
+		 After => 5);
+    end loop;
+    -- Small Hanging in Bulleted
+    -- Note: Indent < 2 is not allowed.
+    for I in 2 .. ARM_Output.Paragraph_Indent_Type'Last loop
+	Paragraph_Info(ARM_Output.Small_Hanging_in_Bulleted, I) :=
+		(Defined => True,
+		 Tag  => DL,
+		 Size => -1, -- 15
+		 Font => ARM_Output.Default,
+		 Indent => Natural(I)-2,
+		 Right_Indent => 1,
+		 Hang_Outdent => 2,
+		 Before => 0,
+		 After => 5);
+    end loop;
+
+    -- Index. Only define the form that we'll use.
+    Paragraph_Info(ARM_Output.Index, 0) :=
+		(Defined => True,
+		 Tag  => DIV,
+		 Size => 0,
+		 Font => ARM_Output.Default,
+		 Indent => 0,
+		 Right_Indent => 0,
+		 Hang_Outdent => 0,
+		 Before => 0,
+		 After => 0);
+
+    -- Syntax Summary. Only define the form that we'll use.
+    Paragraph_Info(ARM_Output.Syntax_Summary, 1) :=
+		(Defined => True,
+		 Tag  => DIV,
+		 Size => -1,
+		 Font => ARM_Output.Default,
+		 Indent => 1,
+		 Right_Indent => 0,
+		 Hang_Outdent => 0,
+		 Before => 0,
+		 After => 4);
+
+    -- Title. Only define the form that we'll use.
+    Paragraph_Info(ARM_Output.Title, 0) :=
+	    (Defined => True,
+	     Tag  => DIV,
+	     Size => 3, -- 36
+	     Font => ARM_Output.Default,
+	     Indent => 0,
+	     Right_Indent => 0,
+	     Hang_Outdent => 0,
+	     Before => 6,
+	     After => 6);
+
+end ARM_HTML;