--- conflicted
+++ resolved
@@ -6,12 +6,8 @@
     -- This package contains the definition of reading an input file.
     --
     -- ---------------------------------------
-<<<<<<< HEAD
     -- Copyright 2000, 2011
     --   AXE Consultants. All rights reserved.
-=======
-    -- Copyright 2000, 2011, AXE Consultants.
->>>>>>> 0d982a19
     -- P.O. Box 1512, Madison WI  53704
     -- E-Mail: randy@rrsoftware.com
     --
@@ -185,4 +181,4 @@
         Input_Object.Recording := False;
     end Stop_Recording_and_Read_Result;
 
-end ARM_File;
+end ARM_File;