with ARM_Output,
     ARM_Contents;
--private -- Ada 2005
with ARM_Input,
     ARM_Database,
     ARM_Subindex;
package ARM_Format is

    --
    -- Ada reference manual formatter (ARM_Form).
    --
    -- This package contains the routines to parse the input files, and
    -- determine what to output.
    --
    -- ---------------------------------------
    -- Copyright 2000, 2002, 2004, 2005, 2006, 2007, 2010, 2011
    --   AXE Consultants. All rights reserved.
    -- P.O. Box 1512, Madison WI  53701
    -- E-Mail: randy@rrsoftware.com
    --
    -- ARM_Form is free software: you can redistribute it and/or modify
    -- it under the terms of the GNU General Public License version 3
    -- as published by the Free Software Foundation.
    --
    -- AXE CONSULTANTS MAKES THIS TOOL AND SOURCE CODE AVAILABLE ON AN "AS IS"
    -- BASIS AND MAKES NO WARRANTY, EXPRESS OR IMPLIED, AS TO THE ACCURACY,
    -- CAPABILITY, EFFICIENCY, MERCHANTABILITY, OR FUNCTIONING OF THIS TOOL.
    -- IN NO EVENT WILL AXE CONSULTANTS BE LIABLE FOR ANY GENERAL,
    -- CONSEQUENTIAL, INDIRECT, INCIDENTAL, EXEMPLARY, OR SPECIAL DAMAGES,
    -- EVEN IF AXE CONSULTANTS HAS BEEN ADVISED OF THE POSSIBILITY OF SUCH
    -- DAMAGES.
    --
    -- A copy of the GNU General Public License is available in the file
    -- gpl-3-0.txt in the standard distribution of the ARM_Form tool.
    -- Otherwise, see <http://www.gnu.org/licenses/>.
    --
    -- If the GPLv3 license is not satisfactory for your needs, a commercial
    -- use license is available for this tool. Contact Randy at AXE Consultants
    -- for more information.
    --
    -- ---------------------------------------
    --
    -- Edit History:
    --
    --  4/14/00 - RLB - Created base package.
    --  4/18/00 - RLB - Added additional information to Object;
    --			added Scan.
    --  4/24/00 - RLB - Added Change_Kind and Display_Index_Entries.
    --		- RLB - Added Change format.
    --  4/25/00 - RLB - Added Size.
    --  4/26/00 - RLB - Added paragraph formats.
    --  5/10/00 - RLB - Added additional paragraph kinds.
    --  5/11/00 - RLB - Added numbers for enumerated paragraphs.
    --  5/12/00 - RLB - Added attribute prefix text.
    --  5/15/00 - RLB - Split input from parsing/formatting.
    --  5/16/00 - RLB - Added database objects and Destroy.
    --  5/23/00 - RLB - Added tab stops.
    --  5/24/00 - RLB - Implemented subscript/superscript commands.
    --  5/28/00 - RLB - Implemented index operations.
    --  6/ 2/00 - RLB - Added Unit.
    --  8/ 2/00 - RLB - Added Leading and Syntax_Leading styles.
    --  8/ 4/00 - RLB - Added more new styles.
    --  8/ 7/00 - RLB - Added Leading flag, removed Leading styles.
    --  8/ 8/00 - RLB - Added Attr_Leading flag.
    --  8/16/00 - RLB - Added No_Para_Num flag, removed No_Pnum formats.
    --  8/17/00 - RLB - Changed Leading flag to Space_After.
    --  8/28/00 - RLB - Added flags for ChgAttribute and ChgImpldef commands.
    --  8/31/00 - RLB - Added the New_Changes change kind.
    --  9/26/00 - RLB - Added Syntax_Display format.
    --  6/17/02 - RLB - Added Ada95 changes sections.
    --  7/18/02 - RLB - Moved document type here.
    --          - RLB - Added Changes_Only and versioning for individual changes.
    --  9/10/04 - RLB - Added support for nested changes.
    --  9/14/04 - RLB - Moved Change_Version_Type to ARM_Contents.
    -- 11/03/04 - RLB - Added Nested_X2_Bulleted.
    -- 11/16/04 - RLB - Added Attr_Prefix_Text_Change_Kind.
    -- 12/06/04 - RLB - Added reference chain for Format_Type.
    -- 12/11/04 - RLB - Increased Syntax_NT length.
    -- 10/17/05 - RLB - Added Glossary change items.
    -- 10/28/05 - RLB - Added Language-Define subindexes.
    --  1/12/06 - RLB - Replaced "Document" with a number of new more general
    --			properties.
    --  1/16/06 - RLB - Added "Unnumbered_Section" counter, so we can assign
    --			names without special cases.
    --  1/18/06 - RLB - Added "Example_Font".
    --  9/22/06 - RLB - Added "Use_ISO_2004_Note_Format".
    --		- RLB - Revised to use Clause_Number_Type.
    --  9/25/06 - RLB - Added "Use_ISO_2004_Contents_Format".
    -- 10/04/06 - RLB - Added "Use_ISO_2004_List_Format".
    --  2/ 5/07 - RLB - Added Usage_Note for ASIS, and renamed Wide paragraph
    --			kinds.
    --  2/13/07 - RLB - Redid output formating to use an explict indent;
    --			added ChildExample.
    --  2/16/07 - RLB - Added Indent.
    --  2/19/07 - RLB - Added Title format.
    --  4/23/10 - RLB - Added Ada 2005 header.
    --  8/ 8/11 - RLB - Added Aspect DB.
    -- 10/18/11 - RLB - Changed to GPLv3 license.

    type Format_Type is tagged limited private;

    type Change_Kind is (Old_Only, New_Only, Changes_Only,
	Show_Changes, New_Changes);
	-- Which changes to show?
	-- If Old_Only, we will get the original Ada Reference Manual or AARM.
	-- If New_Only, we will get the reference documents with the updates
	-- up to the Change_Version specified included.
	-- If Changes_Only, we will get the reference documents with the updates
	-- up to the Change_Version specified included; and insertions and
	-- deletions will be shown for Change_Version.
	-- If Show_Changes, original RM text will be shown as deleted,
	-- and new RM text will be shown as inserted, up to and including the
	-- Change_Version specified.
	-- If New_Changes, original RM text removed, but new RM text will be
	-- shown as inserted, up to and including the Change_Version specified.
	-- In all cases, changes with versions newer than Change_Version are
	-- ignored. Thus Change_Version = '0' is the same as Old_Only no
	-- matter what command is given.

    procedure Create (Format_Object : in out Format_Type;
		      Changes : in ARM_Format.Change_Kind;
		      Change_Version : in ARM_Contents.Change_Version_Type;
		      Display_Index_Entries : in Boolean;
		      Include_Annotations : in Boolean;
		      Include_ISO : in Boolean;
		      Link_Non_Terminals : in Boolean;
		      Number_Paragraphs : in Boolean;
		      Examples_Font : in ARM_Output.Font_Family_Type;
		      Use_ISO_2004_Note_Format : in Boolean;
		      Use_ISO_2004_Contents_Format : in Boolean;
		      Use_ISO_2004_List_Format : in Boolean);
	-- Initialize an input object. Changes and Change_Version determine
	-- which changes should be displayed. If Display_Index_Entries is True,
	-- index entries will be printed in the document; otherwise, they
	-- will not generate any visible text (although they might generate
	-- a link anchor). If Include_Annotations is True, annotations (AARM
	-- text) will be included in the output; otherwise it will not be.
	-- If Include_ISO is True, ISOOnly text will be included in the output
	-- (and NotISO text will not); otherwise the reverse is true.
	-- If Link_Non_Terminals is True, links will be generated for
	-- each Non_Terminal, linking it to its definition.
	-- If Number_Paragraphs is true, paragraphs will be numbered (per
	-- subclause); otherwise they will not be.
	-- Example_Font specifies the font that examples will be set in.
	-- If Use_ISO_2004_Note_Format is true, that format will be used;
	-- else the Ada95 standard's format will be used for notes.
	-- If Use_ISO_2004_Contents_Format is true, that format will be used;
	-- else the Ada95 standard's format will be used for the table of contents.
	-- If Use_ISO_2004_List_Format is true, then lists will be lettered;
	-- else the Ada95 standard's numbering format will be used for
	-- enumerated lists.

    procedure Destroy (Format_Object : in out Format_Type);
	-- Destroy a format object, releasing any resources.

    procedure Scan (Format_Object : in out Format_Type;
		    File_Name : in String;
		    Section_Number : in ARM_Contents.Section_Number_Type;
		    Starts_New_Section : in Boolean);
	-- Scans the contents for File_Name, determining the table of contents
	-- for the section. The results are written to the contents package.
	-- Starts_New_Section is True if the file starts a new section.
	-- Section_Number is the number (or letter) of the section.
	-- Note: We need this scanning pass so we can process @SeeSec,
	-- @SeeSecNum, and similar commands. For that, we need the full names
	-- of the sections and clauses.

    procedure Write_Table_of_Contents (
		        Format_Object : in out Format_Type;
		       Output_Object : in out ARM_Output.Output_Type'Class);
	-- Writes the table of contents for the document. (It will have
	-- a section name of "TOC").

    procedure Process (Format_Object : in out Format_Type;
		       File_Name : in String;
		       Output_Object : in out ARM_Output.Output_Type'Class;
		       Section_Name : in String;
		       Section_Number : in ARM_Contents.Section_Number_Type;
		       Starts_New_Section : in Boolean);
	-- Process the contents for File_Name, writing the results to
	-- Output_Object. (Output_Object uses dispatching calls to provide
	-- the correct formatting). Section_Name is the name of the section
	-- for this file. Starts_New_Section is True if the file starts
	-- a new section. Section_Number is the number (or letter) of the
	-- section. Values > 20 represent annex letters (21 => A, 22 => B, etc.)

    procedure Format (Format_Object : in out Format_Type;
		      Text : in String;
		      Output_Object : in out ARM_Output.Output_Type'Class;
		      Text_Name : in String;
		      No_Annotations : in Boolean);
	-- Format the contents of Text, writing the results to
	-- Output_Object. (Output_Object uses dispatching calls to provide
	-- the correct formatting). Text is assumed to be a component of
	-- a larger section. Text_Name is an identifying name for error messages.
	-- If No_Annotations is true, we don't want any annotations even if we
	-- are generating a document with annotations.

private
    type Paragraph_Type is (Plain, Introduction,
	Language_Design, -- AARM-only.
	Syntax, Resolution, Legality,
	Static_Semantics, Link_Time, Run_Time, Bounded_Errors,
	Erroneous, Requirements, Documentation, Metrics, Permissions, Advice,
	Notes, Single_Note, Examples,
	Ada83_Inconsistencies, Ada83_Incompatibilities, -- AARM-only.
	Ada83_Extensions, Ada83_Wording, -- AARM-only.
	Ada95_Inconsistencies, Ada95_Incompatibilities, -- AARM-only.
	Ada95_Extensions, Ada95_Wording, -- AARM-only.
	Ada2005_Inconsistencies, Ada2005_Incompatibilities, -- AARM-only.
	Ada2005_Extensions, Ada2005_Wording, -- AARM-only.
	Element_Ref, Child_Ref, Usage_Note, -- For ASIS (AASIS-only).
	-- AARM annotations (no headers)
	Reason, Ramification, Proof, Imp_Note, Corr_Change, Discussion,
	Honest, Glossary_Marker, Bare_Annotation,
	-- Format only:
	Wide_Above, Example_Text, Child_Example_Text,
	Indented_Example_Text, Code_Indented, Indent, Bulleted, Nested_Bulleted,
        Nested_X2_Bulleted,
	Display, Syntax_Display, Syntax_Indented, Syntax_Production,
	Enumerated, Nested_Enumerated, Hanging_Indented, Title, In_Table);

    type Reference;
    type Reference_Ptr is access Reference;
    type Reference is record
	Ref_Name : ARM_Input.Command_Name_Type;
	Ref_Len  : Natural; -- Length of the reference.
	Is_DR_Ref : Boolean; -- True for a DR reference; False for an AI reference.
        Next : Reference_Ptr;
    end record;

    type Format_Type is tagged limited record
	-- Document information:
	Changes : ARM_Format.Change_Kind; -- No Both here.
	Change_Version : ARM_Contents.Change_Version_Type;
	Display_Index_Entries : Boolean;
	Include_Annotations : Boolean;
	Include_ISO : Boolean;
	Link_Non_Terminals : Boolean;
	Number_Paragraphs : Boolean;
	Examples_Font : ARM_Output.Font_Family_Type;
	Use_ISO_2004_Note_Format : Boolean;
	Use_ISO_2004_Contents_Format : Boolean;
	Use_ISO_2004_List_Format : Boolean;

	-- Clause numbers:
	Clause_Number : ARM_Contents.Clause_Number_Type;
	     -- The current clause number (Section, clause, subclause, subsubclause).
	Unnumbered_Section : Natural; -- The current (if any) clause number
		-- for unnumbered sections.

	-- Paragraph format info:
	Next_Paragraph_Change_Kind : ARM_Database.Paragraph_Change_Kind_Type;
			     -- The change kind of the next paragraph. This is
			     -- reset to none after each paragraph.
	Next_Paragraph_Version : ARM_Contents.Change_Version_Type;
			     -- If the kind is not "None", this is the version
			     -- number of the changed paragraph.
	Last_Paragraph_Subhead_Type : Paragraph_Type;
			     -- The last paragraph subhead generated.
	Next_Paragraph_Subhead_Type : Paragraph_Type;
			     -- The next paragraph subhead to generate (not
			     -- necessarily the same as Next_Paragraph_Format_Type).
			     -- This indicates the current paragraph type.
	Next_Paragraph_Format_Type : Paragraph_Type;
			     -- The format type of the next paragraph to
			     -- generate. We keep this separately so that the
			     -- first paragraph of a grouping can be in a
			     -- different format than the standard one, and
			     -- still generate a subheading.
	Paragraph_Tab_Stops : ARM_Output.Tab_Info := ARM_Output.NO_TABS;
			     -- The tab stops for the next paragraph.
	In_Bundle : Boolean := False;
			     -- Are we in a bundle?
	References : Reference_Ptr := null;
			     -- Any references to generate at the start of the
			     -- next paragraph.

	-- Paragraph numbering info:
	Next_Note : Natural; -- The number of the next note. These are
			     -- per-section, not per-clause (unless ISO 2004 is set).
	Next_Paragraph : Positive; -- The number of the next paragraph. These
			     -- are per-(sub)clause.
	Next_Insert_Para : Positive; -- The subnumber of the next inserted
			     -- paragraph.
	Next_AARM_Sub : Character; -- The letter of the next AARM subclause.
			     -- These are reset when the paragraph number
			     -- changes.
	Next_AARM_Insert_Para : Positive; -- The subnumber of the next inserted
			     -- AARM paragraph.
	Next_Enumerated_Num : Positive;
			     -- If the format is enumerated, this is the
			     -- number of the next paragraph.
	Enumerated_Level : Natural;
			     -- Number of enumerated formats that we're in.
	Current_Paragraph_String : String (1 .. 10);
			     -- The current paragraph number string (only
			     -- valid if In_Paragraph is True).
	Current_Paragraph_Len : Natural;

	-- Text format info:
	Text_Format : ARM_Output.Format_Type; -- Holds the current text format.

	Style : ARM_Output.Paragraph_Style_Type; -- What is the current paragraph style?
	Indent : ARM_Output.Paragraph_Indent_Type; -- What is the current paragraph indent?
	In_Paragraph : Boolean; -- Are we currently in a paragraph?
	No_Start_Paragraph : Boolean; -- Did we suppress "Start_Paragraph"?
	No_Prefix : Boolean; -- Should we suppress any prefix on the next paragraph?
	No_Para_Num : Boolean; -- Should we suppress the paragraph number on the next paragraph?
	Keep_with_Next : Boolean; -- Should we force this paragraph to bind to the next
				  -- (disallowing a page break between)?
	Space_After : ARM_Output.Space_After_Type; -- Space following this
			     -- paragraph.
	No_Breaks : Boolean; -- Should we allow page breaks in this paragraph?
	In_Change : Boolean; -- Are we in a change region?
	Last_Non_Space : Boolean; -- Is the last character written into the
			-- paragraph a non-space? (If nothing has been
			-- written into the paragraph, then this is False).

	-- Indexing:
	Unit : String (1..60);  -- Unit for predefined definitions. Used only
				-- by a handful of indexing commands.
	Unit_Len : Natural := 0;

<<<<<<< HEAD
	-- Syntax:
	Syntax_NT : String (1..80); -- Syntax non-terminal; used only during the
				    -- processing of the Syn command.
	Syntax_NT_Len : Natural := 0;
	Syntax_Tab : String (1..40); -- Syntax tab string; used only during the
				    -- processing of the Syn command.
	Syntax_Tab_Len : Natural := 0;
=======
        -- Text format info:
        Is_Bold : Boolean; -- Is the text currently bold?
        Is_Italic : Boolean; -- Is the text currently italic?
        Font : ARM_Output.Font_Family_Type; -- What is the current font family?
        Size : ARM_Output.Size_Type; -- What is the current font size?
        Change : ARM_Output.Change_Type; -- What is the current kind of change?
	Current_Change_Version : ARM_Contents.Change_Version_Type := '0'; -- What is the current version of change?
	Current_Old_Change_Version : ARM_Contents.Change_Version_Type := '0'; -- What is the current old version of change? (Only used if Change is Both).
        Location : ARM_Output.Location_Type; -- What is the current (vertical) location?
        Format : ARM_Output.Paragraph_Type; -- What is the current paragraph type?
        In_Paragraph : Boolean; -- Are we currently in a paragraph?
        No_Start_Paragraph : Boolean; -- Did we suppress "Start_Paragraph"?
        No_Prefix : Boolean; -- Should we suppress any prefix on the next paragraph?
        No_Para_Num : Boolean; -- Should we suppress the paragraph number on the next paragraph?
        Keep_with_Next : Boolean; -- Should we force this paragraph to bind to the next
                                  -- (disallowing a page break between)?
        Space_After : ARM_Output.Space_After_Type; -- Space following this
                             -- paragraph.
        No_Breaks : Boolean; -- Should we allow page breaks in this paragraph?
        In_Change : Boolean; -- Are we in a change region?
        Last_Non_Space : Boolean; -- Is the last character written into the
                        -- paragraph a non-space? (If nothing has been
                        -- written into the paragraph, then this is False).
>>>>>>> 0d982a19

	-- Aspects:
	Aspect_Name : String (1..30); -- Aspect name text
	Aspect_Name_Len : Natural := 0;

	Aspect_DB : ARM_Database.Database_Type;

	-- Attributes:
	Prefix_Text : String (1..160) := "@b{NONE!}" & (10..160 => ' ');
	    -- This text is used as part of the attribute list text.
	    -- It is shared between multiple attributes, which is why it is
	    -- handled this way.
	Prefix_Text_Len : Natural := 9;

	Attr_Prefix : String (1..10); -- Attribute prefix text
	Attr_Prefix_Len : Natural := 0;
	Attr_Prefix_Change_Kind : ARM_Database.Paragraph_Change_Kind_Type;
	Attr_Prefix_Version : ARM_Contents.Change_Version_Type;
	Attr_Name : String (1..30); -- Attribute name text
	Attr_Name_Len : Natural := 0;
	Attr_Leading : Boolean := False; -- Attribute leading flag
	Attr_Change_Kind : ARM_Database.Paragraph_Change_Kind_Type;
	Attr_Prefix_Text_Change_Kind : ARM_Database.Paragraph_Change_Kind_Type;
	Attr_Version : ARM_Contents.Change_Version_Type;
	    -- The above ten items are used only when processing Attribute
	    -- and Attribute_Leading commands.

	Attr_DB : ARM_Database.Database_Type;

	-- Pragmas:
	Pragma_DB : ARM_Database.Database_Type;

<<<<<<< HEAD
	-- Glossary:
	Glossary_Term : String (1..50); -- Glossary term; used only when
	Glossary_Term_Len : Natural := 0; -- processing [Chg]ToGlossary[Also] commands.
	Glossary_Change_Kind : ARM_Database.Paragraph_Change_Kind_Type := ARM_Database.None;
			-- The change kind of the ToGlossary.
	Glossary_Version : ARM_Contents.Change_Version_Type;
			-- If the kind is not "None", this is the version
			-- number of the changed paragraph.
	Add_to_Glossary : Boolean;
			-- Add this item to the Glossary.
	Glossary_Displayed : Boolean;
			-- The text was displayed in the document.
	Glossary_DB : ARM_Database.Database_Type;
=======
        -- Glossary:
        Glossary_Term : String (1..50); -- Glossary term; used only when
        Glossary_Term_Len : Natural := 0; -- processing [Chg]ToGlossary[Also] commands.
        Glossary_Change_Kind : ARM_Database.Paragraph_Change_Kind_Type;
                        -- The change kind of the ToGlossary.
        Glossary_Version : ARM_Contents.Change_Version_Type := '0';
                        -- If the kind is not "None", this is the version
                        -- number of the changed paragraph.
        Add_to_Glossary : Boolean;
                        -- Add this item to the Glossary.
        Glossary_Displayed : Boolean;
                        -- The text was displayed in the document.
        Glossary_DB : ARM_Database.Database_Type;
>>>>>>> 0d982a19

	-- Implementation advice:
	Impladv_DB : ARM_Database.Database_Type;

	-- Documentation requirements:
	Docreq_DB : ARM_Database.Database_Type;

	-- Implementation-defined:
	Impdef_DB : ARM_Database.Database_Type;
	-- The next four are used only during processing of ImplDef, ChgImplDef,
	--    ChgDocReq, ChgImplAdv, and ChgAspectDesc.
	Impdef_Change_Kind : ARM_Database.Paragraph_Change_Kind_Type;
			-- The change kind of the impldef.
	Impdef_Version : ARM_Contents.Change_Version_Type;
			-- If the kind is not "None", this is the version
			-- number of the changed paragraph.
	Impdef_Initial_Version : ARM_Contents.Change_Version_Type;
			-- This is the version number of the original paragraph.
	Impdef_Paragraph_String : String (1 .. 10); -- Paragraph number.
	Impdef_Paragraph_Len : Natural;

	-- Language-Defined entity subindexes:
	Package_Index : ARM_Subindex.Subindex_Type;
	Type_Index : ARM_Subindex.Subindex_Type;
	Subprogram_Index : ARM_Subindex.Subindex_Type;
	Exception_Index : ARM_Subindex.Subindex_Type;
	Object_Index : ARM_Subindex.Subindex_Type;

    end record;
end ARM_Format;
<|MERGE_RESOLUTION|>--- conflicted
+++ resolved
@@ -322,7 +322,6 @@
 				-- by a handful of indexing commands.
 	Unit_Len : Natural := 0;
 
-<<<<<<< HEAD
 	-- Syntax:
 	Syntax_NT : String (1..80); -- Syntax non-terminal; used only during the
 				    -- processing of the Syn command.
@@ -330,31 +329,6 @@
 	Syntax_Tab : String (1..40); -- Syntax tab string; used only during the
 				    -- processing of the Syn command.
 	Syntax_Tab_Len : Natural := 0;
-=======
-        -- Text format info:
-        Is_Bold : Boolean; -- Is the text currently bold?
-        Is_Italic : Boolean; -- Is the text currently italic?
-        Font : ARM_Output.Font_Family_Type; -- What is the current font family?
-        Size : ARM_Output.Size_Type; -- What is the current font size?
-        Change : ARM_Output.Change_Type; -- What is the current kind of change?
-	Current_Change_Version : ARM_Contents.Change_Version_Type := '0'; -- What is the current version of change?
-	Current_Old_Change_Version : ARM_Contents.Change_Version_Type := '0'; -- What is the current old version of change? (Only used if Change is Both).
-        Location : ARM_Output.Location_Type; -- What is the current (vertical) location?
-        Format : ARM_Output.Paragraph_Type; -- What is the current paragraph type?
-        In_Paragraph : Boolean; -- Are we currently in a paragraph?
-        No_Start_Paragraph : Boolean; -- Did we suppress "Start_Paragraph"?
-        No_Prefix : Boolean; -- Should we suppress any prefix on the next paragraph?
-        No_Para_Num : Boolean; -- Should we suppress the paragraph number on the next paragraph?
-        Keep_with_Next : Boolean; -- Should we force this paragraph to bind to the next
-                                  -- (disallowing a page break between)?
-        Space_After : ARM_Output.Space_After_Type; -- Space following this
-                             -- paragraph.
-        No_Breaks : Boolean; -- Should we allow page breaks in this paragraph?
-        In_Change : Boolean; -- Are we in a change region?
-        Last_Non_Space : Boolean; -- Is the last character written into the
-                        -- paragraph a non-space? (If nothing has been
-                        -- written into the paragraph, then this is False).
->>>>>>> 0d982a19
 
 	-- Aspects:
 	Aspect_Name : String (1..30); -- Aspect name text
@@ -387,7 +361,6 @@
 	-- Pragmas:
 	Pragma_DB : ARM_Database.Database_Type;
 
-<<<<<<< HEAD
 	-- Glossary:
 	Glossary_Term : String (1..50); -- Glossary term; used only when
 	Glossary_Term_Len : Natural := 0; -- processing [Chg]ToGlossary[Also] commands.
@@ -401,21 +374,6 @@
 	Glossary_Displayed : Boolean;
 			-- The text was displayed in the document.
 	Glossary_DB : ARM_Database.Database_Type;
-=======
-        -- Glossary:
-        Glossary_Term : String (1..50); -- Glossary term; used only when
-        Glossary_Term_Len : Natural := 0; -- processing [Chg]ToGlossary[Also] commands.
-        Glossary_Change_Kind : ARM_Database.Paragraph_Change_Kind_Type;
-                        -- The change kind of the ToGlossary.
-        Glossary_Version : ARM_Contents.Change_Version_Type := '0';
-                        -- If the kind is not "None", this is the version
-                        -- number of the changed paragraph.
-        Add_to_Glossary : Boolean;
-                        -- Add this item to the Glossary.
-        Glossary_Displayed : Boolean;
-                        -- The text was displayed in the document.
-        Glossary_DB : ARM_Database.Database_Type;
->>>>>>> 0d982a19
 
 	-- Implementation advice:
 	Impladv_DB : ARM_Database.Database_Type;
@@ -445,4 +403,4 @@
 	Object_Index : ARM_Subindex.Subindex_Type;
 
     end record;
-end ARM_Format;
+end ARM_Format;