with ARM_Input;
package ARM_String is

    --
    -- Ada reference manual formatter (ARM_Form).
    --
    -- This package contains the definition of reading input from a string.
    --
    -- ---------------------------------------
<<<<<<< HEAD
    -- Copyright 2000, 2011
    --   AXE Consultants. All rights reserved.
=======
    -- Copyright 2000, 2011, AXE Consultants.
>>>>>>> 0d982a19
    -- P.O. Box 1512, Madison WI  53701
    -- E-Mail: randy@rrsoftware.com
    --
    -- ARM_Form is free software: you can redistribute it and/or modify
    -- it under the terms of the GNU General Public License version 3
    -- as published by the Free Software Foundation.
    --
    -- AXE CONSULTANTS MAKES THIS TOOL AND SOURCE CODE AVAILABLE ON AN "AS IS"
    -- BASIS AND MAKES NO WARRANTY, EXPRESS OR IMPLIED, AS TO THE ACCURACY,
    -- CAPABILITY, EFFICIENCY, MERCHANTABILITY, OR FUNCTIONING OF THIS TOOL.
    -- IN NO EVENT WILL AXE CONSULTANTS BE LIABLE FOR ANY GENERAL,
    -- CONSEQUENTIAL, INDIRECT, INCIDENTAL, EXEMPLARY, OR SPECIAL DAMAGES,
    -- EVEN IF AXE CONSULTANTS HAS BEEN ADVISED OF THE POSSIBILITY OF SUCH
    -- DAMAGES.
    --
    -- A copy of the GNU General Public License is available in the file
    -- gpl-3-0.txt in the standard distribution of the ARM_Form tool.
    -- Otherwise, see <http://www.gnu.org/licenses/>.
    --
    -- If the GPLv3 license is not satisfactory for your needs, a commercial
    -- use license is available for this tool. Contact Randy at AXE Consultants
    -- for more information.
    --
    -- ---------------------------------------
    --
    -- Edit History:
    --
    --  5/15/00 - RLB - Created package.
    -- 10/18/11 - RLB - Changed to GPLv3 license.

    type String_Input_Type is new ARM_Input.Input_Type with private;

    procedure Open (Input_Object : in out String_Input_Type;
		    Text : in String;
		    Text_Name : in String);
	-- Open an input object for a string (Text), with a name of Text_Name.
	-- (The name is used for error messages).

    overriding procedure Close (Input_Object : in out String_Input_Type);
	-- Close the input object (entity).
	-- May propagate exceptions from the underlying implementation
	-- (that is, I/O exceptions).

    overriding procedure Get_Char (Input_Object : in out String_Input_Type;
			Char : out Character);
        -- We represent end of line by Ascii.LF.
        -- Raises: End_Error when the end of file is reached.
	--	   Not_Valid_Error if Input_Object is not valid (open).

    overriding procedure Replace_Char (Input_Object : in out String_Input_Type);
	-- Replaces the last character read (with Get_Char); the next call
	-- to Get_Char will return it.
        -- Raises: Not_Valid_Error if Input_Object is not valid (open).

    overriding function Line_String (Input_Object : in String_Input_Type) return String;
        -- Returns a string representing the line number and entity.
	-- Usually used in error messages.
        -- Raises: Not_Valid_Error if Input_Object is not valid (open).

    overriding procedure Start_Recording (Input_Object : in out String_Input_Type);
        -- Start recording all characters read into a local buffer.
        -- Use this when text needs to be formatted into the output
        -- file *and* be saved for future use.
        -- Raises: Not_Valid_Error if Input_Object is not valid (open).

    overriding procedure Stop_Recording_and_Read_Result
        (Input_Object : in out String_Input_Type; Result : out String;
	 Len : out Natural);
        -- Stop recording characters read. Put the result into Result,
        -- and the number of characters written into Len.
        -- Raises: Not_Valid_Error if Input_Object is not valid (open).

private
    type String_Input_Type is new ARM_Input.Input_Type with record
	Is_Valid : Boolean := False;
	Line_Counter : Natural := 0;
	Buffer : String(1..4000);
	Buffer_Len : Natural := 0;
	Buffer_Index : Natural := 0; -- Last character read from buffer.
	-- For recording:
	Recording : Boolean := False;
	Recording_Start : Natural := 0; -- First character of recorded section.
	-- Name:
	Name : String(1..120);
	Name_Len : Natural;
    end record;
end ARM_String;
<|MERGE_RESOLUTION|>--- conflicted
+++ resolved
@@ -7,12 +7,8 @@
     -- This package contains the definition of reading input from a string.
     --
     -- ---------------------------------------
-<<<<<<< HEAD
     -- Copyright 2000, 2011
     --   AXE Consultants. All rights reserved.
-=======
-    -- Copyright 2000, 2011, AXE Consultants.
->>>>>>> 0d982a19
     -- P.O. Box 1512, Madison WI  53701
     -- E-Mail: randy@rrsoftware.com
     --
@@ -99,4 +95,4 @@
 	Name : String(1..120);
 	Name_Len : Natural;
     end record;
-end ARM_String;
+end ARM_String;