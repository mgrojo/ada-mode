with --ARM_Output,
     --ARM_Contents,
     --Ada.Text_IO,
     Ada.Exceptions,
     Ada.Streams.Stream_IO,
     Ada.Strings.Maps,
     Ada.Strings.Fixed,
     Ada.Characters.Handling,
     Ada.Calendar,
     Ada.Unchecked_Conversion;
package body ARM_RTF is

    --
    -- Ada reference manual formatter (ARM_Form).
    --
    -- This package defines the RTF output object.
    -- Output objects are responsible for implementing the details of
    -- a particular format.
    --
    -- ---------------------------------------
    -- Copyright 2000, 2002, 2004, 2005, 2006, 2007, 2009, 2010, 2011, 2012
    --   AXE Consultants. All rights reserved.
    -- P.O. Box 1512, Madison WI  53701
    -- E-Mail: randy@rrsoftware.com
    --
    -- ARM_Form is free software: you can redistribute it and/or modify
    -- it under the terms of the GNU General Public License version 3
    -- as published by the Free Software Foundation.
    --
    -- AXE CONSULTANTS MAKES THIS TOOL AND SOURCE CODE AVAILABLE ON AN "AS IS"
    -- BASIS AND MAKES NO WARRANTY, EXPRESS OR IMPLIED, AS TO THE ACCURACY,
    -- CAPABILITY, EFFICIENCY, MERCHANTABILITY, OR FUNCTIONING OF THIS TOOL.
    -- IN NO EVENT WILL AXE CONSULTANTS BE LIABLE FOR ANY GENERAL,
    -- CONSEQUENTIAL, INDIRECT, INCIDENTAL, EXEMPLARY, OR SPECIAL DAMAGES,
    -- EVEN IF AXE CONSULTANTS HAS BEEN ADVISED OF THE POSSIBILITY OF SUCH
    -- DAMAGES.
    --
    -- A copy of the GNU General Public License is available in the file
    -- gpl-3-0.txt in the standard distribution of the ARM_Form tool.
    -- Otherwise, see <http://www.gnu.org/licenses/>.
    --
    -- If the GPLv3 license is not satisfactory for your needs, a commercial
    -- use license is available for this tool. Contact Randy at AXE Consultants
    -- for more information.
    --
    -- ---------------------------------------
    --
    -- Edit History:
    --
    --  5/18/00 - RLB - Created package.
    --  5/22/00 - RLB - Added Includes_Changes to Create.
    --  5/23/00 - RLB - Added Set_Column and New_Column.
    --		      - Added Tab_Info and Tab_Stops.
    --  5/24/00 - RLB - Added Location to Text_Format.
    --		- RLB - Added No_Breaks and Keep_with_Next to Start_Paragraph.
    --  5/25/00 - RLB - Added Big_Files to Create. Added Justification.
    --		- RLB - Added Separator_Lines and TOC routines.
    --  5/26/00 - RLB - Added table operations.
    --  5/27/00 - RLB - Implemented table operations.
    --  5/28/00 - RLB - Added index style.
    --  6/ 2/00 - RLB - Added Soft_Line_Break.
    --		- RLB - Changed back to mostly "after" spacing, so paragraph
    --			numbers format correctly on tops of pages.
    --  8/ 2/00 - RLB - Added Soft_Hyphen_Break and left and right quote
    --			characters.
    --		- RLB - Added additional styles.
    --          - RLB - Fixed bulleted styles to have a right indent as well.
    --  8/ 4/00 - RLB - Added additional styles.
    --		- RLB - Fixed table text size.
    --  8/ 7/00 - RLB - Added Leading flag to Start_Paragraph, removed "Leading"
    --			styles.
    --  8/ 8/00 - RLB - Added "Hang_Width" in order to get more accurate
    --			hang prefix determination.
    --  8/10/00 - RLB - Style corrections.
    --  8/11/00 - RLB - Fixed footers for clauses with very long titles.
    --		- RLB - Added Hanging_in_Bulleted styles.
    --  8/16/00 - RLB - Adjusted so captial 'I' is not a large character.
    --		- RLB - Added Code_Indented_Nested_Bulleted and Notes_Nested_Bulleted.
    --  8/17/00 - RLB - Replaced "Leading" by "Space_After".
    -- 		- RLB - Added Nested_Enumerated.
    --  8/21/00 - RLB - Moved paragraph numbers in a bit for AARM.
    --  8/22/00 - RLB - Added Revised_Clause_Header.
    --  8/23/00 - RLB - Revised widths of AARM text to be more like RM.
    --  8/31/00 - RLB - Moved paragraphs in again.
    --  9/26/00 - RLB - Added Syntax_Summary style.
    --  9/27/00 - RLB - Cut the lower margin for the AARM pages.
    --  7/18/02 - RLB - Removed Document parameter, replaced by three
    --			strings.
    --		- RLB - Added AI_Reference.
    --		- RLB - Added Change_Version_Type and uses.
    --  9/10/04 - RLB - Added "Both" to possible changes to handle
    --			replacement of changed text.
    --  9/14/04 - RLB - Moved Change_Version_Type to contents.
    --  9/15/04 - RLB - Completely rewrote Text_Format to avoid problems
    --			with ordering of calls.
    -- 11/03/04 - RLB - Added Nested_X2_Bulleted.
    -- 11/15/04 - RLB - Added Indented_Nested_Bulleted.
    -- 11/16/04 - RLB - Experimented with changes to avoid the hot pink
    --			revision markers.
    -- 12/15/04 - RLB - Added Pascal's workaround to formatting bugs in
    --			Word 2000/XP/2003.
    -- 12/16/04 - RLB - Removed it after it proved not to help.
    --  1/24/05 - RLB - Added Inner_Indent.
    --  2/ 1/05 - RLB - Added Turkish chars to allow an AARM note.
    --  5/27/05 - RLB - Added arbitrary Unicode characters.
    --  1/11/06 - RLB - Eliminated dispatching Create in favor of tailored
    --			versions.
    --  1/18/06 - RLB - Added additional styles.
    --  2/ 8/06 - RLB - Added additional parameters to the table command.
    --  2/10/06 - RLB - Added even more additional parameters to the
    --			table command.
    --		- RLB - Added picture command.
    --  9/21/06 - RLB - Added Body_Font; revised styles to handle that.
    --  9/22/06 - RLB - Added Subsubclause.
    --  9/25/06 - RLB - Handled optional renaming of TOC.
    --		- RLB - Added Last_Column_Width to Start_Table.
    -- 10/10/06 - RLB - Widened bulleted and enumerated hanging a bit to make
    --			room for wider numbers for ISO 2004 format.
    -- 10/13/06 - RLB - Added Local_Link_Start and Local_Link_End to allow
    --			formatting in the linked text.
    -- 12/22/06 - RLB - Fixed glitch in number of column units.
    --  2/ 9/07 - RLB - Changed comments on AI_Reference.
    --  2/14/07 - RLB - Revised to separate style and indent information
    --			for paragraphs.
    --  2/16/07 - RLB - Added example styles for additional nesting levels.
    --  2/19/07 - RLB - Added Standard Title style.
    -- 12/18/07 - RLB - Fixed silly table bug.
    --		- RLB - Added Plain_Annex.
    -- 12/19/07 - RLB - Added limited colors to Text_Format.
    -- 12/21/07 - RLB - Removed extra "not" from "large" character counter
    --			in Ordinary_Character.
    --  5/ 4/09 - RLB - Added the footer information.
    --  5/ 6/09 - RLB - Added ISO format footer and version names.
    -- 10/28/09 - RLB - Added missing with.
    --  3/31/10 - RLB - Adjusted picture scaling to be closer to reality.
    -- 10/18/11 - RLB - Changed to GPLv3 license.
    -- 10/20/11 - RLB - Updated to handle extra-wide paragraph numbers
    --			automatically (there are too many to hand-fix now).
    -- 10/25/11 - RLB - Added old insertion version to Revised_Clause_Header.
    --  4/ 3/12 - RLB - Eliminated redundancy.

    -- Note: We assume a lot about the Section_Names passed into
    -- Section in order to get the proper headers/footers/page numbers.
    -- Someday, that ought to be changed somehow.

    LINE_LENGTH : constant := 78;
	-- Maximum intended line length.

    LEADING_PERCENT : constant := 70;
	-- Leading is 70% of normal height.
    TRAILING_PERCENT : constant := 150;
	-- Leading is 150% of normal height.

    type Format_Info_Type is record
	Defined : Boolean := False;
	Size : Natural; -- In 1/2 pts.
	Indent : Natural; -- In Twips (.1 pt = 1/120th pica = 1/1440th inch).
	Hang_Width : Natural; -- In Twips (.1 pt = 1/120th pica = 1/1440th inch).
	Before : Natural; -- Vertical space before in Twips. (\sb)
	After : Natural; -- Vertical space after in Twips. (\sa)
	Is_Justified : Boolean; -- True if the format is justified. (\qj vs. \qc or \ql)
	Number : Natural; -- Style number.
	Format_String : String(1 .. 200);
	Format_Len : Natural := 0;
    end record;

    Paragraph_Info : array (ARM_Output.Paragraph_Style_Type,
			    ARM_Output.Paragraph_Indent_Type) of Format_Info_Type;
	-- Set by Start_RTF_File.
    Heading_1_Info : Format_Info_Type;
    Heading_2_Info : Format_Info_Type;
    Heading_3_Info : Format_Info_Type;
    Heading_4_Info : Format_Info_Type;
    Category_Header_Info : Format_Info_Type;
    Normal_Paragraph_Number_Info : Format_Info_Type;
    Wide_Paragraph_Number_Info : Format_Info_Type;
    Header_Info : Format_Info_Type;
    Footer_Info : Format_Info_Type;
    TOC_1_Info : Format_Info_Type;
    TOC_2_Info : Format_Info_Type;
    TOC_3_Info : Format_Info_Type;
    TOC_4_Info : Format_Info_Type;

    Table_C_Text_Info : Format_Info_Type;
    Table_L_Text_Info : Format_Info_Type;
    Table_C_Sml_Text_Info : Format_Info_Type;
    Table_L_Sml_Text_Info : Format_Info_Type;

    procedure Set_Style (Into : in out Format_Info_Type;
			 Font : in ARM_Output.Font_Family_Type; -- Default means use Body_Font.
			 Body_Font : in ARM_Output.Font_Family_Type;
			 Font_Size : in Natural;
			 Style_Indent : in Natural;
			 Style_Hang_Width : in Natural := 0;
			 Style_Before : in Natural;
			 Style_After : in Natural;
			 Style_Justified : in Boolean;
			 Style_String_Prefix : in String;
			 Style_String_Suffix : in String) is
	-- Internal routine.
	-- Set the indicated style information.
	-- The two part of the Style String includes all of the information
	-- except Font (\fn), Font_Size (\fsnn), Indent (\linn), Hang (\fi-nn),
	-- Before (\sbnn), and After (\sann) -- these are added appropriately
	-- between the halves of the string.
	Font_String : String(1..3) := "\f0";

	function Make (Code : in String; Value : in Natural) return String is
	    Val : constant String := Natural'Image(Value);
	begin
	    if Value /= 0 then
		return '\' & Code & Val(2..Val'Last);
	    else
		return ""; -- Make nothing.
	    end if;
	end Make;

    begin
	Into.Defined := True;
	Into.Size := Font_Size;
	case Font is
	    when ARM_Output.Default =>
		if ARM_Output."=" (Body_Font, ARM_Output.Swiss) then
		    Font_String(3) := '1';
		    Into.Size := Into.Size - 1;
		else -- Roman.
		    Font_String(3) := '0';
		end if;
	    when ARM_Output.Roman =>
		Font_String(3) := '0';
	    when ARM_Output.Swiss =>
		Font_String(3) := '1';
	    when ARM_Output.Fixed =>
		Font_String(3) := '2';
	end case;
	Into.Indent := Style_Indent;
	Into.Hang_Width := Style_Hang_Width;
	Into.Before := Style_Before;
	Into.After  := Style_After;
	Into.Is_Justified := Style_Justified;
	declare
	    Style : constant String :=
			Style_String_Prefix & " " &
			Font_String &
			Make ("fs", Into.Size) &
			Make ("li", Into.Indent) &
			Make ("fi-", Into.Hang_Width) &
			Make ("sb", Into.Before) &
			Make ("sa", Into.After) &
			Style_String_Suffix;
	begin
	    Ada.Strings.Fixed.Move (Source => Style,
				    Target => Into.Format_String);
            Into.Format_Len := Style'Length;
	end;
    end Set_Style;


    procedure Write_Style (Fyle : in Ada.Text_IO.File_Type;
			   Style : in Format_Info_Type) is
	-- Internal routine.
	-- Write a header to start a style definition for Style.
    begin
	if not Style.Defined then
	    Ada.Exceptions.Raise_Exception (ARM_Output.Not_Valid_Error'Identity,
		"Undefined Style in style table");
	end if;
        Ada.Text_IO.Put (Fyle, "{" &
	    Style.Format_String(1 .. Style.Format_Len));
    end Write_Style;


    procedure Write_Style_for_Paragraph (Fyle : in Ada.Text_IO.File_Type;
					 Style : in Format_Info_Type;
					 Count : out Natural) is
	-- Internal routine.
	-- Write a header to start a paragraph in Style. Count is set to
	-- the characters written.
    begin
	if not Style.Defined then
	    Ada.Exceptions.Raise_Exception (ARM_Output.Not_Valid_Error'Identity,
		"Undefined Style in paragraph");
	end if;
        Ada.Text_IO.Put (Fyle, "{\pard\plain " &
	    Style.Format_String(1 .. Style.Format_Len));
	Count := Style.Format_Len + 13;
    end Write_Style_for_Paragraph;


    procedure Write_Headers (Output_Object : in out RTF_Output_Type) is
	-- Write the page headers for this object into the current file.
	Junk : Natural;
    begin
        -- Default header/footer:
        Ada.Text_IO.Put (Output_Object.Output_File, "{\headerl ");
        Write_Style_for_Paragraph (Output_Object.Output_File, Header_Info, Junk);
	if Ada.Strings.Unbounded.Length (Output_Object.Header_Prefix) = 0 then
	    Ada.Text_IO.Put_Line (Output_Object.Output_File, "{\b\f1 " &
		Ada.Strings.Unbounded.To_String (Output_Object.Title) &
		"\par}}}");
	elsif Ada.Strings.Unbounded.Length (Output_Object.Title) = 0 then
	    Ada.Text_IO.Put_Line (Output_Object.Output_File, "{\b\f1 " &
		Ada.Strings.Unbounded.To_String (Output_Object.Header_Prefix) &
		"\par}}}");
	else
	    Ada.Text_IO.Put_Line (Output_Object.Output_File, "{\b\f1 " &
		Ada.Strings.Unbounded.To_String (Output_Object.Header_Prefix) &
		" \emdash  " &
		Ada.Strings.Unbounded.To_String (Output_Object.Title) &
		"\par}}}");
	end if;
        Ada.Text_IO.Put (Output_Object.Output_File, "{\headerr ");
        Write_Style_for_Paragraph (Output_Object.Output_File, Header_Info, Junk);
	if Ada.Strings.Unbounded.Length (Output_Object.Header_Prefix) = 0 then
	    Ada.Text_IO.Put_Line (Output_Object.Output_File, "{\qr\b\f1 " &
		Ada.Strings.Unbounded.To_String (Output_Object.Title) &
		"\par}}}");
	elsif Ada.Strings.Unbounded.Length (Output_Object.Title) = 0 then
	    Ada.Text_IO.Put_Line (Output_Object.Output_File, "{\qr\b\f1 " &
		Ada.Strings.Unbounded.To_String (Output_Object.Header_Prefix) &
		"\par}}}");
	else
	    Ada.Text_IO.Put_Line (Output_Object.Output_File, "{\qr\b\f1 " &
		Ada.Strings.Unbounded.To_String (Output_Object.Header_Prefix) &
		" \emdash  " &
		Ada.Strings.Unbounded.To_String (Output_Object.Title) &
		"\par}}}");
	end if;
-- Note: We don't need the default footers; none probably work better, anyway.
--	Ada.Text_IO.Put (Output_Object.Output_File, "{\footerl ");
--	Write_Style_for_Paragraph (Output_Object.Output_File, Footer_Info, Junk);
--	if Name = "00" or else Name = "TOC" or else Name = "Ttl" then
--	    -- No section number.
--	    Ada.Text_IO.Put (Output_Object.Output_File, "{\f0 ");
--	else
--            Ada.Text_IO.Put (Output_Object.Output_File, "{\b\f1 ");
--	    if Name(1) = '0' then -- Strip leading zero...
--                Ada.Text_IO.Put (Output_Object.Output_File, Name(2..Name'Last));
--	    else
--                Ada.Text_IO.Put (Output_Object.Output_File, Name);
--	    end if;
--	    Ada.Text_IO.Put (Output_Object.Output_File, "}\~\~\~{\f0 ");
--	end if;
--        Ada.Text_IO.Put (Output_Object.Output_File, Title);
--        Ada.Text_IO.Put_Line (Output_Object.Output_File, "\tab \tab{\field{\*\fldinst { PAGE }}{\fldrslt {\lang1024 x}}}\par}}}");
--	Ada.Text_IO.Put (Output_Object.Output_File, "{\footerr ");
--	Write_Style_for_Paragraph (Output_Object.Output_File, Footer_Info, Junk);
--	Ada.Text_IO.Put (Output_Object.Output_File, "{\f0 {\field{\*\fldinst { PAGE }}{\fldrslt {\lang1024 x}}}\tab \tab ");
--        Ada.Text_IO.Put (Output_Object.Output_File, Title);
--	if Name = "00" or else Name = "TOC" or else Name = "Ttl" then
--	    null; -- No section number.
--	else
--	    Ada.Text_IO.Put (Output_Object.Output_File, "\~\~\~\b\f1 ");
--	    if Name(1) = '0' then -- Strip leading zero...
--                Ada.Text_IO.Put (Output_Object.Output_File, Name(2..Name'Last));
--	    else
--                Ada.Text_IO.Put (Output_Object.Output_File, Name);
--	    end if;
--	end if;
--	Ada.Text_IO.Put_Line (Output_Object.Output_File, "\par}}}");
    end Write_Headers;


    procedure Start_RTF_File (Output_Object : in out RTF_Output_Type;
			      File_Name : in String;
			      Title : in String;
			      Name : in String) is
	-- Internal routine.
	-- Create an RTF file, and generate the needed text to start an RTF
	-- file. The file name is just the name portion, not the path or
	-- extension. "Name" is a short identifier, typically the clause
	-- number or letter.

	INDENT_UNIT : constant := 360;

	subtype PWidth is String(1..4);
	function Paper_Width return PWidth is
	    -- Return the paper width in twips:
	begin
	    case Output_Object.Page_Size is
		when ARM_RTF.A4 =>
		    return "9030";
		when ARM_RTF.Letter =>
		    return "9360";
		when ARM_RTF.Half_Letter =>
		    return "5760";
		when ARM_RTF.Ada95 =>
		    return "7740";
	    end case;
	end Paper_Width;

	function Half_Paper_Width return PWidth is
	    -- Return the center of the paper width in twips:
	begin
	    case Output_Object.Page_Size is
		when ARM_RTF.A4 =>
		    return "4515";
		when ARM_RTF.Letter =>
		    return "4680";
		when ARM_RTF.Half_Letter =>
		    return "2880";
		when ARM_RTF.Ada95 =>
		    return "3870";
	    end case;
	end Half_Paper_Width;


    begin
	Ada.Text_IO.Create (Output_Object.Output_File, Ada.Text_IO.Out_File,
	    ".\Output\" & File_Name & ".RTF");


	-- Note: This header (simplified) is from a Word 97 created file.
	-- File introduction:
	Ada.Text_IO.Put_Line (Output_Object.Output_File, "{\rtf1\ansi\ansicpg1252\uc1 \deff0\deflang1033\deflangfe1033");
	    -- rtf1=RTF file marker;
	    -- ansi=character set is ansi;
	    -- ansicpg=code page for ansi-Unicode conversion (1252);
	    -- uc1=One character replacement for Unicode characters;
	    -- deff0=Default font to use (Font 0);
	    -- deflang=default language (1033 - American English);
	    -- deflangfe=default language (asian text) (1033 - American English).

	-- Font table:
	Ada.Text_IO.Put_Line (Output_Object.Output_File, "{\fonttbl");
	case Output_Object.Primary_Serif_Font is
	    when Times_New_Roman =>
		Ada.Text_IO.Put_Line (Output_Object.Output_File, "{\f0\froman\fcharset0 Times New Roman;}");
	    when Souvenir =>
		Ada.Text_IO.Put_Line (Output_Object.Output_File, "{\f0\froman\fcharset0 Souvenir{\*\falt Souvienne};}");
	end case;
	case Output_Object.Primary_Sans_Serif_Font is
	    when Helvetica =>
		Ada.Text_IO.Put_Line (Output_Object.Output_File, "{\f1\fswiss\fcharset0 Helvetica{\*\falt Arial};}"); -- Usually Arial on most Windows machines.
	    when Arial =>
		Ada.Text_IO.Put_Line (Output_Object.Output_File, "{\f1\fswiss\fcharset0 Arial{\*\falt Helvetica};}"); -- Give Arial preference, because otherwise it screwed up Jim Moore's machine.
	end case;
	Ada.Text_IO.Put_Line (Output_Object.Output_File, "{\f2\fmodern\fcharset0\fprq1 Courier New;}");
	Ada.Text_IO.Put_Line (Output_Object.Output_File, "{\f3\ftech\fcharset0 Symbol;}}");
	    -- f=Font number;
	    -- fswiss,froman,fmodern,gtech=font family;
	    -- fcharset=character set (0=Ansi);
	    -- fprq=pitch (0=anything (default); 1=fixed; 2=variable);
	    -- falt=alternative font name;
	    -- followed by the font name

	-- File table: (None used.)

	-- Color table:
	Ada.Text_IO.Put_Line (Output_Object.Output_File, "{\colortbl;");
	Ada.Text_IO.Put_Line (Output_Object.Output_File, "\red0\green0\blue0;"); -- Color 1
	Ada.Text_IO.Put_Line (Output_Object.Output_File, "\red0\green0\blue255;"); -- Color 2
	Ada.Text_IO.Put_Line (Output_Object.Output_File, "\red0\green255\blue255;"); -- Color 3
	Ada.Text_IO.Put_Line (Output_Object.Output_File, "\red0\green255\blue0;"); -- Color 4
	Ada.Text_IO.Put_Line (Output_Object.Output_File, "\red255\green0\blue255;"); -- Color 5
	Ada.Text_IO.Put_Line (Output_Object.Output_File, "\red255\green0\blue0;"); -- Color 6
	Ada.Text_IO.Put_Line (Output_Object.Output_File, "\red255\green255\blue0;"); -- Color 7
	Ada.Text_IO.Put_Line (Output_Object.Output_File, "\red255\green255\blue255;"); -- Color 8
	Ada.Text_IO.Put_Line (Output_Object.Output_File, "\red0\green0\blue128;"); -- Color 9
	Ada.Text_IO.Put_Line (Output_Object.Output_File, "\red0\green128\blue128;"); -- Color 10
	Ada.Text_IO.Put_Line (Output_Object.Output_File, "\red0\green128\blue0;"); -- Color 11
	Ada.Text_IO.Put_Line (Output_Object.Output_File, "\red128\green0\blue128;"); -- Color 12
	Ada.Text_IO.Put_Line (Output_Object.Output_File, "\red128\green0\blue0;"); -- Color 13
	Ada.Text_IO.Put_Line (Output_Object.Output_File, "\red128\green128\blue0;"); -- Color 14
	Ada.Text_IO.Put_Line (Output_Object.Output_File, "\red128\green128\blue128;"); -- Color 15
	Ada.Text_IO.Put_Line (Output_Object.Output_File, "\red192\green192\blue192;}"); -- Color 16

	-- Style sheet:
	Ada.Text_IO.Put_Line (Output_Object.Output_File, "{\stylesheet");

	if Output_Object.Page_Size = ARM_RTF.Ada95 or else
	   Output_Object.Page_Size = ARM_RTF.Half_Letter then
	    -- These are smaller page sizes than the other sizes.
	    -- ** TBD: Consider putting this into a separate parameter (there is
	    -- ** little reason for the font size to depend on the page size).
	    Set_Style (Paragraph_Info(ARM_Output.Normal, 0),
		       Font => ARM_Output.Default,
		       Body_Font => Output_Object.Body_Font,
		       Font_Size => 18,
		       Style_Indent => 0,
		       Style_Before => 0,
		       Style_After => 120,
		       Style_Justified => TRUE,
		       Style_String_Prefix =>
			 "\s0\widctlpar\adjustright",
		       Style_String_Suffix => "\cgrid\qj\sl-220\slmult0 \snext0 ");
	    Set_Style (Heading_1_Info,
		       Font => ARM_Output.Swiss,
		       Body_Font => Output_Object.Body_Font,
		       Font_Size => 28,
		       Style_Indent => 0,
		       Style_Before => 0,
		       Style_After => 210,
		       Style_Justified => FALSE,
		       Style_String_Prefix =>
			 "\s1\keepn\widctlpar\outlinelevel0\adjustright",
		       Style_String_Suffix => "\b\kerning28\qc\cgrid \sbasedon0 \snext0 ");
	    Set_Style (Heading_2_Info,
		       Font => ARM_Output.Swiss,
		       Body_Font => Output_Object.Body_Font,
		       Font_Size => 24,
		       Style_Indent => 0,
		       Style_Before => 240,
		       Style_After => 120,
		       Style_Justified => FALSE,
		       Style_String_Prefix =>
			 "\s2\keepn\widctlpar\outlinelevel1\adjustright",
		       Style_String_Suffix => "\b\ql\cgrid \sbasedon0 \snext0 ");
	    Set_Style (Heading_3_Info,
		       Font => ARM_Output.Swiss,
		       Body_Font => Output_Object.Body_Font,
		       Font_Size => 23,
		       Style_Indent => 0,
		       Style_Before => 210,
		       Style_After => 90,
		       Style_Justified => FALSE,
		       Style_String_Prefix =>
			 "\s3\keepn\widctlpar\outlinelevel2\adjustright",
		       Style_String_Suffix => "\b\ql\cgrid \sbasedon0 \snext0 ");
	    Set_Style (Category_Header_Info,
		       Font => ARM_Output.Default,
		       Body_Font => Output_Object.Body_Font,
		       Font_Size => 14,
		       Style_Indent => 0,
		       Style_Before => 100,
		       Style_After => 60,
		       Style_Justified => FALSE,
		       Style_String_Prefix =>
			 "\s4\keepn\adjustright",
		       Style_String_Suffix => "\cgrid\qc\i \snext0 ");
	    Set_Style (Normal_Paragraph_Number_Info,
		       Font => ARM_Output.Swiss,
		       Body_Font => Output_Object.Body_Font,
		       Font_Size => 12,
		       Style_Indent => 0,
		       Style_Before => 0,
		       Style_After =>  0,
		       Style_Justified => FALSE,
		       Style_String_Prefix =>
			 "\s5\keepn\widctlpar\adjustright " &
			 "\pvpara\phpg\posxo\posy0\absw450\dxfrtext100\dfrmtxtx120\dfrmtxty120"&
			 "\cgrid\qc",
		       Style_String_Suffix => "\snext0 "); -- Note: We adjust the space before on use.
	    Set_Style (Wide_Paragraph_Number_Info,
		       Font => ARM_Output.Swiss,
		       Body_Font => Output_Object.Body_Font,
		       Font_Size => 12,
		       Style_Indent => 0,
		       Style_Before => 0,
		       Style_After =>  0,
		       Style_Justified => FALSE,
		       Style_String_Prefix =>
			 "\s5\keepn\widctlpar\adjustright " &
			 "\pvpara\phpg\posxo\posy0\absw490\dxfrtext100\dfrmtxtx120\dfrmtxty120"&
			 "\cgrid\qc",
		       Style_String_Suffix => "\snext0 "); -- Note: We adjust the space before on use.
	    Set_Style (Paragraph_Info(ARM_Output.Small, 1), -- Notes
		       Font => ARM_Output.Default,
		       Body_Font => Output_Object.Body_Font,
		       Font_Size => 15,
		       Style_Indent => INDENT_UNIT*1,
		       Style_Before => 0,
		       Style_After => 90,
		       Style_Justified => TRUE,
		       Style_String_Prefix =>
			 "\s6\widctlpar\adjustright",
		       Style_String_Suffix => "\cgrid\qj\sl-180\slmult0 \snext6 ");
	    Set_Style (Paragraph_Info(ARM_Output.Small, 2), -- Annotations
		       Font => ARM_Output.Default,
		       Body_Font => Output_Object.Body_Font,
		       Font_Size => 15,
		       Style_Indent => INDENT_UNIT*2,
		       Style_Before => 0,
		       Style_After => 90,
		       Style_Justified => TRUE,
		       Style_String_Prefix =>
			 "\s7\widctlpar\adjustright",
		       Style_String_Suffix => "\cgrid\qj\sl-180\slmult0 \snext7 ");
	    Set_Style (Paragraph_Info(ARM_Output.Examples, 1),
		       Font => ARM_Output.Fixed,
		       Body_Font => Output_Object.Body_Font,
		       Font_Size => 16,
		       Style_Indent => INDENT_UNIT*1,
		       Style_Before => 0,
		       Style_After => 80,
		       Style_Justified => FALSE,
		       Style_String_Prefix =>
			 "\s8\widctlpar\adjustright",
		       Style_String_Suffix => "\cgrid\sl-160\ql \snext8 ");
	    Set_Style (Paragraph_Info(ARM_Output.Small_Examples, 3),
		       Font => ARM_Output.Fixed,
		       Body_Font => Output_Object.Body_Font,
		       Font_Size => 14,
		       Style_Indent => INDENT_UNIT*3,
		       Style_Before => 0,
		       Style_After => 70,
		       Style_Justified => FALSE,
		       Style_String_Prefix =>
			 "\s9\widctlpar\adjustright",
		       Style_String_Suffix => "\cgrid\sl-140\ql \snext9 ");
	    Set_Style (Paragraph_Info(ARM_Output.Normal, 1), -- Syntax indent
		       Font => ARM_Output.Default,
		       Body_Font => Output_Object.Body_Font,
		       Font_Size => 18,
		       Style_Indent => INDENT_UNIT*1,
		       Style_Before => 0,
		       Style_After => 80,
		       Style_Justified => FALSE,
		       Style_String_Prefix =>
			 "\s10\widctlpar\adjustright",
		       Style_String_Suffix => "\cgrid\ql\sl-200 \snext10 ");
			  -- Note: Narrower space between and afterwards.
	    Set_Style (Paragraph_Info(ARM_Output.Normal, 3), -- Regular indent
		       Font => ARM_Output.Default,
		       Body_Font => Output_Object.Body_Font,
		       Font_Size => 18,
		       Style_Indent => INDENT_UNIT*3,
		       Style_Before => 0,
		       Style_After => 120,
		       Style_Justified => TRUE,
		       Style_String_Prefix =>
			 "\s11\widctlpar\adjustright",
		       Style_String_Suffix => "\cgrid\qj\sl-220\slmult0 \snext11 ");
	    Set_Style (Paragraph_Info(ARM_Output.Small, 5), -- Regular annotation indent
		       Font => ARM_Output.Default,
		       Body_Font => Output_Object.Body_Font,
		       Font_Size => 15,
		       Style_Indent => INDENT_UNIT*5,
		       Style_Before => 0,
		       Style_After => 90,
		       Style_Justified => TRUE,
		       Style_String_Prefix =>
			 "\s12\widctlpar\adjustright",
		       Style_String_Suffix => "\cgrid\qj\sl-180\slmult0 \snext12 ");
	    Set_Style (Paragraph_Info(ARM_Output.Wide_Hanging, 3),
		       Font => ARM_Output.Default,
		       Body_Font => Output_Object.Body_Font,
		       Font_Size => 18,
		       Style_Indent => INDENT_UNIT*3,
		       Style_Hang_Width => 1080,
		       Style_Before => 0,
		       Style_After => 100,
		       Style_Justified => TRUE,
		       Style_String_Prefix =>
			 "\s13\widctlpar\adjustright",
		       Style_String_Suffix => "\cgrid\qj\sl-200\slmult0 \snext13 ");
			  -- Note: Narrower space between and afterwards.
	    Set_Style (Paragraph_Info(ARM_Output.Narrow_Hanging, 3), -- Hanging in indents
		       Font => ARM_Output.Default,
		       Body_Font => Output_Object.Body_Font,
		       Font_Size => 18,
		       Style_Indent => INDENT_UNIT*3,
		       Style_Hang_Width => 360,
		       Style_Before => 0,
		       Style_After => 100,
		       Style_Justified => TRUE,
		       Style_String_Prefix =>
			 "\s14\widctlpar\adjustright",
		       Style_String_Suffix => "\cgrid\qj\sl-200\slmult0 \snext14 ");
			  -- Note: Narrower space between and afterwards.
	    Set_Style (Paragraph_Info(ARM_Output.Small_Wide_Hanging, 5),
		       Font => ARM_Output.Default,
		       Body_Font => Output_Object.Body_Font,
		       Font_Size => 15,
		       Style_Indent => INDENT_UNIT*5,
		       Style_Hang_Width => 1080,
		       Style_Before => 0,
		       Style_After => 80,
		       Style_Justified => TRUE,
		       Style_String_Prefix =>
			 "\s15\widctlpar\adjustright",
		       Style_String_Suffix => "\cgrid\qj\sl-170\slmult0 \snext15 ");
			  -- Note: Narrower space between and afterwards.
	    Set_Style (Paragraph_Info(ARM_Output.Small_Narrow_Hanging, 5),
		       Font => ARM_Output.Default,
		       Body_Font => Output_Object.Body_Font,
		       Font_Size => 15,
		       Style_Indent => INDENT_UNIT*5,
		       Style_Hang_Width => 360,
		       Style_Before => 0,
		       Style_After => 80,
		       Style_Justified => TRUE,
		       Style_String_Prefix =>
			 "\s16\widctlpar\adjustright",
		       Style_String_Suffix => "\cgrid\qj\sl-170\slmult0 \snext16 ");
			  -- Note: Narrower space between and afterwards.
	    Set_Style (Paragraph_Info(ARM_Output.Bulleted, 1),
		       Font => ARM_Output.Default,
		       Body_Font => Output_Object.Body_Font,
		       Font_Size => 18,
		       Style_Indent => INDENT_UNIT*1,
		       Style_Hang_Width => 240,
		       Style_Before => 0,
		       Style_After => 100,
		       Style_Justified => TRUE,
		       Style_String_Prefix =>
			 "\s17\widctlpar\adjustright",
		       Style_String_Suffix => "\ri360\cgrid\qj\sl-200\slmult0\tx360 \snext17 ");
			  -- Note: Narrower space between and afterwards.
	    Set_Style (Paragraph_Info(ARM_Output.Nested_Bulleted, 2),
		       Font => ARM_Output.Default,
		       Body_Font => Output_Object.Body_Font,
		       Font_Size => 18,
		       Style_Indent => INDENT_UNIT*2,
		       Style_Hang_Width => 220,
		       Style_Before => 0,
		       Style_After => 100,
		       Style_Justified => TRUE,
		       Style_String_Prefix =>
			 "\s18\widctlpar\adjustright",
		       Style_String_Suffix => "\ri360\cgrid\qj\sl-200\slmult0\tx720 \snext18 ");
			  -- Note: Narrower space between and afterwards.
	    Set_Style (Paragraph_Info(ARM_Output.Small_Bulleted, 3),
		       Font => ARM_Output.Default,
		       Body_Font => Output_Object.Body_Font,
		       Font_Size => 15,
		       Style_Indent => INDENT_UNIT*3,
		       Style_Hang_Width => 220,
		       Style_Before => 0,
		       Style_After => 80,
		       Style_Justified => TRUE,
		       Style_String_Prefix =>
			 "\s19\widctlpar\adjustright",
		       Style_String_Suffix => "\ri360\cgrid\qj\sl-170\slmult0\tx1080 \snext19 ");
			  -- Note: Narrower space between and afterwards.
	    Set_Style (Paragraph_Info(ARM_Output.Small_Nested_Bulleted, 4),
		       Font => ARM_Output.Default,
		       Body_Font => Output_Object.Body_Font,
		       Font_Size => 15,
		       Style_Indent => INDENT_UNIT*4,
		       Style_Hang_Width => 200,
		       Style_Before => 0,
		       Style_After => 80,
		       Style_Justified => TRUE,
		       Style_String_Prefix =>
			 "\s20\widctlpar\adjustright",
		       Style_String_Suffix => "\ri360\cgrid\qj\sl-170\slmult0\tx1440 \snext20 ");
			  -- Note: Narrower space between and afterwards.
	    Set_Style (Paragraph_Info(ARM_Output.Bulleted, 4), -- Indented bullets
		       Font => ARM_Output.Default,
		       Body_Font => Output_Object.Body_Font,
		       Font_Size => 18,
		       Style_Indent => INDENT_UNIT*4,
		       Style_Hang_Width => 240,
		       Style_Before => 0,
		       Style_After => 100,
		       Style_Justified => TRUE,
		       Style_String_Prefix =>
			 "\s21\widctlpar\adjustright",
		       Style_String_Suffix => "\ri360\cgrid\qj\sl-200\slmult0\tx1080 \snext21 ");
			  -- Note: Narrower space between and afterwards.
	    Set_Style (Paragraph_Info(ARM_Output.Bulleted, 2), -- Syntax indent bullets
		       Font => ARM_Output.Default,
		       Body_Font => Output_Object.Body_Font,
		       Font_Size => 18,
		       Style_Indent => INDENT_UNIT*2,
		       Style_Hang_Width => 240,
		       Style_Before => 0,
		       Style_After => 80,
		       Style_Justified => TRUE,
		       Style_String_Prefix =>
			 "\s22\widctlpar\adjustright",
		       Style_String_Suffix => "\ri360\cgrid\qj\sl-200\slmult0\tx720 \snext22 ");
			  -- Note: Narrower space between and afterwards.
	    Set_Style (Paragraph_Info(ARM_Output.Bulleted, 3), -- Code indented bullets
		       Font => ARM_Output.Default,
		       Body_Font => Output_Object.Body_Font,
		       Font_Size => 18,
		       Style_Indent => INDENT_UNIT*3,
		       Style_Hang_Width => 240,
		       Style_Before => 0,
		       Style_After => 100,
		       Style_Justified => TRUE,
		       Style_String_Prefix =>
			 "\s23\widctlpar\adjustright",
		       Style_String_Suffix => "\ri360\cgrid\qj\sl-200\slmult0\tx1080 \snext23 ");
			  -- Note: Narrower space between and afterwards.
	    Set_Style (Paragraph_Info(ARM_Output.Normal, 2), -- Code indented
		       Font => ARM_Output.Default,
		       Body_Font => Output_Object.Body_Font,
		       Font_Size => 18,
		       Style_Indent => INDENT_UNIT*2,
		       Style_Before => 0,
		       Style_After => 120,
		       Style_Justified => TRUE,
		       Style_String_Prefix =>
			 "\s24\widctlpar\adjustright",
		       Style_String_Suffix => "\cgrid\qj\sl-220\slmult0 \snext24 ");
	    Set_Style (Paragraph_Info(ARM_Output.Small, 4), -- Code indented annotations.
		       Font => ARM_Output.Default,
		       Body_Font => Output_Object.Body_Font,
		       Font_Size => 15,
		       Style_Indent => INDENT_UNIT*4,
		       Style_Before => 0,
		       Style_After => 90,
		       Style_Justified => TRUE,
		       Style_String_Prefix =>
			 "\s25\widctlpar\adjustright",
		       Style_String_Suffix => "\cgrid\qj\sl-180\slmult0 \snext25 ");
	    Set_Style (Paragraph_Info(ARM_Output.Examples, 4), -- Indented examples
		       Font => ARM_Output.Fixed,
		       Body_Font => Output_Object.Body_Font,
		       Font_Size => 16,
		       Style_Indent => INDENT_UNIT*4,
		       Style_Before => 0,
		       Style_After => 80,
		       Style_Justified => FALSE,
		       Style_String_Prefix =>
			 "\s26\widctlpar\adjustright",
		       Style_String_Suffix => "\cgrid\ql\sl-160 \snext26 ");
	    Set_Style (Paragraph_Info(ARM_Output.Small_Examples, 6), -- Indented annotation examples.
		       Font => ARM_Output.Fixed,
		       Body_Font => Output_Object.Body_Font,
		       Font_Size => 14,
		       Style_Indent => INDENT_UNIT*6,
		       Style_Before => 0,
		       Style_After => 70,
		       Style_Justified => FALSE,
		       Style_String_Prefix =>
			 "\s27\widctlpar\adjustright",
		       Style_String_Suffix => "\cgrid\ql\sl-140 \snext27 ");

            Set_Style (Header_Info,
		       Font => ARM_Output.Default,
		       Body_Font => Output_Object.Body_Font,
		       Font_Size => 17,
		       Style_Indent => 0,
		       Style_Before => 0,
		       Style_After => 0,
		       Style_Justified => FALSE,
		       Style_String_Prefix =>
		         "\s28\widctlpar\tqc\tx" & Half_Paper_Width &
			 "\tqr\tx" & Paper_Width & "\adjustright",
		       Style_String_Suffix => "\cgrid \sbasedon0 \snext28 ");
            Set_Style (Footer_Info,
		       Font => ARM_Output.Default,
		       Body_Font => Output_Object.Body_Font,
		       Font_Size => 17,
		       Style_Indent => 0,
		       Style_Before => 0,
		       Style_After => 0,
		       Style_Justified => FALSE,
		       Style_String_Prefix =>
		         "\s29\widctlpar" & -- "\tqc\tx" & Half_Paper_Width & -- We don't use or define the center tab; it causes problems with very long titles.
			 "\tqr\tx" & Paper_Width & "\adjustright",
		       Style_String_Suffix => "\cgrid \sbasedon0 \snext29 ");
	    Set_Style (Paragraph_Info(ARM_Output.Index, 0),
		       Font => ARM_Output.Default,
		       Body_Font => Output_Object.Body_Font,
		       Font_Size => 15,
		       Style_Indent => 225,
		       Style_Hang_Width => 225,
		       Style_Before => 0,
		       Style_After => 0,
		       Style_Justified => FALSE,
		       Style_String_Prefix =>
			 "\s31\widctlpar\adjustright",
		       Style_String_Suffix => "\cgrid\ql\sl-180\slmult0 \snext31 ");
	    Set_Style (Paragraph_Info(ARM_Output.Wide_Above, 0),
		       Font => ARM_Output.Default,
		       Body_Font => Output_Object.Body_Font,
		       Font_Size => 18,
		       Style_Indent => 0,
		       Style_Before => 120,
		       Style_After => 120,
		       Style_Justified => TRUE,
		       Style_String_Prefix =>
			 "\s32\widctlpar\adjustright",
		       Style_String_Suffix => "\cgrid\qj\sl-220\slmult0 \snext0 ");
	    Set_Style (Paragraph_Info(ARM_Output.Small_Wide_Above, 2), -- Wide above annotations.
		       Font => ARM_Output.Default,
		       Body_Font => Output_Object.Body_Font,
		       Font_Size => 15,
		       Style_Indent => INDENT_UNIT*2,
		       Style_Before => 90,
		       Style_After => 90,
		       Style_Justified => TRUE,
		       Style_String_Prefix =>
			 "\s33\widctlpar\adjustright",
		       Style_String_Suffix => "\cgrid\qj\sl-180\slmult0 \snext7 ");
	    Set_Style (Paragraph_Info(ARM_Output.Small_Header, 1), -- Notes header
		       Font => ARM_Output.Default,
		       Body_Font => Output_Object.Body_Font,
		       Font_Size => 15,
		       Style_Indent => INDENT_UNIT*1,
		       Style_Before => 0,
		       Style_After => 0,
		       Style_Justified => TRUE,
		       Style_String_Prefix =>
			 "\s34\widctlpar\adjustright",
		       Style_String_Suffix => "\cgrid\qj\sl-180\slmult0 \snext6 ");
			  -- Note: No extra space afterwards.
	    Set_Style (Paragraph_Info(ARM_Output.Small_Bulleted, 2), -- Bullets in notes
		       Font => ARM_Output.Default,
		       Body_Font => Output_Object.Body_Font,
		       Font_Size => 15,
		       Style_Indent => INDENT_UNIT*2,
		       Style_Hang_Width => 240,
		       Style_Before => 0,
		       Style_After => 60,
		       Style_Justified => TRUE,
		       Style_String_Prefix =>
			 "\s35\widctlpar\adjustright",
		       Style_String_Suffix => "\ri360\cgrid\qj\sl-170\slmult0\tx720 \snext35 ");
			  -- Note: Narrower space between and afterwards.
	    Set_Style (Paragraph_Info(ARM_Output.Small_Nested_Bulleted, 3), -- Nested bullets in notes
		       Font => ARM_Output.Default,
		       Body_Font => Output_Object.Body_Font,
		       Font_Size => 15,
		       Style_Indent => INDENT_UNIT*3,
		       Style_Hang_Width => 230,
		       Style_Before => 0,
		       Style_After => 60,
		       Style_Justified => TRUE,
		       Style_String_Prefix =>
			 "\s36\widctlpar\adjustright",
		       Style_String_Suffix => "\ri360\cgrid\qj\sl-170\slmult0\tx1080 \snext36 ");
			  -- Note: Narrower space between and afterwards.
	    Set_Style (Paragraph_Info(ARM_Output.Hanging_in_Bulleted, 3),
		       Font => ARM_Output.Default,
		       Body_Font => Output_Object.Body_Font,
		       Font_Size => 18,
		       Style_Indent => INDENT_UNIT*3,
		       Style_Hang_Width => 720,
		       Style_Before => 0,
		       Style_After => 100,
		       Style_Justified => TRUE,
		       Style_String_Prefix =>
			 "\s37\widctlpar\adjustright",
		       Style_String_Suffix => "\ri360\cgrid\qj\sl-200\slmult0 \snext14 ");
			  -- Note: Narrower space between and afterwards.
	    Set_Style (Paragraph_Info(ARM_Output.Small_Hanging_in_Bulleted, 5),
		       Font => ARM_Output.Default,
		       Body_Font => Output_Object.Body_Font,
		       Font_Size => 15,
		       Style_Indent => INDENT_UNIT*5,
		       Style_Hang_Width => 720,
		       Style_Before => 0,
		       Style_After => 80,
		       Style_Justified => TRUE,
		       Style_String_Prefix =>
			 "\s38\widctlpar\adjustright",
		       Style_String_Suffix => "\ri360\cgrid\qj\sl-170\slmult0 \snext16 ");
			  -- Note: Narrower space between and afterwards.
	    Set_Style (Paragraph_Info(ARM_Output.Nested_Bulleted, 4), -- Code indent nested bullets
		       Font => ARM_Output.Default,
		       Body_Font => Output_Object.Body_Font,
		       Font_Size => 18,
		       Style_Indent => INDENT_UNIT*4,
		       Style_Hang_Width => 220,
		       Style_Before => 0,
		       Style_After => 100,
		       Style_Justified => TRUE,
		       Style_String_Prefix =>
			 "\s39\widctlpar\adjustright",
		       Style_String_Suffix => "\ri360\cgrid\qj\sl-200\slmult0\tx1440 \snext39 ");
			  -- Note: Narrower space between and afterwards.
	    Set_Style (Paragraph_Info(ARM_Output.Syntax_Summary, 1),
		       Font => ARM_Output.Default,
		       Body_Font => Output_Object.Body_Font,
		       Font_Size => 15,
		       Style_Indent => INDENT_UNIT*1,
		       Style_Before => 0,
		       Style_After => 65,
		       Style_Justified => FALSE,
		       Style_String_Prefix =>
			 "\s40\widctlpar\adjustright",
		       Style_String_Suffix => "\cgrid\ql\sl-170\slmult0 \snext40 ");
			  -- Note: Narrower space between and afterwards.
	    Set_Style (Paragraph_Info(ARM_Output.Enumerated, 1),
		       Font => ARM_Output.Default,
		       Body_Font => Output_Object.Body_Font,
		       Font_Size => 18,
		       Style_Indent => INDENT_UNIT*1,
		       Style_Hang_Width => 240,
		       Style_Before => 0,
		       Style_After => 100,
		       Style_Justified => TRUE,
		       Style_String_Prefix =>
			 "\s41\widctlpar\adjustright",
		       Style_String_Suffix => "\ri360\cgrid\qj\sl-200\slmult0\tx360 \snext41 ");
			  -- Note: Narrower space between and afterwards.
	    Set_Style (Paragraph_Info(ARM_Output.Small_Enumerated, 3),
		       Font => ARM_Output.Default,
		       Body_Font => Output_Object.Body_Font,
		       Font_Size => 15,
		       Style_Indent => INDENT_UNIT*3,
		       Style_Hang_Width => 220,
		       Style_Before => 0,
		       Style_After => 80,
		       Style_Justified => TRUE,
		       Style_String_Prefix =>
			 "\s42\widctlpar\adjustright",
		       Style_String_Suffix => "\ri360\cgrid\qj\sl-170\slmult0\tx1080 \snext42 ");
			  -- Note: Narrower space between and afterwards.
	    Set_Style (Paragraph_Info(ARM_Output.Enumerated, 2),
		       Font => ARM_Output.Default,
		       Body_Font => Output_Object.Body_Font,
		       Font_Size => 18,
		       Style_Indent => INDENT_UNIT*2,
		       Style_Hang_Width => 260,
		       Style_Before => 0,
		       Style_After => 100,
		       Style_Justified => TRUE,
		       Style_String_Prefix =>
			 "\s43\widctlpar\adjustright",
		       Style_String_Suffix => "\ri360\cgrid\qj\sl-200\slmult0\tx360 \snext43 ");
			  -- Note: Narrower space between and afterwards.
	    Set_Style (Paragraph_Info(ARM_Output.Small_Enumerated, 4),
		       Font => ARM_Output.Default,
		       Body_Font => Output_Object.Body_Font,
		       Font_Size => 15,
		       Style_Indent => INDENT_UNIT*4,
		       Style_Hang_Width => 240,
		       Style_Before => 0,
		       Style_After => 80,
		       Style_Justified => TRUE,
		       Style_String_Prefix =>
			 "\s44\widctlpar\adjustright",
		       Style_String_Suffix => "\ri360\cgrid\qj\sl-170\slmult0\tx1080 \snext44 ");
			  -- Note: Narrower space between and afterwards.
	    Set_Style (Paragraph_Info(ARM_Output.Nested_Bulleted, 3), -- Doubly nested bullets
		       Font => ARM_Output.Default,
		       Body_Font => Output_Object.Body_Font,
		       Font_Size => 18,
		       Style_Indent => INDENT_UNIT*3,
		       Style_Hang_Width => 220,
		       Style_Before => 0,
		       Style_After => 100,
		       Style_Justified => TRUE,
		       Style_String_Prefix =>
			 "\s45\widctlpar\adjustright",
		       Style_String_Suffix => "\ri360\cgrid\qj\sl-200\slmult0\tx720 \snext45 ");
			  -- Note: Narrower space between and afterwards.
	    Set_Style (Paragraph_Info(ARM_Output.Small_Nested_Bulleted, 5), -- Doubly nested bullets
		       Font => ARM_Output.Default,
		       Body_Font => Output_Object.Body_Font,
		       Font_Size => 15,
		       Style_Indent => INDENT_UNIT*5,
		       Style_Hang_Width => 200,
		       Style_Before => 0,
		       Style_After => 80,
		       Style_Justified => TRUE,
		       Style_String_Prefix =>
			 "\s46\widctlpar\adjustright",
		       Style_String_Suffix => "\ri360\cgrid\qj\sl-170\slmult0\tx1440 \snext46 ");
			  -- Note: Narrower space between and afterwards.
	    Set_Style (Paragraph_Info(ARM_Output.Nested_Bulleted, 5), -- Indented nested bullets.
		       Font => ARM_Output.Default,
		       Body_Font => Output_Object.Body_Font,
		       Font_Size => 18,
		       Style_Indent => INDENT_UNIT*5,
		       Style_Hang_Width => 240,
		       Style_Before => 0,
		       Style_After => 100,
		       Style_Justified => TRUE,
		       Style_String_Prefix =>
			 "\s47\widctlpar\adjustright",
		       Style_String_Suffix => "\ri360\cgrid\qj\sl-200\slmult0\tx1080 \snext47 ");
			  -- Note: Narrower space between and afterwards.
	    Set_Style (Paragraph_Info(ARM_Output.Normal, 4), -- Inner indented
		       Font => ARM_Output.Default,
		       Body_Font => Output_Object.Body_Font,
		       Font_Size => 18,
		       Style_Indent => INDENT_UNIT*4,
		       Style_Before => 0,
		       Style_After => 120,
		       Style_Justified => TRUE,
		       Style_String_Prefix =>
			 "\s48\widctlpar\adjustright",
		       Style_String_Suffix => "\cgrid\qj\sl-220\slmult0 \snext48 ");
	    Set_Style (Paragraph_Info(ARM_Output.Small, 6), -- Inner indented
		       Font => ARM_Output.Default,
		       Body_Font => Output_Object.Body_Font,
		       Font_Size => 15,
		       Style_Indent => INDENT_UNIT*6,
		       Style_Before => 0,
		       Style_After => 90,
		       Style_Justified => TRUE,
		       Style_String_Prefix =>
			 "\s49\widctlpar\adjustright",
		       Style_String_Suffix => "\cgrid\qj\sl-180\slmult0 \snext49 ");
	    Set_Style (Paragraph_Info(ARM_Output.Small, 3), -- Annotations in syntax indentation
		       Font => ARM_Output.Default,
		       Body_Font => Output_Object.Body_Font,
		       Font_Size => 15,
		       Style_Indent => INDENT_UNIT*3,
		       Style_Before => 0,
		       Style_After => 90,
		       Style_Justified => TRUE,
		       Style_String_Prefix =>
			 "\s50\widctlpar\adjustright",
		       Style_String_Suffix => "\cgrid\qj\sl-180\slmult0 \snext50 ");
	    Set_Style (Paragraph_Info(ARM_Output.Swiss_Examples, 1),
		       Font => ARM_Output.Swiss,
		       Body_Font => Output_Object.Body_Font,
		       Font_Size => 16,
		       Style_Indent => INDENT_UNIT*1,
		       Style_Before => 0,
		       Style_After => 80,
		       Style_Justified => FALSE,
		       Style_String_Prefix =>
			 "\s51\widctlpar\adjustright",
		       Style_String_Suffix => "\cgrid\sl-180\ql \snext51 ");
	    Set_Style (Paragraph_Info(ARM_Output.Small_Swiss_Examples, 3),
		       Font => ARM_Output.Swiss,
		       Body_Font => Output_Object.Body_Font,
		       Font_Size => 14,
		       Style_Indent => INDENT_UNIT*3,
		       Style_Before => 0,
		       Style_After => 70,
		       Style_Justified => FALSE,
		       Style_String_Prefix =>
			 "\s52\widctlpar\adjustright",
		       Style_String_Suffix => "\cgrid\sl-160\ql \snext52 ");
	    Set_Style (Paragraph_Info(ARM_Output.Swiss_Examples, 4), -- Indented
		       Font => ARM_Output.Swiss,
		       Body_Font => Output_Object.Body_Font,
		       Font_Size => 16,
		       Style_Indent => INDENT_UNIT*4,
		       Style_Before => 0,
		       Style_After => 80,
		       Style_Justified => FALSE,
		       Style_String_Prefix =>
			 "\s53\widctlpar\adjustright",
		       Style_String_Suffix => "\cgrid\ql\sl-180 \snext53 ");
	    Set_Style (Paragraph_Info(ARM_Output.Small_Swiss_Examples, 6), -- Indented
		       Font => ARM_Output.Swiss,
		       Body_Font => Output_Object.Body_Font,
		       Font_Size => 14,
		       Style_Indent => INDENT_UNIT*6,
		       Style_Before => 0,
		       Style_After => 70,
		       Style_Justified => FALSE,
		       Style_String_Prefix =>
			 "\s54\widctlpar\adjustright",
		       Style_String_Suffix => "\cgrid\ql\sl-160 \snext54 ");
	    Set_Style (Paragraph_Info(ARM_Output.Enumerated, 3), -- Doubly nested enumerations
		       Font => ARM_Output.Default,
		       Body_Font => Output_Object.Body_Font,
		       Font_Size => 18,
		       Style_Indent => INDENT_UNIT*3,
		       Style_Hang_Width => 260,
		       Style_Before => 0,
		       Style_After => 100,
		       Style_Justified => TRUE,
		       Style_String_Prefix =>
			 "\s55\widctlpar\adjustright",
		       Style_String_Suffix => "\ri360\cgrid\qj\sl-200\slmult0\tx360 \snext43 ");
			  -- Note: Narrower space between and afterwards.
	    Set_Style (Paragraph_Info(ARM_Output.Small_Enumerated, 5), -- Doubly nested enumerations
		       Font => ARM_Output.Default,
		       Body_Font => Output_Object.Body_Font,
		       Font_Size => 15,
		       Style_Indent => INDENT_UNIT*5,
		       Style_Hang_Width => 240,
		       Style_Before => 0,
		       Style_After => 80,
		       Style_Justified => TRUE,
		       Style_String_Prefix =>
			 "\s56\widctlpar\adjustright",
		       Style_String_Suffix => "\ri360\cgrid\qj\sl-170\slmult0\tx1080 \snext56 ");
			  -- Note: Narrower space between and afterwards.
	    Set_Style (Paragraph_Info(ARM_Output.Examples, 2), -- Syntax Indented examples
		       Font => ARM_Output.Fixed,
		       Body_Font => Output_Object.Body_Font,
		       Font_Size => 16,
		       Style_Indent => INDENT_UNIT*2,
		       Style_Before => 0,
		       Style_After => 80,
		       Style_Justified => FALSE,
		       Style_String_Prefix =>
			 "\s57\widctlpar\adjustright",
		       Style_String_Suffix => "\cgrid\ql\sl-160 \snext57 ");
	    Set_Style (Paragraph_Info(ARM_Output.Small_Examples, 4), -- Syntax Indented annotation examples.
		       Font => ARM_Output.Fixed,
		       Body_Font => Output_Object.Body_Font,
		       Font_Size => 14,
		       Style_Indent => INDENT_UNIT*4,
		       Style_Before => 0,
		       Style_After => 70,
		       Style_Justified => FALSE,
		       Style_String_Prefix =>
			 "\s58\widctlpar\adjustright",
		       Style_String_Suffix => "\cgrid\ql\sl-140 \snext58 ");
	    Set_Style (Paragraph_Info(ARM_Output.Swiss_Examples, 2), -- Syntax Indented
		       Font => ARM_Output.Swiss,
		       Body_Font => Output_Object.Body_Font,
		       Font_Size => 16,
		       Style_Indent => INDENT_UNIT*2,
		       Style_Before => 0,
		       Style_After => 80,
		       Style_Justified => FALSE,
		       Style_String_Prefix =>
			 "\s59\widctlpar\adjustright",
		       Style_String_Suffix => "\cgrid\ql\sl-180 \snext59 ");
	    Set_Style (Paragraph_Info(ARM_Output.Small_Swiss_Examples, 4), -- Syntax Indented
		       Font => ARM_Output.Swiss,
		       Body_Font => Output_Object.Body_Font,
		       Font_Size => 14,
		       Style_Indent => INDENT_UNIT*4,
		       Style_Before => 0,
		       Style_After => 70,
		       Style_Justified => FALSE,
		       Style_String_Prefix =>
			 "\s60\widctlpar\adjustright",
		       Style_String_Suffix => "\cgrid\ql\sl-160 \snext60 ");
	    Set_Style (Paragraph_Info(ARM_Output.Examples, 3), -- Code Indented examples
		       Font => ARM_Output.Fixed,
		       Body_Font => Output_Object.Body_Font,
		       Font_Size => 16,
		       Style_Indent => INDENT_UNIT*3,
		       Style_Before => 0,
		       Style_After => 80,
		       Style_Justified => FALSE,
		       Style_String_Prefix =>
			 "\s61\widctlpar\adjustright",
		       Style_String_Suffix => "\cgrid\ql\sl-160 \snext61 ");
	    Set_Style (Paragraph_Info(ARM_Output.Small_Examples, 5), -- Code Indented annotation examples.
		       Font => ARM_Output.Fixed,
		       Body_Font => Output_Object.Body_Font,
		       Font_Size => 14,
		       Style_Indent => INDENT_UNIT*5,
		       Style_Before => 0,
		       Style_After => 70,
		       Style_Justified => FALSE,
		       Style_String_Prefix =>
			 "\s62\widctlpar\adjustright",
		       Style_String_Suffix => "\cgrid\ql\sl-140 \snext62 ");
	    Set_Style (Paragraph_Info(ARM_Output.Swiss_Examples, 3), -- Code Indented
		       Font => ARM_Output.Swiss,
		       Body_Font => Output_Object.Body_Font,
		       Font_Size => 16,
		       Style_Indent => INDENT_UNIT*3,
		       Style_Before => 0,
		       Style_After => 80,
		       Style_Justified => FALSE,
		       Style_String_Prefix =>
			 "\s63\widctlpar\adjustright",
		       Style_String_Suffix => "\cgrid\ql\sl-180 \snext63 ");
	    Set_Style (Paragraph_Info(ARM_Output.Small_Swiss_Examples, 5), -- Code Indented
		       Font => ARM_Output.Swiss,
		       Body_Font => Output_Object.Body_Font,
		       Font_Size => 14,
		       Style_Indent => INDENT_UNIT*5,
		       Style_Before => 0,
		       Style_After => 70,
		       Style_Justified => FALSE,
		       Style_String_Prefix =>
			 "\s64\widctlpar\adjustright",
		       Style_String_Suffix => "\cgrid\ql\sl-160 \snext64 ");
	    Set_Style (Paragraph_Info(ARM_Output.Title, 0),
		       Font => ARM_Output.Default,
		       Body_Font => Output_Object.Body_Font,
		       Font_Size => 34, -- Slightly less than double.
		       Style_Indent => 0,
		       Style_Before => 120,
		       Style_After => 120,
		       Style_Justified => TRUE,
		       Style_String_Prefix =>
			 "\s65\widctlpar\adjustright",
		       Style_String_Suffix => "\cgrid\qj\sl-360\slmult0 \snext0 ");

	    -- New styles should be added here, following numbers will need adjustments.
	    Set_Style (Heading_4_Info,
		       Font => ARM_Output.Swiss,
		       Body_Font => Output_Object.Body_Font,
		       Font_Size => 22,
		       Style_Indent => 0,
		       Style_Before => 210,
		       Style_After => 90,
		       Style_Justified => FALSE,
		       Style_String_Prefix =>
			 "\s66\keepn\widctlpar\outlinelevel3\adjustright",
		       Style_String_Suffix => "\b\ql\cgrid \sbasedon0 \snext0 ");
	    if Output_Object.Big_Files then
		-- Define the TOC styles:
                Set_Style (TOC_1_Info,
		           Font => ARM_Output.Swiss,
		           Body_Font => Output_Object.Body_Font,
		           Font_Size => 20,
		           Style_Indent => 0,
		           Style_Before => 45,
		           Style_After => 45,
		           Style_Justified => FALSE,
		           Style_String_Prefix =>
		             "\s67\widctlpar\tqr\tldot\tx" & Paper_Width & "\adjustright",
		           Style_String_Suffix => "\b\cgrid \sbasedon0 \snext0 ");
                Set_Style (TOC_2_Info,
		           Font => ARM_Output.Swiss,
		           Body_Font => Output_Object.Body_Font,
		           Font_Size => 17,
		           Style_Indent => 200,
		           Style_Before => 0,
		           Style_After => 0,
		           Style_Justified => FALSE,
		           Style_String_Prefix =>
		             "\s68\widctlpar\tqr\tldot\tx" & Paper_Width & "\adjustright",
		           Style_String_Suffix => "\b\cgrid \sbasedon0 \snext0 ");
                Set_Style (TOC_3_Info,
		           Font => ARM_Output.Swiss,
		           Body_Font => Output_Object.Body_Font,
		           Font_Size => 17,
		           Style_Indent => 400,
		           Style_Before => 0,
		           Style_After => 0,
		           Style_Justified => FALSE,
		           Style_String_Prefix =>
		             "\s69\widctlpar\tqr\tldot\tx" & Paper_Width & "\adjustright",
		           Style_String_Suffix => "\b\cgrid \sbasedon0 \snext0 ");
                Set_Style (TOC_4_Info,
		           Font => ARM_Output.Swiss,
		           Body_Font => Output_Object.Body_Font,
		           Font_Size => 17,
		           Style_Indent => 600,
		           Style_Before => 0,
		           Style_After => 0,
		           Style_Justified => FALSE,
		           Style_String_Prefix =>
		             "\s70\widctlpar\tqr\tldot\tx" & Paper_Width & "\adjustright",
		           Style_String_Suffix => "\b\cgrid \sbasedon0 \snext0 ");
	    end if;
	    Set_Style (Table_C_Text_Info,
		       Font => ARM_Output.Default,
		       Body_Font => Output_Object.Body_Font,
		       Font_Size => 18,
		       Style_Indent => 0,
		       Style_Before => 20,
		       Style_After => 20,
		       Style_Justified => FALSE,
		       Style_String_Prefix => "",
		       Style_String_Suffix => "\qc ");
		-- We use a bit of space above and below to avoid overrunning
		-- the borders of the cells.
	    Set_Style (Table_L_Text_Info,
		       Font => ARM_Output.Default,
		       Body_Font => Output_Object.Body_Font,
		       Font_Size => 18,
		       Style_Indent => 0,
		       Style_Before => 20,
		       Style_After => 20,
		       Style_Justified => FALSE,
		       Style_String_Prefix => "",
		       Style_String_Suffix => "\ql ");
	    Set_Style (Table_C_Sml_Text_Info,
		       Font => ARM_Output.Default,
		       Body_Font => Output_Object.Body_Font,
		       Font_Size => 15,
		       Style_Indent => 0,
		       Style_Before => 20,
		       Style_After => 20,
		       Style_Justified => FALSE,
		       Style_String_Prefix => "",
		       Style_String_Suffix => "\qc ");
	    Set_Style (Table_L_Sml_Text_Info,
		       Font => ARM_Output.Default,
		       Body_Font => Output_Object.Body_Font,
		       Font_Size => 15,
		       Style_Indent => 0,
		       Style_Before => 20,
		       Style_After => 20,
		       Style_Justified => FALSE,
		       Style_String_Prefix => "",
		       Style_String_Suffix => "\ql ");
	else
	    Set_Style (Paragraph_Info(ARM_Output.Normal, 0),
		       Font => ARM_Output.Default,
		       Body_Font => Output_Object.Body_Font,
		       Font_Size => 22,
		       Style_Indent => 0,
		       Style_Before => 0,
		       Style_After => 120,
		       Style_Justified => TRUE,
		       Style_String_Prefix =>
			 "\s0\widctlpar\adjustright",
		       Style_String_Suffix => "\cgrid\qj\sl-260\slmult0 \snext0 ");
	    Set_Style (Heading_1_Info,
		       Font => ARM_Output.Swiss,
		       Body_Font => Output_Object.Body_Font,
		       Font_Size => 36,
		       Style_Indent => 0,
		       Style_Before => 0,
		       Style_After => 210,
		       Style_Justified => FALSE,
		       Style_String_Prefix =>
			 "\s1\keepn\widctlpar\outlinelevel0\adjustright",
		       Style_String_Suffix => "\b\kerning36\qc\cgrid \sbasedon0 \snext0 ");
	    Set_Style (Heading_2_Info,
		       Font => ARM_Output.Swiss,
		       Body_Font => Output_Object.Body_Font,
		       Font_Size => 28,
		       Style_Indent => 0,
		       Style_Before => 240,
		       Style_After => 120,
		       Style_Justified => FALSE,
		       Style_String_Prefix =>
			 "\s2\keepn\widctlpar\outlinelevel1\adjustright",
		       Style_String_Suffix => "\b\ql\cgrid \sbasedon0 \snext0 ");
	    Set_Style (Heading_3_Info,
		       Font => ARM_Output.Swiss,
		       Body_Font => Output_Object.Body_Font,
		       Font_Size => 28,
		       Style_Indent => 0,
		       Style_Before => 210,
		       Style_After => 100,
		       Style_Justified => FALSE,
		       Style_String_Prefix =>
			 "\s3\keepn\widctlpar\outlinelevel2\adjustright",
		       Style_String_Suffix => "\b\ql\cgrid \sbasedon0 \snext0 ");
	    Set_Style (Category_Header_Info,
		       Font => ARM_Output.Default,
		       Body_Font => Output_Object.Body_Font,
		       Font_Size => 16,
		       Style_Indent => 0,
		       Style_Before => 120,
		       Style_After => 120,
		       Style_Justified => FALSE,
		       Style_String_Prefix =>
			 "\s4\keepn\adjustright",
		       Style_String_Suffix => "\cgrid\qc\i \snext0 ");
	    Set_Style (Normal_Paragraph_Number_Info,
		       Font => ARM_Output.Swiss,
		       Body_Font => Output_Object.Body_Font,
		       Font_Size => 14,
		       Style_Indent => 0,
		       Style_Before => 0,
		       Style_After => 0,
		       Style_Justified => FALSE,
		       Style_String_Prefix =>
			 "\s5\keepn\widctlpar\adjustright " &
			 "\pvpara\phpg\posxo\posy0\absw580\dxfrtext100\dfrmtxtx150\dfrmtxty150"&
			 "\cgrid\qc",
		       Style_String_Suffix => "\snext0 "); -- We adjust the space before for each number.
		-- Frame commands:
		-- \pvpara - positions the frame vertically with the next paragraph;
		-- \phpg - positions the frame horizonatally within the page;
		-- \posxo - positions the paragraph outside of the frame;
		-- \posy0 - positions the paragraph at the top of the frame;
		-- \absw - frame width in twips (640);
		-- \dxfrtext - distance of frame from text in all directions (twips);
		-- \dfrmtxtx - horizontal distance of text from frame (twips);
		-- \dfrmtxty - vertical distance of text from frame (twips).

	    Set_Style (Wide_Paragraph_Number_Info,
		       Font => ARM_Output.Swiss,
		       Body_Font => Output_Object.Body_Font,
		       Font_Size => 14,
		       Style_Indent => 0,
		       Style_Before => 0,
		       Style_After => 0,
		       Style_Justified => FALSE,
		       Style_String_Prefix =>
			 "\s5\keepn\widctlpar\adjustright " &
			 "\pvpara\phpg\posxo\posy0\absw640\dxfrtext100\dfrmtxtx150\dfrmtxty150"&
			 "\cgrid\qc",
		       Style_String_Suffix => "\snext0 "); -- We adjust the space before for each number.


	    Set_Style (Paragraph_Info(ARM_Output.Small, 1), -- Notes
		       Font => ARM_Output.Default,
		       Body_Font => Output_Object.Body_Font,
		       Font_Size => 18,
		       Style_Indent => INDENT_UNIT*1,
		       Style_Before => 0,
		       Style_After => 90,
		       Style_Justified => TRUE,
		       Style_String_Prefix =>
			 "\s6\widctlpar\adjustright",
		       Style_String_Suffix => "\cgrid\qj\sl-200\slmult0 \snext6 ");
	    Set_Style (Paragraph_Info(ARM_Output.Small, 2), -- Annotations
		       Font => ARM_Output.Default,
		       Body_Font => Output_Object.Body_Font,
		       Font_Size => 18,
		       Style_Indent => INDENT_UNIT*2,
		       Style_Before => 0,
		       Style_After => 90,
		       Style_Justified => TRUE,
		       Style_String_Prefix =>
			 "\s7\widctlpar\adjustright",
		       Style_String_Suffix => "\cgrid\qj\sl-200\slmult0 \snext7 ");
	    Set_Style (Paragraph_Info(ARM_Output.Examples, 1),
		       Font => ARM_Output.Fixed,
		       Body_Font => Output_Object.Body_Font,
		       Font_Size => 18,
		       Style_Indent => INDENT_UNIT*1,
		       Style_Before => 0,
		       Style_After => 100,
		       Style_Justified => FALSE,
		       Style_String_Prefix =>
			 "\s8\widctlpar\adjustright",
		       Style_String_Suffix => "\cgrid\ql\sl-190\slmult0 \snext8 ");
	    Set_Style (Paragraph_Info(ARM_Output.Small_Examples, 3),
		       Font => ARM_Output.Fixed,
		       Body_Font => Output_Object.Body_Font,
		       Font_Size => 16,
		       Style_Indent => INDENT_UNIT*3,
		       Style_Before => 0,
		       Style_After => 80,
		       Style_Justified => FALSE,
		       Style_String_Prefix =>
			 "\s9\widctlpar\adjustright",
		       Style_String_Suffix => "\cgrid\ql\sl-170\slmult0 \snext9 ");
	    Set_Style (Paragraph_Info(ARM_Output.Normal, 1), -- Syntax indented
		       Font => ARM_Output.Default,
		       Body_Font => Output_Object.Body_Font,
		       Font_Size => 22,
		       Style_Indent => INDENT_UNIT*1,
		       Style_Before => 0,
		       Style_After => 100,
		       Style_Justified => FALSE,
		       Style_String_Prefix =>
			 "\s10\widctlpar\adjustright",
		       Style_String_Suffix => "\cgrid\ql\sl-240 \snext10 ");
			  -- Note: Narrower space between and afterwards.
	    Set_Style (Paragraph_Info(ARM_Output.Normal, 3), -- Indented
		       Font => ARM_Output.Default,
		       Body_Font => Output_Object.Body_Font,
		       Font_Size => 22,
		       Style_Indent => INDENT_UNIT*3,
		       Style_Before => 0,
		       Style_After => 120,
		       Style_Justified => TRUE,
		       Style_String_Prefix =>
			 "\s11\widctlpar\adjustright",
		       Style_String_Suffix => "\cgrid\qj\sl-260\slmult0 \snext11 ");
	    Set_Style (Paragraph_Info(ARM_Output.Small, 5), -- Indented annotations
		       Font => ARM_Output.Default,
		       Body_Font => Output_Object.Body_Font,
		       Font_Size => 18,
		       Style_Indent => INDENT_UNIT*5,
		       Style_Before => 0,
		       Style_After => 90,
		       Style_Justified => TRUE,
		       Style_String_Prefix =>
			 "\s12\widctlpar\adjustright",
		       Style_String_Suffix => "\cgrid\qj\sl-200\slmult0 \snext12 ");
	    Set_Style (Paragraph_Info(ARM_Output.Wide_Hanging, 3),
		       Font => ARM_Output.Default,
		       Body_Font => Output_Object.Body_Font,
		       Font_Size => 22,
		       Style_Indent => INDENT_UNIT*3,
		       Style_Hang_Width => 1080,
		       Style_Before => 0,
		       Style_After => 110,
		       Style_Justified => TRUE,
		       Style_String_Prefix =>
			 "\s13\widctlpar\adjustright",
		       Style_String_Suffix => "\cgrid\qj\sl-240\slmult0 \snext13 ");
			  -- Note: Narrower space between and afterwards.
	    Set_Style (Paragraph_Info(ARM_Output.Narrow_Hanging, 3),
		       Font => ARM_Output.Default,
		       Body_Font => Output_Object.Body_Font,
		       Font_Size => 22,
		       Style_Indent => INDENT_UNIT*3,
		       Style_Hang_Width => 360,
		       Style_Before => 0,
		       Style_After => 120,
		       Style_Justified => TRUE,
		       Style_String_Prefix =>
			 "\s14\widctlpar\adjustright",
		       Style_String_Suffix => "\cgrid\qj\sl-240\slmult0 \snext14 ");
			  -- Note: Narrower space between and afterwards.
	    Set_Style (Paragraph_Info(ARM_Output.Small_Wide_Hanging, 5),
		       Font => ARM_Output.Default,
		       Body_Font => Output_Object.Body_Font,
		       Font_Size => 18,
		       Style_Indent => INDENT_UNIT*5,
		       Style_Hang_Width => 1080,
		       Style_Before => 0,
		       Style_After => 90,
		       Style_Justified => TRUE,
		       Style_String_Prefix =>
			 "\s15\widctlpar\adjustright",
		       Style_String_Suffix => "\cgrid\qj\sl-190\slmult0 \snext15 ");
			  -- Note: Narrower space between.
	    Set_Style (Paragraph_Info(ARM_Output.Small_Narrow_Hanging, 5),
		       Font => ARM_Output.Default,
		       Body_Font => Output_Object.Body_Font,
		       Font_Size => 18,
		       Style_Indent => INDENT_UNIT*5,
		       Style_Hang_Width => 360,
		       Style_Before => 0,
		       Style_After => 90,
		       Style_Justified => TRUE,
		       Style_String_Prefix =>
			 "\s16\widctlpar\adjustright",
		       Style_String_Suffix => "\cgrid\qj\sl-190\slmult0 \snext16 ");
			  -- Note: Narrower space between.
	    Set_Style (Paragraph_Info(ARM_Output.Bulleted, 1),
		       Font => ARM_Output.Default,
		       Body_Font => Output_Object.Body_Font,
		       Font_Size => 22,
		       Style_Indent => INDENT_UNIT*1,
		       Style_Hang_Width => 250,
		       Style_Before => 0,
		       Style_After => 110,
		       Style_Justified => TRUE,
		       Style_String_Prefix =>
			 "\s17\widctlpar\adjustright",
		       Style_String_Suffix => "\ri360\cgrid\qj\sl-240\slmult0\tx360 \snext17 ");
			  -- Note: Narrower space between and afterwards.
	    Set_Style (Paragraph_Info(ARM_Output.Nested_Bulleted, 2),
		       Font => ARM_Output.Default,
		       Body_Font => Output_Object.Body_Font,
		       Font_Size => 22,
		       Style_Indent => INDENT_UNIT*2,
		       Style_Hang_Width => 220,
		       Style_Before => 0,
		       Style_After => 110,
		       Style_Justified => TRUE,
		       Style_String_Prefix =>
			 "\s18\widctlpar\adjustright",
		       Style_String_Suffix => "\ri360\cgrid\qj\sl-240\slmult0\tx720 \snext18 ");
			  -- Note: Narrower space between and afterwards.
	    Set_Style (Paragraph_Info(ARM_Output.Small_Bulleted, 3),
		       Font => ARM_Output.Default,
		       Body_Font => Output_Object.Body_Font,
		       Font_Size => 18,
		       Style_Indent => INDENT_UNIT*3,
		       Style_Hang_Width => 220,
		       Style_Before => 0,
		       Style_After => 90,
		       Style_Justified => TRUE,
		       Style_String_Prefix =>
			 "\s19\widctlpar\adjustright",
		       Style_String_Suffix => "\ri360\cgrid\qj\sl-190\slmult0\tx1080 \snext19 ");
			  -- Note: Narrower space between.
	    Set_Style (Paragraph_Info(ARM_Output.Small_Nested_Bulleted, 4),
		       Font => ARM_Output.Default,
		       Body_Font => Output_Object.Body_Font,
		       Font_Size => 18,
		       Style_Indent => INDENT_UNIT*4,
		       Style_Hang_Width => 200,
		       Style_Before => 0,
		       Style_After => 90,
		       Style_Justified => TRUE,
		       Style_String_Prefix =>
			 "\s20\widctlpar\adjustright",
		       Style_String_Suffix => "\ri360\cgrid\qj\sl-190\slmult0\tx1440 \snext20 ");
			  -- Note: Narrower space between.
	    Set_Style (Paragraph_Info(ARM_Output.Bulleted, 4), -- Indented bulleted
		       Font => ARM_Output.Default,
		       Body_Font => Output_Object.Body_Font,
		       Font_Size => 22,
		       Style_Indent => INDENT_UNIT*4,
		       Style_Hang_Width => 250,
		       Style_Before => 0,
		       Style_After => 110,
		       Style_Justified => TRUE,
		       Style_String_Prefix =>
			 "\s21\widctlpar\adjustright",
		       Style_String_Suffix => "\ri360\cgrid\qj\sl-240\slmult0\tx1080 \snext21 ");
			  -- Note: Narrower space between and afterwards.
	    Set_Style (Paragraph_Info(ARM_Output.Bulleted, 2), -- Bullets in syntax indenting
		       Font => ARM_Output.Default,
		       Body_Font => Output_Object.Body_Font,
		       Font_Size => 22,
		       Style_Indent => INDENT_UNIT*2,
		       Style_Hang_Width => 250,
		       Style_Before => 0,
		       Style_After => 110,
		       Style_Justified => TRUE,
		       Style_String_Prefix =>
			 "\s22\widctlpar\adjustright",
		       Style_String_Suffix => "\ri360\cgrid\qj\sl-240\slmult0\tx720 \snext22 ");
			  -- Note: Narrower space between and afterwards.
	    Set_Style (Paragraph_Info(ARM_Output.Bulleted, 3), -- Bullets in syntax indenting
		       Font => ARM_Output.Default,
		       Body_Font => Output_Object.Body_Font,
		       Font_Size => 22,
		       Style_Indent => INDENT_UNIT*3,
		       Style_Hang_Width => 250,
		       Style_Before => 0,
		       Style_After => 110,
		       Style_Justified => TRUE,
		       Style_String_Prefix =>
			 "\s23\widctlpar\adjustright",
		       Style_String_Suffix => "\ri360\cgrid\qj\sl-240\slmult0\tx1080 \snext23 ");
			  -- Note: Narrower space between and afterwards.
	    Set_Style (Paragraph_Info(ARM_Output.Normal, 2), -- Code indenting
		       Font => ARM_Output.Default,
		       Body_Font => Output_Object.Body_Font,
		       Font_Size => 22,
		       Style_Indent => INDENT_UNIT*2,
		       Style_Before => 0,
		       Style_After => 120,
		       Style_Justified => TRUE,
		       Style_String_Prefix =>
			 "\s24\widctlpar\adjustright",
		       Style_String_Suffix => "\cgrid\qj\sl-260\slmult0 \snext24 ");
	    Set_Style (Paragraph_Info(ARM_Output.Small, 4), -- Annotations in code indenting
		       Font => ARM_Output.Default,
		       Body_Font => Output_Object.Body_Font,
		       Font_Size => 18,
		       Style_Indent => INDENT_UNIT*4,
		       Style_Before => 0,
		       Style_After => 90,
		       Style_Justified => TRUE,
		       Style_String_Prefix =>
			 "\s25\widctlpar\adjustright",
		       Style_String_Suffix => "\cgrid\qj\sl-200\slmult0 \snext25 ");
	    Set_Style (Paragraph_Info(ARM_Output.Examples, 4), -- Indented examples
		       Font => ARM_Output.Fixed,
		       Body_Font => Output_Object.Body_Font,
		       Font_Size => 18,
		       Style_Indent => INDENT_UNIT*4,
		       Style_Before => 0,
		       Style_After => 100,
		       Style_Justified => FALSE,
		       Style_String_Prefix =>
			 "\s26\widctlpar\adjustright",
		       Style_String_Suffix => "\cgrid\ql\sl-190\slmult0 \snext26 ");
	    Set_Style (Paragraph_Info(ARM_Output.Small_Examples, 6), -- Indented examples in annotations.
		       Font => ARM_Output.Fixed,
		       Body_Font => Output_Object.Body_Font,
		       Font_Size => 16,
		       Style_Indent => INDENT_UNIT*6,
		       Style_Before => 0,
		       Style_After => 80,
		       Style_Justified => FALSE,
		       Style_String_Prefix =>
			 "\s27\widctlpar\adjustright",
		       Style_String_Suffix => "\cgrid\ql\sl-170\slmult0 \snext27 ");

            Set_Style (Header_Info,
		       Font => ARM_Output.Default,
		       Body_Font => Output_Object.Body_Font,
		       Font_Size => 20,
		       Style_Indent => 0,
		       Style_Before => 0,
		       Style_After => 0,
		       Style_Justified => FALSE,
		       Style_String_Prefix =>
		         "\s28\widctlpar\tqc\tx" & Half_Paper_Width &
			 "\tqr\tx" & Paper_Width & "\adjustright",
		       Style_String_Suffix => "\cgrid \sbasedon0 \snext28 ");
            Set_Style (Footer_Info,
		       Font => ARM_Output.Default,
		       Body_Font => Output_Object.Body_Font,
		       Font_Size => 20,
		       Style_Indent => 0,
		       Style_Before => 0,
		       Style_After => 0,
		       Style_Justified => FALSE,
		       Style_String_Prefix =>
		         "\s29\widctlpar" & -- "\tqc\tx" & Half_Paper_Width & -- We don't use or define the center tab; it causes problems with very long titles.
			 "\tqr\tx" & Paper_Width & "\adjustright",
		       Style_String_Suffix => "\cgrid \sbasedon0 \snext29 ");
	    Set_Style (Paragraph_Info(ARM_Output.Index, 0),
		       Font => ARM_Output.Default,
		       Body_Font => Output_Object.Body_Font,
		       Font_Size => 18,
		       Style_Indent => 270,
		       Style_Hang_Width => 270,
		       Style_Before => 0,
		       Style_After => 0,
		       Style_Justified => FALSE,
		       Style_String_Prefix =>
			 "\s31\widctlpar\adjustright",
		       Style_String_Suffix => "\cgrid\ql\sl-200\slmult0 \snext31 ");
	    Set_Style (Paragraph_Info(ARM_Output.Wide_Above, 0),
		       Font => ARM_Output.Default,
		       Body_Font => Output_Object.Body_Font,
		       Font_Size => 22,
		       Style_Indent => 0,
		       Style_Before => 120,
		       Style_After => 120,
		       Style_Justified => TRUE,
		       Style_String_Prefix =>
			 "\s32\widctlpar\adjustright",
		       Style_String_Suffix => "\cgrid\qj\sl-260\slmult0 \snext0 ");
	    Set_Style (Paragraph_Info(ARM_Output.Small_Wide_Above, 2), -- Wide above annotations.
		       Font => ARM_Output.Default,
		       Body_Font => Output_Object.Body_Font,
		       Font_Size => 18,
		       Style_Indent => INDENT_UNIT*2,
		       Style_Before => 90,
		       Style_After => 90,
		       Style_Justified => TRUE,
		       Style_String_Prefix =>
			 "\s33\widctlpar\adjustright",
		       Style_String_Suffix => "\cgrid\qj\sl-200\slmult0 \snext7 ");
	    Set_Style (Paragraph_Info(ARM_Output.Small_Header, 1), -- Notes header
		       Font => ARM_Output.Default,
		       Body_Font => Output_Object.Body_Font,
		       Font_Size => 18,
		       Style_Indent => INDENT_UNIT*1,
		       Style_Before => 0,
		       Style_After => 0,
		       Style_Justified => TRUE,
		       Style_String_Prefix =>
			 "\s34\widctlpar\adjustright",
		       Style_String_Suffix => "\cgrid\qj\sl-200\slmult0 \snext6 ");
		      -- Note: No space afterwards.
	    Set_Style (Paragraph_Info(ARM_Output.Small_Bulleted, 2), -- Bullets in notes
		       Font => ARM_Output.Default,
		       Body_Font => Output_Object.Body_Font,
		       Font_Size => 18,
		       Style_Indent => INDENT_UNIT*2,
		       Style_Hang_Width => 250,
		       Style_Before => 0,
		       Style_After => 90,
		       Style_Justified => TRUE,
		       Style_String_Prefix =>
			 "\s35\widctlpar\adjustright",
		       Style_String_Suffix => "\ri360\cgrid\qj\sl-190\slmult0\tx720 \snext35 ");
			  -- Note: Narrower space between.
	    Set_Style (Paragraph_Info(ARM_Output.Small_Nested_Bulleted, 3), -- Nested bullets in notes
		       Font => ARM_Output.Default,
		       Body_Font => Output_Object.Body_Font,
		       Font_Size => 18,
		       Style_Indent => INDENT_UNIT*3,
		       Style_Hang_Width => 220,
		       Style_Before => 0,
		       Style_After => 90,
		       Style_Justified => TRUE,
		       Style_String_Prefix =>
			 "\s36\widctlpar\adjustright",
		       Style_String_Suffix => "\ri360\cgrid\qj\sl-190\slmult0\tx1080 \snext36 ");
			  -- Note: Narrower space between.
	    Set_Style (Paragraph_Info(ARM_Output.Hanging_in_Bulleted, 3),
		       Font => ARM_Output.Default,
		       Body_Font => Output_Object.Body_Font,
		       Font_Size => 22,
		       Style_Indent => INDENT_UNIT*3,
		       Style_Hang_Width => 720,
		       Style_Before => 0,
		       Style_After => 110,
		       Style_Justified => TRUE,
		       Style_String_Prefix =>
			 "\s37\widctlpar\adjustright",
		       Style_String_Suffix => "\ri360\cgrid\qj\sl-240\slmult0 \snext14 ");
			  -- Note: Narrower space between and afterwards.
	    Set_Style (Paragraph_Info(ARM_Output.Small_Hanging_in_Bulleted, 5),
		       Font => ARM_Output.Default,
		       Body_Font => Output_Object.Body_Font,
		       Font_Size => 18,
		       Style_Indent => INDENT_UNIT*5,
		       Style_Hang_Width => 720,
		       Style_Before => 0,
		       Style_After => 90,
		       Style_Justified => TRUE,
		       Style_String_Prefix =>
			 "\s38\widctlpar\adjustright",
		       Style_String_Suffix => "\ri360\cgrid\qj\sl-190\slmult0 \snext16 ");
			  -- Note: Narrower space between.
	    Set_Style (Paragraph_Info(ARM_Output.Nested_Bulleted, 4), -- Nested bullets in code indenting
		       Font => ARM_Output.Default,
		       Body_Font => Output_Object.Body_Font,
		       Font_Size => 22,
		       Style_Indent => INDENT_UNIT*4,
		       Style_Hang_Width => 220,
		       Style_Before => 0,
		       Style_After => 110,
		       Style_Justified => TRUE,
		       Style_String_Prefix =>
			 "\s39\widctlpar\adjustright",
		       Style_String_Suffix => "\ri360\cgrid\qj\sl-240\slmult0\tx1440 \snext39 ");
			  -- Note: Narrower space between and afterwards.
	    Set_Style (Paragraph_Info(ARM_Output.Syntax_Summary, 1),
		       Font => ARM_Output.Default,
		       Body_Font => Output_Object.Body_Font,
		       Font_Size => 18,
		       Style_Indent => INDENT_UNIT*1,
		       Style_Before => 0,
		       Style_After => 90,
		       Style_Justified => FALSE,
		       Style_String_Prefix =>
			 "\s40\widctlpar\adjustright",
		       Style_String_Suffix => "\cgrid\ql\sl-200\slmult0 \snext40 ");
			  -- Note: Narrower space between and afterwards.
	    Set_Style (Paragraph_Info(ARM_Output.Enumerated, 1),
		       Font => ARM_Output.Default,
		       Body_Font => Output_Object.Body_Font,
		       Font_Size => 22,
		       Style_Indent => INDENT_UNIT*1,
		       Style_Hang_Width => 250,
		       Style_Before => 0,
		       Style_After => 110,
		       Style_Justified => TRUE,
		       Style_String_Prefix =>
			 "\s41\widctlpar\adjustright",
		       Style_String_Suffix => "\ri360\cgrid\qj\sl-240\slmult0\tx360 \snext41 ");
			  -- Note: Narrower space between and afterwards.
	    Set_Style (Paragraph_Info(ARM_Output.Small_Enumerated, 3),
		       Font => ARM_Output.Default,
		       Body_Font => Output_Object.Body_Font,
		       Font_Size => 18,
		       Style_Indent => INDENT_UNIT*3,
		       Style_Hang_Width => 220,
		       Style_Before => 0,
		       Style_After => 90,
		       Style_Justified => TRUE,
		       Style_String_Prefix =>
			 "\s42\widctlpar\adjustright",
		       Style_String_Suffix => "\ri360\cgrid\qj\sl-190\slmult0\tx1080 \snext42 ");
			  -- Note: Narrower space between.
	    Set_Style (Paragraph_Info(ARM_Output.Enumerated, 2), -- Nested enumerations.
		       Font => ARM_Output.Default,
		       Body_Font => Output_Object.Body_Font,
		       Font_Size => 22,
		       Style_Indent => INDENT_UNIT*2,
		       Style_Hang_Width => 270,
		       Style_Before => 0,
		       Style_After => 110,
		       Style_Justified => TRUE,
		       Style_String_Prefix =>
			 "\s43\widctlpar\adjustright",
		       Style_String_Suffix => "\ri360\cgrid\qj\sl-240\slmult0\tx360 \snext43 ");
			  -- Note: Narrower space between and afterwards.
	    Set_Style (Paragraph_Info(ARM_Output.Small_Enumerated, 4), -- Small nested enumerations.
		       Font => ARM_Output.Default,
		       Body_Font => Output_Object.Body_Font,
		       Font_Size => 18,
		       Style_Indent => INDENT_UNIT*4,
		       Style_Hang_Width => 240,
		       Style_Before => 0,
		       Style_After => 90,
		       Style_Justified => TRUE,
		       Style_String_Prefix =>
			 "\s44\widctlpar\adjustright",
		       Style_String_Suffix => "\ri360\cgrid\qj\sl-190\slmult0\tx1080 \snext44 ");
			  -- Note: Narrower space between.
	    Set_Style (Paragraph_Info(ARM_Output.Nested_Bulleted, 3), -- Doubly nested bullets
		       Font => ARM_Output.Default,
		       Body_Font => Output_Object.Body_Font,
		       Font_Size => 22,
		       Style_Indent => INDENT_UNIT*3,
		       Style_Hang_Width => 220,
		       Style_Before => 0,
		       Style_After => 110,
		       Style_Justified => TRUE,
		       Style_String_Prefix =>
			 "\s45\widctlpar\adjustright",
		       Style_String_Suffix => "\ri360\cgrid\qj\sl-240\slmult0\tx720 \snext45 ");
			  -- Note: Narrower space between and afterwards.
	    Set_Style (Paragraph_Info(ARM_Output.Small_Nested_Bulleted, 5), -- Doubly nested bullets
		       Font => ARM_Output.Default,
		       Body_Font => Output_Object.Body_Font,
		       Font_Size => 18,
		       Style_Indent => INDENT_UNIT*5,
		       Style_Hang_Width => 200,
		       Style_Before => 0,
		       Style_After => 90,
		       Style_Justified => TRUE,
		       Style_String_Prefix =>
			 "\s46\widctlpar\adjustright",
		       Style_String_Suffix => "\ri360\cgrid\qj\sl-190\slmult0\tx1440 \snext46 ");
			  -- Note: Narrower space between.
	    Set_Style (Paragraph_Info(ARM_Output.Nested_Bulleted, 5), -- Indented nested bullets
		       Font => ARM_Output.Default,
		       Body_Font => Output_Object.Body_Font,
		       Font_Size => 22,
		       Style_Indent => INDENT_UNIT*5,
		       Style_Hang_Width => 250,
		       Style_Before => 0,
		       Style_After => 110,
		       Style_Justified => TRUE,
		       Style_String_Prefix =>
			 "\s47\widctlpar\adjustright",
		       Style_String_Suffix => "\ri360\cgrid\qj\sl-240\slmult0\tx1080 \snext47 ");
			  -- Note: Narrower space between and afterwards.
	    Set_Style (Paragraph_Info(ARM_Output.Normal, 4), -- Inner indented
		       Font => ARM_Output.Default,
		       Body_Font => Output_Object.Body_Font,
		       Font_Size => 22,
		       Style_Indent => INDENT_UNIT*4,
		       Style_Before => 0,
		       Style_After => 120,
		       Style_Justified => TRUE,
		       Style_String_Prefix =>
			 "\s48\widctlpar\adjustright",
		       Style_String_Suffix => "\cgrid\qj\sl-260\slmult0 \snext48 ");
	    Set_Style (Paragraph_Info(ARM_Output.Small, 6), -- Inner indented
		       Font => ARM_Output.Default,
		       Body_Font => Output_Object.Body_Font,
		       Font_Size => 18,
		       Style_Indent => INDENT_UNIT*6,
		       Style_Before => 0,
		       Style_After => 90,
		       Style_Justified => TRUE,
		       Style_String_Prefix =>
			 "\s49\widctlpar\adjustright",
		       Style_String_Suffix => "\cgrid\qj\sl-200\slmult0 \snext49 ");
	    Set_Style (Paragraph_Info(ARM_Output.Small, 3), -- Annotations in syntax indenting
		       Font => ARM_Output.Default,
		       Body_Font => Output_Object.Body_Font,
		       Font_Size => 18,
		       Style_Indent => INDENT_UNIT*4,
		       Style_Before => 0,
		       Style_After => 90,
		       Style_Justified => TRUE,
		       Style_String_Prefix =>
			 "\s50\widctlpar\adjustright",
		       Style_String_Suffix => "\cgrid\qj\sl-200\slmult0 \snext50 ");
	    Set_Style (Paragraph_Info(ARM_Output.Swiss_Examples, 1),
		       Font => ARM_Output.Swiss,
		       Body_Font => Output_Object.Body_Font,
		       Font_Size => 20,
		       Style_Indent => INDENT_UNIT*1,
		       Style_Before => 0,
		       Style_After => 110,
		       Style_Justified => FALSE,
		       Style_String_Prefix =>
			 "\s51\widctlpar\adjustright",
		       Style_String_Suffix => "\cgrid\ql\sl-240\slmult0 \snext51 ");
	    Set_Style (Paragraph_Info(ARM_Output.Small_Swiss_Examples, 3),
		       Font => ARM_Output.Swiss,
		       Body_Font => Output_Object.Body_Font,
		       Font_Size => 16,
		       Style_Indent => INDENT_UNIT*3,
		       Style_Before => 0,
		       Style_After => 80,
		       Style_Justified => FALSE,
		       Style_String_Prefix =>
			 "\s52\widctlpar\adjustright",
		       Style_String_Suffix => "\cgrid\ql\sl-180\slmult0 \snext52 ");
	    Set_Style (Paragraph_Info(ARM_Output.Swiss_Examples, 4), -- Indented examples
		       Font => ARM_Output.Swiss,
		       Body_Font => Output_Object.Body_Font,
		       Font_Size => 20,
		       Style_Indent => INDENT_UNIT*4,
		       Style_Before => 0,
		       Style_After => 110,
		       Style_Justified => FALSE,
		       Style_String_Prefix =>
			 "\s53\widctlpar\adjustright",
		       Style_String_Suffix => "\cgrid\ql\sl-240\slmult0 \snext53 ");
	    Set_Style (Paragraph_Info(ARM_Output.Small_Swiss_Examples, 6), -- Indented examples
		       Font => ARM_Output.Swiss,
		       Body_Font => Output_Object.Body_Font,
		       Font_Size => 16,
		       Style_Indent => INDENT_UNIT*6,
		       Style_Before => 0,
		       Style_After => 80,
		       Style_Justified => FALSE,
		       Style_String_Prefix =>
			 "\s54\widctlpar\adjustright",
		       Style_String_Suffix => "\cgrid\ql\sl-180\slmult0 \snext54 ");
	    Set_Style (Paragraph_Info(ARM_Output.Enumerated, 3), -- Doubly nested enumerations.
		       Font => ARM_Output.Default,
		       Body_Font => Output_Object.Body_Font,
		       Font_Size => 22,
		       Style_Indent => INDENT_UNIT*3,
		       Style_Hang_Width => 270,
		       Style_Before => 0,
		       Style_After => 110,
		       Style_Justified => TRUE,
		       Style_String_Prefix =>
			 "\s55\widctlpar\adjustright",
		       Style_String_Suffix => "\ri360\cgrid\qj\sl-240\slmult0\tx360 \snext55 ");
			  -- Note: Narrower space between and afterwards.
	    Set_Style (Paragraph_Info(ARM_Output.Small_Enumerated, 5), -- Small doubly nested enumerations.
		       Font => ARM_Output.Default,
		       Body_Font => Output_Object.Body_Font,
		       Font_Size => 18,
		       Style_Indent => INDENT_UNIT*5,
		       Style_Hang_Width => 240,
		       Style_Before => 0,
		       Style_After => 90,
		       Style_Justified => TRUE,
		       Style_String_Prefix =>
			 "\s56\widctlpar\adjustright",
		       Style_String_Suffix => "\ri360\cgrid\qj\sl-190\slmult0\tx1080 \snext56 ");
			  -- Note: Narrower space between.
	    Set_Style (Paragraph_Info(ARM_Output.Examples, 2), -- Syntax Indented examples
		       Font => ARM_Output.Fixed,
		       Body_Font => Output_Object.Body_Font,
		       Font_Size => 18,
		       Style_Indent => INDENT_UNIT*2,
		       Style_Before => 0,
		       Style_After => 100,
		       Style_Justified => FALSE,
		       Style_String_Prefix =>
			 "\s57\widctlpar\adjustright",
		       Style_String_Suffix => "\cgrid\ql\sl-190\slmult0 \snext57 ");
	    Set_Style (Paragraph_Info(ARM_Output.Small_Examples, 4), -- Syntax Indented examples in annotations.
		       Font => ARM_Output.Fixed,
		       Body_Font => Output_Object.Body_Font,
		       Font_Size => 16,
		       Style_Indent => INDENT_UNIT*4,
		       Style_Before => 0,
		       Style_After => 80,
		       Style_Justified => FALSE,
		       Style_String_Prefix =>
			 "\s58\widctlpar\adjustright",
		       Style_String_Suffix => "\cgrid\ql\sl-170\slmult0 \snext58 ");
	    Set_Style (Paragraph_Info(ARM_Output.Swiss_Examples, 2), -- Syntax Indented examples
		       Font => ARM_Output.Swiss,
		       Body_Font => Output_Object.Body_Font,
		       Font_Size => 20,
		       Style_Indent => INDENT_UNIT*2,
		       Style_Before => 0,
		       Style_After => 110,
		       Style_Justified => FALSE,
		       Style_String_Prefix =>
			 "\s59\widctlpar\adjustright",
		       Style_String_Suffix => "\cgrid\ql\sl-240\slmult0 \snext59 ");
	    Set_Style (Paragraph_Info(ARM_Output.Small_Swiss_Examples, 4), -- Syntax Indented examples
		       Font => ARM_Output.Swiss,
		       Body_Font => Output_Object.Body_Font,
		       Font_Size => 16,
		       Style_Indent => INDENT_UNIT*4,
		       Style_Before => 0,
		       Style_After => 80,
		       Style_Justified => FALSE,
		       Style_String_Prefix =>
			 "\s60\widctlpar\adjustright",
		       Style_String_Suffix => "\cgrid\ql\sl-180\slmult0 \snext60 ");
	    Set_Style (Paragraph_Info(ARM_Output.Examples, 3), -- Code Indented examples
		       Font => ARM_Output.Fixed,
		       Body_Font => Output_Object.Body_Font,
		       Font_Size => 18,
		       Style_Indent => INDENT_UNIT*3,
		       Style_Before => 0,
		       Style_After => 100,
		       Style_Justified => FALSE,
		       Style_String_Prefix =>
			 "\s61\widctlpar\adjustright",
		       Style_String_Suffix => "\cgrid\ql\sl-190\slmult0 \snext61 ");
	    Set_Style (Paragraph_Info(ARM_Output.Small_Examples, 5), -- Code Indented examples in annotations.
		       Font => ARM_Output.Fixed,
		       Body_Font => Output_Object.Body_Font,
		       Font_Size => 16,
		       Style_Indent => INDENT_UNIT*5,
		       Style_Before => 0,
		       Style_After => 80,
		       Style_Justified => FALSE,
		       Style_String_Prefix =>
			 "\s62\widctlpar\adjustright",
		       Style_String_Suffix => "\cgrid\ql\sl-170\slmult0 \snext62 ");
	    Set_Style (Paragraph_Info(ARM_Output.Swiss_Examples, 3), -- Code Indented examples
		       Font => ARM_Output.Swiss,
		       Body_Font => Output_Object.Body_Font,
		       Font_Size => 20,
		       Style_Indent => INDENT_UNIT*3,
		       Style_Before => 0,
		       Style_After => 110,
		       Style_Justified => FALSE,
		       Style_String_Prefix =>
			 "\s63\widctlpar\adjustright",
		       Style_String_Suffix => "\cgrid\ql\sl-240\slmult0 \snext63 ");
	    Set_Style (Paragraph_Info(ARM_Output.Small_Swiss_Examples, 5), -- Code Indented examples
		       Font => ARM_Output.Swiss,
		       Body_Font => Output_Object.Body_Font,
		       Font_Size => 16,
		       Style_Indent => INDENT_UNIT*5,
		       Style_Before => 0,
		       Style_After => 80,
		       Style_Justified => FALSE,
		       Style_String_Prefix =>
			 "\s64\widctlpar\adjustright",
		       Style_String_Suffix => "\cgrid\ql\sl-180\slmult0 \snext64 ");
	    Set_Style (Paragraph_Info(ARM_Output.Title, 0),
		       Font => ARM_Output.Default,
		       Body_Font => Output_Object.Body_Font,
		       Font_Size => 42, -- Slight less than double (3 pts larger than Heading_1).
		       Style_Indent => 0,
		       Style_Before => 120,
		       Style_After => 120,
		       Style_Justified => TRUE,
		       Style_String_Prefix =>
			 "\s65\widctlpar\adjustright",
		       Style_String_Suffix => "\cgrid\qj\sl-440\slmult0 \snext0 ");

	    -- New styles should be added here, following numbers will need adjustments.
	    Set_Style (Heading_4_Info,
		       Font => ARM_Output.Swiss,
		       Body_Font => Output_Object.Body_Font,
		       Font_Size => 27,
		       Style_Indent => 0,
		       Style_Before => 210,
		       Style_After => 100,
		       Style_Justified => FALSE,
		       Style_String_Prefix =>
			 "\s66\keepn\widctlpar\outlinelevel3\adjustright",
		       Style_String_Suffix => "\b\ql\cgrid \sbasedon0 \snext0 ");
	    if Output_Object.Big_Files then
		-- Define the TOC styles:
                Set_Style (TOC_1_Info,
		           Font => ARM_Output.Swiss,
		           Body_Font => Output_Object.Body_Font,
		           Font_Size => 24,
		           Style_Indent => 0,
		           Style_Before => 60,
			   Style_After => 60,
		           Style_Justified => FALSE,
		           Style_String_Prefix =>
		             "\s67\widctlpar\tqr\tldot\tx" & Paper_Width & "\adjustright",
		           Style_String_Suffix => "\b\cgrid \sbasedon0 \snext0 ");
                Set_Style (TOC_2_Info,
		           Font => ARM_Output.Swiss,
		           Body_Font => Output_Object.Body_Font,
		           Font_Size => 22,
		           Style_Indent => 200,
		           Style_Before => 0,
			   Style_After => 0,
		           Style_Justified => FALSE,
		           Style_String_Prefix =>
		             "\s68\widctlpar\tqr\tldot\tx" & Paper_Width & "\adjustright",
		           Style_String_Suffix => "\b\cgrid \sbasedon0 \snext0 ");
                Set_Style (TOC_3_Info,
		           Font => ARM_Output.Swiss,
		           Body_Font => Output_Object.Body_Font,
		           Font_Size => 22,
		           Style_Indent => 400,
		           Style_Before => 0,
			   Style_After => 0,
		           Style_Justified => FALSE,
		           Style_String_Prefix =>
		             "\s69\widctlpar\tqr\tldot\tx" & Paper_Width & "\adjustright",
		           Style_String_Suffix => "\b\cgrid \sbasedon0 \snext0 ");
                Set_Style (TOC_4_Info,
		           Font => ARM_Output.Swiss,
		           Body_Font => Output_Object.Body_Font,
		           Font_Size => 22,
		           Style_Indent => 600,
		           Style_Before => 0,
			   Style_After => 0,
		           Style_Justified => FALSE,
		           Style_String_Prefix =>
		             "\s70\widctlpar\tqr\tldot\tx" & Paper_Width & "\adjustright",
		           Style_String_Suffix => "\b\cgrid \sbasedon0 \snext0 ");
	    end if;
	    Set_Style (Table_C_Text_Info,
		       Font => ARM_Output.Default,
		       Body_Font => Output_Object.Body_Font,
		       Font_Size => 22,
		       Style_Indent => 0,
		       Style_Before => 10,
		       Style_After => 10,
		       Style_Justified => FALSE,
		       Style_String_Prefix => "",
		       Style_String_Suffix => "\qc ");
		-- We use a bit of space above and below to avoid overrunning
		-- the borders of the cells.
	    Set_Style (Table_L_Text_Info,
		       Font => ARM_Output.Default,
		       Body_Font => Output_Object.Body_Font,
		       Font_Size => 22,
		       Style_Indent => 0,
		       Style_Before => 20,
		       Style_After => 20,
		       Style_Justified => FALSE,
		       Style_String_Prefix => "",
		       Style_String_Suffix => "\ql ");
	    Set_Style (Table_C_Sml_Text_Info,
		       Font => ARM_Output.Default,
		       Body_Font => Output_Object.Body_Font,
		       Font_Size => 18,
		       Style_Indent => 0,
		       Style_Before => 20,
		       Style_After => 20,
		       Style_Justified => FALSE,
		       Style_String_Prefix => "",
		       Style_String_Suffix => "\qc ");
	    Set_Style (Table_L_Sml_Text_Info,
		       Font => ARM_Output.Default,
		       Body_Font => Output_Object.Body_Font,
		       Font_Size => 18,
		       Style_Indent => 0,
		       Style_Before => 20,
		       Style_After => 20,
		       Style_Justified => FALSE,
		       Style_String_Prefix => "",
		       Style_String_Suffix => "\ql ");
	end if;

	Write_Style (Output_Object.Output_File, Paragraph_Info(ARM_Output.Normal, 0));
        Ada.Text_IO.Put_Line (Output_Object.Output_File, "Normal;}");
	    -- Normal style.
	Write_Style (Output_Object.Output_File, Heading_1_Info);
        Ada.Text_IO.Put_Line (Output_Object.Output_File, "Heading 1;}");
	Write_Style (Output_Object.Output_File, Heading_2_Info);
        Ada.Text_IO.Put_Line (Output_Object.Output_File, "Heading 2;}");
	Write_Style (Output_Object.Output_File, Heading_3_Info);
        Ada.Text_IO.Put_Line (Output_Object.Output_File, "Heading 3;}");
	Write_Style (Output_Object.Output_File, Category_Header_Info);
        Ada.Text_IO.Put_Line (Output_Object.Output_File, "Category Header;}");
	Write_Style (Output_Object.Output_File, Normal_Paragraph_Number_Info);
        Ada.Text_IO.Put_Line (Output_Object.Output_File, "Paragraph Number;}");
	Write_Style (Output_Object.Output_File, Wide_Paragraph_Number_Info);
        Ada.Text_IO.Put_Line (Output_Object.Output_File, "Large Paragraph Number;}");
	Write_Style (Output_Object.Output_File, Paragraph_Info(ARM_Output.Small, 1));
        Ada.Text_IO.Put_Line (Output_Object.Output_File, "Notes;}");
	Write_Style (Output_Object.Output_File, Paragraph_Info(ARM_Output.Small, 2));
        Ada.Text_IO.Put_Line (Output_Object.Output_File, "Annotations;}");
	Write_Style (Output_Object.Output_File, Paragraph_Info(ARM_Output.Examples, 1));
        Ada.Text_IO.Put_Line (Output_Object.Output_File, "Examples;}");
	Write_Style (Output_Object.Output_File, Paragraph_Info(ARM_Output.Small_Examples, 3));
        Ada.Text_IO.Put_Line (Output_Object.Output_File, "Small Examples;}");
	Write_Style (Output_Object.Output_File, Paragraph_Info(ARM_Output.Normal, 1));
        Ada.Text_IO.Put_Line (Output_Object.Output_File, "Syntax Indented;}");
	Write_Style (Output_Object.Output_File, Paragraph_Info(ARM_Output.Normal, 3));
        Ada.Text_IO.Put_Line (Output_Object.Output_File, "Normal Indented;}");
	Write_Style (Output_Object.Output_File, Paragraph_Info(ARM_Output.Small, 5));
        Ada.Text_IO.Put_Line (Output_Object.Output_File, "Small Indented;}");
	Write_Style (Output_Object.Output_File, Paragraph_Info(ARM_Output.Wide_Hanging, 3));
        Ada.Text_IO.Put_Line (Output_Object.Output_File, "Hanging;}");
	Write_Style (Output_Object.Output_File, Paragraph_Info(ARM_Output.Narrow_Hanging, 3));
        Ada.Text_IO.Put_Line (Output_Object.Output_File, "Indented Hanging;}");
	Write_Style (Output_Object.Output_File, Paragraph_Info(ARM_Output.Small_Wide_Hanging, 5));
        Ada.Text_IO.Put_Line (Output_Object.Output_File, "Small Hanging;}");
	Write_Style (Output_Object.Output_File, Paragraph_Info(ARM_Output.Small_Narrow_Hanging, 5));
        Ada.Text_IO.Put_Line (Output_Object.Output_File, "Small Indented Hanging;}");
	Write_Style (Output_Object.Output_File, Paragraph_Info(ARM_Output.Bulleted, 1));
        Ada.Text_IO.Put_Line (Output_Object.Output_File, "Bulleted;}");
	Write_Style (Output_Object.Output_File, Paragraph_Info(ARM_Output.Nested_Bulleted, 2));
        Ada.Text_IO.Put_Line (Output_Object.Output_File, "Nested Bulleted;}");
	Write_Style (Output_Object.Output_File, Paragraph_Info(ARM_Output.Small_Bulleted, 3));
        Ada.Text_IO.Put_Line (Output_Object.Output_File, "Small Bulleted;}");
	Write_Style (Output_Object.Output_File, Paragraph_Info(ARM_Output.Small_Nested_Bulleted, 4));
        Ada.Text_IO.Put_Line (Output_Object.Output_File, "Small Nested Bulleted;}");
	Write_Style (Output_Object.Output_File, Paragraph_Info(ARM_Output.Bulleted, 4));
        Ada.Text_IO.Put_Line (Output_Object.Output_File, "Indented Bulleted;}");
	Write_Style (Output_Object.Output_File, Paragraph_Info(ARM_Output.Bulleted, 2));
        Ada.Text_IO.Put_Line (Output_Object.Output_File, "Syntax Indented Bulleted;}");
	Write_Style (Output_Object.Output_File, Paragraph_Info(ARM_Output.Bulleted, 3));
        Ada.Text_IO.Put_Line (Output_Object.Output_File, "Code Indented Bulleted;}");
	Write_Style (Output_Object.Output_File, Paragraph_Info(ARM_Output.Normal, 2));
        Ada.Text_IO.Put_Line (Output_Object.Output_File, "Code Indented;}");
	Write_Style (Output_Object.Output_File, Paragraph_Info(ARM_Output.Small, 4));
        Ada.Text_IO.Put_Line (Output_Object.Output_File, "Small Code Indented;}");
	Write_Style (Output_Object.Output_File, Paragraph_Info(ARM_Output.Examples, 4));
        Ada.Text_IO.Put_Line (Output_Object.Output_File, "Indented Examples;}");
	Write_Style (Output_Object.Output_File, Paragraph_Info(ARM_Output.Small_Examples, 6));
        Ada.Text_IO.Put_Line (Output_Object.Output_File, "Small Indented Examples;}");
	Write_Style (Output_Object.Output_File, Header_Info);
        Ada.Text_IO.Put_Line (Output_Object.Output_File, "header;}");
	Write_Style (Output_Object.Output_File, Footer_Info);
        Ada.Text_IO.Put_Line (Output_Object.Output_File, "footer;}");
        Ada.Text_IO.Put_Line (Output_Object.Output_File, "{\*\cs30 \additive \sbasedon30 page number;}");
	Write_Style (Output_Object.Output_File, Paragraph_Info(ARM_Output.Index, 0));
        Ada.Text_IO.Put_Line (Output_Object.Output_File, "Index;}");
	Write_Style (Output_Object.Output_File, Paragraph_Info(ARM_Output.Wide_Above, 0));
        Ada.Text_IO.Put_Line (Output_Object.Output_File, "Wide;}");
        Write_Style (Output_Object.Output_File, Paragraph_Info(ARM_Output.Small_Wide_Above, 2));
        Ada.Text_IO.Put_Line (Output_Object.Output_File, "Wide Annotations;}");
        Write_Style (Output_Object.Output_File, Paragraph_Info(ARM_Output.Small_Header, 1));
        Ada.Text_IO.Put_Line (Output_Object.Output_File, "Notes Header;}");
        Write_Style (Output_Object.Output_File, Paragraph_Info(ARM_Output.Small_Bulleted, 2));
        Ada.Text_IO.Put_Line (Output_Object.Output_File, "Notes Bulleted;}");
        Write_Style (Output_Object.Output_File, Paragraph_Info(ARM_Output.Small_Nested_Bulleted, 3));
        Ada.Text_IO.Put_Line (Output_Object.Output_File, "Notes Nested Bulleted;}");
	Write_Style (Output_Object.Output_File, Paragraph_Info(ARM_Output.Hanging_in_Bulleted, 3));
        Ada.Text_IO.Put_Line (Output_Object.Output_File, "Hanging in Bulleted;}");
	Write_Style (Output_Object.Output_File, Paragraph_Info(ARM_Output.Small_Hanging_in_Bulleted, 5));
        Ada.Text_IO.Put_Line (Output_Object.Output_File, "Small Hanging in Bulleted;}");
	Write_Style (Output_Object.Output_File, Paragraph_Info(ARM_Output.Nested_Bulleted, 4));
        Ada.Text_IO.Put_Line (Output_Object.Output_File, "Code Indented Bulleted;}");
	Write_Style (Output_Object.Output_File, Paragraph_Info(ARM_Output.Syntax_Summary, 1));
        Ada.Text_IO.Put_Line (Output_Object.Output_File, "Syntax Summary;}");
        Write_Style (Output_Object.Output_File, Paragraph_Info(ARM_Output.Enumerated, 1));
        Ada.Text_IO.Put_Line (Output_Object.Output_File, "Enumerated;}");
        Write_Style (Output_Object.Output_File, Paragraph_Info(ARM_Output.Small_Enumerated, 3));
        Ada.Text_IO.Put_Line (Output_Object.Output_File, "Small Enumerated;}");
        Write_Style (Output_Object.Output_File, Paragraph_Info(ARM_Output.Enumerated, 2));
        Ada.Text_IO.Put_Line (Output_Object.Output_File, "Nested Enumerated;}");
        Write_Style (Output_Object.Output_File, Paragraph_Info(ARM_Output.Small_Enumerated, 4));
        Ada.Text_IO.Put_Line (Output_Object.Output_File, "Small Nested Enumerated;}");
	Write_Style (Output_Object.Output_File, Paragraph_Info(ARM_Output.Nested_Bulleted, 3));
        Ada.Text_IO.Put_Line (Output_Object.Output_File, "Nested X2 Bulleted;}");
        Write_Style (Output_Object.Output_File, Paragraph_Info(ARM_Output.Small_Nested_Bulleted, 5));
        Ada.Text_IO.Put_Line (Output_Object.Output_File, "Small Nested X2 Bulleted;}");
        Write_Style (Output_Object.Output_File, Paragraph_Info(ARM_Output.Nested_Bulleted, 5));
        Ada.Text_IO.Put_Line (Output_Object.Output_File, "Indented Nested Bulleted;}");
	Write_Style (Output_Object.Output_File, Paragraph_Info(ARM_Output.Normal, 4));
        Ada.Text_IO.Put_Line (Output_Object.Output_File, "Inner Indented;}");
        Write_Style (Output_Object.Output_File, Paragraph_Info(ARM_Output.Small, 6));
        Ada.Text_IO.Put_Line (Output_Object.Output_File, "Small Inner Indented;}");
        Write_Style (Output_Object.Output_File, Paragraph_Info(ARM_Output.Small, 3));
        Ada.Text_IO.Put_Line (Output_Object.Output_File, "Small Syntax Indented;}");
	Write_Style (Output_Object.Output_File, Paragraph_Info(ARM_Output.Swiss_Examples, 1));
        Ada.Text_IO.Put_Line (Output_Object.Output_File, "Swiss Examples;}");
	Write_Style (Output_Object.Output_File, Paragraph_Info(ARM_Output.Small_Swiss_Examples, 3));
        Ada.Text_IO.Put_Line (Output_Object.Output_File, "Small Swiss Examples;}");
	Write_Style (Output_Object.Output_File, Paragraph_Info(ARM_Output.Swiss_Examples, 4));
        Ada.Text_IO.Put_Line (Output_Object.Output_File, "Swiss Indented Examples;}");
        Write_Style (Output_Object.Output_File, Paragraph_Info(ARM_Output.Small_Swiss_Examples, 6));
        Ada.Text_IO.Put_Line (Output_Object.Output_File, "Small Swiss Indented Examples;}");
        Write_Style (Output_Object.Output_File, Paragraph_Info(ARM_Output.Enumerated, 3));
        Ada.Text_IO.Put_Line (Output_Object.Output_File, "Nested X2 Enumerated;}");
        Write_Style (Output_Object.Output_File, Paragraph_Info(ARM_Output.Small_Enumerated, 5));
        Ada.Text_IO.Put_Line (Output_Object.Output_File, "Small Nested X2 Enumerated;}");
	Write_Style (Output_Object.Output_File, Paragraph_Info(ARM_Output.Examples, 2));
        Ada.Text_IO.Put_Line (Output_Object.Output_File, "Syntax Indented Examples;}");
	Write_Style (Output_Object.Output_File, Paragraph_Info(ARM_Output.Small_Examples, 4));
        Ada.Text_IO.Put_Line (Output_Object.Output_File, "Small Syntax Indented Examples;}");
	Write_Style (Output_Object.Output_File, Paragraph_Info(ARM_Output.Swiss_Examples, 2));
        Ada.Text_IO.Put_Line (Output_Object.Output_File, "Swiss Syntax Indented Examples;}");
        Write_Style (Output_Object.Output_File, Paragraph_Info(ARM_Output.Small_Swiss_Examples, 4));
        Ada.Text_IO.Put_Line (Output_Object.Output_File, "Small Swiss Syntax Indented Examples;}");
	Write_Style (Output_Object.Output_File, Paragraph_Info(ARM_Output.Examples, 3));
        Ada.Text_IO.Put_Line (Output_Object.Output_File, "Code Indented Examples;}");
	Write_Style (Output_Object.Output_File, Paragraph_Info(ARM_Output.Small_Examples, 5));
        Ada.Text_IO.Put_Line (Output_Object.Output_File, "Small Code Indented Examples;}");
	Write_Style (Output_Object.Output_File, Paragraph_Info(ARM_Output.Swiss_Examples, 3));
        Ada.Text_IO.Put_Line (Output_Object.Output_File, "Swiss Code Indented Examples;}");
        Write_Style (Output_Object.Output_File, Paragraph_Info(ARM_Output.Small_Swiss_Examples, 5));
        Ada.Text_IO.Put_Line (Output_Object.Output_File, "Small Swiss Code Indented Examples;}");
        Write_Style (Output_Object.Output_File, Paragraph_Info(ARM_Output.Title, 0));
        Ada.Text_IO.Put_Line (Output_Object.Output_File, "Standard Title;}");
        if Output_Object.Big_Files then
	    Write_Style (Output_Object.Output_File, Heading_4_Info);
            Ada.Text_IO.Put_Line (Output_Object.Output_File, "Heading 4;}");
	    -- Define the TOC styles:
	    Write_Style (Output_Object.Output_File, TOC_1_Info);
            Ada.Text_IO.Put_Line (Output_Object.Output_File, "toc 1;}");
	    Write_Style (Output_Object.Output_File, TOC_2_Info);
            Ada.Text_IO.Put_Line (Output_Object.Output_File, "toc 2;}");
	    Write_Style (Output_Object.Output_File, TOC_3_Info);
            Ada.Text_IO.Put_Line (Output_Object.Output_File, "toc 3;}");
	    Write_Style (Output_Object.Output_File, TOC_4_Info);
            Ada.Text_IO.Put_Line (Output_Object.Output_File, "toc 4;}}");
	else
	    Write_Style (Output_Object.Output_File, Heading_4_Info);
            Ada.Text_IO.Put_Line (Output_Object.Output_File, "Heading 4;}}");
	end if;
            -- \additive means that the style inherits from the previous style.
	    -- \basedon defines the style that the style was inherited from.
	    -- \snext defines the next style to use (if omitted, use same style).
	    -- \shidden - Don't show the style in the drop down menu.

	    -- Formatting properties:
	    -- \widctlpar - Widow/orphan control in this paragraph;
	    -- \adjustright - adjust right indent for document properties;
	    -- \fs - font size in halfpoints (.5 pt);
	    -- \f - font number;
	    -- \q - text alignment (j - justified, c - centered, l - left, r -right);
	    -- \cgrid - set the character grid(?) to the default;
	    -- \li - left indent, in twips (.1 pt);
	    -- \fi - first line indent, in twips (.1 pt);
	    -- \sa - space after paragraph, in twips (.1 pt);
	    -- \sb - space before paragraph, in twips (.1 pt);
	    -- \sl - space between lines, in twips. "Exactly" if negative, "At least" if positive.
	    -- \slmult0 - line space multiple - 0 - Exactly or "At least"/.
	    -- \pard - reset to default paragraph properties;
	    -- \plain - reset to default font/character properties;
	    -- \tx - set tab at location, in twips (.1 pt);
	    -- \tqc - set following tab as a centered tab;
	    -- \tqr - set following tab as a right tab.

	-- Revision table:
	Ada.Text_IO.Put (Output_Object.Output_File, "{\*\revtbl ");
        if Ada.Strings.Unbounded.Length (Output_Object.Version_Names('0')) = 0 then
	    Ada.Text_IO.Put (Output_Object.Output_File, "{Original Text;}");
	else
            Ada.Text_IO.Put (Output_Object.Output_File, "{" &
	       Ada.Strings.Unbounded.To_String(Output_Object.Version_Names('0')) &
		";}");
	end if;
<<<<<<< HEAD
	for Version in Character'('1') .. '9' loop
=======
	for Version in Character range '1' .. '9' loop
>>>>>>> 7f5bfc0e
            if Ada.Strings.Unbounded.Length (Output_Object.Version_Names(Version)) /= 0 then
                Ada.Text_IO.Put (Output_Object.Output_File, "{" &
	           Ada.Strings.Unbounded.To_String(Output_Object.Version_Names(Version)) &
		    ";}");
	    else exit; -- No more after the first empty one.
	    end if;
	end loop;
	Ada.Text_IO.Put_Line (Output_Object.Output_File, "}");

	-- Information (truncated):
        Ada.Text_IO.Put_Line (Output_Object.Output_File, "{\info{\title " &
	    Ada.Strings.Unbounded.To_String (Output_Object.Title) & "}");

	Ada.Text_IO.Put_Line (Output_Object.Output_File, "\version2");

	Ada.Text_IO.Put_Line (Output_Object.Output_File, "{\author AXE Consultants}"); -- Working.
	Ada.Text_IO.Put_Line (Output_Object.Output_File, "{\operator Randall Brukardt, Principle Technician}}");
	--Ada.Text_IO.Put_Line (Output_Object.Output_File, "{\author JTC1/SC22/WG9/ARG}"); -- Final.
	--Ada.Text_IO.Put_Line (Output_Object.Output_File, "{\operator Randall Brukardt, ARG Editor}}");

	-- Initial setup (document properties):
	-- Paper size:
	-- Note: If changing the page size or margins, be sure to change the
	-- header and footer tab settings as well.
	case Output_Object.Page_Size is
	    when ARM_RTF.A4 =>
	        Ada.Text_IO.Put_Line (Output_Object.Output_File, "\paperw11909\paperh16834"); -- Set paper to A4.
	    when ARM_RTF.Letter =>
	        Ada.Text_IO.Put_Line (Output_Object.Output_File, "\paperw12240\paperh15840"); -- Set paper to US Letter.
	    when ARM_RTF.Half_Letter =>
	        Ada.Text_IO.Put_Line (Output_Object.Output_File, "\paperw7920\paperh12240");  -- Set paper to 5.5x8.5.
	    when ARM_RTF.Ada95 =>
		Ada.Text_IO.Put_Line (Output_Object.Output_File, "\paperw10080\paperh12960"); -- Set paper to 7x9.
	end case;

	Ada.Text_IO.Put_Line (Output_Object.Output_File, "\facingp\margmirror"); -- Set to facing pages and mirrored margins.
	-- Margins.
	case Output_Object.Page_Size is
	    when ARM_RTF.Ada95 | ARM_RTF.Half_Letter =>
	        Ada.Text_IO.Put_Line (Output_Object.Output_File, "\margl1440\margr900\margt1080\margb1080");
	    when ARM_RTF.Letter | ARM_RTF.A4 =>
	        Ada.Text_IO.Put_Line (Output_Object.Output_File, "\margl1800\margr1080\margt1440\margb1440");
	end case;
	-- Revisions:
	if Output_Object.Includes_Changes then
	    Ada.Text_IO.Put_Line (Output_Object.Output_File, "\revisions\revprop3 \revbar0 ");
	        -- \revisions - Revisions marking is on;
	        -- \revprop3 - Show revisions as underlined.
	        -- \revbar0 - No revision bars.
		    -- Alternatively, use \revprop0\revbar3, using the infamous
		    -- vertical bar on the outside, and no other highlighting.
	-- else not changes, thus no revisions.
	end if;
	-- Other properties:
	Ada.Text_IO.Put_Line (Output_Object.Output_File, "\widowctrl\ftnbj\aenddoc\lytprtmet\formshade\viewkind1\viewscale100");
	Ada.Text_IO.Put_Line (Output_Object.Output_File, "\pgbrdrhead\pgbrdrfoot\fet0");
	    -- \widowctrl - Enable widow and orphan control;
	    -- \ftnbj - Footnotes at bottom of page;
	    -- \aenddoc - Endnotes at end of document;
	    -- \lytprtmet - Layout using printer metrics;
	    -- \formshade - Form field shading is on;
	    -- \viewkind - Default view of the document (1-Page Layout; 4-Normal);
	    -- \viewscale100 - Percentage zoom of the document (100%);
	    -- \pgbrdrhead - Page border surrounds header;
	    -- \pgbrdrfoot - Page border surrounds footer;
	    -- \fet0	- Footnote/endnote control: 0 - Footnotes only (or none);
	-- Section properties:
	Ada.Text_IO.Put_Line (Output_Object.Output_File, "\sectd\linex0\endnhere\sectdefaultcl\sbkodd\headery540\footery540");
	    -- \sectd	- Default section properties;
	    -- \linex0  - Line number spacing (0 - none);
	    -- \endnhere- Endnotes included;
	    -- \sectdefaultcl - Default character layout for section.
	    -- \sbkodd - Start at top of odd page.
	    -- \headery - Distance (in twips) of header from top of page.
	    -- \footery - Distance (in twips) of footerr from bottom of page.
	if Name = "Ttl" or else -- Title page
	   Name = "All" then -- Single giant file
	    -- No page numbers, headers, or footers here.
	    null;
	else
	    if Name = "00" or else Name = "TOC" then
	        Ada.Text_IO.Put_Line (Output_Object.Output_File, "\pgnlcrm\pgncont "); -- Lower-case roman numeral, numbers continue.
	    elsif Name = "01" then
	        Ada.Text_IO.Put_Line (Output_Object.Output_File, "\pgndec\pgnstart1\pgnrestart "); -- Decimal page number; starts at 1 here.
	    else
	        Ada.Text_IO.Put_Line (Output_Object.Output_File, "\pgndec\pgncont "); -- Decimal page number, numbers continue.
	    end if;
	    -- Write the page headers:
	    Write_Headers (Output_Object);
	end if;
        Output_Object.Wrote_into_Section := False;
    end Start_RTF_File;


    procedure End_RTF_File (Output_Object : in out RTF_Output_Type) is
	-- Internal routine.
	-- Generate the needed text to end an RTF file. Also closes the file.
    begin
	Ada.Text_IO.Put_Line (Output_Object.Output_File, "}");
	Ada.Text_IO.Close (Output_Object.Output_File);
    end End_RTF_File;


    procedure Create (Output_Object : in out RTF_Output_Type;
		      Page_Size : in ARM_RTF.Page_Size;
		      Includes_Changes : in Boolean;
		      Big_Files : in Boolean;
		      Primary_Sans_Serif_Font : in Sans_Serif_Fonts := Arial;
		      Primary_Serif_Font : in Serif_Fonts := Times_New_Roman;
		      Body_Font : in ARM_Output.Font_Family_Type := ARM_Output.Roman;
		      File_Prefix : in String;
		      Header_Prefix : in String := "";
		      Footer_Use_Date : in Boolean;
		      Footer_Use_Clause_Name : in Boolean;
		      Footer_Use_ISO_Format : in Boolean;
		      Footer_Text : in String := "";
		      Version_Names : in ARM_Contents.Versioned_String;
		      Title : in String := "") is
	-- Create an Output_Object for a document with the specified page
	-- size. Changes from the base document are included if
	-- Includes_Changes is True (otherwise no revisions are generated).
	-- Generate a few large output files if
	-- Big_Files is True; otherwise generate smaller output files.
	-- The prefix of the output file names is File_Prefix - this
	-- should be no more then 4 characters allowed in file names.
	-- The title of the document is Title.
	-- The header prefix appears in the header (if any) before the title,
	-- separated by a dash.
	-- The footer consists of the page number, the date if Footer_Use_Date
	-- is true, and the clause name if Footer_Use_Clase_Name is True, and
	-- the Footer_Text otherwise. The font and size of the footer is as
	-- an ISO standard if Footer_Use_ISO_Format is True, and as the
	-- Ada Reference Manual otherwise.
	-- The primary font used for the Sans_Serif text, and for the Serif
	-- text, is as specified.
	-- Which font is used for the body is specified by Body_Font.
	-- The author names of the various versions is specified by the
	-- Version_Names.
    begin
	if Output_Object.Is_Valid then
	    Ada.Exceptions.Raise_Exception (ARM_Output.Not_Valid_Error'Identity,
		"Already valid object");
	end if;
	Output_Object.Is_Valid := True;
	Output_Object.Page_Size := Page_Size;
	Output_Object.Includes_Changes := Includes_Changes;
	Output_Object.Big_Files := Big_Files;
	Output_Object.Primary_Sans_Serif_Font := Primary_Sans_Serif_Font;
	Output_Object.Primary_Serif_Font := Primary_Serif_Font;
	Output_Object.Body_Font := Body_Font;
	Ada.Strings.Fixed.Move (Target => Output_Object.File_Prefix,
			        Source => File_Prefix);
	Output_Object.Title := Ada.Strings.Unbounded.To_Unbounded_String (Title);
	Output_Object.Header_Prefix :=
		Ada.Strings.Unbounded.To_Unbounded_String (Header_Prefix);
	Output_Object.Footer_Text :=
		Ada.Strings.Unbounded.To_Unbounded_String (Footer_Text);
	Output_Object.Footer_Use_Date := Footer_Use_Date;
	Output_Object.Footer_Use_Clause_Name := Footer_Use_Clause_Name;
	Output_Object.Footer_Use_ISO_Format := Footer_Use_ISO_Format;
	Output_Object.Version_Names := Version_Names;
	if Big_Files then
	    -- We're going to generate a single giant file. Open it now.
	    Start_RTF_File (Output_Object,
			    Ada.Strings.Fixed.Trim (Output_Object.File_Prefix, Ada.Strings.Right),
			    Ada.Strings.Unbounded.To_String (Output_Object.Title),
			    "All");
	    Ada.Text_IO.New_Line (Output_Object.Output_File);
	end if;
    end Create;


    procedure Close (Output_Object : in out RTF_Output_Type) is
	-- Close an Output_Object. No further output to the object is
	-- allowed after this call.
    begin
	if not Output_Object.Is_Valid then
	    Ada.Exceptions.Raise_Exception (ARM_Output.Not_Valid_Error'Identity,
		"Not valid object");
	end if;
	if Ada.Text_IO.Is_Open (Output_Object.Output_File) then
	    End_RTF_File (Output_Object);
	end if;
	Output_Object.Is_Valid := False;
    end Close;


    procedure Section (Output_Object : in out RTF_Output_Type;
		       Section_Title : in String;
		       Section_Name : in String) is
	-- Start a new section. The title is Section_Title (this is
	-- intended for humans). The name is Section_Name (this is
	-- intended to be suitable to be a portion of a file name).
    begin
	if not Output_Object.Is_Valid then
	    Ada.Exceptions.Raise_Exception (ARM_Output.Not_Valid_Error'Identity,
		"Not valid object");
	end if;
	if Output_Object.Is_In_Paragraph then
	    Ada.Exceptions.Raise_Exception (ARM_Output.Not_Valid_Error'Identity,
		"Section in paragraph");
	end if;
	if not Output_Object.Big_Files then
	    if Ada.Text_IO.Is_Open (Output_Object.Output_File) then
	        End_RTF_File (Output_Object);
	    end if;

	    -- Create a new file for this section:
	    Start_RTF_File (Output_Object,
			    Ada.Strings.Fixed.Trim (Output_Object.File_Prefix, Ada.Strings.Right) &
				"-" & Section_Name,
			    Section_Title,
			    Section_Name);
	    Ada.Text_IO.New_Line (Output_Object.Output_File);
	else
	    if Output_Object.Wrote_into_Section then
	        -- Just a new section header (odd page break) and page number setup:
	        if Section_Name = "TOC" then
	            Ada.Text_IO.Put_Line (Output_Object.Output_File, "\sect\sbkodd\pgnlcrm\pgnstart1\pgnrestart ");
		        -- Lower-case roman number page number; reset to 1.
		elsif Section_Name = "00" then
	            Ada.Text_IO.Put_Line (Output_Object.Output_File, "\sect\sbkodd\pgnlcrm\pgncont ");
			-- Lower-case roman numeral, numbers continue.
	        elsif Section_Name = "01" then
	            Ada.Text_IO.Put_Line (Output_Object.Output_File, "\sect\sbkodd\pgndec\pgnstart1\pgnrestart ");
			-- Decimal page number; starts at 1 here.
	        else
	            Ada.Text_IO.Put_Line (Output_Object.Output_File, "\sect\sbkodd\pgndec\pgncont ");
			-- Decimal page number, numbers continue.
	        end if;
	        -- Write the page headers:
	        Write_Headers (Output_Object);
	    -- else Probably the title page: no headers or footers.
	    end if;
	    Output_Object.Wrote_into_Section := False;
	end if;
    end Section;


    procedure Set_Columns (Output_Object : in out RTF_Output_Type;
			   Number_of_Columns : in ARM_Output.Column_Count) is
	-- Set the number of columns.
	-- Raises Not_Valid_Error if in a paragraph.
    begin
	if not Output_Object.Is_Valid then
	    Ada.Exceptions.Raise_Exception (ARM_Output.Not_Valid_Error'Identity,
		"Not valid object");
	end if;
	if Output_Object.Is_In_Paragraph then
	    Ada.Exceptions.Raise_Exception (ARM_Output.Not_Valid_Error'Identity,
		"In paragraph");
	end if;
	if Number_of_Columns = Output_Object.Column_Count then
	    return;
	end if;
	if Output_Object.Wrote_into_Section then
	    Ada.Text_IO.Put (Output_Object.Output_File, "\sect\sbknone");
	end if;
	case Number_of_Columns is
	    when 1 => Ada.Text_IO.Put_Line (Output_Object.Output_File, "\cols1 ");
	    when 2 => Ada.Text_IO.Put_Line (Output_Object.Output_File, "\cols2\colsx0 ");
			-- Two columns, no space between. (Paragraph formatting
			-- will take care of that.)
	    when 3 => Ada.Text_IO.Put_Line (Output_Object.Output_File, "\cols3\colsx0 ");
	    when 4 => Ada.Text_IO.Put_Line (Output_Object.Output_File, "\cols4\colsx0 ");
	    when 5 => Ada.Text_IO.Put_Line (Output_Object.Output_File, "\cols5\colsx0 ");
	    when 6 => Ada.Text_IO.Put_Line (Output_Object.Output_File, "\cols6\colsx0 ");
	    when 7 => Ada.Text_IO.Put_Line (Output_Object.Output_File, "\cols7\colsx0 ");
	    when 8 => Ada.Text_IO.Put_Line (Output_Object.Output_File, "\cols8\colsx0 ");
	end case;
	Output_Object.Column_Count := Number_of_Columns;
    end Set_Columns;


    procedure Set_Tabs (Output_Object : in out RTF_Output_Type;
			Style         : in ARM_Output.Paragraph_Style_Type;
			Indent        : in ARM_Output.Paragraph_Indent_Type) is
	-- Set tabs in the current (just started) paragraph.
    begin
	case Style is
	    when ARM_Output.Normal | ARM_Output.Wide_Above |
		 ARM_Output.Small | ARM_Output.Small_Wide_Above |
		 ARM_Output.Header | ARM_Output.Small_Header |
		 ARM_Output.Index | ARM_Output.Syntax_Summary |
		 ARM_Output.Title |
		 ARM_Output.Examples | ARM_Output.Small_Examples |
		 ARM_Output.Swiss_Examples | ARM_Output.Small_Swiss_Examples =>
		if Output_Object.Tab_Stops.Number /= 0 then
		    if (Output_Object.Tab_Stops.Number * 8) + Output_Object.Char_Count >
			LINE_LENGTH then
	    	        Ada.Text_IO.New_Line (Output_Object.Output_File);
		        Output_Object.Char_Count := 0;
		    end if;
		    declare
			function Stop_in_Twips (Stop : ARM_Output.Tab_Stop_Type) return Natural is
			    -- Return the value of a tab stop in Twips:
			begin
			    if ARM_Output."="(Stop.Kind, ARM_Output.Left_Fixed) then
			        return Stop.Stop*120 +
			            Paragraph_Info(Style, Indent).Indent;
			            -- *120 is to convert picas to Twips.
			    else
				-- Scale with font size. (Stop assumes 12 pt
				-- type).
				-- Raw formula:
				-- (Stop.Stop * 120) -- Stop in twips.
				-- * (Paragraph_Info(Format).Size / 24) -- Font scale.
				-- After rearranging, we get:
				return
			            Stop.Stop * Paragraph_Info(Style, Indent).Size * 5 +
			            Paragraph_Info(Style, Indent).Indent;
			    end if;
			end Stop_in_Twips;

		    begin
		        for I in 1 .. Output_Object.Tab_Stops.Number loop
			    -- Define tab stops.
		            declare
			        Num : String := Integer'Image (Stop_in_Twips (
					    Output_Object.Tab_Stops.Stops(I)));
		            begin
	    	                Ada.Text_IO.Put (Output_Object.Output_File, "\tx");
	    	                Ada.Text_IO.Put (Output_Object.Output_File, Num(2..Num'Length));
	    	                Ada.Text_IO.Put (Output_Object.Output_File, " ");
		                Output_Object.Char_Count := Output_Object.Char_Count + 4 + Num'Length-1;
		            end;
		        end loop;
		    end;
		-- else no tabs defined.
		end if;

	    when ARM_Output.Bulleted | ARM_Output.Nested_Bulleted |
		 ARM_Output.Small_Bulleted | ARM_Output.Small_Nested_Bulleted |
		 ARM_Output.Wide_Hanging | ARM_Output.Narrow_Hanging |
		 ARM_Output.Hanging_in_Bulleted |
		 ARM_Output.Small_Wide_Hanging | ARM_Output.Small_Narrow_Hanging |
		 ARM_Output.Small_Hanging_in_Bulleted |
		 ARM_Output.Enumerated | ARM_Output.Small_Enumerated =>
		if Output_Object.Tab_Stops.Number /= 0 then
	            Ada.Exceptions.Raise_Exception (ARM_Output.Not_Valid_Error'Identity,
		        "Tabs in hanging/bulleted paragraph");
		end if;
	end case;
    end Set_Tabs;


    procedure Start_Paragraph (Output_Object : in out RTF_Output_Type;
			       Style     : in ARM_Output.Paragraph_Style_Type;
			       Indent    : in ARM_Output.Paragraph_Indent_Type;
			       Number    : in String;
			       No_Prefix : in Boolean := False;
			       Tab_Stops : in ARM_Output.Tab_Info := ARM_Output.NO_TABS;
			       No_Breaks : in Boolean := False;
			       Keep_with_Next : in Boolean := False;
			       Space_After : in ARM_Output.Space_After_Type
				   := ARM_Output.Normal;
			       Justification : in ARM_Output.Justification_Type
				   := ARM_Output.Default) is
	-- Start a new paragraph. The style and indent of the paragraph is as
	-- specified. The (AA)RM paragraph number (which might include update
	-- and version numbers as well: [12.1/1]) is Number. If the format is
	-- a type with a prefix (bullets, hangining items), the prefix is
	-- omitted if No_Prefix is true. Tab_Stops defines the tab stops for
	-- the paragraph. If No_Breaks is True, we will try to avoid page breaks
	-- in the paragraph. If Keep_with_Next is true, we will try to avoid
	-- separating this paragraph and the next one. (These may have no
	-- effect in formats that don't have page breaks). Space_After
	-- specifies the amount of space following the paragraph. Justification
	-- specifies the text justification for the paragraph. Not_Valid_Error
	-- is raised if Tab_Stops /= NO_TABS for a hanging or bulleted format.
    begin
	if not Output_Object.Is_Valid then
	    Ada.Exceptions.Raise_Exception (ARM_Output.Not_Valid_Error'Identity,
		"Not valid object");
	end if;
	if Output_Object.Is_In_Paragraph then
	    Ada.Exceptions.Raise_Exception (ARM_Output.Not_Valid_Error'Identity,
		"Already in paragraph");
	end if;
	if not Paragraph_Info(Style, Indent).Defined then
	    Ada.Exceptions.Raise_Exception (ARM_Output.Not_Valid_Error'Identity,
		"Undefined Style " & ARM_Output.Paragraph_Style_Type'Image(Style) &
		" and Indent:" & ARM_Output.Paragraph_Indent_Type'Image(Indent));
	end if;
	Output_Object.Is_In_Paragraph := True;
	Output_Object.Had_Prefix := not No_Prefix;
	Output_Object.Char_Count := 0;
	Output_Object.Saw_Hang_End := False;
	Output_Object.Wrote_into_Section := True;

	-- First, write the paragraph number, if any. This has its own style.
	if Number /= "" then -- We have a paragraph number.
	    -- Most paragraph numbers are 7 or fewer characters. The box is
	    -- sized for 7 characters. If we have 8 characters (as in 277.10/2),
	    -- we need a wider box.
	    if Number'Length > 7 then
		Write_Style_for_Paragraph (Output_Object.Output_File,
	            Wide_Paragraph_Number_Info, Output_Object.Char_Count);
	    else
		Write_Style_for_Paragraph (Output_Object.Output_File,
	            Normal_Paragraph_Number_Info, Output_Object.Char_Count);
	    end if;
	    -- Figure the space above: (We use a variable space above so the
	    -- numbers align with the bottom of the text, not the top).
	    declare
		Diff : Natural := (Paragraph_Info(Style, Indent).Size -
				   Normal_Paragraph_Number_Info.Size) +
				  (Paragraph_Info(Style, Indent).Before/10);
		-- This would seem to be double the required adjustment for the
		-- size, but it works. So why question it?
	    begin
		if Diff >= 30 then
		   Ada.Text_IO.Put (Output_Object.Output_File, "\sb3" &
			Character'Val(Diff mod 10 + Character'Pos('0')) & "0 ");
		elsif Diff >= 20 then
		   Ada.Text_IO.Put (Output_Object.Output_File, "\sb2" &
			Character'Val(Diff mod 10 + Character'Pos('0')) & "0 ");
		elsif Diff >= 10 then
		   Ada.Text_IO.Put (Output_Object.Output_File, "\sb1" &
			Character'Val(Diff mod 10 + Character'Pos('0')) & "0 ");
		else
		   Ada.Text_IO.Put (Output_Object.Output_File, "\sb" &
			Character'Val(Diff + Character'Pos('0')) & "0 ");
		end if;
	    end;
--*** Box width??

	    Ada.Text_IO.Put (Output_Object.Output_File, Number);
	    Ada.Text_IO.Put_Line (Output_Object.Output_File, "\par}");
	    Output_Object.Char_Count := 0;
	-- else no paragraph number.
	end if;
	-- Now, write the paragraph header:
	case Style is
	    when ARM_Output.Normal | ARM_Output.Wide_Above |
		 ARM_Output.Small | ARM_Output.Small_Wide_Above |
		 ARM_Output.Header | ARM_Output.Small_Header |
		 ARM_Output.Index | ARM_Output.Syntax_Summary |
		 ARM_Output.Title |
		 ARM_Output.Examples | ARM_Output.Small_Examples |
		 ARM_Output.Swiss_Examples | ARM_Output.Small_Swiss_Examples =>
		Write_Style_for_Paragraph (Output_Object.Output_File,
		    Paragraph_Info(Style, Indent),
		    Output_Object.Char_Count);
--Ada.Text_IO.Put_Line ("Start paragraph - full style");
	    when ARM_Output.Bulleted | ARM_Output.Nested_Bulleted |
		 ARM_Output.Small_Bulleted | ARM_Output.Small_Nested_Bulleted =>
		Write_Style_for_Paragraph (Output_Object.Output_File,
		    Paragraph_Info(Style, Indent),
		    Output_Object.Char_Count);
--Ada.Text_IO.Put_Line ("Start paragraph - full style (bullet)");
		if No_Prefix then
	    	    Ada.Text_IO.Put (Output_Object.Output_File, "\tab ");
		    Output_Object.Char_Count := Output_Object.Char_Count + 5;
		else
		    if ARM_Output."=" (Style, ARM_Output.Nested_Bulleted) or else
		       ARM_Output."=" (Style, ARM_Output.Small_Nested_Bulleted) then
			-- Make a smaller bullet.
		        if Paragraph_Info(Style, Indent).Size = 15 then
	    	            Ada.Text_IO.Put (Output_Object.Output_File, "{\f3\fs12\'b7}\tab ");
		        elsif Paragraph_Info(Style, Indent).Size = 16 then
	    	            Ada.Text_IO.Put (Output_Object.Output_File, "{\f3\fs12\'b7}\tab ");
		        elsif Paragraph_Info(Style, Indent).Size = 18 then
	    	            Ada.Text_IO.Put (Output_Object.Output_File, "{\f3\fs14\'b7}\tab ");
		        elsif Paragraph_Info(Style, Indent).Size = 20 then
	    	            Ada.Text_IO.Put (Output_Object.Output_File, "{\f3\fs16\'b7}\tab ");
		        else --if Paragraph_Info(Style, Indent).Size = 22 then
	    	            Ada.Text_IO.Put (Output_Object.Output_File, "{\f3\fs18\'b7}\tab ");
			end if;
		        Output_Object.Char_Count := Output_Object.Char_Count + 19;
		    else -- Normal bullet.
	    	        Ada.Text_IO.Put (Output_Object.Output_File, "{\f3\'b7}\tab ");
		        Output_Object.Char_Count := Output_Object.Char_Count + 14;
		    end if;
		end if;

	    when ARM_Output.Wide_Hanging | ARM_Output.Narrow_Hanging |
		 ARM_Output.Hanging_in_Bulleted |
		 ARM_Output.Small_Wide_Hanging | ARM_Output.Small_Narrow_Hanging |
		 ARM_Output.Small_Hanging_in_Bulleted |
		 ARM_Output.Enumerated | ARM_Output.Small_Enumerated =>
		Write_Style_for_Paragraph (Output_Object.Output_File,
		    Paragraph_Info(Style, Indent),
		    Output_Object.Char_Count);
--Ada.Text_IO.Put_Line ("Start paragraph - full style (hang)");
		if No_Prefix then
	    	    Ada.Text_IO.Put (Output_Object.Output_File, "\tab ");
		    Output_Object.Char_Count := Output_Object.Char_Count + 5;
		    Output_Object.Saw_Hang_End := True;
		else -- Has prefix.
		    Output_Object.Saw_Hang_End := False;
		    Output_Object.Prefix_Large_Char_Count := 0;
		end if;
	end case;

	Output_Object.Paragraph_Style := Style;
	Output_Object.Paragraph_Indent := Indent;
	Output_Object.Font := ARM_Output.Default;
	Output_Object.Is_Bold := False;
	Output_Object.Is_Italic := False;
	Output_Object.Size := 0;
	Output_Object.Color := ARM_Output.Default;
	Output_Object.Real_Size := Paragraph_Info(Style,Indent).Size;
	Output_Object.Tab_Stops := Tab_Stops;
	Output_Object.Current_Space_After := Space_After;

	Set_Tabs (Output_Object, Style, Indent);

	if No_Breaks or Keep_with_Next then
	    if Output_Object.Char_Count + 13 >
		LINE_LENGTH then
    	        Ada.Text_IO.New_Line (Output_Object.Output_File);
	        Output_Object.Char_Count := 0;
	    end if;
	    if No_Breaks then
    	        Ada.Text_IO.Put (Output_Object.Output_File, "\keep ");
	        Output_Object.Char_Count := Output_Object.Char_Count + 6;
	    end if;
	    if Keep_with_Next then
    	        Ada.Text_IO.Put (Output_Object.Output_File, "\keepn ");
	        Output_Object.Char_Count := Output_Object.Char_Count + 7;
	    end if;
	end if;
	if ARM_Output."=" (Space_After, ARM_Output.Narrow) then
	    -- Reduce the following space by 30%:
	    declare
		SA : constant String := Natural'Image((Paragraph_Info(Style, Indent).After*(LEADING_PERCENT/10))/10);
	    begin
	        if Output_Object.Char_Count + 4 + SA'Length - 1 >
		    LINE_LENGTH then
    	            Ada.Text_IO.New_Line (Output_Object.Output_File);
	            Output_Object.Char_Count := 0;
	        end if;
                Ada.Text_IO.Put (Output_Object.Output_File, "\sa");
                Ada.Text_IO.Put (Output_Object.Output_File, SA(2..SA'Last));
                Ada.Text_IO.Put (Output_Object.Output_File, " ");
                Output_Object.Char_Count := 4 + SA'Length - 1;
	    end;
	elsif ARM_Output."=" (Space_After, ARM_Output.Wide) then
	    -- Increase the following space by 50%:
	    declare
		SA : constant String := Natural'Image((Paragraph_Info(Style, Indent).After*(TRAILING_PERCENT/10))/10);
	    begin
	        if Output_Object.Char_Count + 4 + SA'Length - 1 >
		    LINE_LENGTH then
    	            Ada.Text_IO.New_Line (Output_Object.Output_File);
	            Output_Object.Char_Count := 0;
	        end if;
                Ada.Text_IO.Put (Output_Object.Output_File, "\sa");
                Ada.Text_IO.Put (Output_Object.Output_File, SA(2..SA'Last));
                Ada.Text_IO.Put (Output_Object.Output_File, " ");
                Output_Object.Char_Count := 4 + SA'Length - 1;
	    end;
	end if;
	if ARM_Output."/=" (Justification, ARM_Output.Default) then
	    if Output_Object.Char_Count + 4 >
		LINE_LENGTH then
    	        Ada.Text_IO.New_Line (Output_Object.Output_File);
	        Output_Object.Char_Count := 0;
	    end if;
	    case Justification is
		when ARM_Output.Default => null; -- Can't get here.
		when ARM_Output.Left =>
    	            Ada.Text_IO.Put (Output_Object.Output_File, "\ql ");
	            Output_Object.Char_Count := Output_Object.Char_Count + 4;
		when ARM_Output.Center =>
    	            Ada.Text_IO.Put (Output_Object.Output_File, "\qc ");
	            Output_Object.Char_Count := Output_Object.Char_Count + 4;
		when ARM_Output.Right =>
    	            Ada.Text_IO.Put (Output_Object.Output_File, "\qr ");
	            Output_Object.Char_Count := Output_Object.Char_Count + 4;
		when ARM_Output.Justified =>
    	            Ada.Text_IO.Put (Output_Object.Output_File, "\qj ");
	            Output_Object.Char_Count := Output_Object.Char_Count + 4;
	    end case;
	end if;
	-- Start hang (last), so we get a clean count of prefix characters:
	case Style is
	    when ARM_Output.Wide_Hanging | ARM_Output.Narrow_Hanging |
		 ARM_Output.Small_Wide_Hanging | ARM_Output.Small_Narrow_Hanging |
		 ARM_Output.Hanging_in_Bulleted | ARM_Output.Small_Hanging_in_Bulleted |
		 ARM_Output.Enumerated | ARM_Output.Small_Enumerated =>
		if not No_Prefix then
    	            Ada.Text_IO.New_Line (Output_Object.Output_File);
	            Output_Object.Char_Count := 0;
--Ada.Text_Io.Put ("Start Hang:");
		-- else no prefix, no need to count.
		end if;
	    when others => null;
	end case;
    end Start_Paragraph;


    procedure End_Paragraph (Output_Object : in out RTF_Output_Type) is
	-- End a paragraph.
    begin
	if not Output_Object.Is_Valid then
	    Ada.Exceptions.Raise_Exception (ARM_Output.Not_Valid_Error'Identity,
		"Not valid object");
	end if;
	if not Output_Object.Is_In_Paragraph then
	    Ada.Exceptions.Raise_Exception (ARM_Output.Not_Valid_Error'Identity,
		"Not in paragraph");
	end if;
	Output_Object.Is_In_Paragraph := False;
	Ada.Text_IO.Put_Line (Output_Object.Output_File, "\par}");
	Output_Object.Char_Count := 0;
--Ada.Text_IO.Put_Line ("End paragraph '}'");
    end End_Paragraph;


    procedure Category_Header (Output_Object : in out RTF_Output_Type;
			       Header_Text : String) is
	-- Output a Category header (that is, "Legality Rules",
	-- "Dynamic Semantics", etc.)
	-- (Note: We did not use a enumeration here to insure that these
	-- headers are spelled the same in all output versions).
	-- Raises Not_Valid_Error if in a paragraph.
	Count : Natural; -- Not used after being set.
    begin
	if not Output_Object.Is_Valid then
	    Ada.Exceptions.Raise_Exception (ARM_Output.Not_Valid_Error'Identity,
		"Not valid object");
	end if;
	if Output_Object.Is_In_Paragraph then
	    Ada.Exceptions.Raise_Exception (ARM_Output.Not_Valid_Error'Identity,
		"Header in paragraph");
	end if;
	Ada.Text_IO.New_Line (Output_Object.Output_File);
	Write_Style_for_Paragraph (Output_Object.Output_File,
	    Category_Header_Info, Count);
	Ada.Text_IO.Put_Line (Output_Object.Output_File,
	    Header_Text & "\par}");
	Output_Object.Char_Count := 0;
	Output_Object.Wrote_into_Section := True;
    end Category_Header;


    function Current_Date return String is
        -- Local routine:
	Date : Ada.Calendar.Time := Ada.Calendar.Clock;
        Day : constant String := Ada.Calendar.Day_Number'Image(Ada.Calendar.Day(Date));
        Year : constant String := Ada.Calendar.Year_Number'Image(Ada.Calendar.Year(Date));
        Month : constant Ada.Calendar.Month_Number := Ada.Calendar.Month(Date);
    begin
        case Month is
	    when  1 => return Day(2..Day'Last) & " January" & Year;
	    when  2 => return Day(2..Day'Last) & " February" & Year;
	    when  3 => return Day(2..Day'Last) & " March" & Year;
	    when  4 => return Day(2..Day'Last) & " April" & Year;
	    when  5 => return Day(2..Day'Last) & " May" & Year;
	    when  6 => return Day(2..Day'Last) & " June" & Year;
	    when  7 => return Day(2..Day'Last) & " July" & Year;
	    when  8 => return Day(2..Day'Last) & " August" & Year;
	    when  9 => return Day(2..Day'Last) & " September" & Year;
	    when 10 => return Day(2..Day'Last) & " October" & Year;
	    when 11 => return Day(2..Day'Last) & " November" & Year;
	    when 12 => return Day(2..Day'Last) & " December" & Year;
        end case;
    end Current_Date;


    procedure Clause_Footer (Output_Object : in out RTF_Output_Type;
			     Header_Text : in String;
			     Level : in ARM_Contents.Level_Type;
			     Clause_Number : in String;
			     No_Page_Break : in Boolean := False) is
        -- Local routine: Set up the footer for the header.
	Count : Natural; -- Not used after being set.
    begin
	-- Adjust footer.
	if Output_Object.Wrote_into_Section then
	    -- Start a new section:
	    if No_Page_Break or else
	       ARM_Contents."="(Level, ARM_Contents.Clause) or else
	       ARM_Contents."="(Level, ARM_Contents.Subclause) or else
	       ARM_Contents."="(Level, ARM_Contents.Subsubclause) then
	        Ada.Text_IO.Put_Line (Output_Object.Output_File, "\sect\sbknone\pgncont ");
	    else
		-- Start sections on a new page. (Should only happen in the
		-- introduction).
	        Ada.Text_IO.Put_Line (Output_Object.Output_File, "\sect\sbkpage\pgncont ");
	    end if;
	-- else just use the existing section.
	end if;
	if Clause_Number = "" or else
	   ARM_Contents."="(Level, ARM_Contents.Unnumbered_Section) then
	    Ada.Text_IO.Put (Output_Object.Output_File, "{\footerl ");
	    Write_Style_for_Paragraph (Output_Object.Output_File, Footer_Info, Count);
	    if Output_Object.Footer_Use_ISO_Format then
		Ada.Text_IO.Put (Output_Object.Output_File, "{\f1\fs16 ");
	    elsif ARM_Output."="(Output_Object.Body_Font, ARM_Output.Swiss) then
		Ada.Text_IO.Put (Output_Object.Output_File, "{\f1 ");
	    else
		Ada.Text_IO.Put (Output_Object.Output_File, "{\f0 ");
	    end if;
	    if Output_Object.Footer_Use_Clause_Name then
                Ada.Text_IO.Put (Output_Object.Output_File, Header_Text);
	    else
                Ada.Text_IO.Put (Output_Object.Output_File,
		    Ada.Strings.Unbounded.To_String (Output_Object.Footer_Text));
	    end if;
            Ada.Text_IO.Put (Output_Object.Output_File, "\tab ");
	    if Output_Object.Footer_Use_Date then
	        Ada.Text_IO.Put (Output_Object.Output_File, Current_Date);
	    -- else no date.
	    end if;
	    if Output_Object.Footer_Use_ISO_Format then
                Ada.Text_IO.Put_Line (Output_Object.Output_File, "\~\~\~\~\~\~{\f1\fs22\b {\field{\*\fldinst { PAGE }}{\fldrslt {\lang1024 x}}}}\par}}}");
	    else
                Ada.Text_IO.Put_Line (Output_Object.Output_File, "\~\~\~\~\~\~{\field{\*\fldinst { PAGE }}{\fldrslt {\lang1024 x}}}\par}}}");
	    end if;
	    Ada.Text_IO.Put (Output_Object.Output_File, "{\footerr ");
	    Write_Style_for_Paragraph (Output_Object.Output_File, Footer_Info, Count);
	    if Output_Object.Footer_Use_ISO_Format then
		Ada.Text_IO.Put (Output_Object.Output_File, "{\f1\fs22\b {\field{\*\fldinst { PAGE }}{\fldrslt {\lang1024 x}}}}\~\~\~\~\~\~");
	    elsif ARM_Output."="(Output_Object.Body_Font, ARM_Output.Swiss) then
		Ada.Text_IO.Put (Output_Object.Output_File, "{\f1 {\field{\*\fldinst { PAGE }}{\fldrslt {\lang1024 x}}}}\~\~\~\~\~\~");
	    else
		Ada.Text_IO.Put (Output_Object.Output_File, "{\f0 {\field{\*\fldinst { PAGE }}{\fldrslt {\lang1024 x}}}}\~\~\~\~\~\~");
	    end if;
	    if Output_Object.Footer_Use_Date then
	        Ada.Text_IO.Put (Output_Object.Output_File, Current_Date);
	    -- else no date.
	    end if;
	    Ada.Text_IO.Put (Output_Object.Output_File, "\tab ");
	    if Output_Object.Footer_Use_ISO_Format then
		Ada.Text_IO.Put (Output_Object.Output_File, "{\f1\fs16 ");
	    end if;
	    if Output_Object.Footer_Use_Clause_Name then
                Ada.Text_IO.Put (Output_Object.Output_File, Header_Text);
	    else
                Ada.Text_IO.Put (Output_Object.Output_File,
		    Ada.Strings.Unbounded.To_String (Output_Object.Footer_Text));
	    end if;
	    if Output_Object.Footer_Use_ISO_Format then
	        Ada.Text_IO.Put_Line (Output_Object.Output_File, "\par}}}");
	    else
	        Ada.Text_IO.Put_Line (Output_Object.Output_File, "\par}}");
	    end if;
	else
	    Ada.Text_IO.Put (Output_Object.Output_File, "{\footerl ");
	    Write_Style_for_Paragraph (Output_Object.Output_File, Footer_Info, Count);
	    if Output_Object.Footer_Use_Clause_Name then
                Ada.Text_IO.Put (Output_Object.Output_File, "{\b\f1 ");
	        if Level in ARM_Contents.Plain_Annex .. ARM_Contents.Normative_Annex then
		    -- Clause Number includes "Annex". Just use the letter.
		    Ada.Text_IO.Put (Output_Object.Output_File, Clause_Number(Clause_Number'Last));
	        else
		    Ada.Text_IO.Put (Output_Object.Output_File, Clause_Number);
	        end if;
	        if Output_Object.Footer_Use_ISO_Format then
		    Ada.Text_IO.Put (Output_Object.Output_File, "}\~\~\~{\f1\fs16 ");
	        elsif ARM_Output."="(Output_Object.Body_Font, ARM_Output.Swiss) then
		    Ada.Text_IO.Put (Output_Object.Output_File, "}\~\~\~{\f1 ");
	        else
		    Ada.Text_IO.Put (Output_Object.Output_File, "}\~\~\~{\f0 ");
	        end if;
                Ada.Text_IO.Put (Output_Object.Output_File, Header_Text);
	    else
	        if Output_Object.Footer_Use_ISO_Format then
		    Ada.Text_IO.Put (Output_Object.Output_File, "{\f1\fs16 ");
	        elsif ARM_Output."="(Output_Object.Body_Font, ARM_Output.Swiss) then
		    Ada.Text_IO.Put (Output_Object.Output_File, "{\f1 ");
	        else
		    Ada.Text_IO.Put (Output_Object.Output_File, "{\f0 ");
	        end if;
                Ada.Text_IO.Put (Output_Object.Output_File,
		    Ada.Strings.Unbounded.To_String (Output_Object.Footer_Text));
	    end if;
            Ada.Text_IO.Put (Output_Object.Output_File, "\tab ");
	    if Output_Object.Footer_Use_Date then
	        Ada.Text_IO.Put (Output_Object.Output_File, Current_Date);
	    -- else no date.
	    end if;
	    if Output_Object.Footer_Use_ISO_Format then
                Ada.Text_IO.Put_Line (Output_Object.Output_File, "\~\~\~\~\~\~{\f1\fs22\b {\field{\*\fldinst { PAGE }}{\fldrslt {\lang1024 x}}}}\par}}}");
	    else
                Ada.Text_IO.Put_Line (Output_Object.Output_File, "\~\~\~\~\~\~{\field{\*\fldinst { PAGE }}{\fldrslt {\lang1024 x}}}\par}}}");
	    end if;
	    Ada.Text_IO.Put (Output_Object.Output_File, "{\footerr ");
	    Write_Style_for_Paragraph (Output_Object.Output_File, Footer_Info, Count);
	    if Output_Object.Footer_Use_ISO_Format then
		Ada.Text_IO.Put (Output_Object.Output_File, "{\f1\fs22\b {\field{\*\fldinst { PAGE }}{\fldrslt {\lang1024 x}}}}\~\~\~\~\~\~");
	    elsif ARM_Output."="(Output_Object.Body_Font, ARM_Output.Swiss) then
		Ada.Text_IO.Put (Output_Object.Output_File, "{\f1 {\field{\*\fldinst { PAGE }}{\fldrslt {\lang1024 x}}}}\~\~\~\~\~\~");
	    else
		Ada.Text_IO.Put (Output_Object.Output_File, "{\f0 {\field{\*\fldinst { PAGE }}{\fldrslt {\lang1024 x}}}}\~\~\~\~\~\~");
	    end if;
	    if Output_Object.Footer_Use_Date then
	        Ada.Text_IO.Put (Output_Object.Output_File, Current_Date);
	    -- else no date.
	    end if;
	    Ada.Text_IO.Put (Output_Object.Output_File, "\tab ");
	    if Output_Object.Footer_Use_ISO_Format then
	        Ada.Text_IO.Put (Output_Object.Output_File, "{\f1\fs16 ");
	    elsif ARM_Output."="(Output_Object.Body_Font, ARM_Output.Swiss) then
	        Ada.Text_IO.Put (Output_Object.Output_File, "{\f1 ");
	    else
	        Ada.Text_IO.Put (Output_Object.Output_File, "{\f0 ");
	    end if;
	    if Output_Object.Footer_Use_Clause_Name then
                Ada.Text_IO.Put (Output_Object.Output_File, Header_Text);
	        Ada.Text_IO.Put (Output_Object.Output_File, "}\~\~\~\b\f1 ");
	        if Level in ARM_Contents.Plain_Annex .. ARM_Contents.Normative_Annex then
		    -- Clause Number includes "Annex". Just use the letter.
		    Ada.Text_IO.Put (Output_Object.Output_File, Clause_Number(Clause_Number'Last));
	        else
		    Ada.Text_IO.Put (Output_Object.Output_File, Clause_Number);
	        end if;
	    else
                Ada.Text_IO.Put (Output_Object.Output_File,
		    Ada.Strings.Unbounded.To_String (Output_Object.Footer_Text));
	        Ada.Text_IO.Put (Output_Object.Output_File, "}");
	    end if;
	    Ada.Text_IO.Put_Line (Output_Object.Output_File, "\par}}");
	end if;
	Output_Object.Wrote_into_Section := True;
    end Clause_Footer;


    procedure Clause_Header (Output_Object : in out RTF_Output_Type;
			     Header_Text : in String;
			     Level : in ARM_Contents.Level_Type;
			     Clause_Number : in String;
			     No_Page_Break : in Boolean := False) is
	-- Output a Clause header. The level of the header is specified
	-- in Level. The Clause Number is as specified.
	-- These should appear in the table of contents.
	-- For hyperlinked formats, this should generate a link target.
	-- If No_Page_Break is True, suppress any page breaks.
	-- Raises Not_Valid_Error if in a paragraph.
	Count : Natural; -- Not used after being set.
    begin
	if not Output_Object.Is_Valid then
	    Ada.Exceptions.Raise_Exception (ARM_Output.Not_Valid_Error'Identity,
		"Not valid object");
	end if;
	if Output_Object.Is_In_Paragraph then
	    Ada.Exceptions.Raise_Exception (ARM_Output.Not_Valid_Error'Identity,
		"Header in paragraph");
	end if;
        Ada.Text_IO.New_Line (Output_Object.Output_File);

	-- Adjust footer.
	Clause_Footer (Output_Object, Header_Text, Level, Clause_Number, No_Page_Break);

	-- Special for table of contents:
	if Clause_Number = "" and then
		(Header_Text = "Table of Contents" or else -- Ada 95 format
		 Header_Text = "Contents") then -- ISO 2004 format.
	    if Header_Text = "Table of Contents" then
	        Ada.Text_IO.Put_Line (Output_Object.Output_File, "{\pard\plain \s1\sb240\sa60\keepn\widctlpar\outlinelevel0\adjustright \b\f1\fs36\kerning36\qc\cgrid Table of Contents\par}");
	    else
	        Ada.Text_IO.Put_Line (Output_Object.Output_File, "{\pard\plain \s1\sb240\sa60\keepn\widctlpar\outlinelevel0\adjustright \b\f1\fs36\kerning36\qc\cgrid Contents\par}");
	    end if;
	    Output_Object.Char_Count := 0;
	    return;
	end if;

	case Level is
	    when ARM_Contents.Plain_Annex =>
		Write_Style_for_Paragraph (Output_Object.Output_File,
		    Heading_1_Info, Count);
		Ada.Text_IO.Put_Line (Output_Object.Output_File,
		    Clause_Number & ": " & Header_Text & "\par}");
				-- Note: Clause_Number includes "Annex"
	    when ARM_Contents.Normative_Annex =>
		Write_Style_for_Paragraph (Output_Object.Output_File,
		    Heading_1_Info, Count);
		Ada.Text_IO.Put_Line (Output_Object.Output_File, Clause_Number & "\line ");
				-- Note: Clause_Number includes "Annex"
		Ada.Text_IO.Put_Line (Output_Object.Output_File, "{\b0 (normative)}\line ");
		Ada.Text_IO.Put_Line (Output_Object.Output_File, Header_Text & "\par}");
	    when ARM_Contents.Informative_Annex =>
		Write_Style_for_Paragraph (Output_Object.Output_File,
		    Heading_1_Info, Count);
		Ada.Text_IO.Put_Line (Output_Object.Output_File, Clause_Number & "\line ");
				-- Note: Clause_Number includes "Annex"
		Ada.Text_IO.Put_Line (Output_Object.Output_File, "{\b0 (informative)}\line ");
		Ada.Text_IO.Put_Line (Output_Object.Output_File, Header_Text & "\par}");
	    when ARM_Contents.Unnumbered_Section =>
	        if Header_Text /= "" then
		    Write_Style_for_Paragraph (Output_Object.Output_File,
		        Heading_1_Info, Count);
		    Ada.Text_IO.Put_Line (Output_Object.Output_File, Header_Text & "\par}");
	        end if;
	    when ARM_Contents.Section =>
	        Write_Style_for_Paragraph (Output_Object.Output_File,
		    Heading_1_Info, Count);
	        Ada.Text_IO.Put_Line (Output_Object.Output_File, "Section " &
		     Clause_Number & ": " & Header_Text & "\par}");
	    when ARM_Contents.Clause =>
	        Write_Style_for_Paragraph (Output_Object.Output_File,
	            Heading_2_Info, Count);
	        Ada.Text_IO.Put_Line (Output_Object.Output_File,
		     Clause_Number & " " & Header_Text & "\par}");
	    when ARM_Contents.Subclause =>
	        Write_Style_for_Paragraph (Output_Object.Output_File,
	            Heading_3_Info, Count);
	        Ada.Text_IO.Put_Line (Output_Object.Output_File,
		     Clause_Number & " " & Header_Text & "\par}");
	    when ARM_Contents.Subsubclause =>
	        Write_Style_for_Paragraph (Output_Object.Output_File,
	            Heading_4_Info, Count);
	        Ada.Text_IO.Put_Line (Output_Object.Output_File,
		     Clause_Number & " " & Header_Text & "\par}");
	    when ARM_Contents.Dead_Clause =>
		raise Program_Error; -- No headers for dead clauses.
	end case;
	Output_Object.Char_Count := 0;
    end Clause_Header;


    procedure Revised_Clause_Header (Output_Object : in out RTF_Output_Type;
			     New_Header_Text : in String;
			     Old_Header_Text : in String;
			     Level : in ARM_Contents.Level_Type;
			     Clause_Number : in String;
			     Version : in ARM_Contents.Change_Version_Type;
			     Old_Version : in ARM_Contents.Change_Version_Type;
        		     No_Page_Break : in Boolean := False) is
	-- Output a revised clause header. Both the original and new text will
	-- be output. The level of the header is specified in Level. The Clause
	-- Number is as specified.
	-- These should appear in the table of contents.
	-- For hyperlinked formats, this should generate a link target.
	-- Version is the insertion version of the new text; Old_Version is
	-- the insertion version of the old text.
	-- If No_Page_Break is True, suppress any page breaks.
	-- Raises Not_Valid_Error if in a paragraph.
	Count : Natural; -- Not used after being set.
	function Header_Text return String is
	begin
	    if Old_Version = '0' then -- Old is original text
	        return "{\revised\revauth" & Version & " " & New_Header_Text & "}{\deleted\revauthdel" & Version & " " & Old_Header_Text & "}";
	    else
	        return "{\revised\revauth" & Version & " " & New_Header_Text &
			"}{\deleted\revauthdel" & Version &
                          "\revised\revauth" & Old_Version &  " " &
                          Old_Header_Text & "}";
	    end if;
	end Header_Text;
    begin
	if not Output_Object.Is_Valid then
	    Ada.Exceptions.Raise_Exception (ARM_Output.Not_Valid_Error'Identity,
		"Not valid object");
	end if;
	if Output_Object.Is_In_Paragraph then
	    Ada.Exceptions.Raise_Exception (ARM_Output.Not_Valid_Error'Identity,
		"Header in paragraph");
	end if;
        Ada.Text_IO.New_Line (Output_Object.Output_File);

	-- Adjust footer.
	Clause_Footer (Output_Object, New_Header_Text, Level,
		       Clause_Number, No_Page_Break);

	case Level is
	    when ARM_Contents.Plain_Annex =>
		Write_Style_for_Paragraph (Output_Object.Output_File,
		    Heading_1_Info, Count);
		Ada.Text_IO.Put_Line (Output_Object.Output_File,
		    Clause_Number & ": " & Header_Text & "\par}");
				-- Note: Clause_Number includes "Annex"
	    when ARM_Contents.Normative_Annex =>
		Write_Style_for_Paragraph (Output_Object.Output_File,
		    Heading_1_Info, Count);
		Ada.Text_IO.Put_Line (Output_Object.Output_File, Clause_Number & "\line ");
				-- Note: Clause_Number includes "Annex"
		Ada.Text_IO.Put_Line (Output_Object.Output_File, "{\b0 (normative)}\line ");
		Ada.Text_IO.Put_Line (Output_Object.Output_File, Header_Text & "\par}");
	    when ARM_Contents.Informative_Annex =>
		Write_Style_for_Paragraph (Output_Object.Output_File,
		    Heading_1_Info, Count);
		Ada.Text_IO.Put_Line (Output_Object.Output_File, Clause_Number & "\line ");
				-- Note: Clause_Number includes "Annex"
		Ada.Text_IO.Put_Line (Output_Object.Output_File, "{\b0 (informative)}\line ");
		Ada.Text_IO.Put_Line (Output_Object.Output_File, Header_Text & "\par}");
	    when ARM_Contents.Unnumbered_Section =>
	        if Header_Text /= "" then
		    Write_Style_for_Paragraph (Output_Object.Output_File,
		        Heading_1_Info, Count);
		    Ada.Text_IO.Put_Line (Output_Object.Output_File, Header_Text & "\par}");
	        end if;
	    when ARM_Contents.Section =>
	        Write_Style_for_Paragraph (Output_Object.Output_File,
		    Heading_1_Info, Count);
	        Ada.Text_IO.Put_Line (Output_Object.Output_File, "Section " &
		     Clause_Number & ": " & Header_Text & "\par}");
	    when ARM_Contents.Clause =>
	        Write_Style_for_Paragraph (Output_Object.Output_File,
	            Heading_2_Info, Count);
	        Ada.Text_IO.Put_Line (Output_Object.Output_File,
		     Clause_Number & " " & Header_Text & "\par}");
	    when ARM_Contents.Subclause =>
	        Write_Style_for_Paragraph (Output_Object.Output_File,
	            Heading_3_Info, Count);
	        Ada.Text_IO.Put_Line (Output_Object.Output_File,
		     Clause_Number & " " & Header_Text & "\par}");
	    when ARM_Contents.Subsubclause =>
	        Write_Style_for_Paragraph (Output_Object.Output_File,
	            Heading_4_Info, Count);
	        Ada.Text_IO.Put_Line (Output_Object.Output_File,
		     Clause_Number & " " & Header_Text & "\par}");
	    when ARM_Contents.Dead_Clause =>
		raise Program_Error; -- No headers for dead clauses.
	end case;
	Output_Object.Char_Count := 0;
    end Revised_Clause_Header;


    procedure TOC_Marker (Output_Object : in out RTF_Output_Type;
			  For_Start : in Boolean) is
	-- Mark the start (if For_Start is True) or end (if For_Start is
	-- False) of the table of contents data. Output objects that
	-- auto-generate the table of contents can use this to do needed
	-- actions.
    begin
	if not Output_Object.Is_Valid then
	    Ada.Exceptions.Raise_Exception (ARM_Output.Not_Valid_Error'Identity,
		"Not valid object");
	end if;
	if Output_Object.Is_In_Paragraph then
	    Ada.Exceptions.Raise_Exception (ARM_Output.Not_Valid_Error'Identity,
		"TOC in paragraph");
	end if;
	if Output_Object.Big_Files then
	    if For_Start then
		-- Create a Table of contents field:
		Write_Style_for_Paragraph (Output_Object.Output_File,
		    Paragraph_Info(ARM_Output.Normal, 0),
		    Output_Object.Char_Count);
	        Ada.Text_IO.Put_Line (Output_Object.Output_File,
		    "{\field\fldedit{\*\fldinst  TOC \\o ""1-3"" }{\fldrslt ");
		Output_Object.Char_Count := 0;
	    else -- End.
		-- Close the field:
	        Ada.Text_IO.Put_Line (Output_Object.Output_File, "}}\par}");
	    end if;
	else -- Small files:
	    null; -- We're not generating a table of contents.
	end if;
    end TOC_Marker;


    procedure New_Page (Output_Object : in out RTF_Output_Type;
			Kind : ARM_Output.Page_Kind_Type := ARM_Output.Any_Page) is
	-- Output a page break.
	-- Note that this has no effect on non-printing formats.
	-- Any_Page breaks to the top of the next page (whatever it is);
	-- Odd_Page_Only breaks to the top of the odd-numbered page;
	-- Soft_Page allows a page break but does not force one (use in
	-- "No_Breaks" paragraphs.)
	-- Raises Not_Valid_Error if in a paragraph if Kind = Any_Page or
	-- Odd_Page, and if not in a paragraph if Kind = Soft_Page.
    begin
	if not Output_Object.Is_Valid then
	    Ada.Exceptions.Raise_Exception (ARM_Output.Not_Valid_Error'Identity,
		"Not valid object");
	end if;
	case Kind is
	    when ARM_Output.Any_Page =>
		if Output_Object.Is_In_Paragraph then
		    Ada.Exceptions.Raise_Exception (ARM_Output.Not_Valid_Error'Identity,
			"Page in paragraph");
		end if;
	        Ada.Text_IO.Put_Line (Output_Object.Output_File, "\sect\sbkpage\pgncont ");
		    -- A section break and start on a new page, with page numbers continuing.
		    -- All other section properties are inherited.
		    -- We use a section break here, and not
		    -- "\page", because that gives the wrong footers if the next
		    -- item is a clause header (as it usually is).
	        Output_Object.Wrote_into_Section := False;
	    when ARM_Output.Odd_Page_Only =>
		if Output_Object.Is_In_Paragraph then
		    Ada.Exceptions.Raise_Exception (ARM_Output.Not_Valid_Error'Identity,
			"Page in paragraph");
		end if;
	        Ada.Text_IO.Put_Line (Output_Object.Output_File, "\sect\sbkodd\pgncont ");
		    -- A section break and start on an odd page, with page numbers continuing.
		    -- All other section properties are inherited.
	        Output_Object.Wrote_into_Section := False;
	    when ARM_Output.Soft_Page =>
		if not Output_Object.Is_In_Paragraph then
		    Ada.Exceptions.Raise_Exception (ARM_Output.Not_Valid_Error'Identity,
			"Soft page not in paragraph");
		end if;
		Ada.Text_IO.Put_Line (Output_Object.Output_File, "\softpage ");
	end case;
    end New_Page;


    procedure New_Column (Output_Object : in out RTF_Output_Type) is
	-- Output a column break.
	-- Raises Not_Valid_Error if in a paragraph, or if the number of
	-- columns is 1.
    begin
	if not Output_Object.Is_Valid then
	    Ada.Exceptions.Raise_Exception (ARM_Output.Not_Valid_Error'Identity,
		"Not valid object");
	end if;
	if Output_Object.Is_In_Paragraph then
	    Ada.Exceptions.Raise_Exception (ARM_Output.Not_Valid_Error'Identity,
		"New Column in paragraph");
	end if;
	if Output_Object.Column_Count <= 1 then
	    Ada.Exceptions.Raise_Exception (ARM_Output.Not_Valid_Error'Identity,
		"Column break, but no columns");
	end if;
	-- Set the font size to the most recently used one, because
	-- otherwise this takes a 12 pt. space, much too large in some cases:
	declare
	    FS : constant String := Natural'Image(
		Paragraph_Info(Output_Object.Paragraph_Style,
			       Output_Object.Paragraph_Indent).Size);
	begin
            Ada.Text_IO.Put (Output_Object.Output_File, "\fs");
            Ada.Text_IO.Put (Output_Object.Output_File, FS(2..FS'Last));
	end;
	Ada.Text_IO.Put_Line (Output_Object.Output_File, "\column ");
    end New_Column;


    procedure Separator_Line (Output_Object : in out RTF_Output_Type;
			      Is_Thin : Boolean := True) is
	-- Output a separator line. It is thin if "Is_Thin" is true.
	-- Raises Not_Valid_Error if in a paragraph.
    begin
	if not Output_Object.Is_Valid then
	    Ada.Exceptions.Raise_Exception (ARM_Output.Not_Valid_Error'Identity,
		"Not valid object");
	end if;
	if Output_Object.Is_In_Paragraph then
	    Ada.Exceptions.Raise_Exception (ARM_Output.Not_Valid_Error'Identity,
		"Separator in paragraph");
	end if;
	Ada.Text_IO.New_Line (Output_Object.Output_File);
	if Is_Thin then
	    Ada.Text_IO.Put_Line (Output_Object.Output_File, "{\pard \widctlpar\brdrb\brdrs\brdrw15\brsp20 \adjustright \fs4\par }");
		-- \brdrb - Bottom border; \brdrs - Single thickness;
		-- \brdrw15 - thickness of 15 twips (max 75);
		-- \brsp20 - spacing between border and text.
	else
	    Ada.Text_IO.Put_Line (Output_Object.Output_File, "{\pard \widctlpar\brdrb\brdrs\brdrw30\brsp20 \adjustright \fs4\par }");
	end if;
	Ada.Text_IO.New_Line (Output_Object.Output_File);
    end Separator_Line;


    function Format_Value (Value : in Integer) return String is
	Str : constant String := Natural'Image(Value);
    begin
	if Value < 0 then
	    return Str;
	else
	    return Str(2..Str'Last);
	end if;
    end Format_Value;


    type Table_Info_Kind is (Caption, Header, Header_no_Caption, First_Row, Row, Last_Row);

    procedure RTF_Table_Info (Output_Object : in out RTF_Output_Type;
			      Kind : in Table_Info_Kind) is
	-- Output the current table definition (Word needs this on every row):
	use type ARM_Output.Column_Text_Alignment;
    begin
        Ada.Text_IO.Put_Line (Output_Object.Output_File, "\trowd \trgaph108 ");

        Ada.Text_IO.Put_Line (Output_Object.Output_File, "\trrh" &
	    Format_Value(Paragraph_Info(ARM_Output.Normal,0).Size * 16) &
	    "\trleft" & Format_Value(Output_Object.Table_Indent) & " ");

	if Output_Object.Table_Has_Border then
	    -- Set all of the borders to the normal:
            Ada.Text_IO.Put_Line (Output_Object.Output_File, "\trbrdrt\brdrs\brdrw10 " &
	        "\trbrdrl\brdrs\brdrw10 " & "\trbrdrb\brdrs\brdrw10 " &
	        "\trbrdrr\brdrs\brdrw10 " & "\trbrdrh\brdrs\brdrw10 " &
	        "\trbrdrv\brdrs\brdrw10 ");
	-- else nothing.
	end if;

	if Output_Object.Table_No_Page_Break then
            Ada.Text_IO.Put_Line (Output_Object.Output_File, "\trkeep\trkeepfollow ");
	elsif Kind = Header_no_Caption then
            Ada.Text_IO.Put_Line (Output_Object.Output_File, "\trhdr\trkeep ");
	else
            Ada.Text_IO.Put_Line (Output_Object.Output_File, "\trkeep ");
	end if;

	case Kind is
	    when Caption =>
		-- Now, define the cell borders:
		if Output_Object.Table_Has_Border then
	            Ada.Text_IO.Put_Line (Output_Object.Output_File,
		        "\clvertalc \clbrdrt\brdrs\brdrw10 " &
		        "\clbrdrl\brdrs\brdrw10 " &
		        "\clbrdrb\brdrs\brdrw10 " &
		        "\clbrdrr\brdrs\brdrw10 ");
		else
	            Ada.Text_IO.Put_Line (Output_Object.Output_File,
		        "\clvertalc ");
		end if;

	        Ada.Text_IO.Put_Line (Output_Object.Output_File, "\cltxlrtb\cellx" &
		    Format_Value(Output_Object.Table_Indent + Output_Object.Table_Width) & " ");
		    -- Caption cell crosses entire line.

		-- Now, set up text (normal, centered):
		if Output_Object.Table_Has_Small_Text then
		    Write_Style_for_Paragraph (Output_Object.Output_File,
					       Table_C_Sml_Text_Info,
					       Output_Object.Char_Count);
		    Output_Object.Real_Size := Table_C_Sml_Text_Info.Size;
		    Output_Object.Size := 0;
		else
		    Write_Style_for_Paragraph (Output_Object.Output_File,
					       Table_C_Text_Info,
					       Output_Object.Char_Count);
		    Output_Object.Real_Size := Table_C_Text_Info.Size;
		    Output_Object.Size := 0;
		end if;
	        Ada.Text_IO.Put (Output_Object.Output_File, "\intbl ");
		Output_Object.Char_Count := Output_Object.Char_Count + 6;

	    when Header | Header_No_Caption =>
		-- Now, define the cell borders for each cell:
		for I in 1 .. Output_Object.Column_Count loop
		    if Output_Object.Table_Has_Border then
	                Ada.Text_IO.Put_Line (Output_Object.Output_File,
		            "\clvertalc \clbrdrt\brdrs\brdrw10 " &
		            "\clbrdrl\brdrs\brdrw10 " &
		            "\clbrdrb\brdrs\brdrw10 " &
		            "\clbrdrr\brdrs\brdrw10 ");
		    else
	                Ada.Text_IO.Put_Line (Output_Object.Output_File,
		            "\clvertalc ");
		    end if;
--Ada.Text_IO.Put_Line("Header:");
--Ada.Text_IO.Put_Line("Indent:" & Natural'Image(Output_Object.Table_Indent) &
--	" Count:" & Natural'Image(I+Output_Object.Table_First_Column_Mult-1));
		    if I /= Output_Object.Column_Count then
		        Ada.Text_IO.Put_Line (Output_Object.Output_File, "\cltxlrtb\cellx" &
		            Format_Value(Output_Object.Table_Indent +
			        Output_Object.Table_Column_Width*(Integer(I+Output_Object.Table_First_Column_Mult-1))) & " ");
		    else -- Last cell, full width.
		        Ada.Text_IO.Put_Line (Output_Object.Output_File, "\cltxlrtb\cellx" &
			    Format_Value(Output_Object.Table_Indent + Output_Object.Table_Width) & " ");
		    end if;
	        end loop;

		-- Now, define text format:
		if Output_Object.Table_Alignment = ARM_Output.Center_All then
		    if Output_Object.Table_Has_Small_Text then
		        Write_Style_for_Paragraph (Output_Object.Output_File,
					           Table_C_Sml_Text_Info,
					           Output_Object.Char_Count);
		        Output_Object.Real_Size := Table_C_Sml_Text_Info.Size;
		        Output_Object.Size := 0;
		    else
		        Write_Style_for_Paragraph (Output_Object.Output_File,
					           Table_C_Text_Info,
					           Output_Object.Char_Count);
		        Output_Object.Real_Size := Table_C_Text_Info.Size;
		        Output_Object.Size := 0;
		    end if;
		else
		    if Output_Object.Table_Has_Small_Text then
		        Write_Style_for_Paragraph (Output_Object.Output_File,
					           Table_L_Sml_Text_Info,
					           Output_Object.Char_Count);
		        Output_Object.Real_Size := Table_L_Sml_Text_Info.Size;
		        Output_Object.Size := 0;
		    else
		        Write_Style_for_Paragraph (Output_Object.Output_File,
					           Table_L_Text_Info,
					           Output_Object.Char_Count);
		        Output_Object.Real_Size := Table_L_Text_Info.Size;
		        Output_Object.Size := 0;
		    end if;
		end if;
	        Ada.Text_IO.Put (Output_Object.Output_File, "\intbl ");
		Output_Object.Char_Count := Output_Object.Char_Count + 6;

	    when First_Row | Row | Last_Row =>
		-- Now, define the cell borders for each cell:
		for I in 1 .. Output_Object.Column_Count loop
		    if Output_Object.Table_Has_Border then
			if Kind = First_Row then
	                    Ada.Text_IO.Put_Line (Output_Object.Output_File,
		                "\clvertalc \clbrdrt\brdrs\brdrw10 " &
		                "\clbrdrl\brdrs\brdrw10 " &
		                "\clbrdrb\brdrs\brdrw10 " &
		                "\clbrdrr\brdrs\brdrw10 ");
			elsif Kind = Row then
	                    --Ada.Text_IO.Put_Line (Output_Object.Output_File,
		            --    "\clvertalc \clbrdrl\brdrs\brdrw10 " &
		            --    "\clbrdrr\brdrs\brdrw10 ");
			    -- Why no bottom border??

			    -- No top border!
	                    Ada.Text_IO.Put_Line (Output_Object.Output_File,
		                "\clvertalc \clbrdrl\brdrs\brdrw10 " &
		                "\clbrdrb\brdrs\brdrw10 " &
		                "\clbrdrr\brdrs\brdrw10 ");
			else -- Kind = Last_Row then
			    -- No top border!
	                    Ada.Text_IO.Put_Line (Output_Object.Output_File,
		                "\clvertalc \clbrdrl\brdrs\brdrw10 " &
		                "\clbrdrb\brdrs\brdrw10 " &
		                "\clbrdrr\brdrs\brdrw10 ");
			end if;
		    else
	                Ada.Text_IO.Put_Line (Output_Object.Output_File,
		            "\clvertalc ");
		    end if;

		    if I /= Output_Object.Column_Count then
		        Ada.Text_IO.Put_Line (Output_Object.Output_File, "\cltxlrtb\cellx" &
		            Format_Value(Output_Object.Table_Indent +
			        Output_Object.Table_Column_Width*(Integer(I+Output_Object.Table_First_Column_Mult-1))) & " ");
		    else -- Last cell, full width.
		        Ada.Text_IO.Put_Line (Output_Object.Output_File, "\cltxlrtb\cellx" &
			    Format_Value(Output_Object.Table_Indent + Output_Object.Table_Width) & " ");
		    end if;
		end loop;

		-- Now, define text format:
		if Output_Object.Table_Alignment = ARM_Output.Center_All then
		    if Output_Object.Table_Has_Small_Text then
		        Write_Style_for_Paragraph (Output_Object.Output_File,
					           Table_C_Sml_Text_Info,
					           Output_Object.Char_Count);
		        Output_Object.Real_Size := Table_C_Sml_Text_Info.Size;
		        Output_Object.Size := 0;
		    else
		        Write_Style_for_Paragraph (Output_Object.Output_File,
					           Table_C_Text_Info,
					           Output_Object.Char_Count);
		        Output_Object.Real_Size := Table_C_Text_Info.Size;
		        Output_Object.Size := 0;
		    end if;
		else
		    if Output_Object.Table_Has_Small_Text then
		        Write_Style_for_Paragraph (Output_Object.Output_File,
					           Table_L_Sml_Text_Info,
					           Output_Object.Char_Count);
		        Output_Object.Real_Size := Table_L_Sml_Text_Info.Size;
		        Output_Object.Size := 0;
		    else
		        Write_Style_for_Paragraph (Output_Object.Output_File,
					           Table_L_Text_Info,
					           Output_Object.Char_Count);
		        Output_Object.Real_Size := Table_L_Text_Info.Size;
		        Output_Object.Size := 0;
		    end if;
		end if;
	        Ada.Text_IO.Put (Output_Object.Output_File, "\intbl ");
		Output_Object.Char_Count := Output_Object.Char_Count + 6;

	end case;

	-- \trowd - Start a table row.
	-- \row - End a table row.
	-- \trgaph - Half of of the gap between cells, in twips.
	-- \trhdr - Repeat line as header on following pages.
	-- \trkeep - Keep the row together (no page break).
	-- \trkeepfollow - Keep the row with the following (no page break).
	-- \trleft - Left edge of table row (in twips).
	-- \trrh - Row height (minimum if positive, absolute if negative).

	-- \clveralc - Text is centered vertically in cell.
	-- \cltxlrtb - Text flows top to bottom and left to right.
	-- \cellx - Right edge of cell, in Twips. (This is an absolute position).

	-- \intbl - Required marker for each cell.
	-- \cell - Ends cell (use instead of \par).

	-- \trbrdrt - Row Top border
	-- \trbrdrl - Row Left border
	-- \trbrdrb - Row Bottom border
	-- \trbrdrr - Row Right border
	-- \trbrdrh - Row Horizontal border
	-- \trbrdrv - Row Vertical border
	-- \clbrdrt - Cell Top border
	-- \clbrdrl - Cell Left border
	-- \clbrdrb - Cell Bottom border
	-- \clbrdrr - Cell Right border
	-- \brdrs - Single width border
	-- \brdrw - Width of the pen (can't be more than 75).

    end RTF_Table_Info;


    procedure Start_Table (Output_Object : in out RTF_Output_Type;
			   Columns : in ARM_Output.Column_Count;
			   First_Column_Width : in ARM_Output.Column_Count;
			   Last_Column_Width : in ARM_Output.Column_Count;
			   Alignment : in ARM_Output.Column_Text_Alignment;
			   No_Page_Break : in Boolean;
			   Has_Border : in Boolean;
			   Small_Text_Size : in Boolean;
			   Header_Kind : in ARM_Output.Header_Kind_Type) is
	-- Starts a table. The number of columns is Columns; the first
	-- column has First_Column_Width times the normal column width, and
	-- the last column has Last_Column_Width times the normal column width.
	-- Alignment is the horizontal text alignment within the columns.
	-- No_Page_Break should be True to keep the table intact on a single
	-- page; False to allow it to be split across pages.
	-- Has_Border should be true if a border is desired, false otherwise.
	-- Small_Text_Size means that the contents will have the AARM size;
	-- otherwise it will have the normal size.
	-- Header_Kind determines whether the table has headers.
	-- This command starts a paragraph; the entire table is a single
	-- paragraph. Text will be considered part of the caption until the
	-- next table marker call.
	-- Raises Not_Valid_Error if in a paragraph.
	Page_Width : Natural;
	Column_Units : constant Natural :=
	    Natural(Columns+First_Column_Width+Last_Column_Width-2);
	    -- The number of column units (a unit being a regular width column).
    begin
	if not Output_Object.Is_Valid then
	    Ada.Exceptions.Raise_Exception (ARM_Output.Not_Valid_Error'Identity,
		"Not valid object");
	end if;
	if Output_Object.Is_In_Paragraph then
	    Ada.Exceptions.Raise_Exception (ARM_Output.Not_Valid_Error'Identity,
		"Table in paragraph");
	end if;

	Output_Object.Is_In_Paragraph := True;
	Output_Object.Is_In_Table := True;
	Output_Object.Table_No_Page_Break := No_Page_Break;
	Output_Object.Table_Alignment := Alignment;
	Output_Object.Table_First_Column_Mult := First_Column_Width;
	Output_Object.Table_Last_Column_Mult := Last_Column_Width;
	Output_Object.Table_Has_Border := Has_Border;
	Output_Object.Table_Has_Small_Text := Small_Text_Size;

	case Output_Object.Page_Size is
	    when ARM_RTF.A4 =>
	        Page_Width := 9030;
	    when ARM_RTF.Letter =>
	        Page_Width := 9360;
	    when ARM_RTF.Half_Letter =>
	        Page_Width := 5040;
	    when ARM_RTF.Ada95 =>
	        Page_Width := 7740;
        end case;
	if Column_Units <= 3 then
	    Output_Object.Table_Indent := Page_Width / 6;
	elsif Column_Units <= 8 then
	    Output_Object.Table_Indent := Page_Width / 16;
	else
	    Output_Object.Table_Indent := 0;
	end if;
        Output_Object.Table_Width  := Page_Width - Output_Object.Table_Indent*2;
        Output_Object.Table_Column_Width  := Output_Object.Table_Width / (Column_Units);
	Output_Object.Column_Count := Columns;
--Ada.Text_IO.Put_Line("Table information");
--Ada.Text_IO.Put_Line("Columns:" & Natural'Image(Columns) &
--	" 1st column mult:" & Natural'Image(First_Column_Width) &
--	" last column mult:" & Natural'Image(Last_Column_Width));
--Ada.Text_IO.Put_Line("Width (twips):" & Natural'Image(Output_Object.Table_Width) &
--	" Column width:" & Natural'Image(Output_Object.Table_Column_Width));

	-- Make a blank line before, of the right size:
	Write_Style_for_Paragraph (Output_Object.Output_File,
				   Table_L_Text_Info,
				   Output_Object.Char_Count);
        Ada.Text_IO.Put (Output_Object.Output_File, "\par }");
	Output_Object.Char_Count := 0;

	case Header_Kind is
	    when ARM_Output.Both_Caption_and_Header =>
		RTF_Table_Info (Output_Object, Kind => Caption);
	    when ARM_Output.Header_Only =>
		RTF_Table_Info (Output_Object, Kind => Header_no_Caption);
	    when ARM_Output.No_Headers =>
		RTF_Table_Info (Output_Object, Kind => Row);
	end case;

    end Start_Table;


    procedure Table_Marker (Output_Object : in out RTF_Output_Type;
			    Marker : in ARM_Output.Table_Marker_Type) is
	-- Marks the end of an entity in a table.
	-- If Marker is End_Caption, the table caption ends and the
	--	future text is part of the table header.
	-- If Marker is End_Header, the table header ends and the
	--	future text is part of the table body.
	-- If Marker is End_Row, a row in the table is completed, and another
	--	row started.
	-- If Marker is End_Row_Next_Is_Last, a row in the table is completed,
	--	and another row started. That row is the last row in the table.
	-- If Marker is End_Item, an item in the table header or body is ended,
	--	and another started.
	-- If Marker is End_Table, the entire table is finished.
	-- Raises Not_Valid_Error if not in a table.
	use type ARM_Output.Column_Text_Alignment;
    begin
	if not Output_Object.Is_Valid then
	    Ada.Exceptions.Raise_Exception (ARM_Output.Not_Valid_Error'Identity,
		"Not valid object");
	end if;
	if (not Output_Object.Is_In_Paragraph) or (not Output_Object.Is_In_Table) then
	    Ada.Exceptions.Raise_Exception (ARM_Output.Not_Valid_Error'Identity,
		"Table marker not in table");
	end if;
	case Marker is
	    when ARM_Output.End_Item =>
		if Output_Object.Table_Alignment = ARM_Output.Center_except_First then
		    Ada.Text_IO.Put_Line (Output_Object.Output_File, "\cell }");
	            Output_Object.Char_Count := 0;
		    -- Now, define text format:
		    if Output_Object.Table_Has_Small_Text then
		        Write_Style_for_Paragraph (Output_Object.Output_File,
					           Table_C_Sml_Text_Info,
					           Output_Object.Char_Count);
		        Output_Object.Real_Size := Table_C_Sml_Text_Info.Size;
		        Output_Object.Size := 0;
		    else
		        Write_Style_for_Paragraph (Output_Object.Output_File,
					           Table_C_Text_Info,
					           Output_Object.Char_Count);
		        Output_Object.Real_Size := Table_C_Text_Info.Size;
		        Output_Object.Size := 0;
		    end if;
		else -- Text format stays the same.
		    Ada.Text_IO.Put_Line (Output_Object.Output_File, "\cell ");
	            Output_Object.Char_Count := 0;
		end if;

	    when ARM_Output.End_Caption =>
	        Ada.Text_IO.Put_Line (Output_Object.Output_File, "\cell }");
	        Ada.Text_IO.Put_Line (Output_Object.Output_File, "\row "); -- End row.

		-- Start header row:
		RTF_Table_Info (Output_Object, Kind => Header); -- Repeat table definition.

	    when ARM_Output.End_Header =>
	        Ada.Text_IO.Put_Line (Output_Object.Output_File, "\cell }");
	        Ada.Text_IO.Put_Line (Output_Object.Output_File, "\row "); -- End row.

		-- Start 1st body row:
		RTF_Table_Info (Output_Object, Kind => First_Row); -- Repeat table definition.

	    when ARM_Output.End_Row =>
	        Ada.Text_IO.Put_Line (Output_Object.Output_File, "\cell }");
	        Ada.Text_IO.Put_Line (Output_Object.Output_File, "\row "); -- End row.

		-- Start other body rows (no top border!):
		RTF_Table_Info (Output_Object, Kind => Row); -- Repeat table definition.

	    when ARM_Output.End_Row_Next_Is_Last =>
	        Ada.Text_IO.Put_Line (Output_Object.Output_File, "\cell }");
	        Ada.Text_IO.Put_Line (Output_Object.Output_File, "\row "); -- End row.

		-- Start other body rows (no top border!):
		RTF_Table_Info (Output_Object, Kind => Last_Row); -- Repeat table definition.

	    when ARM_Output.End_Table =>
	        Ada.Text_IO.Put_Line (Output_Object.Output_File, "\cell }");
	        Ada.Text_IO.Put_Line (Output_Object.Output_File, "\row "); -- End last row of table.

		Output_Object.Is_In_Paragraph := False;
		Output_Object.Is_In_Table := False;
		Output_Object.Column_Count := 1;

		-- Make a blank line after, of the right size:
		Write_Style_for_Paragraph (Output_Object.Output_File,
					   Table_L_Text_Info,
					   Output_Object.Char_Count);
	        Ada.Text_IO.Put (Output_Object.Output_File, "\par }");
		Output_Object.Char_Count := 0;
		Ada.Text_IO.New_Line (Output_Object.Output_File);
	end case;
    end Table_Marker;


    -- Text output: These are only allowed after a Start_Paragraph and
    -- before any End_Paragraph. Raises Not_Valid_Error if not allowed.

    Special_Set : constant Ada.Strings.Maps.Character_Set :=
         Ada.Strings.Maps."or" (Ada.Strings.Maps.To_Set ('\'),
           Ada.Strings.Maps."or" (Ada.Strings.Maps.To_Set ('{'),
			           Ada.Strings.Maps.To_Set ('}')));

    procedure Ordinary_Text (Output_Object : in out RTF_Output_Type;
			     Text : in String) is
	-- Output ordinary text.
	-- The text must end at a word break, never in the middle of a word.
    begin
	if not Output_Object.Is_Valid then
	    Ada.Exceptions.Raise_Exception (ARM_Output.Not_Valid_Error'Identity,
		"Not valid object");
	end if;
	if not Output_Object.Is_In_Paragraph then
	    Ada.Exceptions.Raise_Exception (ARM_Output.Not_Valid_Error'Identity,
		"Not in paragraph");
	end if;
	if Ada.Strings.Fixed.Count (Text, Special_Set) = 0 and then
	   (Output_Object.Paragraph_Style not in
	      ARM_Output.Text_Prefixed_Style_Subtype or else
	        Output_Object.Saw_Hang_End) then
		-- The second condition so that prefixes have their
		-- characters counted properly...
	    if Output_Object.Char_Count + Text'Length > LINE_LENGTH then
	        Ada.Text_IO.New_Line (Output_Object.Output_File);
	        Ada.Text_IO.Put (Output_Object.Output_File, Text);
	        Output_Object.Char_Count := Text'Length;
	    elsif Output_Object.Char_Count + Text'Length >= LINE_LENGTH - 10 then
	        Ada.Text_IO.Put_Line (Output_Object.Output_File, Text);
	        Output_Object.Char_Count := 0;
	    else
	        Ada.Text_IO.Put (Output_Object.Output_File, Text);
	        Output_Object.Char_Count := Output_Object.Char_Count + Text'Length;
	    end if;
	else
	    for I in Text'range loop
		Ordinary_Character (Output_Object, Text(I));
	    end loop;
	end if;
    end Ordinary_Text;


    procedure Ordinary_Character (Output_Object : in out RTF_Output_Type;
			          Char : in Character) is
	-- Output an ordinary character.
	-- Spaces will be used to break lines as needed.
    begin
	if not Output_Object.Is_Valid then
	    Ada.Exceptions.Raise_Exception (ARM_Output.Not_Valid_Error'Identity,
		"Not valid object");
	end if;
	if not Output_Object.Is_In_Paragraph then
	    Ada.Exceptions.Raise_Exception (ARM_Output.Not_Valid_Error'Identity,
		"Not in paragraph");
	end if;
	if Char = ' ' and then Output_Object.Char_Count >= LINE_LENGTH - 5 then
	    Ada.Text_IO.Put_Line (Output_Object.Output_File, " ");
	    Output_Object.Char_Count := 0;
	else
	    if Char = '\' then
	        Ada.Text_IO.Put (Output_Object.Output_File, "\\");
	        Output_Object.Char_Count := Output_Object.Char_Count + 2;
	    elsif Char = '{' then
	        Ada.Text_IO.Put (Output_Object.Output_File, "\{");
	        Output_Object.Char_Count := Output_Object.Char_Count + 2;
	    elsif Char = '}' then
	        Ada.Text_IO.Put (Output_Object.Output_File, "\}");
	        Output_Object.Char_Count := Output_Object.Char_Count + 2;
	    elsif Char >= Character'Val(126) then -- All higher Latin-1 characters.
		declare
		    Code : constant Natural := Character'Pos(Char);
		begin
		    if Code mod 16 >= 10 then
			if Code / 16 >= 10 then
			    Ada.Text_IO.Put (Output_Object.Output_File, "\'" &
				Character'Val((Code / 16 - 10) + Character'Pos('a')) &
				Character'Val((Code mod 16 - 10) + Character'Pos('a')));
			else
			    Ada.Text_IO.Put (Output_Object.Output_File, "\'" &
				Character'Val((Code / 16) + Character'Pos('0')) &
				Character'Val((Code mod 16 - 10) + Character'Pos('a')));
			end if;
		    else
			if Code / 16 >= 10 then
			    Ada.Text_IO.Put (Output_Object.Output_File, "\'" &
				Character'Val((Code / 16 - 10) + Character'Pos('a')) &
				Character'Val((Code mod 16) + Character'Pos('0')));
			else
			    Ada.Text_IO.Put (Output_Object.Output_File, "\'" &
				Character'Val((Code / 16) + Character'Pos('0')) &
				Character'Val((Code mod 16) + Character'Pos('0')));
			end if;
		    end if;
	            Output_Object.Char_Count := Output_Object.Char_Count + 5;
		end;
		if Output_Object.Paragraph_Style in
		      ARM_Output.Text_Prefixed_Style_Subtype and then
		   (not Output_Object.Saw_Hang_End) then
		    if not Ada.Characters.Handling.Is_Lower (Char) then
		        Output_Object.Prefix_Large_Char_Count :=
		           Output_Object.Prefix_Large_Char_Count + 1;
		    -- else small character. (This isn't perfectly accurate, but
		    -- these aren't used much in prefixes.)
		    end if;
		end if;
	    else
	        Ada.Text_IO.Put (Output_Object.Output_File, Char);
	        Output_Object.Char_Count := Output_Object.Char_Count + 1;
		if Output_Object.Paragraph_Style in
			ARM_Output.Text_Prefixed_Style_Subtype and then
		   (not Output_Object.Saw_Hang_End) then
--Ada.Text_Io.Put (Char);
		    if Char in 'A' .. 'H' or else Char in 'J' .. 'Z' or else -- Capital 'I' is narrow.
		       Char in '0' .. '9' or else
			Char = '+' or else Char = '_' or else Char = '@' or else
			Char = '#' or else Char = '$' or else Char = '%' or else
			Char = '&' or else Char = '*' or else Char = '<' or else
			Char = '>' then
		        Output_Object.Prefix_Large_Char_Count :=
		           Output_Object.Prefix_Large_Char_Count + 1;
		    elsif Char = '.' then
			-- '.' is extra narrow; treat it as canceling out a
			-- a large character.
			if Output_Object.Prefix_Large_Char_Count > 0 then
		            Output_Object.Prefix_Large_Char_Count :=
		               Output_Object.Prefix_Large_Char_Count - 1;
			end if;
		    -- else small character.
		    end if;
		end if;
	    end if;
	end if;
    end Ordinary_Character;


    procedure Hard_Space (Output_Object : in out RTF_Output_Type) is
	-- Output a hard space. No line break should happen at a hard space.
    begin
	if not Output_Object.Is_Valid then
	    Ada.Exceptions.Raise_Exception (ARM_Output.Not_Valid_Error'Identity,
		"Not valid object");
	end if;
	if not Output_Object.Is_In_Paragraph then
	    Ada.Exceptions.Raise_Exception (ARM_Output.Not_Valid_Error'Identity,
		"Not in paragraph");
	end if;
	if Output_Object.Paragraph_Style in ARM_Output.Examples ..
	        ARM_Output.Small_Examples then
	    -- Fixed width fonts; hard spaces seem to be a different width
	    -- than regular ones. So use regular spaces.
            Ada.Text_IO.Put (Output_Object.Output_File, " ");
            Output_Object.Char_Count := Output_Object.Char_Count + 1;
	else
            Ada.Text_IO.Put (Output_Object.Output_File, "\~");
            Output_Object.Char_Count := Output_Object.Char_Count + 2;
	end if;
    end Hard_Space;


    procedure Line_Break (Output_Object : in out RTF_Output_Type) is
	-- Output a line break. This does not start a new paragraph.
	-- This corresponds to a "<BR>" in HTML.
    begin
	if not Output_Object.Is_Valid then
	    Ada.Exceptions.Raise_Exception (ARM_Output.Not_Valid_Error'Identity,
		"Not valid object");
	end if;
	if not Output_Object.Is_In_Paragraph then
	    Ada.Exceptions.Raise_Exception (ARM_Output.Not_Valid_Error'Identity,
		"Not in paragraph");
	end if;
	if Output_Object.Is_In_Table then
	    -- We can't use \Par in a table, or Word deadlocks.
            Ada.Text_IO.Put_Line (Output_Object.Output_File, "\line ");
            Output_Object.Char_Count := 0;
	elsif not Paragraph_Info(Output_Object.Paragraph_Style, Output_Object.Paragraph_Indent).Is_Justified then
	    -- We can't use \Par, as that inserts paragraph spacing.
            Ada.Text_IO.Put_Line (Output_Object.Output_File, "\line ");
            Output_Object.Char_Count := 0;
	else
	    -- We can't use \Line, as that will cause the line to be justified.
            Ada.Text_IO.Put_Line (Output_Object.Output_File, "\sa0\par ");
	        -- We have to turn off the inter-paragraph spacing.
		-- Now, reset the \sa setting.
	    declare
		SA_Width : Natural := Paragraph_Info(Output_Object.Paragraph_Style, Output_Object.Paragraph_Indent).After;
	    begin
		if ARM_Output."="(Output_Object.Current_Space_After,
		   ARM_Output.Narrow) then
		   SA_Width := SA_Width*(LEADING_PERCENT/10)/10;
		elsif ARM_Output."="(Output_Object.Current_Space_After,
		       ARM_Output.Wide) then
		   SA_Width := SA_Width*(TRAILING_PERCENT/10)/10;
		end if;
	        declare
		    SA : constant String := Natural'Image(SA_Width);
	        begin
                    Ada.Text_IO.Put (Output_Object.Output_File, "\sa");
                    Ada.Text_IO.Put (Output_Object.Output_File, SA(2..SA'Last));
                    Ada.Text_IO.Put (Output_Object.Output_File, " ");
                    Output_Object.Char_Count := 4 + SA'Length - 1;
	        end;
	    end;
	    if (Output_Object.Paragraph_Style in ARM_Output.Bulleted ..
	            ARM_Output.Small_Hanging_in_Bulleted) then -- Always "NoPrefix" here.
                Ada.Text_IO.Put (Output_Object.Output_File, "\tab ");
                Output_Object.Char_Count := Output_Object.Char_Count + 5;
	    end if;
	end if;
    end Line_Break;


    procedure Index_Line_Break (Output_Object : in out RTF_Output_Type;
				Clear_Keep_with_Next : in Boolean) is
	-- Output a line break for the index. This does not start a new
	-- paragraph in terms of spacing. This corresponds to a "<BR>"
	-- in HTML. If Clear_Keep_with_Next is true, insure that the next
	-- line does not require the following line to stay with it.
	-- Raises Not_Valid_Error if the paragraph is not in the index format.
    begin
	if not Output_Object.Is_Valid then
	    Ada.Exceptions.Raise_Exception (ARM_Output.Not_Valid_Error'Identity,
		"Not valid object");
	end if;
	if not Output_Object.Is_In_Paragraph then
	    Ada.Exceptions.Raise_Exception (ARM_Output.Not_Valid_Error'Identity,
		"Not in paragraph");
	end if;
	if ARM_Output."/=" (Output_Object.Paragraph_Style, ARM_Output.Index) or else
	   ARM_Output."/=" (Output_Object.Paragraph_Indent, 0) then
	    Ada.Exceptions.Raise_Exception (ARM_Output.Not_Valid_Error'Identity,
		"Not in index paragraph");
	end if;
	-- We have to use /par here, because otherwise we don't get the "undent"
	-- at the start of the paragraph.

	if Clear_Keep_with_Next then
	    -- Note: We need this special routine, because ending the paragraph
	    -- would add blank lines to the HTML.
	    End_Paragraph (Output_Object);
	    Start_Paragraph (Output_Object, ARM_Output.Index, Indent => 0,
		Number => "", No_Breaks => True, Keep_with_Next => False,
		Tab_Stops => Output_Object.Tab_Stops);
	else
            Ada.Text_IO.Put_Line (Output_Object.Output_File, "\par ");
		-- Inherits the paragraph properties.
	end if;
        Output_Object.Char_Count := 0;
    end Index_Line_Break;


    procedure Soft_Line_Break (Output_Object : in out RTF_Output_Type) is
	-- Output a soft line break. This is a place (in the middle of a
	-- "word") that we allow a line break. It is usually used after
	-- underscores in long non-terminals.
    begin
	if not Output_Object.Is_Valid then
	    Ada.Exceptions.Raise_Exception (ARM_Output.Not_Valid_Error'Identity,
		"Not valid object");
	end if;
	if not Output_Object.Is_In_Paragraph then
	    Ada.Exceptions.Raise_Exception (ARM_Output.Not_Valid_Error'Identity,
		"Not in paragraph");
	end if;
        Ada.Text_IO.Put (Output_Object.Output_File, "\softline ");
        --Ada.Text_IO.Put (Output_Object.Output_File, "\zwbo ");
	--    -- Zero-width break opportunity. (Word 7.0 [Word 95] or later).
	--    (Doesn't work).
        Output_Object.Char_Count := Output_Object.Char_Count + 10;
    end Soft_Line_Break;


    procedure Soft_Hyphen_Break (Output_Object : in out RTF_Output_Type) is
	-- Output a soft line break, with a hyphen. This is a place (in the middle of
	-- a "word") that we allow a line break. If the line break is used,
	-- a hyphen will be added to the text.
    begin
	if not Output_Object.Is_Valid then
	    Ada.Exceptions.Raise_Exception (ARM_Output.Not_Valid_Error'Identity,
		"Not valid object");
	end if;
	if not Output_Object.Is_In_Paragraph then
	    Ada.Exceptions.Raise_Exception (ARM_Output.Not_Valid_Error'Identity,
		"Not in paragraph");
	end if;
        Ada.Text_IO.Put (Output_Object.Output_File, "\-");
        Output_Object.Char_Count := Output_Object.Char_Count + 2;
    end Soft_Hyphen_Break;


    procedure Tab (Output_Object : in out RTF_Output_Type) is
	-- Output a tab, inserting space up to the next tab stop.
	-- Raises Not_Valid_Error if the paragraph was created with
	-- Tab_Stops = ARM_Output.NO_TABS.
    begin
	if not Output_Object.Is_Valid then
	    Ada.Exceptions.Raise_Exception (ARM_Output.Not_Valid_Error'Identity,
		"Not valid object");
	end if;
	if not Output_Object.Is_In_Paragraph then
	    Ada.Exceptions.Raise_Exception (ARM_Output.Not_Valid_Error'Identity,
		"Not in paragraph");
	end if;
	if ARM_Output."="(Output_Object.Tab_Stops, ARM_Output.NO_TABS) then
	    Ada.Exceptions.Raise_Exception (ARM_Output.Not_Valid_Error'Identity,
		"Tab, but none set");
	end if;
        Ada.Text_IO.Put (Output_Object.Output_File, "\tab ");
        Output_Object.Char_Count := Output_Object.Char_Count + 5;
    end Tab;


    procedure Special_Character (Output_Object : in out RTF_Output_Type;
			         Char : in ARM_Output.Special_Character_Type) is
	-- Output an special character.
    begin
	if not Output_Object.Is_Valid then
	    Ada.Exceptions.Raise_Exception (ARM_Output.Not_Valid_Error'Identity,
		"Not valid object");
	end if;
	if not Output_Object.Is_In_Paragraph then
	    Ada.Exceptions.Raise_Exception (ARM_Output.Not_Valid_Error'Identity,
		"Not in paragraph");
	end if;
	case Char is
	    when ARM_Output.EM_Dash =>
	        Ada.Text_IO.Put (Output_Object.Output_File, "\emdash ");
	        Output_Object.Char_Count := Output_Object.Char_Count + 8;
	    when ARM_Output.EN_Dash =>
	        Ada.Text_IO.Put (Output_Object.Output_File, "\endash ");
	        Output_Object.Char_Count := Output_Object.Char_Count + 8;
	    when ARM_Output.GEQ =>
	        --Unicode: Doesn't work on Windows 98:
		--Ada.Text_IO.Put (Output_Object.Output_File, "\uc2\u8805 >=");
	        --Output_Object.Char_Count := Output_Object.Char_Count + 13;
		-- Character 179, Symbol font.
		Ada.Text_IO.Put (Output_Object.Output_File, "{\f3\'B3}");
	        Output_Object.Char_Count := Output_Object.Char_Count + 9;
	    when ARM_Output.LEQ =>
	        --Unicode: Doesn't work on Windows 98:
	        --Ada.Text_IO.Put (Output_Object.Output_File, "\uc2\u8804 <=");
	        --Output_Object.Char_Count := Output_Object.Char_Count + 13;
		-- Character 163, Symbol font.
		Ada.Text_IO.Put (Output_Object.Output_File, "{\f3\'A3}");
	        Output_Object.Char_Count := Output_Object.Char_Count + 9;
	    when ARM_Output.NEQ =>
	        --Unicode: Doesn't work on Windows 98:
	        --Ada.Text_IO.Put (Output_Object.Output_File, "\uc2\u8800 /=");
	        --Output_Object.Char_Count := Output_Object.Char_Count + 13;
		-- Character 185, Symbol font.
		Ada.Text_IO.Put (Output_Object.Output_File, "{\f3\'B9}");
	        Output_Object.Char_Count := Output_Object.Char_Count + 9;
	    when ARM_Output.PI =>
	        --Unicode: Doesn't work on Windows 98:
	        --Ada.Text_IO.Put (Output_Object.Output_File, "\uc2\u960 PI");
	        --Output_Object.Char_Count := Output_Object.Char_Count + 12;
		-- Character 112, Symbol font.
		Ada.Text_IO.Put (Output_Object.Output_File, "{\f3\'70}");
	        Output_Object.Char_Count := Output_Object.Char_Count + 9;
	    when ARM_Output.Left_Ceiling =>
	        --Unicode: Doesn't work on Windows 98:
	        --Ada.Text_IO.Put (Output_Object.Output_File, "\uc8\u8968 Ceiling(");
	        --Output_Object.Char_Count := Output_Object.Char_Count + 19;
		-- Character 233, Symbol font.
		Ada.Text_IO.Put (Output_Object.Output_File, "{\f3\'E9}");
	        Output_Object.Char_Count := Output_Object.Char_Count + 9;
	    when ARM_Output.Right_Ceiling =>
	        --Unicode: Doesn't work on Windows 98:
	        --Ada.Text_IO.Put (Output_Object.Output_File, "\uc1\u8969 )");
	        --Output_Object.Char_Count := Output_Object.Char_Count + 11;
		-- Character 249, Symbol font.
		Ada.Text_IO.Put (Output_Object.Output_File, "{\f3\'F9}");
	        Output_Object.Char_Count := Output_Object.Char_Count + 9;
	    when ARM_Output.Left_Floor =>
	        --Unicode: Doesn't work on Windows 98:
	        --Ada.Text_IO.Put (Output_Object.Output_File, "\uc6\u8970 Floor(");
	        --Output_Object.Char_Count := Output_Object.Char_Count + 17;
		-- Character 235, Symbol font.
		Ada.Text_IO.Put (Output_Object.Output_File, "{\f3\'EB}");
	        Output_Object.Char_Count := Output_Object.Char_Count + 9;
	    when ARM_Output.Right_Floor =>
	        --Unicode: Doesn't work on Windows 98:
	        --Ada.Text_IO.Put (Output_Object.Output_File, "\uc1\u8971 )");
	        --Output_Object.Char_Count := Output_Object.Char_Count + 11;
		-- Character 251, Symbol font.
		Ada.Text_IO.Put (Output_Object.Output_File, "{\f3\'FB}");
	        Output_Object.Char_Count := Output_Object.Char_Count + 9;
	    when ARM_Output.Thin_Space =>
	        Ada.Text_IO.Put (Output_Object.Output_File, "\qmspace ");
	        Output_Object.Char_Count := Output_Object.Char_Count + 9;
	    when ARM_Output.Left_Quote =>
	        Ada.Text_IO.Put (Output_Object.Output_File, "\lquote ");
	        Output_Object.Char_Count := Output_Object.Char_Count + 8;
	    when ARM_Output.Right_Quote =>
	        Ada.Text_IO.Put (Output_Object.Output_File, "\rquote ");
	        Output_Object.Char_Count := Output_Object.Char_Count + 8;
	    when ARM_Output.Left_Double_Quote =>
	        Ada.Text_IO.Put (Output_Object.Output_File, "\ldblquote ");
	        Output_Object.Char_Count := Output_Object.Char_Count + 11;
	    when ARM_Output.Right_Double_Quote =>
	        Ada.Text_IO.Put (Output_Object.Output_File, "\rdblquote ");
	        Output_Object.Char_Count := Output_Object.Char_Count + 11;
	    when ARM_Output.Small_Dotless_I =>
	        --Unicode: Doesn't work on Windows 98: but we have no choice here:
	        Ada.Text_IO.Put (Output_Object.Output_File, "\uc1\u305 i");
		-- Note: \uc1 means ASCII version has one character;
		-- \u305 means use Unicode character 305.
	        Output_Object.Char_Count := Output_Object.Char_Count + 11;
	    when ARM_Output.Capital_Dotted_I =>
	        --Unicode: Doesn't work on Windows 98: but we have no choice here:
	        Ada.Text_IO.Put (Output_Object.Output_File, "\uc1\u304 I");
	        Output_Object.Char_Count := Output_Object.Char_Count + 11;
	end case;
	if Output_Object.Paragraph_Style in
	      ARM_Output.Text_Prefixed_Style_Subtype and then
	   (not Output_Object.Saw_Hang_End) then
	        Output_Object.Prefix_Large_Char_Count :=
	           Output_Object.Prefix_Large_Char_Count + 1;
	end if;
    end Special_Character;


    procedure Unicode_Character (Output_Object : in out RTF_Output_Type;
			         Char : in ARM_Output.Unicode_Type) is
	-- Output a Unicode character, with code position Char.
	Char_Code : constant String := ARM_Output.Unicode_Type'Image(Char);
	Len : constant String := Natural'Image(Char_Code'Length+2);
    begin
	-- We don't check this, we just output it.
	if not Output_Object.Is_Valid then
	    Ada.Exceptions.Raise_Exception (ARM_Output.Not_Valid_Error'Identity,
		"Not valid object");
	end if;
	if not Output_Object.Is_In_Paragraph then
	    Ada.Exceptions.Raise_Exception (ARM_Output.Not_Valid_Error'Identity,
		"Not in paragraph");
	end if;
        Ada.Text_IO.Put (Output_Object.Output_File, "\uc" & Len(2..Len'Last) &
	   "\u" & Char_Code(2..Char_Code'Last) & " <U" &
	   Char_Code(2..Char_Code'Last) & ">");
        Output_Object.Char_Count := Output_Object.Char_Count + 9 + Len'Last-1 +
	   (Char_Code'Last-1)*2;
	if Output_Object.Paragraph_Style in
		ARM_Output.Text_Prefixed_Style_Subtype and then
	   (not Output_Object.Saw_Hang_End) then
	        Output_Object.Prefix_Large_Char_Count :=
	           Output_Object.Prefix_Large_Char_Count + 1;
	end if;
    end Unicode_Character;


    procedure End_Hang_Item (Output_Object : in out RTF_Output_Type) is
	-- Marks the end of a hanging item. Call only once per paragraph.
	-- Raises Not_Valid_Error if the paragraph style is not in
	-- Text_Prefixed_Style_Subtype, or if this has already been
	-- called for the current paragraph, or if the paragraph was started
	-- with No_Prefix = True.
    begin
	if not Output_Object.Is_Valid then
	    Ada.Exceptions.Raise_Exception (ARM_Output.Not_Valid_Error'Identity,
		"Not valid object");
	end if;
	if not Output_Object.Is_In_Paragraph then
	    Ada.Exceptions.Raise_Exception (ARM_Output.Not_Valid_Error'Identity,
		"Not in paragraph");
	end if;
	if Output_Object.Paragraph_Style not in ARM_Output.Text_Prefixed_Style_Subtype then
	    Ada.Exceptions.Raise_Exception (ARM_Output.Not_Valid_Error'Identity,
		"Not a hanging paragraph");
	end if;
	if Output_Object.Saw_Hang_End then
	    Ada.Exceptions.Raise_Exception (ARM_Output.Not_Valid_Error'Identity,
		"Already saw the end of the hanging part");
	end if;
	Output_Object.Saw_Hang_End := True;

--Ada.Text_Io.Put (": Cnt=" & Natural'Image(Output_Object.Char_Count) & " Lrg=" &
--   Natural'Image(Output_Object.Prefix_Large_Char_Count));
--Ada.Text_Io.Put (" Style=" & ARM_Output.Paragraph_Style_Type'Image(Output_Object.Paragraph_Style));
--Ada.Text_Io.Put (" Indent=" & ARM_Output.Paragraph_Indent_Type'Image(Output_Object.Paragraph_Indent));
--Ada.Text_Io.Put (" Count=" & Natural'Image(
--      ((Paragraph_Info(Output_Object.Paragraph_Style, Output_Object.Paragraph_Indent).Hang_Width * 6 * 2) /
--       (Paragraph_Info(Output_Object.Paragraph_Style, Output_Object.Paragraph_Indent).Size * 5   * 5)) - 1));
--Ada.Text_Io.Put (" Hang_Width=" & Natural'Image(Paragraph_Info(Output_Object.Paragraph_Style, Output_Object.Paragraph_Indent).Hang_Width));
--Ada.Text_Io.Put (" Size=" & Natural'Image(Paragraph_Info(Output_Object.Paragraph_Style, Output_Object.Paragraph_Indent).Size));

        if Output_Object.Char_Count*2 + Output_Object.Prefix_Large_Char_Count
	    <= ((Paragraph_Info(Output_Object.Paragraph_Style, Output_Object.Paragraph_Indent).Hang_Width * 6 * 2) /
		(Paragraph_Info(Output_Object.Paragraph_Style, Output_Object.Paragraph_Indent).Size * 5   * 5)) - 1 then
	    -- No line break needed. (I can't find a way to get Word to do
	    -- this properly, so we have to do it. We assume large characters
	    -- are about 1 1/2 times normal characters, and that normal
	    -- characters are about 5/6 the pt. size in width. Note that "Size"
	    -- is in 1/2 pts., while "Hang_Width" is in .1 pts., so we need
	    -- the "5" to correct the units.) The "- 1" is to allow space
	    -- for the trailing space/tab. (Running into the text looks bad!).
	    Ada.Text_IO.Put (Output_Object.Output_File, "\tab ");
	    Output_Object.Char_Count := Output_Object.Char_Count + 5;
--Ada.Text_Io.Put_Line (" No_Break");
        else -- Line break needed.
	    --Ada.Text_IO.Put_Line (Output_Object.Output_File, "\line ");
	    --Output_Object.Char_Count := 0;
	    --This idiot program JUSTIFIES the text fragment, so a line
	    --break cannot be used if the text is justified.
	    Ada.Text_IO.Put_Line (Output_Object.Output_File, "\sa0\keepn\par }");
	    Write_Style_for_Paragraph (Output_Object.Output_File,
	        Paragraph_Info(Output_Object.Paragraph_Style, Output_Object.Paragraph_Indent),
	        Output_Object.Char_Count);
	    Set_Tabs (Output_Object, Output_Object.Paragraph_Style,
				Output_Object.Paragraph_Indent);

	    -- Reset after spacing:
	    if ARM_Output."="(Output_Object.Current_Space_After,
	       ARM_Output.Narrow) then
	        declare
		    SA_Width : Natural := Paragraph_Info(Output_Object.Paragraph_Style, Output_Object.Paragraph_Indent).After*(LEADING_PERCENT/10)/10;
		    SA : constant String := Natural'Image(SA_Width);
	        begin
                    Ada.Text_IO.Put (Output_Object.Output_File, "\sa");
                    Ada.Text_IO.Put (Output_Object.Output_File, SA(2..SA'Last));
                    Ada.Text_IO.Put (Output_Object.Output_File, " ");
                    Output_Object.Char_Count := 4 + SA'Length - 1;
	        end;
	    elsif ARM_Output."="(Output_Object.Current_Space_After,
	          ARM_Output.Wide) then
	        declare
		    SA_Width : Natural := Paragraph_Info(Output_Object.Paragraph_Style, Output_Object.Paragraph_Indent).After*(TRAILING_PERCENT/10)/10;
		    SA : constant String := Natural'Image(SA_Width);
	        begin
                    Ada.Text_IO.Put (Output_Object.Output_File, "\sa");
                    Ada.Text_IO.Put (Output_Object.Output_File, SA(2..SA'Last));
                    Ada.Text_IO.Put (Output_Object.Output_File, " ");
                    Output_Object.Char_Count := 4 + SA'Length - 1;
	        end;
	    end if;
	    Ada.Text_IO.Put (Output_Object.Output_File, "\tab ");
	    Output_Object.Char_Count := Output_Object.Char_Count + 5;
--Ada.Text_Io.Put_Line (" Break");
        end if;
    end End_Hang_Item;


    procedure Text_Format (Output_Object : in out RTF_Output_Type;
			   Format : in ARM_Output.Format_Type) is
	-- Change the text format so that all of the properties are as specified.
	-- Note: Changes to these properties ought be stack-like; that is,
	-- Bold on, Italic on, Italic off, Bold off is OK; Bold on, Italic on,
	-- Bold off, Italic off should be avoided (as separate commands).
	TRACE_TF : constant Boolean := FALSE;
	use type ARM_Output.Change_Type;
	use type ARM_Contents.Change_Version_Type;
	use type ARM_Output.Location_Type;
	use type ARM_Output.Size_Type;
	use type ARM_Output.Color_Type;

	procedure Make_Size_Command (Size : in Natural) is
	    -- Write a \fs command to the file for Size.
	    -- Max 29.5 pt, min 5 pt.
	begin
	    if Output_Object.Real_Size >= 50 then
		Ada.Text_IO.Put (Output_Object.Output_File, "\fs5" &
		    Character'Val(Output_Object.Real_Size mod 10 + Character'Pos('0')));
	    elsif Output_Object.Real_Size >= 40 then
		Ada.Text_IO.Put (Output_Object.Output_File, "\fs4" &
		    Character'Val(Output_Object.Real_Size mod 10 + Character'Pos('0')));
	    elsif Output_Object.Real_Size >= 30 then
		Ada.Text_IO.Put (Output_Object.Output_File, "\fs3" &
		    Character'Val(Output_Object.Real_Size mod 10 + Character'Pos('0')));
	    elsif Output_Object.Real_Size >= 20 then
		Ada.Text_IO.Put (Output_Object.Output_File, "\fs2" &
		    Character'Val(Output_Object.Real_Size mod 10 + Character'Pos('0')));
	    elsif Output_Object.Real_Size >= 10 then
		Ada.Text_IO.Put (Output_Object.Output_File, "\fs1" &
		    Character'Val(Output_Object.Real_Size mod 10 + Character'Pos('0')));
	    else
		Ada.Text_IO.Put (Output_Object.Output_File, "\fs10");
	    end if;
	    Output_Object.Char_Count := Output_Object.Char_Count + 6;
	end Make_Size_Command;


	procedure Close_Basic_Format is
	    -- Close any open basic format (Bold/Italic/Size/Font) command.
	begin
	    if (not Output_Object.Is_Bold) and (not Output_Object.Is_Italic) and
		ARM_Output."=" (Output_Object.Font, ARM_Output.Default) and
		Output_Object.Color =  ARM_Output.Default and
	        Output_Object.Size = 0 then
		-- No format previously set, so none to close (default).
		return;
	    end if;
	    if TRACE_TF then
		Ada.Text_Io.Put (" Close basic format [");
		if Output_Object.Is_Bold then
		    Ada.Text_Io.Put ('B');
		end if;
		if Output_Object.Is_Italic then
		    Ada.Text_Io.Put ('I');
		end if;
		if Output_Object.Size /= 0 then
		    Ada.Text_Io.Put ('S');
		end if;
		if Output_Object.Color /= ARM_Output.Default then
		    Ada.Text_Io.Put ('C');
		end if;
		if ARM_Output."/=" (Output_Object.Font, ARM_Output.Default) then
		    Ada.Text_Io.Put ('F');
		end if;
		Ada.Text_Io.Put (']');
	    end if;
	    Ada.Text_IO.Put (Output_Object.Output_File, "}");
	    Output_Object.Char_Count := Output_Object.Char_Count + 1;
	    Output_Object.Real_Size := Output_Object.Real_Size -
				    (Integer(Output_Object.Size)*2);
	    Output_Object.Size := 0;
	    Output_Object.Is_Bold := False;
	    Output_Object.Is_Italic := False;
	    Output_Object.Color := ARM_Output.Default;
	    case Output_Object.Font is
		when ARM_Output.Default => null;
		when ARM_Output.Fixed => null;
		when ARM_Output.Roman => null;
		when ARM_Output.Swiss =>
		    -- Undo the size adjustment, if any.
		    if ARM_Output."/=" (Output_Object.Body_Font, ARM_Output.Swiss) then
		        Output_Object.Real_Size := Output_Object.Real_Size + 1;
		    -- else no adjustment.
		    end if;
	    end case;
	    Output_Object.Font := ARM_Output.Default;
	end Close_Basic_Format;


	procedure Make_Basic_Format is
	    -- Make any needed Bold/Italic/Size/Font command.
	begin
	    if (not Format.Bold) and (not Format.Italic) and
		ARM_Output."=" (Format.Font, ARM_Output.Default) and
		Format.Color = ARM_Output.Default and
	        Format.Size = 0 then
		-- No format needed (default).
		return;
	    end if;
	    Ada.Text_IO.Put (Output_Object.Output_File, "{");
	    Output_Object.Char_Count := Output_Object.Char_Count + 1;
            if TRACE_TF then
		Ada.Text_Io.Put (" Make basic {");
            end if;

	    -- Bold:
	    if Format.Bold then
	        if TRACE_TF then
		    Ada.Text_Io.Put (" Change bold");
	        end if;
	        Ada.Text_IO.Put (Output_Object.Output_File, "\b");
	        Output_Object.Char_Count := Output_Object.Char_Count + 2;
	        Output_Object.Is_Bold := True;
	    end if;
	    -- Italic:
	    if Format.Italic then
	        if TRACE_TF then
		    Ada.Text_Io.Put (" Change italics");
	        end if;
	        Ada.Text_IO.Put (Output_Object.Output_File, "\i");
	        Output_Object.Char_Count := Output_Object.Char_Count + 2;
	        Output_Object.Is_Italic := True;
	    end if;
	    -- Size:
	    if Format.Size /= 0 then
	        if TRACE_TF then
		    Ada.Text_Io.Put (" Change size " & ARM_Output.Size_Type'Image(Format.Size));
	        end if;
	        Output_Object.Real_Size := Output_Object.Real_Size +
						    Integer(Format.Size)*2;
		if ARM_Output."/=" (Format.Font, ARM_Output.Swiss)
		    or else ARM_Output."=" (Output_Object.Body_Font, ARM_Output.Swiss) then
	            Make_Size_Command (Output_Object.Real_Size);
		-- else it will be done by the Font, below.
		end if;
	    end if;
	    Output_Object.Size := Format.Size;
	    -- Color:
	    if Format.Color /= ARM_Output.Default then
	        if TRACE_TF then
		    Ada.Text_Io.Put (" Change color " & ARM_Output.Color_Type'Image(Format.Color));
	        end if;
	        case Format.Color is
		    when ARM_Output.Default => null;
		    when ARM_Output.Black => -- Color 1
		        Ada.Text_IO.Put (Output_Object.Output_File, "\cf1");
		        Output_Object.Char_Count := Output_Object.Char_Count + 4;
		    when ARM_Output.Red   => -- Color 13
		        Ada.Text_IO.Put (Output_Object.Output_File, "\cf13");
		        Output_Object.Char_Count := Output_Object.Char_Count + 5;
		    when ARM_Output.Green => -- Color 11
		        Ada.Text_IO.Put (Output_Object.Output_File, "\cf11");
		        Output_Object.Char_Count := Output_Object.Char_Count + 5;
		    when ARM_Output.Blue  => -- Color 9
		        Ada.Text_IO.Put (Output_Object.Output_File, "\cf9");
		        Output_Object.Char_Count := Output_Object.Char_Count + 4;
		end case;
	    end if;
	    Output_Object.Color := Format.Color;

	    -- Font:
	    case Format.Font is
		when ARM_Output.Default => null;
		when ARM_Output.Fixed =>
	            if TRACE_TF then
			Ada.Text_Io.Put (" Change font fixed");
	            end if;
		    Ada.Text_IO.Put (Output_Object.Output_File, "\f2");
		    Output_Object.Char_Count := Output_Object.Char_Count + 4;
		when ARM_Output.Roman =>
	            if TRACE_TF then
			Ada.Text_Io.Put (" Change font roman");
	            end if;
		    Ada.Text_IO.Put (Output_Object.Output_File, "\f0");
		    Output_Object.Char_Count := Output_Object.Char_Count + 4;
		when ARM_Output.Swiss =>
	            if TRACE_TF then
			Ada.Text_Io.Put (" Change font swiss");
	            end if;
		    Ada.Text_IO.Put (Output_Object.Output_File, "\f1");
		    Output_Object.Char_Count := Output_Object.Char_Count + 3;
		    -- Swiss fonts always appear too large, so shrink it a bit,
		    -- but not if the main body is a Swiss font.
		    if ARM_Output."/=" (Output_Object.Body_Font, ARM_Output.Swiss) then
		        Output_Object.Real_Size := Output_Object.Real_Size - 1;
		        Make_Size_Command (Output_Object.Real_Size);
		    end if;
	    end case;
	    Ada.Text_IO.Put (Output_Object.Output_File, " ");
	    Output_Object.Char_Count := Output_Object.Char_Count + 1;
	    Output_Object.Font := Format.Font;
	end Make_Basic_Format;


	procedure Make_Revision is
	    -- Make any needed revision:
	begin
	    -- We could "improve" this by keeping similar changes together,
	    -- especially for changes to/from Both, but its a lot more work
	    -- and unnecessary.
	    case Format.Change is
		when ARM_Output.Insertion =>
	            if TRACE_TF then
			Ada.Text_Io.Put (" Change insertion");
	            end if;
		    Ada.Text_IO.Put (Output_Object.Output_File, "{\revised\revauth" & Format.Version & ' ');
		    Output_Object.Char_Count := Output_Object.Char_Count + 18;
			-- Note: \revauthN indicates the author. Each version
			-- that we'll use needs an entry in the \revtbl.
			-- We could include a date with \revddtm??, but that's messy.
		when ARM_Output.Deletion =>
	            if TRACE_TF then
			Ada.Text_Io.Put (" Change deletion");
	            end if;
		    Ada.Text_IO.Put (Output_Object.Output_File, "{\deleted\revauthdel" & Format.Version & ' ');
		    Output_Object.Char_Count := Output_Object.Char_Count + 21;
			-- Note: \revauthdelN indicates the author. Each version
			-- that we'll use needs an entry in the \revtbl.
			-- We could include a date with \revddtmdel??, but that's messy.
		when ARM_Output.Both =>
	            if TRACE_TF then
			Ada.Text_Io.Put (" Change both");
	            end if;
		    Ada.Text_IO.Put (Output_Object.Output_File, "{\revised\revauth" & Format.Added_Version & ' ');
		    Output_Object.Char_Count := Output_Object.Char_Count + 18;
		    Ada.Text_IO.Put (Output_Object.Output_File, "{\deleted\revauthdel" & Format.Version & ' ');
		    Output_Object.Char_Count := Output_Object.Char_Count + 21;
			-- Note: \revauthdelN indicates the author. Each version
			-- that we'll use needs an entry in the \revtbl.
			-- We could include a date with \revddtmdel??, but that's messy.
		when ARM_Output.None =>
		    null;
	    end case;
	    Output_Object.Change := Format.Change;
	    Output_Object.Version := Format.Version;
	    Output_Object.Added_Version := Format.Added_Version;
	end Make_Revision;


	procedure Close_Revision is
	    -- Close any open revision:
	begin
	    -- We could "improve" this by keeping similar changes together,
	    -- especially for changes to/from Both, but its a lot more work
	    -- and unnecessary.
	    case Output_Object.Change is
		when ARM_Output.Insertion =>
	            if TRACE_TF then
			Ada.Text_Io.Put (" Unchange insertion");
	            end if;
		    Ada.Text_IO.Put (Output_Object.Output_File, "}");
		    Output_Object.Char_Count := Output_Object.Char_Count + 1;
		when ARM_Output.Deletion =>
	            if TRACE_TF then
			Ada.Text_Io.Put (" Unchange deletion");
	            end if;
		    Ada.Text_IO.Put (Output_Object.Output_File, "}");
		    Output_Object.Char_Count := Output_Object.Char_Count + 1;
		when ARM_Output.None =>
		    null;
		when ARM_Output.Both =>
	            if TRACE_TF then
			Ada.Text_Io.Put (" Unchange both");
	            end if;
	            Ada.Text_IO.Put (Output_Object.Output_File, "}}");
	            Output_Object.Char_Count := Output_Object.Char_Count + 2;
	    end case;
	end Close_Revision;


	procedure Make_Location is
	    -- Make any needed location:
	begin
	    case Format.Location is
		when ARM_Output.Subscript =>
	            if TRACE_TF then
			Ada.Text_Io.Put (" Change sub");
	            end if;
		    Ada.Text_IO.Put (Output_Object.Output_File, "{\sub ");
		    Output_Object.Char_Count := Output_Object.Char_Count + 6;
		when ARM_Output.Superscript =>
	            if TRACE_TF then
			Ada.Text_Io.Put (" Change sup");
	            end if;
		    Ada.Text_IO.Put (Output_Object.Output_File, "{\super ");
		    Output_Object.Char_Count := Output_Object.Char_Count + 8;
		when ARM_Output.Normal =>
		    null;
	    end case;
	    Output_Object.Location := Format.Location;
	end Make_Location;


	procedure Close_Location is
	    -- Close any open location:
	begin
	    case Output_Object.Location is
		when ARM_Output.Subscript =>
	            if TRACE_TF then
			Ada.Text_Io.Put (" Unchange sub");
	            end if;
		    Ada.Text_IO.Put (Output_Object.Output_File, "}");
		    Output_Object.Char_Count := Output_Object.Char_Count + 1;
		when ARM_Output.Superscript =>
	            if TRACE_TF then
			Ada.Text_Io.Put (" Unchange sup");
	            end if;
		    Ada.Text_IO.Put (Output_Object.Output_File, "}");
		    Output_Object.Char_Count := Output_Object.Char_Count + 1;
		when ARM_Output.Normal =>
		    null;
	    end case;
	end Close_Location;

    begin
	if not Output_Object.Is_Valid then
	    Ada.Exceptions.Raise_Exception (ARM_Output.Not_Valid_Error'Identity,
		"Not valid object");
	end if;
	if not Output_Object.Is_In_Paragraph then
	    Ada.Exceptions.Raise_Exception (ARM_Output.Not_Valid_Error'Identity,
		"Not in paragraph");
	end if;

        if TRACE_TF then
	    Ada.Text_Io.Put ("Text format");
        end if;
	-- We always make changes in the order:
	-- Revision;
	-- Location;
	-- Basic_Format (Bold, Italic, Font, Size, Color).
	-- Thus, we have to unstack them in the reverse order. And, if we want
	-- to change an outer one, we have to close and redo any inner
	-- ones.

	-- We do these in this order so that the changes are stacked properly.
	if Format.Change /= Output_Object.Change or else
	    Format.Version /= Output_Object.Version or else
	    Format.Added_Version /= Output_Object.Added_Version then
	    Close_Basic_Format;
	    Close_Location;
	    Close_Revision;
	    Make_Revision;
	    Make_Location;
	    Make_Basic_Format;
	elsif Format.Location /= Output_Object.Location then
	    -- We don't need to change the revision, leave it alone.
	    Close_Basic_Format;
	    Close_Location;
	    Make_Location;
	    Make_Basic_Format;
	elsif Format.Color /= Output_Object.Color or else
	   Format.Size /= Output_Object.Size or else
	   ARM_Output."/=" (Format.Font, Output_Object.Font) or else
	   Format.Bold /= Output_Object.Is_Bold or else
	   Format.Italic /= Output_Object.Is_Italic then
	    Close_Basic_Format;
	    Make_Basic_Format;
	-- else no change at all.
	end if;
        if TRACE_TF then
	    Ada.Text_Io.New_Line;
        end if;
    end Text_Format;


    procedure Clause_Reference (Output_Object : in out RTF_Output_Type;
				Text : in String;
				Clause_Number : in String) is
	-- Generate a reference to a clause in the standard. The text of
	-- the reference is "Text", and the number of the clause is
	-- Clause_Number. For hyperlinked formats, this should generate
	-- a link; for other formats, the text alone is generated.
    begin
	Ordinary_Text (Output_Object, Text); -- Nothing special in this format.
	    -- Note: We could generate genuine clause references for Word,
	    -- but that wouldn't buy us anything for the RM.
    end Clause_Reference;


    procedure Index_Target (Output_Object : in out RTF_Output_Type;
			    Index_Key : in Natural) is
	-- Generate a index target. This marks the location where an index
	-- reference occurs. Index_Key names the index item involved.
	-- For hyperlinked formats, this should generate a link target;
	-- for other formats, nothing is generated.
    begin
	if not Output_Object.Is_Valid then
	    Ada.Exceptions.Raise_Exception (ARM_Output.Not_Valid_Error'Identity,
		"Not valid object");
	end if;
	if not Output_Object.Is_In_Paragraph then
	    Ada.Exceptions.Raise_Exception (ARM_Output.Not_Valid_Error'Identity,
		"Not in paragraph");
	end if;
	null; -- Nothing to do for RTF. We could have let Word make the
	      -- index, but then we'd still have to build it for HTML, and
	      -- we couldn't get paragraph numbers in the index.
    end Index_Target;


    procedure Index_Reference (Output_Object : in out RTF_Output_Type;
			       Text : in String;
			       Index_Key : in Natural;
			       Clause_Number : in String) is
	-- Generate a reference to an index target in the standard. The text
	-- of the reference is "Text", and Index_Key and Clause_Number denotes
	-- the target. For hyperlinked formats, this should generate
	-- a link; for other formats, the text alone is generated.
    begin
	Ordinary_Text (Output_Object, Text); -- Nothing special in this format.
    end Index_Reference;


    procedure DR_Reference (Output_Object : in out RTF_Output_Type;
			    Text : in String;
			    DR_Number : in String) is
	-- Generate a reference to an DR from the standard. The text
	-- of the reference is "Text", and DR_Number denotes
	-- the target. For hyperlinked formats, this should generate
	-- a link; for other formats, the text alone is generated.
    begin
	Ordinary_Text (Output_Object, Text); -- Nothing special in this format.
    end DR_Reference;


    procedure AI_Reference (Output_Object : in out RTF_Output_Type;
			    Text : in String;
			    AI_Number : in String) is
	-- Generate a reference to an AI from the standard. The text
	-- of the reference is "Text", and AI_Number denotes
	-- the target (in unfolded format). For hyperlinked formats, this should
	-- generate a link; for other formats, the text alone is generated.
    begin
	Ordinary_Text (Output_Object, Text); -- Nothing special in this format.
    end AI_Reference;


    procedure Local_Target (Output_Object : in out RTF_Output_Type;
			    Text : in String;
			    Target : in String) is
	-- Generate a local target. This marks the potential target of local
	-- links identified by "Target". Text is the text of the target.
	-- For hyperlinked formats, this should generate a link target;
	-- for other formats, only the text is generated.
    begin
	Ordinary_Text (Output_Object, Text); -- Nothing special in this format.
    end Local_Target;


    procedure Local_Link (Output_Object : in out RTF_Output_Type;
			  Text : in String;
			  Target : in String;
			  Clause_Number : in String) is
	-- Generate a local link to the target and clause given.
	-- Text is the text of the link.
	-- For hyperlinked formats, this should generate a link;
	-- for other formats, only the text is generated.
    begin
	Ordinary_Text (Output_Object, Text); -- Nothing special in this format.
    end Local_Link;


    procedure Local_Link_Start (Output_Object : in out RTF_Output_Type;
				Target : in String;
				Clause_Number : in String) is
	-- Generate a local link to the target and clause given.
	-- The link will surround text until Local_Link_End is called.
	-- Local_Link_End must be called before this routine can be used again.
	-- For hyperlinked formats, this should generate a link;
	-- for other formats, only the text is generated.
    begin
	null; -- No link, nothing to do.
    end Local_Link_Start;


    procedure Local_Link_End (Output_Object : in out RTF_Output_Type;
			      Target : in String;
			      Clause_Number : in String) is
	-- End a local link for the target and clause given.
	-- This must be in the same paragraph as the Local_Link_Start.
	-- For hyperlinked formats, this should generate a link;
	-- for other formats, only the text is generated.
    begin
	null; -- No link, nothing to do.
    end Local_Link_End;


    procedure URL_Link (Output_Object : in out RTF_Output_Type;
			Text : in String;
			URL : in String) is
	-- Generate a link to the URL given.
	-- Text is the text of the link.
	-- For hyperlinked formats, this should generate a link;
	-- for other formats, only the text is generated.
    begin
	Ordinary_Text (Output_Object, Text); -- Nothing special in this format.
    end URL_Link;


    procedure Picture  (Output_Object : in out RTF_Output_Type;
			Name  : in String;
			Descr : in String;
			Alignment : in ARM_Output.Picture_Alignment;
			Height, Width : in Natural;
			Border : in ARM_Output.Border_Kind) is
	-- Generate a picture.
	-- Name is the (simple) file name of the picture; Descr is a
	-- descriptive name for the picture (it will appear in some web
	-- browsers).
	-- We assume that it is a .PNG or .JPG and that it will be present
	-- in the same directory as the output files.
	-- Alignment specifies the picture alignment.
	-- Height and Width specify the picture size in pixels.
	-- Border specifies the kind of border.
	use type ARM_Output.Picture_Alignment;
	use type ARM_Output.Border_Kind;

	HORIZONTAL_TWIPS_PER_PIXEL : constant := 16; -- By experiment.
	VERTICAL_TWIPS_PER_PIXEL : constant := 16; -- By experiment.
	    -- These values give us Pixels/90 = box size in inches.

	-- For reasons that I don't understand, the supposed "raw" picture
	-- size is Pixels/120. So a scaling of 75% gives exact pixels.


	type Kind is (PNG, JPEG, Unknown);
	type DWord is mod 2**32;
	Picture_Width  : DWord;
	Picture_Height : DWord;
	Picture_Kind : Kind := Unknown;
	Picture_Scaling : Natural;

	procedure Get_Picture_Dimensions is
	    -- Get the picture dimensions from the graphic file.
	    use type Ada.Streams.Stream_Element_Offset;
	    Fyle : Ada.Streams.Stream_IO.File_Type;
	    type PNG_Header is record
	        Signature_1 : DWord; -- Fixed value
	        Signature_2 : DWord; -- Fixed value
	        Header_Len  : DWord; -- Fixed value (13)
	        Header_Type : DWord; -- Fixed value ("IHDR")
	        Width       : DWord; -- In pixels.
	        Height      : DWord; -- In pixels.
	        -- Other stuff is not important here.
	    end record;
	    subtype PNG_Stream is Ada.Streams.Stream_Element_Array(1..6*4);
	    function Convert is new Ada.Unchecked_Conversion (Source => PNG_Stream,
							      Target => PNG_Header);
	    Buffer : PNG_Stream;
	    Last : Ada.Streams.Stream_Element_Offset;
	    Temp : Ada.Streams.Stream_Element;
	begin
	    begin
		Ada.Streams.Stream_IO.Open (Fyle,
		    Mode => Ada.Streams.Stream_IO.In_File,
		    Name => ".\Output\" & Name);
	    exception
		when Oops:others =>
		    Ada.Text_IO.Put_Line ("** Unable to open picture file: " &
			Ada.Exceptions.Exception_Message(Oops));
		    Ada.Exceptions.Raise_Exception (ARM_Output.Not_Valid_Error'Identity,
			"Unable to open picture file");
	    end;
	    -- Read a PNG header, to see if it is a PNG:
	    Ada.Streams.Stream_IO.Read (Fyle, Buffer, Last);
	    if Last /= 24 then
	        Ada.Exceptions.Raise_Exception (ARM_Output.Not_Valid_Error'Identity,
		    "Picture file too short");
	    end if;
	    if Convert(Buffer).Signature_1 = 16#89_50_4e_47# and then
	       Convert(Buffer).Signature_2 = 16#0d_0a_1a_0a# then
		-- This is a PNG file:
		Picture_Kind := PNG;
		Picture_Width := Convert(Buffer).Width;
		Picture_Height := Convert(Buffer).Height;
	        Ada.Text_IO.Put_Line ("Forward PNG: Width=" &
		    DWord'Image(Picture_Width) & " Height=" &
		    DWord'Image(Picture_Height));
	    elsif Convert(Buffer).Signature_1 = 16#47_4e_50_89# and then
	       Convert(Buffer).Signature_2 = 16#0a_1a_0a_0d# then
		-- This is a byte-swapped PNG file.
		-- Swap the bytes in the buffer, then get the width and height:
		Temp := Buffer(17);
		Buffer(17) := Buffer(20);
		Buffer(20) := Temp;
		Temp := Buffer(18);
		Buffer(18) := Buffer(19);
		Buffer(19) := Temp;
		Temp := Buffer(21);
		Buffer(21) := Buffer(24);
		Buffer(24) := Temp;
		Temp := Buffer(22);
		Buffer(22) := Buffer(23);
		Buffer(23) := Temp;
		Picture_Kind := PNG;
		Picture_Width := Convert(Buffer).Width;
		Picture_Height := Convert(Buffer).Height;
	        Ada.Text_IO.Put_Line ("Reversed PNG: Width=" &
		    DWord'Image(Picture_Width) & " Height=" &
		    DWord'Image(Picture_Height));


--	    elsif Name'Length > 5 and then
--	       (Name(Name'Last-3..Name'Last) = ".JPG" or else
--	        Name(Name'Last-3..Name'Last) = ".jpg" or else
--	        Name(Name'Last-4..Name'Last) = ".JPEG" or else
--	        Name(Name'Last-4..Name'Last) = ".Jpeg" or else
--	        Name(Name'Last-4..Name'Last) = ".jpeg") then
--		Picture_Kind := JPEG;


	    else
	        Ada.Text_IO.Put_Line ("** Unimplemented picture formatting: File type");
	        Ada.Exceptions.Raise_Exception (ARM_Output.Not_Valid_Error'Identity,
		    "Do not recognize picture file");
	    end if;
	end Get_Picture_Dimensions;


	function Format_Twips (Twips : in Natural) return String is
	    Flab : constant String := Natural'Image(Twips);
	begin
	    return Flab(2..Flab'Last);
	end Format_Twips;


	procedure Dump_File_in_Hex is
	    -- Read and output the graphics file to the output file
	    -- in Hexadecimal.
	    Fyle : Ada.Streams.Stream_IO.File_Type;
	    Buffer : Ada.Streams.Stream_Element_Array(1..32);
	    Last : Ada.Streams.Stream_Element_Offset;
	    use type Ada.Streams.Stream_Element;
	    use type Ada.Streams.Stream_Element_Offset;
	    Temp : Ada.Streams.Stream_Element;
	begin
	    begin
		Ada.Streams.Stream_IO.Open (Fyle,
		    Mode => Ada.Streams.Stream_IO.In_File,
		    Name => ".\Output\" & Name);
	    exception
		when Oops:others =>
		    Ada.Text_IO.Put_Line ("** Unable to open picture file: " &
			Ada.Exceptions.Exception_Message(Oops));
		    Ada.Exceptions.Raise_Exception (ARM_Output.Not_Valid_Error'Identity,
			"Unable to open picture file");
	    end;
	    loop
		Ada.Streams.Stream_IO.Read (Fyle, Buffer, Last);
		exit when Last = 0; -- Nothing read equals end of file.
		for I in 1 .. Last loop
		    Temp := Buffer(I) / 16;
		    if Temp > 9 then
			Ada.Text_IO.Put (Output_Object.Output_File,
			    Character'Val(Character'Pos('A') + (Temp - 10)));
		    else
			Ada.Text_IO.Put (Output_Object.Output_File,
			    Character'Val(Character'Pos('0') + Temp));
		    end if;
		    Temp := Buffer(I) mod 16;
		    if Temp > 9 then
			Ada.Text_IO.Put (Output_Object.Output_File,
			    Character'Val(Character'Pos('A') + (Temp - 10)));
		    else
			Ada.Text_IO.Put (Output_Object.Output_File,
			    Character'Val(Character'Pos('0') + Temp));
		    end if;
		end loop;
		Ada.Text_IO.New_Line (Output_Object.Output_File);
	    end loop;
	    Ada.Streams.Stream_IO.Close (Fyle);
	end Dump_File_in_Hex;

    begin
	Get_Picture_Dimensions;

	-- Calculate scaling needed:
	declare
	    Width_Scale, Height_Scale : Float;
	    Word_Scaling : constant Float := 6.0;
		-- Scaling so that the HTML pixel and Word pixel
		-- have the same approximate size. Word's pixels
		-- seem to be about 6 times smaller than HTML's.

	    -- Word's box size is
	begin
	    Width_Scale := Float(Width) / Float(Picture_Width) * 100.0 * Word_Scaling;
	    Height_Scale := Float(Height) / Float(Picture_Height) * 100.0 * Word_Scaling;

	    -- Then, use the smaller scale:
	    if Width_Scale < Height_Scale then
		Picture_Scaling := Natural(Width_Scale);
	    else
		Picture_Scaling := Natural(Height_Scale);
	    end if;
	    Ada.Text_IO.Put_Line ("Picture scaling (%):" & Natural'Image(Picture_Scaling));
	    Ada.Text_IO.Put_Line ("Box width=" &
	        Natural'Image(Width) & " Height=" &
	        Natural'Image(Height));
	    -- Note: Word 2000/2003 seems to ignore this scaling; it seems to
	    -- use the "picwgoal" and "pichgoal" exclusively.
	    -- As noted above, that naturally gives a 75% scaling when the
	    -- picture size and box size are the same. We remove that for this
	    -- information. (Note: The smaller the scaling the better.)
	    Ada.Text_IO.Put_Line ("Word 2003 scaling: Width=" &
	        Natural'Image(Natural(Float(Width) / Float(Picture_Width) * 100.0 / 0.75)) & " Height=" &
	        Natural'Image(Natural(Float(Height) / Float(Picture_Height) * 100.0 / 0.75)));

	end;

	-- Wrap the picture in a shape, so we can set the properties:

        Ada.Text_IO.Put (Output_Object.Output_File,
	    "{\shp{\*\shpinst"); -- Start a shape.
        Ada.Text_IO.Put (Output_Object.Output_File,
	    "\shpleft0\shptop0"); -- Left and top are the origin.
	Ada.Text_IO.Put (Output_Object.Output_File,
	    "\shpright" & Format_Twips(Width * HORIZONTAL_TWIPS_PER_PIXEL)); -- Right edge in twips.
        Ada.Text_IO.Put_Line (Output_Object.Output_File,
	    "\shpbottom" & Format_Twips(Height * VERTICAL_TWIPS_PER_PIXEL)); -- Bottom edge in twips.
        Ada.Text_IO.Put (Output_Object.Output_File,
	    "\shpfhdr0"); -- Shape is in the main document.

        Ada.Text_IO.Put (Output_Object.Output_File,
	    "\shpbxcolumn"); -- Shape is positioned relative to the column.
        Ada.Text_IO.Put (Output_Object.Output_File,
	    "\shpbxignore"); -- But use posrelh instead (column is the default).
        Ada.Text_IO.Put (Output_Object.Output_File,
	    "\shpbypara"); -- Shape is positioned relative to the paragraph.
        Ada.Text_IO.Put (Output_Object.Output_File,
	    "\shpbyignore"); -- But use posrelv instead (paragraph is the default).
	case Alignment is
	   when ARM_Output.Inline =>
	        Ada.Text_IO.Put (Output_Object.Output_File,
		    "\shpwr2\shpwrk0"); -- Wrap text around shape (rectangle), on both sides.
	   when ARM_Output.Float_Left =>
	        Ada.Text_IO.Put (Output_Object.Output_File,
		    "\shpwr2\shpwrk2"); -- Wrap text around shape (rectangle), on right only.
	   when ARM_Output.Float_Right =>
	        Ada.Text_IO.Put (Output_Object.Output_File,
		    "\shpwr2\shpwrk1"); -- Wrap text around shape (rectangle), on left only.
	   when ARM_Output.Alone_Left | ARM_Output.Alone_Center |
		ARM_Output.Alone_Right =>
	        Ada.Text_IO.Put (Output_Object.Output_File,
		    "\shpwr1"); -- Don't allow text alongside shape.
	end case;
        Ada.Text_IO.Put (Output_Object.Output_File,
	    "\shpfblwtxt0"); -- Text is below shape.
        Ada.Text_IO.Put (Output_Object.Output_File,
	    "\shpz0"); -- Z-order for shape (these don't overlap, I hope).

	Output_Object.Last_Shape_Id := Output_Object.Last_Shape_Id + 1;
	    -- These need to be unique, but the value doesn't matter much.
        Ada.Text_IO.Put (Output_Object.Output_File,
	    "\shplid" & Format_Twips(Output_Object.Last_Shape_Id));
        Ada.Text_IO.Put (Output_Object.Output_File,
	    "{\sp{\sn shapeType}{\sv 75}}"); -- "Picture frame" type.
        Ada.Text_IO.Put_Line (Output_Object.Output_File,
	    "{\sp{\sn fFlipH}{\sv 0}}{\sp{\sn fFlipV}{\sv 0}}"); -- No flipping.

        Ada.Text_IO.Put_Line (Output_Object.Output_File,
	    "{\sp{\sn pib}{\sv {\pict"); -- Start the picture data

        Ada.Text_IO.Put (Output_Object.Output_File,
	    "\picscalex" & Format_Twips(Picture_Scaling)); -- X scaling (%).
        Ada.Text_IO.Put (Output_Object.Output_File,
	    "\picscaley" & Format_Twips(Picture_Scaling)); -- Y scaling (%).
        Ada.Text_IO.Put (Output_Object.Output_File,
	    "\piccropl0"); -- Left crop (twips) [Should be zero].
        Ada.Text_IO.Put (Output_Object.Output_File,
	    "\piccropr0"); -- Right crop (twips) [Should be zero].
        Ada.Text_IO.Put (Output_Object.Output_File,
	    "\piccropt0"); -- Top crop (twips) [Should be zero].
        Ada.Text_IO.Put_Line (Output_Object.Output_File,
	    "\piccropb0"); -- Bottom crop (twips) [Should be zero].
        Ada.Text_IO.Put (Output_Object.Output_File,
	    "\picw" & Format_Twips(Natural(Picture_Width) * 5)); -- Raw picture width in ??? (doesn't seem to be used).
        Ada.Text_IO.Put (Output_Object.Output_File,
	    "\pich" & Format_Twips(Natural(Picture_Height) * 5)); -- Raw picture height in ??? (doesn't seem to be used).
	Ada.Text_IO.Put (Output_Object.Output_File,
	    "\picwgoal" & Format_Twips(Width * HORIZONTAL_TWIPS_PER_PIXEL)); -- Picture width goal in twips.
        Ada.Text_IO.Put_Line (Output_Object.Output_File,
	    "\pichgoal" & Format_Twips(Height * VERTICAL_TWIPS_PER_PIXEL)); -- Picture height goal in twips.

	-- Figure out file type, using the correct type here:
	if Picture_Kind = PNG then
            Ada.Text_IO.Put_Line (Output_Object.Output_File,
	        "\pngblip"); -- Specifies that the file is a PNG.
	elsif Picture_Kind = JPEG then
            Ada.Text_IO.Put_Line (Output_Object.Output_File,
	        "\jpegblip"); -- Specifies that the file is a JPEG.
	else
	    null; -- We should have already bombed.
	end if;

	-- Should use:
	-- \bliptagnnn - Picture ID.
	-- \blipuid XXXX - Picture Unique ID.
	-- How these are calculated is unclear (it appears to be a hash of
	-- some kind). So I left these out.

	Dump_File_in_Hex;

        Ada.Text_IO.Put (Output_Object.Output_File,
	    "}}}"); -- End the picture data.

        Ada.Text_IO.Put (Output_Object.Output_File,
	    "{\sp{\sn pibName}{\sv " & Name & "}}"); -- Picture file name
        Ada.Text_IO.Put (Output_Object.Output_File,
	    "{\sp{\sn pibFlags}{\sv 2}}"); -- No idea, a flag of "2" is not documented.
	case Border is
	    when ARM_Output.None =>
	        Ada.Text_IO.Put (Output_Object.Output_File,
		    "{\sp{\sn fLine}{\sv 0}}"); -- No line here.
	    when ARM_Output.Thin =>
		-- Default lineType of 0, solid.
	        Ada.Text_IO.Put (Output_Object.Output_File,
		    "{\sp{\sn lineWidth}{\sv 9525}}"); -- Line size (single - 0.75pt).
	        Ada.Text_IO.Put (Output_Object.Output_File,
		    "{\sp{\sn fLine}{\sv 1}}"); -- Show line here.
	    when ARM_Output.Thick =>
	        Ada.Text_IO.Put (Output_Object.Output_File,
		    "{\sp{\sn lineWidth}{\sv 19050}}"); -- Line size (double - 1.5pt).
	        Ada.Text_IO.Put (Output_Object.Output_File,
		    "{\sp{\sn fLine}{\sv 1}}"); -- Show line here.
	end case;
	case Alignment is
	   when ARM_Output.Inline =>
	        Ada.Text_IO.Put (Output_Object.Output_File,
		    "{\sp{\sn posh}{\sv 1}}"); -- Position to the left.
	        Ada.Text_IO.Put (Output_Object.Output_File,
		    "{\sp{\sn posrelh}{\sv 3}}"); -- Position to the character.
	        Ada.Text_IO.Put (Output_Object.Output_File,
		    "{\sp{\sn posh}{\sv 2}}"); -- Position to the top.
	        Ada.Text_IO.Put (Output_Object.Output_File,
		    "{\sp{\sn posrelh}{\sv 3}}"); -- Position to the line.
	   when ARM_Output.Float_Left =>
	        Ada.Text_IO.Put (Output_Object.Output_File,
		    "{\sp{\sn posh}{\sv 1}}"); -- Position to the left.
	        Ada.Text_IO.Put (Output_Object.Output_File,
		    "{\sp{\sn posrelh}{\sv 2}}"); -- Position to the column.
	   when ARM_Output.Float_Right =>
	        Ada.Text_IO.Put (Output_Object.Output_File,
		    "{\sp{\sn posh}{\sv 3}}"); -- Position to the right.
	        Ada.Text_IO.Put (Output_Object.Output_File,
		    "{\sp{\sn posrelh}{\sv 2}}"); -- Position to the column.
	   when ARM_Output.Alone_Left =>
	        Ada.Text_IO.Put (Output_Object.Output_File,
		    "{\sp{\sn posh}{\sv 1}}"); -- Position to the left.
	   when ARM_Output.Alone_Center =>
	        Ada.Text_IO.Put (Output_Object.Output_File,
		    "{\sp{\sn posh}{\sv 2}}"); -- Position to the center.
	   when ARM_Output.Alone_Right =>
	        Ada.Text_IO.Put (Output_Object.Output_File,
		    "{\sp{\sn posh}{\sv 3}}"); -- Position to the right.
	end case;
        Ada.Text_IO.Put_Line (Output_Object.Output_File,
	    "{\sp{\sn fLayoutInCell}{\sv 0}}"); -- No nested use.

	-- Here we find {\shprslt followed by metafile junk. Not doing that.
	---- Fake Word 95 output (it shouldn't be used, but...):
        --Ada.Text_IO.Put_Line (Output_Object.Output_File,
	--    "{\shprslt\par\pard \ql \pvpara\posxr\dxfrtext180\dfrmtxtx180\dfrmtxty0\nowrap\adjustright\ \par}");

        Ada.Text_IO.Put_Line (Output_Object.Output_File,
	    "}}"); -- End the shape.
        Output_Object.Char_Count := 0;

	-- Original code:
--
--	case Alignment is
--	   when ARM_Output.Inline =>
--		null;
--	   when ARM_Output.Float_Left =>
--		null; --***??
--	   when ARM_Output.Float_Right =>
--	        Ada.Text_IO.Put_Line ("** Unimplemented picture formatting: Float Right");
--	   when ARM_Output.Alone_Left =>
--	        Ada.Text_IO.Put (Output_Object.Output_File,
--		    "{\pard\plain\sb" & Format_Twips(Height * VERTICAL_TWIPS_PER_PIXEL) & " ");
--			-- Set up a normal left-justified paragraph that is high enough for this picture.
--	   when ARM_Output.Alone_Center =>
--	        Ada.Text_IO.Put (Output_Object.Output_File,
--		    "{\pard\plain\qc\sb" & Format_Twips(Height * VERTICAL_TWIPS_PER_PIXEL) & " ");
--			-- Set up a normal centered paragraph that is high enough for this picture.
--	   when ARM_Output.Alone_Right =>
--	        Ada.Text_IO.Put (Output_Object.Output_File,
--		    "{\pard\plain\qr\sb" & Format_Twips(Height * VERTICAL_TWIPS_PER_PIXEL) & " ");
--			-- Set up a normal right-justified paragraph that is high enough for this picture.
--	end case;
--
--	-- Picture setup:
--        Ada.Text_IO.Put_Line (Output_Object.Output_File,
--	    "{\*\shppict {\pict "); -- Defines a picture (Word 97 and newer).
--
--	-- Shape Properties:
--	Output_Object.Last_Shape_Id := Output_Object.Last_Shape_Id + 1;
--	    -- These need to be unique, but what they are doesn't matter much.
--        Ada.Text_IO.Put (Output_Object.Output_File,
--	    "{\*\picprop\shplid" & Format_Twips(Output_Object.Last_Shape_Id));
--        Ada.Text_IO.Put (Output_Object.Output_File,
--	    "{\sp{\sn shapeType}{\sv 75}}"); -- "Picture frame" type.
--        Ada.Text_IO.Put_Line (Output_Object.Output_File,
--	    "{\sp{\sn fFlipH}{\sv 0}}{\sp{\sn fFlipV}{\sv 0}}"); -- No flipping.
--        Ada.Text_IO.Put (Output_Object.Output_File,
--	    "{\sp{\sn pibName}{\sv " & Name & "}}"); -- Picture file name
--        Ada.Text_IO.Put (Output_Object.Output_File,
--	    "{\sp{\sn pibFlags}{\sv 2}}"); -- No idea, a flag of "2" is not documented.
--        Ada.Text_IO.Put (Output_Object.Output_File,
--	    "{\sp{\sn fLine}{\sv 0}}"); -- No line here.
--        Ada.Text_IO.Put_Line (Output_Object.Output_File,
--	    "{\sp{\sn fLayoutInCell}{\sv 1}}}"); -- Allow nested use..
--
--
--        Ada.Text_IO.Put (Output_Object.Output_File,
--	    "\picscalex" & Format_Twips(Picture_Scaling)); -- X scaling (%).
--        Ada.Text_IO.Put (Output_Object.Output_File,
--	    "\picscaley" & Format_Twips(Picture_Scaling)); -- Y scaling (%).
--        Ada.Text_IO.Put (Output_Object.Output_File,
--	    "\piccropl0"); -- Left crop (twips) [Should be zero].
--        Ada.Text_IO.Put (Output_Object.Output_File,
--	    "\piccropr0"); -- Right crop (twips) [Should be zero].
--        Ada.Text_IO.Put (Output_Object.Output_File,
--	    "\piccropt0"); -- Top crop (twips) [Should be zero].
--        Ada.Text_IO.Put_Line (Output_Object.Output_File,
--	    "\piccropb0"); -- Bottom crop (twips) [Should be zero].
--        Ada.Text_IO.Put (Output_Object.Output_File,
--	    "\picw" & Format_Twips(Width * HORIZONTAL_TWIPS_PER_PIXEL)); -- Raw picture width in twips.
--        Ada.Text_IO.Put (Output_Object.Output_File,
--	    "\pich" & Format_Twips(Height * VERTICAL_TWIPS_PER_PIXEL)); -- Raw picture height in twips.
--	Ada.Text_IO.Put (Output_Object.Output_File,
--	    "\picwgoal" & Format_Twips(Width * HORIZONTAL_TWIPS_PER_PIXEL)); -- Picture width goal in twips.
--        Ada.Text_IO.Put_Line (Output_Object.Output_File,
--	    "\pichgoal" & Format_Twips(Height * VERTICAL_TWIPS_PER_PIXEL)); -- Picture height goal in twips.
--
--	case Border is
--	    when ARM_Output.None =>
--		null;
--	    when ARM_Output.Thin =>
--		Ada.Text_IO.Put (Output_Object.Output_File,
--	            "\brdrs\brdrw15 "); -- Single thickness border (value is in twips).
--	    when ARM_Output.Thick =>
--		Ada.Text_IO.Put (Output_Object.Output_File,
--	            "\brdrs\brdrw30 "); -- Double thickness border (value is in twips).
--	end case;
--
--	-- Figure out file type, using the correct type here:
--	if Picture_Kind = PNG then
--            Ada.Text_IO.Put (Output_Object.Output_File,
--	        "\pngblip "); -- Specifies that the file is a PNG.
--	elsif Picture_Kind = JPEG then
--            Ada.Text_IO.Put (Output_Object.Output_File,
--	        "\jpegblip "); -- Specifies that the file is a JPEG.
--	else
--	    null; -- We should have already bombed.
--	end if;
--
--	-- Should use:
--	-- \bliptagnnn - Picture ID.
--	-- \blipuid XXXX - Picture Unique ID.
--	-- How these are calculated is unclear (it appears to be a hash of
--	-- some kind). So I left these out.
--
--	Dump_File_in_Hex;
--
--        Ada.Text_IO.Put_Line (Output_Object.Output_File,
--	    "}}"); -- End the picture.
--        Output_Object.Char_Count := 0;
--
--	-- This should be followed by:
--	-- {\*\nonshppict {\pict - Defines an old format picture. This has
--	-- the graphic in metafile format. I have no idea how to convert that;
--	-- forget it.
--
--	-- An easy but incredibly crappy implementation follows. But this
--	-- needs height information in a dedicated paragraph to work at all
--	-- (without it, it ends up one line high). If we have the height
--	-- information, why bother with this; just generate it correctly.
--	-- Then we can be sure that the height and width are specified.
--        --Ada.Text_IO.Put_Line (Output_Object.Output_File,
--	--    "{\field\fldedit{\*\fldinst { INCLUDEPICTURE "".\" & Name & """ \\* MERGEFORMAT \\d }}{\fldrslt {}}}");
--        --Output_Object.Char_Count := 0;
--
--	-- Close anything opened for alignment:
--	case Alignment is
--	   when ARM_Output.Inline =>
--		null;
--	   when ARM_Output.Float_Left =>
--		null;
--	   when ARM_Output.Float_Right =>
--	        null;
--	   when ARM_Output.Alone_Left =>
--	        Ada.Text_IO.Put_Line (Output_Object.Output_File, "\par}");
--	   when ARM_Output.Alone_Center =>
--	        Ada.Text_IO.Put_Line (Output_Object.Output_File, "\par}");
--	   when ARM_Output.Alone_Right =>
--	        Ada.Text_IO.Put_Line (Output_Object.Output_File, "\par}");
--	end case;

    end Picture;


-- Notes:
-- "\_" is a non-breaking hyphen.

end ARM_RTF;
<|MERGE_RESOLUTION|>--- conflicted
+++ resolved
@@ -2449,11 +2449,7 @@
 	       Ada.Strings.Unbounded.To_String(Output_Object.Version_Names('0')) &
 		";}");
 	end if;
-<<<<<<< HEAD
-	for Version in Character'('1') .. '9' loop
-=======
 	for Version in Character range '1' .. '9' loop
->>>>>>> 7f5bfc0e
             if Ada.Strings.Unbounded.Length (Output_Object.Version_Names(Version)) /= 0 then
                 Ada.Text_IO.Put (Output_Object.Output_File, "{" &
 	           Ada.Strings.Unbounded.To_String(Output_Object.Version_Names(Version)) &
@@ -5591,4 +5587,4 @@
 -- Notes:
 -- "\_" is a non-breaking hyphen.
 
-end ARM_RTF;
+end ARM_RTF;