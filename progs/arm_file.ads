--- conflicted
+++ resolved
@@ -8,12 +8,8 @@
     -- This package contains the definition of reading an input file.
     --
     -- ---------------------------------------
-<<<<<<< HEAD
     -- Copyright 2000, 2011
     --   AXE Consultants. All rights reserved.
-=======
-    -- Copyright 2000, 2011, AXE Consultants.
->>>>>>> 0d982a19
     -- P.O. Box 1512, Madison WI  53704
     -- E-Mail: randy@rrsoftware.com
     --
@@ -101,4 +97,4 @@
 	Name : String(1..120);
 	Name_Len : Natural;
     end record;
-end ARM_File;
+end ARM_File;