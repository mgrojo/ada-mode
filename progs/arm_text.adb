--- conflicted
+++ resolved
@@ -190,12 +190,8 @@
 	-- Create a new file for this section:
         -- Unix directory separators for Windows and Debian
 	Ada.Text_IO.Create (Output_Object.Output_File, Ada.Text_IO.Out_File,
-<<<<<<< HEAD
-	    "./Output/" & Ada.Strings.Fixed.Trim (Output_Object.File_Prefix, Ada.Strings.Right) &
-=======
             Output_Object.Output_Path(1..Output_Object.Output_Path_Len) &
 	        Ada.Strings.Fixed.Trim (Output_Object.File_Prefix, Ada.Strings.Right) &
->>>>>>> b3d3ec2a
 		"-" & Section_Name & ".TXT");
 	Ada.Text_IO.New_Line (Output_Object.Output_File);
     end Section;
@@ -1548,4 +1544,4 @@
 	end case;
     end Picture;
 
-end ARM_Text;
+end ARM_Text;