--- conflicted
+++ resolved
@@ -1,18 +1,3 @@
-<<<<<<< HEAD
-with ARM_Output,
-     ARM_Input,
-     ARM_File,
-     ARM_String,
-     ARM_Contents,
-     ARM_Database,
-     ARM_Syntax,
-     ARM_Index,
-     ARM_Subindex,
-     ARM_Format.Data,
-     Ada.Text_IO,
-     Ada.Characters.Handling,
-     Ada.Strings.Fixed;
-=======
 with ARM_File;
 with ARM_String;
 with ARM_Syntax;
@@ -20,7 +5,6 @@
 with Ada.Text_IO;
 with Ada.Characters.Handling;
 with Ada.Strings.Fixed;
->>>>>>> 0d982a19
 package body ARM_Format is
 
     --
@@ -30,12 +14,8 @@
     -- determine what to output.
     --
     -- ---------------------------------------
-<<<<<<< HEAD
     -- Copyright 2000, 2002, 2003, 2004, 2005, 2006, 2007, 2008, 2009,
     --           2010, 2011  AXE Consultants. All rights reserved.
-=======
-    -- Copyright 2000, 2002, 2003, 2004, 2005, 2006, 2011  AXE Consultants.
->>>>>>> 0d982a19
     -- P.O. Box 1512, Madison WI  53701
     -- E-Mail: randy@rrsoftware.com
     --
@@ -2473,26 +2453,16 @@
 		if Tabs.Stops(Tabs.Number).Stop = 0 then
 		    Tabs.Number := Tabs.Number - 1;
 		    Ada.Text_IO.Put_Line ("  ** Bad tab stop format, position" & Natural'Image(Loc) &
-<<<<<<< HEAD
 			" in [" & Stops & "] from line " &
 		        ARM_Input.Line_String (Input_Object));
-=======
-			" in [" & Stops(Stops'First..Stops'Last) & "] from line " &
-			ARM_Input.Line_String (Input_Object));
->>>>>>> 0d982a19
 		    exit; -- Give up on this tabset.
 		elsif Tabs.Number < 1 and then
 			Tabs.Stops(Tabs.Number-1).Stop >=
 			Tabs.Stops(Tabs.Number).Stop then
 		    Tabs.Number := Tabs.Number - 1;
 		    Ada.Text_IO.Put_Line ("  ** Bad tab stop, less than previous, at position" & Natural'Image(Loc) &
-<<<<<<< HEAD
 			" in [" & Stops & "] from line " &
 		        ARM_Input.Line_String (Input_Object));
-=======
-			" in [" & Stops(Stops'First..Stops'Last) & "] from line " &
-			ARM_Input.Line_String (Input_Object));
->>>>>>> 0d982a19
 		    exit; -- Give up on this tabset.
 		end if;
 		if Loc > Stops'Length then
@@ -2500,17 +2470,10 @@
 		elsif Stops(Loc) = ',' then
 		    Loc := Loc + 1;
 		    if Loc > Stops'Length then
-<<<<<<< HEAD
 		        Ada.Text_IO.Put_Line ("  ** Bad tab stop set format, ends with comma in [" &
 			    Stops & "] from line " &
 		            ARM_Input.Line_String (Input_Object));
 		        exit; -- Give up on this tabset.
-=======
-			Ada.Text_IO.Put_Line (ASCII.HT & " ** Bad tab stop set format, ends with comma in [" &
-			    Stops(Stops'First..Stops'Last) & "] from line " &
-			    ARM_Input.Line_String (Input_Object));
-			exit; -- Give up on this tabset.
->>>>>>> 0d982a19
 		    end if;
 	        end if;
 		-- Skip any blanks in between.
@@ -10873,4 +10836,4 @@
 	end if;
     end Format;
 
-end ARM_Format;
+end ARM_Format;