--- conflicted
+++ resolved
@@ -17,11 +17,7 @@
     -- reference manual files (in various formats).
     --
     -- ---------------------------------------
-<<<<<<< HEAD
     -- Copyright 2000, 2002, 2004, 2005, 2006, 2011, 2012, 2016
-=======
-    -- Copyright 2000, 2002, 2004, 2005, 2006, 2011, 2012, 2013
->>>>>>> 139de777
     --   AXE Consultants. All rights reserved.
     -- P.O. Box 1512, Madison WI  53701
     -- E-Mail: randy@rrsoftware.com
@@ -62,18 +58,18 @@
     --  5/28/00 - RLB - Added index.
     --  8/31/00 - RLB - Added the New-Changes option.
     --  7/18/02 - RLB - Changed copyright date.
-    --		- RLB - Changed Creates to include title and header.
-    --		- RLB - Added Version parameter to command line and formatting
-    --			commands.
+    --          - RLB - Changed Creates to include title and header.
+    --          - RLB - Added Version parameter to command line and formatting
+    --                  commands.
     --  9/10/04 - RLB - Updated descriptions of standard commands.
     --  9/14/04 - RLB - Moved version to ARM_Contents.
     -- 12/05/04 - RLB - Split/added various source files.
     --  6/ 2/05 - RLB - Added Corrigendum output module for comparisons to
-    --			Amendment document.
+    --                  Amendment document.
     -- 10/12/05 - RLB - Changed the title to reflect what we learned from ISO.
     -- 10/28/05 - RLB - Added Annex Q.
     --  1/ 5/06 - RLB - Revised to use master files, rather than hard-coded
-    --			properties.
+    --                  properties.
     --  1/12/06 - RLB - Removed Document completely.
     -- 10/18/11 - RLB - Changed to GPLv3 license.
     -- 10/19/11 - RLB - Removed junk withs (now in master file handler).
@@ -83,62 +79,62 @@
 
     -- Standard commands for Ada standards:
     -- For Original (Ada 95) RM:
-    --	   Arm_Form RM <Format> No-Changes 0 0
+    --     Arm_Form RM <Format> No-Changes 0 0
     -- For Original AARM:
-    --	   Arm_Form AARM <Format> No-Changes 0 0
+    --     Arm_Form AARM <Format> No-Changes 0 0
     -- For RM with Corr:
     --     [With change bars for Word 97/2000:]
-    --	   Arm_Form RM RTF New-Changes 1 1
+    --     Arm_Form RM RTF New-Changes 1 1
     --     [Final versions with no changes:]
-    --	   Arm_Form RM <Format> New-Only 1 1
+    --     Arm_Form RM <Format> New-Only 1 1
     -- For AARM with Corr:
     --     [HTML; RTF for display]:
-    --	      Arm_Form AARM <Format> Show-Changes 1 1
+    --        Arm_Form AARM <Format> Show-Changes 1 1
     --     [TXT; RTF for printing]:
-    --	      Arm_Form AARM <Format> New-Only 1 1
+    --        Arm_Form AARM <Format> New-Only 1 1
     -- For RM with Corr and Amd:
     --     [With change bars for Word 97/2000:]
-    --	   Arm_Form RM RTF New-Changes 1 2
+    --     Arm_Form RM RTF New-Changes 1 2
     --     [With change ballons for Word XP/2003:]
-    --	   Arm_Form RM RTF Show-Changes 1 2
+    --     Arm_Form RM RTF Show-Changes 1 2
     --     [Final versions with no changes:]
-    --	   Arm_Form RM <Format> New-Only 1 2
+    --     Arm_Form RM <Format> New-Only 1 2
     -- For AARM with Corr and Amd:
     --     [HTML; RTF for display]:
-    --	      Arm_Form AARM <Format> Show-Changes 2 2
+    --        Arm_Form AARM <Format> Show-Changes 2 2
     --        (for only Amd changes) or
-    --	      Arm_Form AARM <Format> Show-Changes 1 2
+    --        Arm_Form AARM <Format> Show-Changes 1 2
     --        (for all changes)
     --     [TXT; RTF for printing]:
-    --	      Arm_Form AARM <Format> New-Only 2 2
+    --        Arm_Form AARM <Format> New-Only 2 2
     -- For Ada 2012 RM: (To include TC1, change 3 to 4).
     --     [With change ballons for Word XP/2003:]
-    --	   Arm_Form RM RTF Show-Changes 1 3
+    --     Arm_Form RM RTF Show-Changes 1 3
     --     [For change bar version for Word 97/2000:]
-    --	   Arm_Form RM RTF Show-Changes 3 3
+    --     Arm_Form RM RTF Show-Changes 3 3
     --     [Final versions with no changes:]
-    --	   Arm_Form RM <Format> New-Only 3 3
+    --     Arm_Form RM <Format> New-Only 3 3
     -- For Ada 2012 AARM: (To include TC1, change 3 to 4).
     --     [HTML; RTF for display]:
-    --	      Arm_Form AARM <Format> Show-Changes 3 3
+    --        Arm_Form AARM <Format> Show-Changes 3 3
     --        (for only Amd 2012 changes) or
-    --	      Arm_Form AARM <Format>  Show-Changes 1 3
+    --        Arm_Form AARM <Format>  Show-Changes 1 3
     --        (for all changes)
     --     [TXT; RTF for printing]:
-    --	      Arm_Form AARM <Format> New-Only 1 3
+    --        Arm_Form AARM <Format> New-Only 1 3
     -- For Ada 202x RM:
     --     [For change bar version:]
-    --	   Arm_Form RM RTF Show-Changes 4 5
+    --     Arm_Form RM RTF Show-Changes 4 5
     --     [Final versions with no changes:]
-    --	   Arm_Form RM <Format> New-Only 5 5
+    --     Arm_Form RM <Format> New-Only 5 5
     -- For Ada 202x AARM with:
     --     [HTML; RTF for display]:
-    --	      Arm_Form AARM <Format> Show-Changes 4 5
+    --        Arm_Form AARM <Format> Show-Changes 4 5
     --        (for only Amd 2012 changes) or
-    --	      Arm_Form AARM <Format>  Show-Changes 1 5
+    --        Arm_Form AARM <Format>  Show-Changes 1 5
     --        (for all changes)
     --     [TXT; RTF for printing]:
-    --	      Arm_Form AARM <Format> New-Only 5 5
+    --        Arm_Form AARM <Format> New-Only 5 5
 
 
     No_Command_Error : exception;
@@ -151,158 +147,158 @@
     Output_Path : Ada.Strings.Unbounded.Unbounded_String; -- Output path.
 
     procedure Get_Commands is
-	-- Process the command line for this program.
+        -- Process the command line for this program.
     begin
-	if Ada.Command_Line.Argument_Count not in 1 .. 6 then
-	    Ada.Text_IO.Put_Line ("** Wrong number of arguments");
-	    raise No_Command_Error;
-	end if;
-	if Ada.Command_Line.Argument_Count >= 6 then
-	    Output_Path := Ada.Strings.Unbounded.To_Unbounded_String(
-		    Ada.Strings.Fixed.Trim (Ada.Command_Line.Argument(6),
-		       Ada.Strings.Right));
-	    -- Check that the Output_Path ends with a path separator.
-	    -- Note: This is a simple Windows check; it doesn't check for and
-	    -- allow bare disk names. This check works on Linux but allows
-	    -- ending with '\' which does not work on Linux (that will be
-	    -- failed when the files are opened).
-	    declare
-		Last : constant Character :=
-		    Ada.Strings.Unbounded.Element (Ada.Strings.Unbounded.Tail (Output_Path, 1), 1);
-	    begin
-		if Last = '/' or else Last = '\' then
-		    null; -- OK; this ends with a path separator.
-		else
-		    Ada.Text_IO.Put_Line ("** Output path does not end with a path separator: " &
-			Ada.Strings.Unbounded.To_String (Output_Path));
-		    raise No_Command_Error;
-		end if;
-	    end;
-	else
-	    Output_Path := Ada.Strings.Unbounded.To_Unbounded_String
-		("./output/"); -- Use '/' so this works on Linux and Windows.
-	end if;
-	if Ada.Command_Line.Argument_Count >= 5 then
-	    declare
-		Version_Arg : String :=
-		     Ada.Characters.Handling.To_Lower (
-			Ada.Strings.Fixed.Trim (Ada.Command_Line.Argument(5),
-			Ada.Strings.Right));
-	    begin
-		if Version_Arg'Length = 1 and then
-		   Version_Arg(Version_Arg'First) in ARM_Contents.Change_Version_Type then
-		    Change_Version := Version_Arg(Version_Arg'First);
-		else
-		    Ada.Text_IO.Put_Line ("** Unrecognized change version: " & Version_Arg);
-		    raise No_Command_Error;
-		end if;
-	    end;
-	else
-	    Change_Version := '0';
-	end if;
-	if Ada.Command_Line.Argument_Count >= 4 then
-	    declare
-		Version_Arg : String :=
-		     Ada.Characters.Handling.To_Lower (
-			Ada.Strings.Fixed.Trim (Ada.Command_Line.Argument(4),
-			Ada.Strings.Right));
-	    begin
-		if Version_Arg'Length = 1 and then
-		   Version_Arg(Version_Arg'First) in ARM_Contents.Change_Version_Type then
-		    Base_Change_Version := Version_Arg(Version_Arg'First);
-		else
-		    Ada.Text_IO.Put_Line ("** Unrecognized change version: " & Version_Arg);
-		    raise No_Command_Error;
-		end if;
-	    end;
-	else
-	    Base_Change_Version := '0';
-	end if;
-	if Ada.Command_Line.Argument_Count >= 3 then
-	    declare
-		Changes_Arg : String :=
-		     Ada.Characters.Handling.To_Lower (
-			Ada.Strings.Fixed.Trim (Ada.Command_Line.Argument(3),
-			Ada.Strings.Right));
-	    begin
-		if Changes_Arg = "no-changes" then
-		    Change_Kind := ARM_Format.Old_Only;
-		elsif Changes_Arg = "new-only" then
-		    Change_Kind := ARM_Format.New_Only;
-		elsif Changes_Arg = "show-changes" then
-		    Change_Kind := ARM_Format.Show_Changes;
-		elsif Changes_Arg = "new-changes" then
-		    Change_Kind := ARM_Format.New_Changes;
-		else
-		    Ada.Text_IO.Put_Line ("** Unrecognized changes: " & Changes_Arg);
-		    raise No_Command_Error;
-		end if;
-	    end;
-	else
-	    Change_Kind := ARM_Format.New_Only;
-	end if;
-	if Ada.Command_Line.Argument_Count >= 2 then
-	    declare
-		Format_Arg : String :=
-		     Ada.Characters.Handling.To_Lower (
-			Ada.Strings.Fixed.Trim (Ada.Command_Line.Argument(2),
-			Ada.Strings.Right));
-	    begin
-		if Format_Arg = "rtf" then
-		    Format := ARM_Master.RTF;
-		elsif Format_Arg = "html" then
-		    Format := ARM_Master.HTML;
-		elsif Format_Arg = "text" then
-		    Format := ARM_Master.Text;
-		elsif Format_Arg = "corr" then
-		    Format := ARM_Master.Corr;
-		elsif Format_Arg = "info" then
-		    Format := ARM_Master.Info;
-		else
-		    Ada.Text_IO.Put_Line ("** Unrecognized format: " & Format_Arg);
-		    raise No_Command_Error;
-		end if;
-	    end;
-	else
-	    Format := ARM_Master.HTML;
-	end if;
-	declare
-	    use type Ada.Strings.Unbounded.Unbounded_String;
+        if Ada.Command_Line.Argument_Count not in 1 .. 6 then
+            Ada.Text_IO.Put_Line ("** Wrong number of arguments");
+            raise No_Command_Error;
+        end if;
+        if Ada.Command_Line.Argument_Count >= 6 then
+            Output_Path := Ada.Strings.Unbounded.To_Unbounded_String(
+                    Ada.Strings.Fixed.Trim (Ada.Command_Line.Argument(6),
+                       Ada.Strings.Right));
+            -- Check that the Output_Path ends with a path separator.
+            -- Note: This is a simple Windows check; it doesn't check for and
+            -- allow bare disk names. This check works on Linux but allows
+            -- ending with '\' which does not work on Linux (that will be
+            -- failed when the files are opened).
+            declare
+                Last : constant Character :=
+                    Ada.Strings.Unbounded.Element (Ada.Strings.Unbounded.Tail (Output_Path, 1), 1);
+            begin
+                if Last = '/' or else Last = '\' then
+                    null; -- OK; this ends with a path separator.
+                else
+                    Ada.Text_IO.Put_Line ("** Output path does not end with a path separator: " &
+                        Ada.Strings.Unbounded.To_String (Output_Path));
+                    raise No_Command_Error;
+                end if;
+            end;
+        else
+            Output_Path := Ada.Strings.Unbounded.To_Unbounded_String
+                ("./output/"); -- Use '/' so this works on Linux and Windows.
+        end if;
+        if Ada.Command_Line.Argument_Count >= 5 then
+            declare
+                Version_Arg : String :=
+                     Ada.Characters.Handling.To_Lower (
+                        Ada.Strings.Fixed.Trim (Ada.Command_Line.Argument(5),
+                        Ada.Strings.Right));
+            begin
+                if Version_Arg'Length = 1 and then
+                   Version_Arg(Version_Arg'First) in ARM_Contents.Change_Version_Type then
+                    Change_Version := Version_Arg(Version_Arg'First);
+                else
+                    Ada.Text_IO.Put_Line ("** Unrecognized change version: " & Version_Arg);
+                    raise No_Command_Error;
+                end if;
+            end;
+        else
+            Change_Version := '0';
+        end if;
+        if Ada.Command_Line.Argument_Count >= 4 then
+            declare
+                Version_Arg : String :=
+                     Ada.Characters.Handling.To_Lower (
+                        Ada.Strings.Fixed.Trim (Ada.Command_Line.Argument(4),
+                        Ada.Strings.Right));
+            begin
+                if Version_Arg'Length = 1 and then
+                   Version_Arg(Version_Arg'First) in ARM_Contents.Change_Version_Type then
+                    Base_Change_Version := Version_Arg(Version_Arg'First);
+                else
+                    Ada.Text_IO.Put_Line ("** Unrecognized change version: " & Version_Arg);
+                    raise No_Command_Error;
+                end if;
+            end;
+        else
+            Base_Change_Version := '0';
+        end if;
+        if Ada.Command_Line.Argument_Count >= 3 then
+            declare
+                Changes_Arg : String :=
+                     Ada.Characters.Handling.To_Lower (
+                        Ada.Strings.Fixed.Trim (Ada.Command_Line.Argument(3),
+                        Ada.Strings.Right));
+            begin
+                if Changes_Arg = "no-changes" then
+                    Change_Kind := ARM_Format.Old_Only;
+                elsif Changes_Arg = "new-only" then
+                    Change_Kind := ARM_Format.New_Only;
+                elsif Changes_Arg = "show-changes" then
+                    Change_Kind := ARM_Format.Show_Changes;
+                elsif Changes_Arg = "new-changes" then
+                    Change_Kind := ARM_Format.New_Changes;
+                else
+                    Ada.Text_IO.Put_Line ("** Unrecognized changes: " & Changes_Arg);
+                    raise No_Command_Error;
+                end if;
+            end;
+        else
+            Change_Kind := ARM_Format.New_Only;
+        end if;
+        if Ada.Command_Line.Argument_Count >= 2 then
+            declare
+                Format_Arg : String :=
+                     Ada.Characters.Handling.To_Lower (
+                        Ada.Strings.Fixed.Trim (Ada.Command_Line.Argument(2),
+                        Ada.Strings.Right));
+            begin
+                if Format_Arg = "rtf" then
+                    Format := ARM_Master.RTF;
+                elsif Format_Arg = "html" then
+                    Format := ARM_Master.HTML;
+                elsif Format_Arg = "text" then
+                    Format := ARM_Master.Text;
+                elsif Format_Arg = "corr" then
+                    Format := ARM_Master.Corr;
+                elsif Format_Arg = "info" then
+                    Format := ARM_Master.Info;
+                else
+                    Ada.Text_IO.Put_Line ("** Unrecognized format: " & Format_Arg);
+                    raise No_Command_Error;
+                end if;
+            end;
+        else
+            Format := ARM_Master.HTML;
+        end if;
+        declare
+            use type Ada.Strings.Unbounded.Unbounded_String;
         begin
-	    Master_File := Ada.Strings.Unbounded.To_Unbounded_String
+            Master_File := Ada.Strings.Unbounded.To_Unbounded_String
               (Ada.Characters.Handling.To_Lower
                  (Ada.Strings.Fixed.Trim (Ada.Command_Line.Argument(1), Ada.Strings.Right)));
-	    if Ada.Strings.Unbounded.Index (Master_File, ".") = 0 then
-		-- Add extension if it is missing.
-		Master_File := Master_File & ".msm";
-	    end if;
+            if Ada.Strings.Unbounded.Index (Master_File, ".") = 0 then
+                -- Add extension if it is missing.
+                Master_File := Master_File & ".msm";
+            end if;
         end;
     exception
-	when No_Command_Error =>
-	    Ada.Text_IO.Put_Line ("  Usage: Arm_Form <Master_File> [<Format>[ <Changes>[ <BaseVers>[ <ChgVers>[ <Output Path>]]]]]}");
-	    Ada.Text_IO.Put_Line ("     where: <Master_File> is the file name (and optional path) for the master file");
-	    Ada.Text_IO.Put_Line ("                        for the document;");
-	    Ada.Text_IO.Put_Line ("     where: <Format> = 'Text' (text files),");
-	    Ada.Text_IO.Put_Line ("                       'HTML' (HTML files),");
-	    Ada.Text_IO.Put_Line ("                       'RTF' (RTF files for Word 97 or later),");
-	    Ada.Text_IO.Put_Line ("                       'Corr' (Corrigendum-style command files for comparisons);");
-	    Ada.Text_IO.Put_Line ("     where: <Changes> = 'No-Changes' (Original RM text),");
-	    Ada.Text_IO.Put_Line ("                        'New-Only' (Revised RM text only up to <ChgVers>),");
-	    Ada.Text_IO.Put_Line ("                        'Show-Changes' (Text with changes marked between");
-	    Ada.Text_IO.Put_Line ("                                        <BaseVers> and <ChgVers>),");
-	    Ada.Text_IO.Put_Line ("                        'New-Changes' (Text with insertions marked between");
-	    Ada.Text_IO.Put_Line ("                                        <BaseVers> and <ChgVers>);");
-	    Ada.Text_IO.Put_Line ("     where: <BaseVers> and <ChgVers> = a value in 0 .. 9 representing the");
-	    Ada.Text_IO.Put_Line ("                        base and primary change versions, respectively");
-	    Ada.Text_IO.Put_Line ("                        0-Original Ada 95 (equivalent to No-Changes)");
-	    Ada.Text_IO.Put_Line ("                        1-Technical Corrigendum 1");
-	    Ada.Text_IO.Put_Line ("                        2-Amendment 1");
-	    Ada.Text_IO.Put_Line ("                        3-Ada 2012");
-	    Ada.Text_IO.Put_Line ("                        4-Ada 2012 Technical Corrigendum 1");
-	    Ada.Text_IO.Put_Line ("                        5-Ada 202x");
-	    Ada.Text_IO.Put_Line ("     where: <Output_Path> = it the path where to write the result files. This must");
-	    Ada.Text_IO.Put_Line ("                        end with a path separator. It defaults to ./output/");
-	    raise No_Command_Error;
+        when No_Command_Error =>
+            Ada.Text_IO.Put_Line ("  Usage: Arm_Form <Master_File> [<Format>[ <Changes>[ <BaseVers>[ <ChgVers>[ <Output Path>]]]]]}");
+            Ada.Text_IO.Put_Line ("     where: <Master_File> is the file name (and optional path) for the master file");
+            Ada.Text_IO.Put_Line ("                        for the document;");
+            Ada.Text_IO.Put_Line ("     where: <Format> = 'Text' (text files),");
+            Ada.Text_IO.Put_Line ("                       'HTML' (HTML files),");
+            Ada.Text_IO.Put_Line ("                       'RTF' (RTF files for Word 97 or later),");
+            Ada.Text_IO.Put_Line ("                       'Corr' (Corrigendum-style command files for comparisons);");
+            Ada.Text_IO.Put_Line ("     where: <Changes> = 'No-Changes' (Original RM text),");
+            Ada.Text_IO.Put_Line ("                        'New-Only' (Revised RM text only up to <ChgVers>),");
+            Ada.Text_IO.Put_Line ("                        'Show-Changes' (Text with changes marked between");
+            Ada.Text_IO.Put_Line ("                                        <BaseVers> and <ChgVers>),");
+            Ada.Text_IO.Put_Line ("                        'New-Changes' (Text with insertions marked between");
+            Ada.Text_IO.Put_Line ("                                        <BaseVers> and <ChgVers>);");
+            Ada.Text_IO.Put_Line ("     where: <BaseVers> and <ChgVers> = a value in 0 .. 9 representing the");
+            Ada.Text_IO.Put_Line ("                        base and primary change versions, respectively");
+            Ada.Text_IO.Put_Line ("                        0-Original Ada 95 (equivalent to No-Changes)");
+            Ada.Text_IO.Put_Line ("                        1-Technical Corrigendum 1");
+            Ada.Text_IO.Put_Line ("                        2-Amendment 1");
+            Ada.Text_IO.Put_Line ("                        3-Ada 2012");
+            Ada.Text_IO.Put_Line ("                        4-Ada 2012 Technical Corrigendum 1");
+            Ada.Text_IO.Put_Line ("                        5-Ada 202x");
+            Ada.Text_IO.Put_Line ("     where: <Output_Path> = it the path where to write the result files. This must");
+            Ada.Text_IO.Put_Line ("                        end with a path separator. It defaults to ./output/");
+            raise No_Command_Error;
     end Get_Commands;
 
 
@@ -319,15 +315,15 @@
 Ada.Text_IO.Put_Line ("  Version = " & Change_Version);
 
     ARM_Master.Read_and_Process_Master_File (
-		File_Name => Ada.Strings.Unbounded.To_String(Master_File),
-		The_Change_Kind => Change_Kind,
-		The_Change_Version => Change_Version,
-		The_Base_Change_Version => Base_Change_Version,
-		Output_Format => Format,
-		Output_Path => Ada.Strings.Unbounded.To_String(Output_Path));
+                File_Name => Ada.Strings.Unbounded.To_String(Master_File),
+                The_Change_Kind => Change_Kind,
+                The_Change_Version => Change_Version,
+                The_Base_Change_Version => Base_Change_Version,
+                Output_Format => Format,
+                Output_Path => Ada.Strings.Unbounded.To_String(Output_Path));
 
     Ada.Text_IO.Put_Line ("Ada document created");
 exception
     when No_Command_Error =>
-	null; -- Error message displayed by command line processor.
-end ARM_Formatter;
+        null; -- Error message displayed by command line processor.
+end ARM_Formatter;