with Ada.Text_IO,
     Ada.Strings.Fixed,
     Ada.Strings.Unbounded,
     Ada.Characters.Handling,
     Ada.Command_Line;
<<<<<<< HEAD
with ARM_Master,
     ARM_Contents,
     ARM_Format;
=======
with ARM_Format,
     ARM_Master,
     ARM_Contents;
>>>>>>> 0d982a19
procedure ARM_Formatter is

    --
    -- Ada reference manual formatter (ARM_Form).
    --
    -- This is the main subprogram: format the sources for the
    -- Ada reference manual and other documents
    -- (in a vaguely Scribe-like macro language) into the actual
    -- reference manual files (in various formats).
    --
    -- ---------------------------------------
    -- Copyright 2000, 2002, 2004, 2005, 2006, 2011
    --   AXE Consultants. All rights reserved.
    -- P.O. Box 1512, Madison WI  53701
    -- E-Mail: randy@rrsoftware.com
    --
    -- ARM_Form is free software: you can redistribute it and/or modify
    -- it under the terms of the GNU General Public License version 3
    -- as published by the Free Software Foundation.
    --
    -- AXE CONSULTANTS MAKES THIS TOOL AND SOURCE CODE AVAILABLE ON AN "AS IS"
    -- BASIS AND MAKES NO WARRANTY, EXPRESS OR IMPLIED, AS TO THE ACCURACY,
    -- CAPABILITY, EFFICIENCY, MERCHANTABILITY, OR FUNCTIONING OF THIS TOOL.
    -- IN NO EVENT WILL AXE CONSULTANTS BE LIABLE FOR ANY GENERAL,
    -- CONSEQUENTIAL, INDIRECT, INCIDENTAL, EXEMPLARY, OR SPECIAL DAMAGES,
    -- EVEN IF AXE CONSULTANTS HAS BEEN ADVISED OF THE POSSIBILITY OF SUCH
    -- DAMAGES.
    --
    -- A copy of the GNU General Public License is available in the file
    -- gpl-3-0.txt in the standard distribution of the ARM_Form tool.
    -- Otherwise, see <http://www.gnu.org/licenses/>.
    --
    -- If the GPLv3 license is not satisfactory for your needs, a commercial
    -- use license is available for this tool. Contact Randy at AXE Consultants
    -- for more information.
    --
    -- ---------------------------------------
    --
    -- Edit History:
    --
    --  3/ 9/00 - RLB - Created base program.
    --  4/14/00 - RLB - Created from analysis program.
    --  4/18/00 - RLB - Added scanning pass.
    --  4/19/00 - RLB - Split 03 into two files. Added HTML output object.
    --  4/24/00 - RLB - Added Change_Kind and Display_Index_Entries.
    --  5/15/00 - RLB - Split formatter from input.
    --  5/16/00 - RLB - Added missing Destroy for formatting objects.
    --  5/18/00 - RLB - Added RTF output object.
    --  5/25/00 - RLB - Added the Big-Files option. Added the library separator.
    --  5/28/00 - RLB - Added index.
    --  8/31/00 - RLB - Added the New-Changes option.
    --  7/18/02 - RLB - Changed copyright date.
    --		- RLB - Changed Creates to include title and header.
    --		- RLB - Added Version parameter to command line and formatting
    --			commands.
    --  9/10/04 - RLB - Updated descriptions of standard commands.
    --  9/14/04 - RLB - Moved version to ARM_Contents.
    -- 12/05/04 - RLB - Split/added various source files.
    --  6/ 2/05 - RLB - Added Corrigendum output module for comparisons to
    --			Amendment document.
    -- 10/12/05 - RLB - Changed the title to reflect what we learned from ISO.
    -- 10/28/05 - RLB - Added Annex Q.
    --  1/ 5/06 - RLB - Revised to use master files, rather than hard-coded
    --			properties.
    --  1/12/06 - RLB - Removed Document completely.
    -- 10/18/11 - RLB - Changed to GPLv3 license.
    -- 10/19/11 - RLB - Removed junk withs (now in master file handler).

    -- Standard commands for Ada standards:
    -- For Original (Ada 95) RM:
    --	   Arm_Form RM <Format> No-Changes 0
    -- For Original AARM:
    --	   Arm_Form AARM <Format> No-Changes 0
    -- For RM with Corr:
    --     [With change bars for Word 97/2000:]
    --	   Arm_Form RM RTF New-Changes 1
    --     [Final versions with no changes:]
    --	   Arm_Form RM <Format> New-Only 1
    -- For AARM with Corr:
    --     [HTML; RTF for display]:
    --	      Arm_Form RM <Format> Show-Changes 1
    --     [TXT; RTF for printing]:
    --	      Arm_Form RM <Format> New-Only 1
    -- For RM with Corr and Amd:
    --     [With change bars for Word 97/2000:]
    --	   Arm_Form RM RTF New-Changes 2
    --     [With change ballons for Word XP/2003:]
    --	   Arm_Form RM RTF Show-Changes 2
    --     [Final versions with no changes:]
    --	   Arm_Form RM <Format> New-Only 2
    -- For AARM with Corr and Amd:
    --     [HTML; RTF for display]:
    --	      Arm_Form RM <Format> Changes-Only 2
    --        (for only Amd changes) or
    --	      Arm_Form RM <Format> Show-Changes 2
    --        (for all changes)
    --     [TXT; RTF for printing]:
    --	      Arm_Form RM <Format> New-Only 2


    No_Command_Error : exception;

    Format : ARM_Master.Output_Format_Type; -- Format to generate.
    Master_File : Ada.Strings.Unbounded.Unbounded_String; -- Master file for document to generate.
    Change_Kind : ARM_Format.Change_Kind; -- Changes to generate.
    Change_Version : ARM_Contents.Change_Version_Type; -- Change version.

    procedure Get_Commands is
	-- Process the command line for this program.
    begin
	if Ada.Command_Line.Argument_Count not in 1 .. 4 then
	    Ada.Text_IO.Put_Line ("** Wrong number of arguments");
	    raise No_Command_Error;
	end if;
	if Ada.Command_Line.Argument_Count >= 4 then
	    declare
		Version_Arg : String :=
		     Ada.Characters.Handling.To_Lower (
			Ada.Strings.Fixed.Trim (Ada.Command_Line.Argument(4),
			Ada.Strings.Right));
	    begin
		if Version_Arg'Length = 1 and then
		   Version_Arg(Version_Arg'First) in ARM_Contents.Change_Version_Type then
		    Change_Version := Version_Arg(Version_Arg'First);
		else
		    Ada.Text_IO.Put_Line ("** Unrecognized change version: " & Version_Arg);
		    raise No_Command_Error;
		end if;
	    end;
	else
	    Change_Version := '0';
	end if;
	if Ada.Command_Line.Argument_Count >= 3 then
	    declare
		Changes_Arg : String :=
		     Ada.Characters.Handling.To_Lower (
			Ada.Strings.Fixed.Trim (Ada.Command_Line.Argument(3),
			Ada.Strings.Right));
	    begin
		if Changes_Arg = "no-changes" then
		    Change_Kind := ARM_Format.Old_Only;
		elsif Changes_Arg = "new-only" then
		    Change_Kind := ARM_Format.New_Only;
		elsif Changes_Arg = "changes-only" then
		    Change_Kind := ARM_Format.Changes_Only;
		elsif Changes_Arg = "show-changes" then
		    Change_Kind := ARM_Format.Show_Changes;
		elsif Changes_Arg = "new-changes" then
		    Change_Kind := ARM_Format.New_Changes;
		else
		    Ada.Text_IO.Put_Line ("** Unrecognized changes: " & Changes_Arg);
		    raise No_Command_Error;
		end if;
	    end;
	else
	    Change_Kind := ARM_Format.New_Only;
	end if;
	if Ada.Command_Line.Argument_Count >= 2 then
	    declare
		Format_Arg : String :=
		     Ada.Characters.Handling.To_Lower (
			Ada.Strings.Fixed.Trim (Ada.Command_Line.Argument(2),
			Ada.Strings.Right));
	    begin
		if Format_Arg = "rtf" then
		    Format := ARM_Master.RTF;
		elsif Format_Arg = "html" then
		    Format := ARM_Master.HTML;
		elsif Format_Arg = "text" then
		    Format := ARM_Master.Text;
		elsif Format_Arg = "corr" then
		    Format := ARM_Master.Corr;
		elsif Format_Arg = "info" then
		    Format := ARM_Master.Info;
		else
		    Ada.Text_IO.Put_Line ("** Unrecognized format: " & Format_Arg);
		    raise No_Command_Error;
		end if;
	    end;
	else
	    Format := ARM_Master.HTML;
	end if;
	declare
	    use type Ada.Strings.Unbounded.Unbounded_String;
        begin
	    Master_File := Ada.Strings.Unbounded.To_Unbounded_String(
		    Ada.Strings.Fixed.Trim (Ada.Command_Line.Argument(1),
		       Ada.Strings.Right));
	    if Ada.Strings.Unbounded.Index (Master_File, ".") = 0 then
		-- Add extension if it is missing.
		Master_File := Master_File & ".MSM";
	    end if;
        end;
    exception
	when No_Command_Error =>
	    Ada.Text_IO.Put_Line ("  Usage: Arm_Form <Master_File> [<Format>[, <Changes>[, <Version>]]]}");
	    Ada.Text_IO.Put_Line ("     where: <Master_File> is the file name (and optional path) for the master file");
	    Ada.Text_IO.Put_Line ("                        for the document;");
	    Ada.Text_IO.Put_Line ("     where: <Format> = 'Text' (text files),");
	    Ada.Text_IO.Put_Line ("                       'HTML' (HTML files),");
	    Ada.Text_IO.Put_Line ("                       'RTF' (RTF files for Word 97 or later),");
	    Ada.Text_IO.Put_Line ("                       'Corr' (Corrigendum-style command files for comparisons);");
	    Ada.Text_IO.Put_Line ("     where: <Changes> = 'No-Changes' (RM text),");
	    Ada.Text_IO.Put_Line ("                        'New-Only' (Revised RM text only for <Version>),");
	    Ada.Text_IO.Put_Line ("                        'Changes-Only' (Text with changes marked for <Version> only),");
	    Ada.Text_IO.Put_Line ("                        'Show-Changes' (Text with changes marked for <Version> and earlier),");
	    Ada.Text_IO.Put_Line ("                        'New-Changes' (Text with insertions marked for <Version> and earlier);");
	    Ada.Text_IO.Put_Line ("     where: <Version> = a value in 0 .. 9 representing the change version");
	    Ada.Text_IO.Put_Line ("                        0-Original Ada 95 (equivalent to No-Changes)");
	    Ada.Text_IO.Put_Line ("                        1-Technical Corrigendum 1");
	    Ada.Text_IO.Put_Line ("                        2-Amendment 1");
	    raise No_Command_Error;
    end Get_Commands;


begin
    Ada.Text_IO.Put_Line ("Ada Manual formatter");
    Ada.Text_IO.Put_Line ("  Copyright 2000, 2002, 2004, 2005, 2006  AXE Consultants");
    Ada.Text_IO.Put_Line ("  P.O. Box 1512, Madison WI  53701");

    Get_Commands;

Ada.Text_IO.Put_Line ("  Master File = " & Ada.Strings.Unbounded.To_String(Master_File));
Ada.Text_IO.Put_Line ("  Format = " & ARM_Master.Output_Format_Type'Image(Format));
Ada.Text_IO.Put_Line ("  Changes = " & ARM_Format.Change_Kind'Image(Change_Kind));
Ada.Text_IO.Put_Line ("  Version = " & Change_Version);

    ARM_Master.Read_and_Process_Master_File (
		File_Name => Ada.Strings.Unbounded.To_String(Master_File),
		The_Change_Kind => Change_Kind,
		The_Change_Version => Change_Version,
		Output_Format => Format);

    Ada.Text_IO.Put_Line ("Ada document created");
exception
    when No_Command_Error =>
	null; -- Error message displayed by command line processor.
end ARM_Formatter;

<|MERGE_RESOLUTION|>--- conflicted
+++ resolved
@@ -3,15 +3,9 @@
      Ada.Strings.Unbounded,
      Ada.Characters.Handling,
      Ada.Command_Line;
-<<<<<<< HEAD
 with ARM_Master,
      ARM_Contents,
      ARM_Format;
-=======
-with ARM_Format,
-     ARM_Master,
-     ARM_Contents;
->>>>>>> 0d982a19
 procedure ARM_Formatter is
 
     --
@@ -250,4 +244,3 @@
     when No_Command_Error =>
 	null; -- Error message displayed by command line processor.
 end ARM_Formatter;
-
