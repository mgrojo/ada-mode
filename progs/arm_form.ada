with Ada.Text_IO,
     Ada.Strings.Fixed,
     Ada.Strings.Unbounded,
     Ada.Characters.Handling,
     Ada.Command_Line;
with ARM_Master,
     ARM_Contents,
     ARM_Format;
procedure ARM_Formatter is

    --
    -- Ada reference manual formatter (ARM_Form).
    --
    -- This is the main subprogram: format the sources for the
    -- Ada reference manual and other documents
    -- (in a vaguely Scribe-like macro language) into the actual
    -- reference manual files (in various formats).
    --
    -- ---------------------------------------
    -- Copyright 2000, 2002, 2004, 2005, 2006, 2011, 2012
    --   AXE Consultants. All rights reserved.
    -- P.O. Box 1512, Madison WI  53701
    -- E-Mail: randy@rrsoftware.com
    --
    -- ARM_Form is free software: you can redistribute it and/or modify
    -- it under the terms of the GNU General Public License version 3
    -- as published by the Free Software Foundation.
    --
    -- AXE CONSULTANTS MAKES THIS TOOL AND SOURCE CODE AVAILABLE ON AN "AS IS"
    -- BASIS AND MAKES NO WARRANTY, EXPRESS OR IMPLIED, AS TO THE ACCURACY,
    -- CAPABILITY, EFFICIENCY, MERCHANTABILITY, OR FUNCTIONING OF THIS TOOL.
    -- IN NO EVENT WILL AXE CONSULTANTS BE LIABLE FOR ANY GENERAL,
    -- CONSEQUENTIAL, INDIRECT, INCIDENTAL, EXEMPLARY, OR SPECIAL DAMAGES,
    -- EVEN IF AXE CONSULTANTS HAS BEEN ADVISED OF THE POSSIBILITY OF SUCH
    -- DAMAGES.
    --
    -- A copy of the GNU General Public License is available in the file
    -- gpl-3-0.txt in the standard distribution of the ARM_Form tool.
    -- Otherwise, see <http://www.gnu.org/licenses/>.
    --
    -- If the GPLv3 license is not satisfactory for your needs, a commercial
    -- use license is available for this tool. Contact Randy at AXE Consultants
    -- for more information.
    --
    -- ---------------------------------------
    --
    -- Edit History:
    --
    --  3/ 9/00 - RLB - Created base program.
    --  4/14/00 - RLB - Created from analysis program.
    --  4/18/00 - RLB - Added scanning pass.
    --  4/19/00 - RLB - Split 03 into two files. Added HTML output object.
    --  4/24/00 - RLB - Added Change_Kind and Display_Index_Entries.
    --  5/15/00 - RLB - Split formatter from input.
    --  5/16/00 - RLB - Added missing Destroy for formatting objects.
    --  5/18/00 - RLB - Added RTF output object.
    --  5/25/00 - RLB - Added the Big-Files option. Added the library separator.
    --  5/28/00 - RLB - Added index.
    --  8/31/00 - RLB - Added the New-Changes option.
    --  7/18/02 - RLB - Changed copyright date.
    --		- RLB - Changed Creates to include title and header.
    --		- RLB - Added Version parameter to command line and formatting
    --			commands.
    --  9/10/04 - RLB - Updated descriptions of standard commands.
    --  9/14/04 - RLB - Moved version to ARM_Contents.
    -- 12/05/04 - RLB - Split/added various source files.
    --  6/ 2/05 - RLB - Added Corrigendum output module for comparisons to
    --			Amendment document.
    -- 10/12/05 - RLB - Changed the title to reflect what we learned from ISO.
    -- 10/28/05 - RLB - Added Annex Q.
    --  1/ 5/06 - RLB - Revised to use master files, rather than hard-coded
    --			properties.
    --  1/12/06 - RLB - Removed Document completely.
    -- 10/18/11 - RLB - Changed to GPLv3 license.
    -- 10/19/11 - RLB - Removed junk withs (now in master file handler).
    --  4/ 3/12 - RLB - Removed dead variable.

    -- Standard commands for Ada standards:
    -- For Original (Ada 95) RM:
    --	   Arm_Form RM <Format> No-Changes 0
    -- For Original AARM:
    --	   Arm_Form AARM <Format> No-Changes 0
    -- For RM with Corr:
    --     [With change bars for Word 97/2000:]
    --	   Arm_Form RM RTF New-Changes 1
    --     [Final versions with no changes:]
    --	   Arm_Form RM <Format> New-Only 1
    -- For AARM with Corr:
    --     [HTML; RTF for display]:
    --	      Arm_Form RM <Format> Show-Changes 1
    --     [TXT; RTF for printing]:
    --	      Arm_Form RM <Format> New-Only 1
    -- For RM with Corr and Amd:
    --     [With change bars for Word 97/2000:]
    --	   Arm_Form RM RTF New-Changes 2
    --     [With change ballons for Word XP/2003:]
    --	   Arm_Form RM RTF Show-Changes 2
    --     [Final versions with no changes:]
    --	   Arm_Form RM <Format> New-Only 2
    -- For AARM with Corr and Amd:
    --     [HTML; RTF for display]:
    --	      Arm_Form RM <Format> Changes-Only 2
    --        (for only Amd changes) or
    --	      Arm_Form RM <Format> Show-Changes 2
    --        (for all changes)
    --     [TXT; RTF for printing]:
    --	      Arm_Form RM <Format> New-Only 2


    No_Command_Error : exception;

    Format : ARM_Master.Output_Format_Type; -- Format to generate.
    Master_File : Ada.Strings.Unbounded.Unbounded_String; -- Master file for document to generate.
    Change_Kind : ARM_Format.Change_Kind; -- Changes to generate.
    Change_Version : ARM_Contents.Change_Version_Type; -- Change version.
<<<<<<< HEAD
    -- Display_Index_Entries : Boolean; -- Should Index entries be displayed? never read and never assigned
=======
>>>>>>> 7f5bfc0e

    procedure Get_Commands is
	-- Process the command line for this program.
    begin
	if Ada.Command_Line.Argument_Count not in 1 .. 4 then
	    Ada.Text_IO.Put_Line ("** Wrong number of arguments");
	    raise No_Command_Error;
	end if;
	if Ada.Command_Line.Argument_Count >= 4 then
	    declare
		Version_Arg : String :=
		     Ada.Characters.Handling.To_Lower (
			Ada.Strings.Fixed.Trim (Ada.Command_Line.Argument(4),
			Ada.Strings.Right));
	    begin
		if Version_Arg'Length = 1 and then
		   Version_Arg(Version_Arg'First) in ARM_Contents.Change_Version_Type then
		    Change_Version := Version_Arg(Version_Arg'First);
		else
		    Ada.Text_IO.Put_Line ("** Unrecognized change version: " & Version_Arg);
		    raise No_Command_Error;
		end if;
	    end;
	else
	    Change_Version := '0';
	end if;
	if Ada.Command_Line.Argument_Count >= 3 then
	    declare
		Changes_Arg : String :=
		     Ada.Characters.Handling.To_Lower (
			Ada.Strings.Fixed.Trim (Ada.Command_Line.Argument(3),
			Ada.Strings.Right));
	    begin
		if Changes_Arg = "no-changes" then
		    Change_Kind := ARM_Format.Old_Only;
		elsif Changes_Arg = "new-only" then
		    Change_Kind := ARM_Format.New_Only;
		elsif Changes_Arg = "changes-only" then
		    Change_Kind := ARM_Format.Changes_Only;
		elsif Changes_Arg = "show-changes" then
		    Change_Kind := ARM_Format.Show_Changes;
		elsif Changes_Arg = "new-changes" then
		    Change_Kind := ARM_Format.New_Changes;
		else
		    Ada.Text_IO.Put_Line ("** Unrecognized changes: " & Changes_Arg);
		    raise No_Command_Error;
		end if;
	    end;
	else
	    Change_Kind := ARM_Format.New_Only;
	end if;
	if Ada.Command_Line.Argument_Count >= 2 then
	    declare
		Format_Arg : String :=
		     Ada.Characters.Handling.To_Lower (
			Ada.Strings.Fixed.Trim (Ada.Command_Line.Argument(2),
			Ada.Strings.Right));
	    begin
		if Format_Arg = "rtf" then
		    Format := ARM_Master.RTF;
		elsif Format_Arg = "html" then
		    Format := ARM_Master.HTML;
		elsif Format_Arg = "text" then
		    Format := ARM_Master.Text;
		elsif Format_Arg = "corr" then
		    Format := ARM_Master.Corr;
		elsif Format_Arg = "info" then
		    Format := ARM_Master.Info;
		else
		    Ada.Text_IO.Put_Line ("** Unrecognized format: " & Format_Arg);
		    raise No_Command_Error;
		end if;
	    end;
	else
	    Format := ARM_Master.HTML;
	end if;
	declare
	    use type Ada.Strings.Unbounded.Unbounded_String;
        begin
	    Master_File := Ada.Strings.Unbounded.To_Unbounded_String(
		    Ada.Strings.Fixed.Trim (Ada.Command_Line.Argument(1),
		       Ada.Strings.Right));
	    if Ada.Strings.Unbounded.Index (Master_File, ".") = 0 then
		-- Add extension if it is missing.
		Master_File := Master_File & ".MSM";
	    end if;
        end;
    exception
	when No_Command_Error =>
	    Ada.Text_IO.Put_Line ("  Usage: Arm_Form <Master_File> [<Format>[, <Changes>[, <Version>]]]}");
	    Ada.Text_IO.Put_Line ("     where: <Master_File> is the file name (and optional path) for the master file");
	    Ada.Text_IO.Put_Line ("                        for the document;");
	    Ada.Text_IO.Put_Line ("     where: <Format> = 'Text' (text files),");
	    Ada.Text_IO.Put_Line ("                       'HTML' (HTML files),");
	    Ada.Text_IO.Put_Line ("                       'RTF' (RTF files for Word 97 or later),");
	    Ada.Text_IO.Put_Line ("                       'Corr' (Corrigendum-style command files for comparisons);");
	    Ada.Text_IO.Put_Line ("     where: <Changes> = 'No-Changes' (RM text),");
	    Ada.Text_IO.Put_Line ("                        'New-Only' (Revised RM text only for <Version>),");
	    Ada.Text_IO.Put_Line ("                        'Changes-Only' (Text with changes marked for <Version> only),");
	    Ada.Text_IO.Put_Line ("                        'Show-Changes' (Text with changes marked for <Version> and earlier),");
	    Ada.Text_IO.Put_Line ("                        'New-Changes' (Text with insertions marked for <Version> and earlier);");
	    Ada.Text_IO.Put_Line ("     where: <Version> = a value in 0 .. 9 representing the change version");
	    Ada.Text_IO.Put_Line ("                        0-Original Ada 95 (equivalent to No-Changes)");
	    Ada.Text_IO.Put_Line ("                        1-Technical Corrigendum 1");
	    Ada.Text_IO.Put_Line ("                        2-Amendment 1");
	    raise No_Command_Error;
    end Get_Commands;


begin
    Ada.Text_IO.Put_Line ("Ada Manual formatter");
    Ada.Text_IO.Put_Line ("  Copyright 2000, 2002, 2004, 2005, 2006  AXE Consultants");
    Ada.Text_IO.Put_Line ("  P.O. Box 1512, Madison WI  53701");

    Get_Commands;

Ada.Text_IO.Put_Line ("  Master File = " & Ada.Strings.Unbounded.To_String(Master_File));
Ada.Text_IO.Put_Line ("  Format = " & ARM_Master.Output_Format_Type'Image(Format));
Ada.Text_IO.Put_Line ("  Changes = " & ARM_Format.Change_Kind'Image(Change_Kind));
Ada.Text_IO.Put_Line ("  Version = " & Change_Version);

    ARM_Master.Read_and_Process_Master_File (
		File_Name => Ada.Strings.Unbounded.To_String(Master_File),
		The_Change_Kind => Change_Kind,
		The_Change_Version => Change_Version,
		Output_Format => Format);

    Ada.Text_IO.Put_Line ("Ada document created");
exception
    when No_Command_Error =>
	null; -- Error message displayed by command line processor.
end ARM_Formatter;

<|MERGE_RESOLUTION|>--- conflicted
+++ resolved
@@ -113,10 +113,6 @@
     Master_File : Ada.Strings.Unbounded.Unbounded_String; -- Master file for document to generate.
     Change_Kind : ARM_Format.Change_Kind; -- Changes to generate.
     Change_Version : ARM_Contents.Change_Version_Type; -- Change version.
-<<<<<<< HEAD
-    -- Display_Index_Entries : Boolean; -- Should Index entries be displayed? never read and never assigned
-=======
->>>>>>> 7f5bfc0e
 
     procedure Get_Commands is
 	-- Process the command line for this program.
@@ -249,4 +245,3 @@
     when No_Command_Error =>
 	null; -- Error message displayed by command line processor.
 end ARM_Formatter;
-
