--- conflicted
+++ resolved
@@ -11,12 +11,7 @@
     -- a particular format.
     --
     -- ---------------------------------------
-<<<<<<< HEAD
-    -- Copyright 2000, 2002, 2004, 2005, 2006, 2007, 2011
-    --   AXE Consultants. All rights reserved.
-=======
     -- Copyright 2000, 2002, 2004, 2005, 2006, 2011  AXE Consultants.
->>>>>>> 0d982a19
     -- P.O. Box 1512, Madison WI  53701
     -- E-Mail: randy@rrsoftware.com
     --
@@ -91,15 +86,9 @@
     end Create;
 
 
-<<<<<<< HEAD
-    procedure Close (Output_Object : in out Corr_Output_Type) is
-	-- Close an Output_Object. No further output to the object is
-	-- allowed after this call.
-=======
     overriding procedure Close (Output_Object : in out Corr_Output_Type) is
         -- Close an Output_Object. No further output to the object is
         -- allowed after this call.
->>>>>>> 0d982a19
     begin
 	if not Output_Object.Is_Valid then
 	    Ada.Exceptions.Raise_Exception (ARM_Output.Not_Valid_Error'Identity,
@@ -112,38 +101,6 @@
     end Close;
 
 
-<<<<<<< HEAD
-    procedure Section (Output_Object : in out Corr_Output_Type;
-		       Section_Title : in String;
-		       Section_Name : in String) is
-	-- Start a new section. The title is Section_Title (this is
-	-- intended for humans). The name is Section_Name (this is
-	-- intended to be suitable to be a portion of a file name).
-    begin
-	if not Output_Object.Is_Valid then
-	    Ada.Exceptions.Raise_Exception (ARM_Output.Not_Valid_Error'Identity,
-		"Not valid object");
-	end if;
-	if Output_Object.Is_In_Paragraph then
-	    Ada.Exceptions.Raise_Exception (ARM_Output.Not_Valid_Error'Identity,
-		"Section in paragraph");
-	end if;
-	if Ada.Text_IO.Is_Open (Output_Object.Output_File) then
-	    Ada.Text_IO.Close (Output_Object.Output_File);
-	end if;
-	-- Create a new file for this section:
-	Ada.Text_IO.Create (Output_Object.Output_File, Ada.Text_IO.Out_File,
-	    ".\Output\" & Ada.Strings.Fixed.Trim (Output_Object.File_Prefix, Ada.Strings.Right) &
-		"-Corr-" & Section_Name & ".TXT");
-	Ada.Text_IO.New_Line (Output_Object.Output_File);
-    end Section;
-
-
-    procedure Set_Columns (Output_Object : in out Corr_Output_Type;
-			   Number_of_Columns : in ARM_Output.Column_Count) is
-	-- Set the number of columns.
-	-- Raises Not_Valid_Error if in a paragraph.
-=======
     overriding procedure Section (Output_Object : in out Corr_Output_Type;
                        Section_Title : in String;
                        Section_Name : in String) is
@@ -174,17 +131,16 @@
                            Number_of_Columns : in ARM_Output.Column_Count) is
         -- Set the number of columns.
         -- Raises Not_Valid_Error if in a paragraph.
->>>>>>> 0d982a19
-    begin
-	if not Output_Object.Is_Valid then
-	    Ada.Exceptions.Raise_Exception (ARM_Output.Not_Valid_Error'Identity,
-		"Not valid object");
-	end if;
-	if Output_Object.Is_In_Paragraph then
-	    Ada.Exceptions.Raise_Exception (ARM_Output.Not_Valid_Error'Identity,
-		"In paragraph");
-	end if;
-	-- No columns in text format.
+    begin
+        if not Output_Object.Is_Valid then
+            Ada.Exceptions.Raise_Exception (ARM_Output.Not_Valid_Error'Identity,
+                "Not valid object");
+        end if;
+        if Output_Object.Is_In_Paragraph then
+            Ada.Exceptions.Raise_Exception (ARM_Output.Not_Valid_Error'Identity,
+                "In paragraph");
+        end if;
+        -- No columns in text format.
     end Set_Columns;
 
 
@@ -264,8 +220,7 @@
     end Buffer;
 
 
-<<<<<<< HEAD
-    procedure Start_Paragraph (Output_Object : in out Corr_Output_Type;
+    overriding procedure Start_Paragraph (Output_Object : in out Corr_Output_Type;
 			       Style     : in ARM_Output.Paragraph_Style_Type;
 			       Indent    : in ARM_Output.Paragraph_Indent_Type;
 			       Number    : in String;
@@ -290,31 +245,6 @@
 	-- specifies the text justification for the paragraph. Not_Valid_Error
 	-- is raised if Tab_Stops /= NO_TABS for a hanging or bulleted format.
 	use type ARM_Output.Paragraph_Indent_Type;
-=======
-    overriding procedure Start_Paragraph (Output_Object : in out Corr_Output_Type;
-                               Format : in ARM_Output.Paragraph_Type;
-                               Number : in String;
-                               No_Prefix : in Boolean := False;
-                               Tab_Stops : in ARM_Output.Tab_Info := ARM_Output.NO_TABS;
-                               No_Breaks : in Boolean := False;
-                               Keep_with_Next : in Boolean := False;
-                               Space_After : in ARM_Output.Space_After_Type
-                                   := ARM_Output.Normal;
-                               Justification : in ARM_Output.Justification_Type
-                                   := ARM_Output.Default) is
-        -- Start a new paragraph. The format of the paragraph is as specified.
-        -- The (AA)RM paragraph number (which might include update and version
-        -- numbers as well: [12.1/1]) is Number. If the format is a type with
-        -- a prefix (bullets, hangining items), the prefix is omitted if
-        -- No_Prefix is true. Tab_Stops defines the tab stops for the
-        -- paragraph. If No_Breaks is True, we will try to avoid page breaks
-        -- in the paragraph. If Keep_with_Next is true, we will try to avoid
-        -- separating this paragraph and the next one. (These may have no
-        -- effect in formats that don't have page breaks). Space_After
-        -- specifies the amount of space following the paragraph. Justification
-        -- specifies the text justification for the paragraph. Not_Valid_Error
-        -- is raised if Tab_Stops /= NO_TABS for a hanging or bulleted format.
->>>>>>> 0d982a19
     begin
 	if not Output_Object.Is_Valid then
 	    Ada.Exceptions.Raise_Exception (ARM_Output.Not_Valid_Error'Identity,
@@ -530,14 +460,9 @@
     end Start_Paragraph;
 
 
-<<<<<<< HEAD
-    procedure End_Paragraph (Output_Object : in out Corr_Output_Type) is
+    overriding procedure End_Paragraph (Output_Object : in out Corr_Output_Type) is
 	-- End a paragraph.
 	use type ARM_Output.Paragraph_Indent_Type;
-=======
-    overriding procedure End_Paragraph (Output_Object : in out Corr_Output_Type) is
-        -- End a paragraph.
->>>>>>> 0d982a19
     begin
 	if not Output_Object.Is_Valid then
 	    Ada.Exceptions.Raise_Exception (ARM_Output.Not_Valid_Error'Identity,
@@ -647,15 +572,6 @@
     end End_Paragraph;
 
 
-<<<<<<< HEAD
-    procedure Category_Header (Output_Object : in out Corr_Output_Type;
-			       Header_Text : String) is
-	-- Output a Category header (that is, "Legality Rules",
-	-- "Dynamic Semantics", etc.)
-	-- (Note: We did not use a enumeration here to insure that these
-	-- headers are spelled the same in all output versions).
-	-- Raises Not_Valid_Error if in a paragraph.
-=======
     overriding procedure Category_Header (Output_Object : in out Corr_Output_Type;
                                Header_Text : String) is
         -- Output a Category header (that is, "Legality Rules",
@@ -663,20 +579,19 @@
         -- (Note: We did not use a enumeration here to insure that these
         -- headers are spelled the same in all output versions).
         -- Raises Not_Valid_Error if in a paragraph.
->>>>>>> 0d982a19
-    begin
-	if not Output_Object.Is_Valid then
-	    Ada.Exceptions.Raise_Exception (ARM_Output.Not_Valid_Error'Identity,
-		"Not valid object");
-	end if;
-	if Output_Object.Is_In_Paragraph then
-	    Ada.Exceptions.Raise_Exception (ARM_Output.Not_Valid_Error'Identity,
-		"Header in paragraph");
-	end if;
-	Ada.Text_IO.New_Line (Output_Object.Output_File);
-	Ada.Text_IO.Put_Line (Output_Object.Output_File, "!subheader");
-	Ada.Text_IO.Put (Output_Object.Output_File, "@i<@s8<");
-	if Ada.Strings.Fixed.Count (Header_Text, Special_Set) = 0 then
+    begin
+        if not Output_Object.Is_Valid then
+            Ada.Exceptions.Raise_Exception (ARM_Output.Not_Valid_Error'Identity,
+                "Not valid object");
+        end if;
+        if Output_Object.Is_In_Paragraph then
+            Ada.Exceptions.Raise_Exception (ARM_Output.Not_Valid_Error'Identity,
+                "Header in paragraph");
+        end if;
+        Ada.Text_IO.New_Line (Output_Object.Output_File);
+        Ada.Text_IO.Put_Line (Output_Object.Output_File, "!subheader");
+        Ada.Text_IO.Put (Output_Object.Output_File, "@i<@s8<");
+        if Ada.Strings.Fixed.Count (Header_Text, Special_Set) = 0 then
             Ada.Text_IO.Put (Output_Object.Output_File, Header_Text);
 	else
 	    for I in Header_Text'Range loop
@@ -696,19 +611,6 @@
     end Category_Header;
 
 
-<<<<<<< HEAD
-    procedure Clause_Header (Output_Object : in out Corr_Output_Type;
-			     Header_Text : in String;
-			     Level : in ARM_Contents.Level_Type;
-			     Clause_Number : in String;
-			     No_Page_Break : in Boolean := False) is
-	-- Output a Clause header. The level of the header is specified
-	-- in Level. The Clause Number is as specified.
-	-- These should appear in the table of contents.
-	-- For hyperlinked formats, this should generate a link target.
-	-- If No_Page_Break is True, suppress any page breaks.
-	-- Raises Not_Valid_Error if in a paragraph.
-=======
     overriding procedure Clause_Header (Output_Object : in out Corr_Output_Type;
                              Header_Text : in String;
                              Level : in ARM_Contents.Level_Type;
@@ -720,16 +622,15 @@
         -- For hyperlinked formats, this should generate a link target.
         -- If No_Page_Break is True, suppress any page breaks.
         -- Raises Not_Valid_Error if in a paragraph.
->>>>>>> 0d982a19
-    begin
-	if not Output_Object.Is_Valid then
-	    Ada.Exceptions.Raise_Exception (ARM_Output.Not_Valid_Error'Identity,
-		"Not valid object");
-	end if;
-	if Output_Object.Is_In_Paragraph then
-	    Ada.Exceptions.Raise_Exception (ARM_Output.Not_Valid_Error'Identity,
-		"Header in paragraph");
-	end if;
+    begin
+        if not Output_Object.Is_Valid then
+            Ada.Exceptions.Raise_Exception (ARM_Output.Not_Valid_Error'Identity,
+                "Not valid object");
+        end if;
+        if Output_Object.Is_In_Paragraph then
+            Ada.Exceptions.Raise_Exception (ARM_Output.Not_Valid_Error'Identity,
+                "Header in paragraph");
+        end if;
         Ada.Text_IO.New_Line (Output_Object.Output_File);
 
 	Output_Object.Clause_Len := Clause_Number'Length;
@@ -795,8 +696,7 @@
     end Clause_Header;
 
 
-<<<<<<< HEAD
-    procedure Revised_Clause_Header (Output_Object : in out Corr_Output_Type;
+    overriding procedure Revised_Clause_Header (Output_Object : in out Corr_Output_Type;
 			     New_Header_Text : in String;
 			     Old_Header_Text : in String;
 			     Level : in ARM_Contents.Level_Type;
@@ -818,27 +718,6 @@
 	begin
 	    return '{' & New_Header_Text & "} [" & Old_Header_Text & ']';
 	end Header_Text;
-=======
-    overriding procedure Revised_Clause_Header (Output_Object : in out Corr_Output_Type;
-                             New_Header_Text : in String;
-                             Old_Header_Text : in String;
-                             Level : in ARM_Contents.Level_Type;
-                             Clause_Number : in String;
-                             Version : in ARM_Contents.Change_Version_Type;
-                             No_Page_Break : in Boolean := False) is
-        -- Output a revised clause header. Both the original and new text will
-        -- be output. The level of the header is specified in Level. The Clause
-        -- Number is as specified.
-        -- These should appear in the table of contents.
-        -- For hyperlinked formats, this should generate a link target.
-        -- If No_Page_Break is True, suppress any page breaks.
-        -- Raises Not_Valid_Error if in a paragraph.
-        function Header_Text return String is
-            -- Note: Version is not used.
-        begin
-            return '{' & New_Header_Text & "} [" & Old_Header_Text & ']';
-        end Header_Text;
->>>>>>> 0d982a19
     begin
 	if not Output_Object.Is_Valid then
 	    Ada.Exceptions.Raise_Exception (ARM_Output.Not_Valid_Error'Identity,
@@ -913,42 +792,21 @@
     end Revised_Clause_Header;
 
 
-<<<<<<< HEAD
-    procedure TOC_Marker (Output_Object : in out Corr_Output_Type;
-			  For_Start : in Boolean) is
-	-- Mark the start (if For_Start is True) or end (if For_Start is
-	-- False) of the table of contents data. Output objects that
-	-- auto-generate the table of contents can use this to do needed
-	-- actions.
-=======
     overriding procedure TOC_Marker (Output_Object : in out Corr_Output_Type;
                           For_Start : in Boolean) is
         -- Mark the start (if For_Start is True) or end (if For_Start is
         -- False) of the table of contents data. Output objects that
         -- auto-generate the table of contents can use this to do needed
         -- actions.
->>>>>>> 0d982a19
-    begin
-	if not Output_Object.Is_Valid then
-	    Ada.Exceptions.Raise_Exception (ARM_Output.Not_Valid_Error'Identity,
-		"Not valid object");
-	end if;
-	null; -- We don't care about this.
+    begin
+        if not Output_Object.Is_Valid then
+            Ada.Exceptions.Raise_Exception (ARM_Output.Not_Valid_Error'Identity,
+                "Not valid object");
+        end if;
+        null; -- We don't care about this.
     end TOC_Marker;
 
 
-<<<<<<< HEAD
-    procedure New_Page (Output_Object : in out Corr_Output_Type;
-			Kind : ARM_Output.Page_Kind_Type := ARM_Output.Any_Page) is
-	-- Output a page break.
-	-- Note that this has no effect on non-printing formats.
-	-- Any_Page breaks to the top of the next page (whatever it is);
-	-- Odd_Page_Only breaks to the top of the odd-numbered page;
-	-- Soft_Page allows a page break but does not force one (use in
-	-- "No_Breaks" paragraphs.)
-	-- Raises Not_Valid_Error if in a paragraph if Kind = Any_Page or
-	-- Odd_Page, and if not in a paragraph if Kind = Soft_Page.
-=======
     overriding procedure New_Page (Output_Object : in out Corr_Output_Type;
                         Kind : ARM_Output.Page_Kind_Type := ARM_Output.Any_Page) is
         -- Output a page break.
@@ -959,80 +817,47 @@
         -- "No_Breaks" paragraphs.)
         -- Raises Not_Valid_Error if in a paragraph if Kind = Any_Page or
         -- Odd_Page, and if not in a paragraph if Kind = Soft_Page.
->>>>>>> 0d982a19
-    begin
-	if not Output_Object.Is_Valid then
-	    Ada.Exceptions.Raise_Exception (ARM_Output.Not_Valid_Error'Identity,
-		"Not valid object");
-	end if;
-	case Kind is
-	    when ARM_Output.Any_Page | ARM_Output.Odd_Page_Only =>
-		if Output_Object.Is_In_Paragraph then
-		    Ada.Exceptions.Raise_Exception (ARM_Output.Not_Valid_Error'Identity,
-			"Page in paragraph");
-		end if;
-		Ada.Text_IO.New_Line (Output_Object.Output_File, 2);
-	    when ARM_Output.Soft_Page =>
-		if not Output_Object.Is_In_Paragraph then
-		    Ada.Exceptions.Raise_Exception (ARM_Output.Not_Valid_Error'Identity,
-			"Soft page not in paragraph");
-		end if;
-		null; -- No page breaks.
-		Spill (Output_Object);
-	end case;
+    begin
+        if not Output_Object.Is_Valid then
+            Ada.Exceptions.Raise_Exception (ARM_Output.Not_Valid_Error'Identity,
+                "Not valid object");
+        end if;
+        case Kind is
+            when ARM_Output.Any_Page | ARM_Output.Odd_Page_Only =>
+                if Output_Object.Is_In_Paragraph then
+                    Ada.Exceptions.Raise_Exception (ARM_Output.Not_Valid_Error'Identity,
+                        "Page in paragraph");
+                end if;
+                Ada.Text_IO.New_Line (Output_Object.Output_File, 2);
+            when ARM_Output.Soft_Page =>
+                if not Output_Object.Is_In_Paragraph then
+                    Ada.Exceptions.Raise_Exception (ARM_Output.Not_Valid_Error'Identity,
+                        "Soft page not in paragraph");
+                end if;
+                null; -- No page breaks.
+                Spill (Output_Object);
+        end case;
     end New_Page;
 
 
-<<<<<<< HEAD
-    procedure New_Column (Output_Object : in out Corr_Output_Type) is
-	-- Output a column break.
-	-- Raises Not_Valid_Error if in a paragraph, or if the number of
-	-- columns is 1.
-=======
     overriding procedure New_Column (Output_Object : in out Corr_Output_Type) is
         -- Output a column break.
         -- Raises Not_Valid_Error if in a paragraph, or if the number of
         -- columns is 1.
->>>>>>> 0d982a19
-    begin
-	if not Output_Object.Is_Valid then
-	    Ada.Exceptions.Raise_Exception (ARM_Output.Not_Valid_Error'Identity,
-		"Not valid object");
-	end if;
-	if Output_Object.Is_In_Paragraph then
-	    Ada.Exceptions.Raise_Exception (ARM_Output.Not_Valid_Error'Identity,
-		"New column in paragraph");
-	end if;
-	-- No columns in text format.
-	Ada.Text_IO.New_Line (Output_Object.Output_File);
+    begin
+        if not Output_Object.Is_Valid then
+            Ada.Exceptions.Raise_Exception (ARM_Output.Not_Valid_Error'Identity,
+                "Not valid object");
+        end if;
+        if Output_Object.Is_In_Paragraph then
+            Ada.Exceptions.Raise_Exception (ARM_Output.Not_Valid_Error'Identity,
+                "New column in paragraph");
+        end if;
+        -- No columns in text format.
+        Ada.Text_IO.New_Line (Output_Object.Output_File);
     end New_Column;
 
 
-<<<<<<< HEAD
-    procedure Start_Table (Output_Object : in out Corr_Output_Type;
-			   Columns : in ARM_Output.Column_Count;
-			   First_Column_Width : in ARM_Output.Column_Count;
-			   Last_Column_Width : in ARM_Output.Column_Count;
-			   Alignment : in ARM_Output.Column_Text_Alignment;
-			   No_Page_Break : in Boolean;
-			   Has_Border : in Boolean;
-			   Small_Text_Size : in Boolean;
-			   Header_Kind : in ARM_Output.Header_Kind_Type) is
-	-- Starts a table. The number of columns is Columns; the first
-	-- column has First_Column_Width times the normal column width, and
-	-- the last column has Last_Column_Width times the normal column width.
-	-- Alignment is the horizontal text alignment within the columns.
-	-- No_Page_Break should be True to keep the table intact on a single
-	-- page; False to allow it to be split across pages.
-	-- Has_Border should be true if a border is desired, false otherwise.
-	-- Small_Text_Size means that the contents will have the AARM size;
-	-- otherwise it will have the normal size.
-	-- Header_Kind determines whether the table has headers.
-	-- This command starts a paragraph; the entire table is a single
-	-- paragraph. Text will be considered part of the caption until the
-	-- next table marker call.
-	-- Raises Not_Valid_Error if in a paragraph.
-=======
     overriding procedure Start_Table (Output_Object : in out Corr_Output_Type;
                            Columns : in ARM_Output.Column_Count;
                            First_Column_Width : in ARM_Output.Column_Count;
@@ -1056,34 +881,33 @@
         -- paragraph. Text will be considered part of the caption until the
         -- next table marker call.
         -- Raises Not_Valid_Error if in a paragraph.
->>>>>>> 0d982a19
-    begin
-	-- Alignment, No_Page_Break, Border, Small_Text_Size, and Header_Kind
-	-- not used here.
-	if not Output_Object.Is_Valid then
-	    Ada.Exceptions.Raise_Exception (ARM_Output.Not_Valid_Error'Identity,
-		"Not valid object");
-	end if;
-	if Output_Object.Is_In_Paragraph then
-	    Ada.Exceptions.Raise_Exception (ARM_Output.Not_Valid_Error'Identity,
-		"Table in paragraph");
-	end if;
-
-	Output_Object.Tab_Stops.Number := Columns;
-	declare
-	     Column_Units : constant ARM_Output.Column_Count :=
-		Columns+First_Column_Width+Last_Column_Width-2;
-	     Width : Natural :=
-		(72/(Column_Units));
-	begin
-	    if Column_Units <= 3 then -- Keep it from getting too wide.
-		Width := 22;
-	    end if;
-	    for I in 1 .. Columns loop
-	        Output_Object.Tab_Stops.Stops(I) := (Kind => ARM_Output.Left_Fixed,
-						     Stop => Width*(I+First_Column_Width-1)+10);
-	    end loop;
-	end;
+    begin
+        -- Alignment, No_Page_Break, Border, Small_Text_Size, and Header_Kind
+        -- not used here.
+        if not Output_Object.Is_Valid then
+            Ada.Exceptions.Raise_Exception (ARM_Output.Not_Valid_Error'Identity,
+                "Not valid object");
+        end if;
+        if Output_Object.Is_In_Paragraph then
+            Ada.Exceptions.Raise_Exception (ARM_Output.Not_Valid_Error'Identity,
+                "Table in paragraph");
+        end if;
+
+        Output_Object.Tab_Stops.Number := Columns;
+        declare
+             Column_Units : constant ARM_Output.Column_Count :=
+                Columns+First_Column_Width+Last_Column_Width-2;
+             Width : Natural :=
+                (72/(Column_Units));
+        begin
+            if Column_Units <= 3 then -- Keep it from getting too wide.
+                Width := 22;
+            end if;
+            for I in 1 .. Columns loop
+                Output_Object.Tab_Stops.Stops(I) := (Kind => ARM_Output.Left_Fixed,
+                                                     Stop => Width*(I+First_Column_Width-1)+10);
+            end loop;
+        end;
 
 	Output_Object.Indent_Amount := 10;
         Ada.Text_IO.Put (Output_Object.Output_File, "          ");
@@ -1095,23 +919,6 @@
     end Start_Table;
 
 
-<<<<<<< HEAD
-    procedure Table_Marker (Output_Object : in out Corr_Output_Type;
-			    Marker : in ARM_Output.Table_Marker_Type) is
-	-- Marks the end of an entity in a table.
-	-- If Marker is End_Caption, the table caption ends and the
-	--	future text is part of the table header.
-	-- If Marker is End_Header, the table header ends and the
-	--	future text is part of the table body.
-	-- If Marker is End_Row, a row in the table is completed, and another
-	--	row started.
-	-- If Marker is End_Row_Next_Is_Last, a row in the table is completed,
-	--	and another row started. That row is the last row in the table.
-	-- If Marker is End_Item, an item in the table header or body is ended,
-	--	and another started.
-	-- If Marker is End_Table, the entire table is finished.
-	-- Raises Not_Valid_Error if not in a table.
-=======
     overriding procedure Table_Marker (Output_Object : in out Corr_Output_Type;
                             Marker : in ARM_Output.Table_Marker_Type) is
         -- Marks the end of an entity in a table.
@@ -1127,114 +934,99 @@
         --      and another started.
         -- If Marker is End_Table, the entire table is finished.
         -- Raises Not_Valid_Error if not in a table.
->>>>>>> 0d982a19
-    begin
-	if not Output_Object.Is_Valid then
-	    Ada.Exceptions.Raise_Exception (ARM_Output.Not_Valid_Error'Identity,
-		"Not valid object");
-	end if;
-	if (not Output_Object.Is_In_Paragraph) or (not Output_Object.Is_In_Table) then
-	    Ada.Exceptions.Raise_Exception (ARM_Output.Not_Valid_Error'Identity,
-		"Table marker not in table");
-	end if;
-	case Marker is
-	    when ARM_Output.End_Item =>
-		-- Just tab over one row:
-		Spill (Output_Object);
-		Ada.Text_IO.Put_Line (Output_Object.Output_File, " ");
-	        Output_Object.Char_Count := Output_Object.Char_Count + 1;
-	        Output_Object.Out_Char_Count := Output_Object.Out_Char_Count + 1;
-		for I in 1 .. Output_Object.Tab_Stops.Number loop
-		    if Output_Object.Tab_Stops.Stops(I).Stop > Output_Object.Char_Count then
-			for J in Output_Object.Char_Count+1 .. Output_Object.Tab_Stops.Stops(I).Stop-1 loop
-		            Ada.Text_IO.Put_Line (Output_Object.Output_File, " ");
-		            Output_Object.Char_Count := Output_Object.Char_Count + 1;
-		            Output_Object.Out_Char_Count := Output_Object.Out_Char_Count + 1;
-			end loop;
-		    end if;
-		end loop;
-
-	    when ARM_Output.End_Caption =>
-		Spill (Output_Object);
-		Ada.Text_IO.New_Line (Output_Object.Output_File, 2);
-	        Ada.Text_IO.Put (Output_Object.Output_File, "          ");
-		Output_Object.Char_Count := 10;
-		Output_Object.Out_Char_Count := 10;
-	    when ARM_Output.End_Header =>
-		Spill (Output_Object);
-		Ada.Text_IO.New_Line (Output_Object.Output_File, 2);
-	        Ada.Text_IO.Put (Output_Object.Output_File, "          ");
-		Output_Object.Char_Count := 10;
-		Output_Object.Out_Char_Count := 10;
-	    when ARM_Output.End_Row | ARM_Output.End_Row_Next_Is_Last =>
-		Spill (Output_Object);
-		Ada.Text_IO.New_Line (Output_Object.Output_File, 1);
-	        Ada.Text_IO.Put (Output_Object.Output_File, "          ");
-		Output_Object.Char_Count := 10;
-		Output_Object.Out_Char_Count := 10;
-	    when ARM_Output.End_Table =>
-		Spill (Output_Object);
-		Output_Object.Is_In_Paragraph := False;
-		Output_Object.Is_In_Table := False;
-		Ada.Text_IO.New_Line (Output_Object.Output_File);
-		Output_Object.Tab_Stops := ARM_Output.NO_TABS;
-	end case;
+    begin
+        if not Output_Object.Is_Valid then
+            Ada.Exceptions.Raise_Exception (ARM_Output.Not_Valid_Error'Identity,
+                "Not valid object");
+        end if;
+        if (not Output_Object.Is_In_Paragraph) or (not Output_Object.Is_In_Table) then
+            Ada.Exceptions.Raise_Exception (ARM_Output.Not_Valid_Error'Identity,
+                "Table marker not in table");
+        end if;
+        case Marker is
+            when ARM_Output.End_Item =>
+                -- Just tab over one row:
+                Spill (Output_Object);
+                Ada.Text_IO.Put_Line (Output_Object.Output_File, " ");
+                Output_Object.Char_Count := Output_Object.Char_Count + 1;
+                Output_Object.Out_Char_Count := Output_Object.Out_Char_Count + 1;
+                for I in 1 .. Output_Object.Tab_Stops.Number loop
+                    if Output_Object.Tab_Stops.Stops(I).Stop > Output_Object.Char_Count then
+                        for J in Output_Object.Char_Count+1 .. Output_Object.Tab_Stops.Stops(I).Stop-1 loop
+                            Ada.Text_IO.Put_Line (Output_Object.Output_File, " ");
+                            Output_Object.Char_Count := Output_Object.Char_Count + 1;
+                            Output_Object.Out_Char_Count := Output_Object.Out_Char_Count + 1;
+                        end loop;
+                    end if;
+                end loop;
+
+            when ARM_Output.End_Caption =>
+                Spill (Output_Object);
+                Ada.Text_IO.New_Line (Output_Object.Output_File, 2);
+                Ada.Text_IO.Put (Output_Object.Output_File, "          ");
+                Output_Object.Char_Count := 10;
+                Output_Object.Out_Char_Count := 10;
+            when ARM_Output.End_Header =>
+                Spill (Output_Object);
+                Ada.Text_IO.New_Line (Output_Object.Output_File, 2);
+                Ada.Text_IO.Put (Output_Object.Output_File, "          ");
+                Output_Object.Char_Count := 10;
+                Output_Object.Out_Char_Count := 10;
+            when ARM_Output.End_Row | ARM_Output.End_Row_Next_Is_Last =>
+                Spill (Output_Object);
+                Ada.Text_IO.New_Line (Output_Object.Output_File, 1);
+                Ada.Text_IO.Put (Output_Object.Output_File, "          ");
+                Output_Object.Char_Count := 10;
+                Output_Object.Out_Char_Count := 10;
+            when ARM_Output.End_Table =>
+                Spill (Output_Object);
+                Output_Object.Is_In_Paragraph := False;
+                Output_Object.Is_In_Table := False;
+                Ada.Text_IO.New_Line (Output_Object.Output_File);
+                Output_Object.Tab_Stops := ARM_Output.NO_TABS;
+        end case;
     end Table_Marker;
 
 
-<<<<<<< HEAD
-    procedure Separator_Line (Output_Object : in out Corr_Output_Type;
-			      Is_Thin : Boolean := True) is
-	-- Output a separator line. It is thin if "Is_Thin" is true.
-	-- Raises Not_Valid_Error if in a paragraph.
-=======
     overriding procedure Separator_Line (Output_Object : in out Corr_Output_Type;
                               Is_Thin : Boolean := True) is
         -- Output a separator line. It is thin if "Is_Thin" is true.
         -- Raises Not_Valid_Error if in a paragraph.
->>>>>>> 0d982a19
-    begin
-	if not Output_Object.Is_Valid then
-	    Ada.Exceptions.Raise_Exception (ARM_Output.Not_Valid_Error'Identity,
-		"Not valid object");
-	end if;
-	if Output_Object.Is_In_Paragraph then
-	    Ada.Exceptions.Raise_Exception (ARM_Output.Not_Valid_Error'Identity,
-		"Separator in paragraph");
-	end if;
-	Ada.Text_IO.New_Line (Output_Object.Output_File);
-	if Is_Thin then
-	    Ada.Text_IO.Put_Line (Output_Object.Output_File, "---------------------------------------------------------------------");
-	else
-	    Ada.Text_IO.Put_Line (Output_Object.Output_File, "=====================================================================");
-	end if;
-	Ada.Text_IO.New_Line (Output_Object.Output_File);
+    begin
+        if not Output_Object.Is_Valid then
+            Ada.Exceptions.Raise_Exception (ARM_Output.Not_Valid_Error'Identity,
+                "Not valid object");
+        end if;
+        if Output_Object.Is_In_Paragraph then
+            Ada.Exceptions.Raise_Exception (ARM_Output.Not_Valid_Error'Identity,
+                "Separator in paragraph");
+        end if;
+        Ada.Text_IO.New_Line (Output_Object.Output_File);
+        if Is_Thin then
+            Ada.Text_IO.Put_Line (Output_Object.Output_File, "---------------------------------------------------------------------");
+        else
+            Ada.Text_IO.Put_Line (Output_Object.Output_File, "=====================================================================");
+        end if;
+        Ada.Text_IO.New_Line (Output_Object.Output_File);
     end Separator_Line;
 
 
     -- Text output: These are only allowed after a Start_Paragraph and
     -- before any End_Paragraph. Raises Not_Valid_Error if not allowed.
 
-<<<<<<< HEAD
-    procedure Ordinary_Text (Output_Object : in out Corr_Output_Type;
-			     Text : in String) is
-	-- Output ordinary text.
-	-- The text must end at a word break, never in the middle of a word.
-=======
     overriding procedure Ordinary_Text (Output_Object : in out Corr_Output_Type;
                              Text : in String) is
         -- Output ordinary text.
         -- The text must end at a word break, never in the middle of a word.
->>>>>>> 0d982a19
-    begin
-	if not Output_Object.Is_Valid then
-	    Ada.Exceptions.Raise_Exception (ARM_Output.Not_Valid_Error'Identity,
-		"Not valid object");
-	end if;
-	if not Output_Object.Is_In_Paragraph then
-	    Ada.Exceptions.Raise_Exception (ARM_Output.Not_Valid_Error'Identity,
-		"Not in paragraph");
-	end if;
+    begin
+        if not Output_Object.Is_Valid then
+            Ada.Exceptions.Raise_Exception (ARM_Output.Not_Valid_Error'Identity,
+                "Not valid object");
+        end if;
+        if not Output_Object.Is_In_Paragraph then
+            Ada.Exceptions.Raise_Exception (ARM_Output.Not_Valid_Error'Identity,
+                "Not in paragraph");
+        end if;
 --Ada.Text_IO.Put_Line ("Ordinary_Text: Cnt=" & Natural'Image(Output_Object.Char_Count) &
 --" Buffer=" & Natural'Image(Output_Object.Output_Buffer_Len));
 	if Output_Object.Char_Count + Text'Length >= LINE_LENGTH - 2 and then
@@ -1274,31 +1066,24 @@
     end Ordinary_Text;
 
 
-<<<<<<< HEAD
-    procedure Ordinary_Character (Output_Object : in out Corr_Output_Type;
-			          Char : in Character) is
-	-- Output an ordinary character.
-	-- Spaces will be used to break lines as needed.
-=======
     overriding procedure Ordinary_Character (Output_Object : in out Corr_Output_Type;
                                   Char : in Character) is
         -- Output an ordinary character.
         -- Spaces will be used to break lines as needed.
->>>>>>> 0d982a19
-    begin
-	if not Output_Object.Is_Valid then
-	    Ada.Exceptions.Raise_Exception (ARM_Output.Not_Valid_Error'Identity,
-		"Not valid object");
-	end if;
-	if not Output_Object.Is_In_Paragraph then
-	    Ada.Exceptions.Raise_Exception (ARM_Output.Not_Valid_Error'Identity,
-		"Not in paragraph");
-	end if;
-
-	if Output_Object.Char_Count >= LINE_LENGTH and then
-	   Output_Object.Out_Char_Count > Output_Object.Indent_Amount then
-	    -- Insert a break here if anything has been output (but don't
-	    -- Spill the buffer):
+    begin
+        if not Output_Object.Is_Valid then
+            Ada.Exceptions.Raise_Exception (ARM_Output.Not_Valid_Error'Identity,
+                "Not valid object");
+        end if;
+        if not Output_Object.Is_In_Paragraph then
+            Ada.Exceptions.Raise_Exception (ARM_Output.Not_Valid_Error'Identity,
+                "Not in paragraph");
+        end if;
+
+        if Output_Object.Char_Count >= LINE_LENGTH and then
+           Output_Object.Out_Char_Count > Output_Object.Indent_Amount then
+            -- Insert a break here if anything has been output (but don't
+            -- Spill the buffer):
 --Ada.Text_IO.Put_Line ("Ordinary_Char [Break, no spill]: Cnt=" & Natural'Image(Output_Object.Char_Count));
 	    Ada.Text_IO.New_Line (Output_Object.Output_File);
 	    Make_Indent (Output_Object);
@@ -1342,13 +1127,8 @@
     end Ordinary_Character;
 
 
-<<<<<<< HEAD
-    procedure Hard_Space (Output_Object : in out Corr_Output_Type) is
-	-- Output a hard space. No line break should happen at a hard space.
-=======
     overriding procedure Hard_Space (Output_Object : in out Corr_Output_Type) is
         -- Output a hard space. No line break should happen at a hard space.
->>>>>>> 0d982a19
     begin
 	if not Output_Object.Is_Valid then
 	    Ada.Exceptions.Raise_Exception (ARM_Output.Not_Valid_Error'Identity,
@@ -1367,15 +1147,9 @@
     end Hard_Space;
 
 
-<<<<<<< HEAD
-    procedure Line_Break (Output_Object : in out Corr_Output_Type) is
-	-- Output a line break. This does not start a new paragraph.
-	-- This corresponds to a "<BR>" in HTML.
-=======
     overriding procedure Line_Break (Output_Object : in out Corr_Output_Type) is
         -- Output a line break. This does not start a new paragraph.
         -- This corresponds to a "<BR>" in HTML.
->>>>>>> 0d982a19
     begin
 	if not Output_Object.Is_Valid then
 	    Ada.Exceptions.Raise_Exception (ARM_Output.Not_Valid_Error'Identity,
@@ -1400,15 +1174,6 @@
     end Line_Break;
 
 
-<<<<<<< HEAD
-    procedure Index_Line_Break (Output_Object : in out Corr_Output_Type;
-				Clear_Keep_with_Next : in Boolean) is
-	-- Output a line break for the index. This does not start a new
-	-- paragraph in terms of spacing. This corresponds to a "<BR>"
-	-- in HTML. If Clear_Keep_with_Next is true, insure that the next
-	-- line does not require the following line to stay with it.
-	-- Raises Not_Valid_Error if the paragraph is not in the index format.
-=======
     overriding procedure Index_Line_Break (Output_Object : in out Corr_Output_Type;
                                 Clear_Keep_with_Next : in Boolean) is
         -- Output a line break for the index. This does not start a new
@@ -1416,37 +1181,29 @@
         -- in HTML. If Clear_Keep_with_Next is true, insure that the next
         -- line does not require the following line to stay with it.
         -- Raises Not_Valid_Error if the paragraph is not in the index format.
->>>>>>> 0d982a19
     begin
 	Line_Break (Output_Object);
     end Index_Line_Break;
 
 
-<<<<<<< HEAD
-    procedure Soft_Line_Break (Output_Object : in out Corr_Output_Type) is
-	-- Output a soft line break. This is a place (in the middle of a
-	-- "word") that we allow a line break. It is usually used after
-	-- underscores in long non-terminals.
-=======
     overriding procedure Soft_Line_Break (Output_Object : in out Corr_Output_Type) is
         -- Output a soft line break. This is a place (in the middle of a
         -- "word") that we allow a line break. It is usually used after
         -- underscores in long non-terminals.
->>>>>>> 0d982a19
-    begin
-	if not Output_Object.Is_Valid then
-	    Ada.Exceptions.Raise_Exception (ARM_Output.Not_Valid_Error'Identity,
-		"Not valid object");
-	end if;
-	if not Output_Object.Is_In_Paragraph then
-	    Ada.Exceptions.Raise_Exception (ARM_Output.Not_Valid_Error'Identity,
-		"Not in paragraph");
-	end if;
---	if Output_Object.Char_Count >= LINE_LENGTH - 10 then
---	    if Output_Object.Output_Buffer_Len /= 0 then
---	        Spill (Output_Object);
---	    end if;
---	    Ada.Text_IO.New_Line (Output_Object.Output_File);
+    begin
+        if not Output_Object.Is_Valid then
+            Ada.Exceptions.Raise_Exception (ARM_Output.Not_Valid_Error'Identity,
+                "Not valid object");
+        end if;
+        if not Output_Object.Is_In_Paragraph then
+            Ada.Exceptions.Raise_Exception (ARM_Output.Not_Valid_Error'Identity,
+                "Not in paragraph");
+        end if;
+--      if Output_Object.Char_Count >= LINE_LENGTH - 10 then
+--          if Output_Object.Output_Buffer_Len /= 0 then
+--              Spill (Output_Object);
+--          end if;
+--          Ada.Text_IO.New_Line (Output_Object.Output_File);
 --            Make_Indent (Output_Object);
 --	-- else we don't need a line break.
 --	end if;
@@ -1454,29 +1211,22 @@
     end Soft_Line_Break;
 
 
-<<<<<<< HEAD
-    procedure Soft_Hyphen_Break (Output_Object : in out Corr_Output_Type) is
-	-- Output a soft line break, with a hyphen. This is a place (in the middle of
-	-- a "word") that we allow a line break. If the line break is used,
-	-- a hyphen will be added to the text.
-=======
     overriding procedure Soft_Hyphen_Break (Output_Object : in out Corr_Output_Type) is
         -- Output a soft line break, with a hyphen. This is a place (in the middle of
         -- a "word") that we allow a line break. If the line break is used,
         -- a hyphen will be added to the text.
->>>>>>> 0d982a19
-    begin
-	if not Output_Object.Is_Valid then
-	    Ada.Exceptions.Raise_Exception (ARM_Output.Not_Valid_Error'Identity,
-		"Not valid object");
-	end if;
-	if not Output_Object.Is_In_Paragraph then
-	    Ada.Exceptions.Raise_Exception (ARM_Output.Not_Valid_Error'Identity,
-		"Not in paragraph");
-	end if;
---	if Output_Object.Char_Count >= LINE_LENGTH - 8 then
---	    Spill (Output_Object);
---	    Ada.Text_IO.Put_Line (Output_Object.Output_File, "-"); -- Add the hyphen and break.
+    begin
+        if not Output_Object.Is_Valid then
+            Ada.Exceptions.Raise_Exception (ARM_Output.Not_Valid_Error'Identity,
+                "Not valid object");
+        end if;
+        if not Output_Object.Is_In_Paragraph then
+            Ada.Exceptions.Raise_Exception (ARM_Output.Not_Valid_Error'Identity,
+                "Not in paragraph");
+        end if;
+--      if Output_Object.Char_Count >= LINE_LENGTH - 8 then
+--          Spill (Output_Object);
+--          Ada.Text_IO.Put_Line (Output_Object.Output_File, "-"); -- Add the hyphen and break.
 --            Make_Indent (Output_Object);
 --	-- else we don't need a line break.
 --	end if;
@@ -1484,49 +1234,36 @@
     end Soft_Hyphen_Break;
 
 
-<<<<<<< HEAD
-    procedure Tab (Output_Object : in out Corr_Output_Type) is
-	-- Output a tab, inserting space up to the next tab stop.
-	-- Raises Not_Valid_Error if the paragraph was created with
-	-- Tab_Stops = ARM_Output.NO_TABS.
-=======
     overriding procedure Tab (Output_Object : in out Corr_Output_Type) is
         -- Output a tab, inserting space up to the next tab stop.
         -- Raises Not_Valid_Error if the paragraph was created with
         -- Tab_Stops = ARM_Output.NO_TABS.
->>>>>>> 0d982a19
-    begin
-	if not Output_Object.Is_Valid then
-	    Ada.Exceptions.Raise_Exception (ARM_Output.Not_Valid_Error'Identity,
-		"Not valid object");
-	end if;
-	if not Output_Object.Is_In_Paragraph then
-	    Ada.Exceptions.Raise_Exception (ARM_Output.Not_Valid_Error'Identity,
-		"Not in paragraph");
-	end if;
-	if ARM_Output."="(Output_Object.Tab_Stops, ARM_Output.NO_TABS) then
-	    Ada.Exceptions.Raise_Exception (ARM_Output.Not_Valid_Error'Identity,
-		"Tab, but none set");
-	end if;
-	-- We use the tab stops as characters here, and fixed and proportional
-	-- stops are treated identically.
-	-- Find the first stop greater than the current character count. (After
-	-- writing a space).
+    begin
+        if not Output_Object.Is_Valid then
+            Ada.Exceptions.Raise_Exception (ARM_Output.Not_Valid_Error'Identity,
+                "Not valid object");
+        end if;
+        if not Output_Object.Is_In_Paragraph then
+            Ada.Exceptions.Raise_Exception (ARM_Output.Not_Valid_Error'Identity,
+                "Not in paragraph");
+        end if;
+        if ARM_Output."="(Output_Object.Tab_Stops, ARM_Output.NO_TABS) then
+            Ada.Exceptions.Raise_Exception (ARM_Output.Not_Valid_Error'Identity,
+                "Tab, but none set");
+        end if;
+        -- We use the tab stops as characters here, and fixed and proportional
+        -- stops are treated identically.
+        -- Find the first stop greater than the current character count. (After
+        -- writing a space).
 --Ada.Text_IO.Put_Line ("Tab");
         Buffer (Output_Object, "@tab");
 	Output_Object.Output_Buffer_Space_Before := False; -- Spaces needed were output.
     end Tab;
 
 
-<<<<<<< HEAD
-    procedure Special_Character (Output_Object : in out Corr_Output_Type;
-			         Char : in ARM_Output.Special_Character_Type) is
-	-- Output an special character.
-=======
     overriding procedure Special_Character (Output_Object : in out Corr_Output_Type;
                                  Char : in ARM_Output.Special_Character_Type) is
         -- Output an special character.
->>>>>>> 0d982a19
     begin
 	--** Could use Latin1 and Unicode equivalents for most of these.
 	case Char is
@@ -1568,38 +1305,22 @@
     end Special_Character;
 
 
-<<<<<<< HEAD
-    procedure Unicode_Character (Output_Object : in out Corr_Output_Type;
-			         Char : in ARM_Output.Unicode_Type) is
-	-- Output a Unicode character, with code position Char.
-	Char_Code : constant String := ARM_Output.Unicode_Type'Image(Char);
-=======
     overriding procedure Unicode_Character (Output_Object : in out Corr_Output_Type;
                                  Char : in ARM_Output.Unicode_Type) is
         -- Output a Unicode character, with code position Char.
         Char_Code : constant String := ARM_Output.Unicode_Type'Image(Char);
->>>>>>> 0d982a19
     begin
 	-- We don't check, but we assume this is not a normal character.
 	Buffer (Output_Object, "@unicode<" & Char_Code(2..Char_Code'Last) & ">");
     end Unicode_Character;
 
 
-<<<<<<< HEAD
-    procedure End_Hang_Item (Output_Object : in out Corr_Output_Type) is
+    overriding procedure End_Hang_Item (Output_Object : in out Corr_Output_Type) is
 	-- Marks the end of a hanging item. Call only once per paragraph.
 	-- Raises Not_Valid_Error if the paragraph style is not in
 	-- Text_Prefixed_Style_Subtype, or if this has already been
 	-- called for the current paragraph, or if the paragraph was started
 	-- with No_Prefix = True.
-=======
-    overriding procedure End_Hang_Item (Output_Object : in out Corr_Output_Type) is
-        -- Marks the end of a hanging item. Call only once per paragraph.
-        -- Raises Not_Valid_Error if the paragraph format is not
-        -- Hanging .. Small_Nested_Enumerated, or if this has already been
-        -- called for the current paragraph, or if the paragraph was started
-        -- with No_Prefix = True.
->>>>>>> 0d982a19
     begin
 	if not Output_Object.Is_Valid then
 	    Ada.Exceptions.Raise_Exception (ARM_Output.Not_Valid_Error'Identity,
@@ -1623,8 +1344,7 @@
     end End_Hang_Item;
 
 
-<<<<<<< HEAD
-    procedure Text_Format (Output_Object : in out Corr_Output_Type;
+    overriding procedure Text_Format (Output_Object : in out Corr_Output_Type;
 			   Format : in ARM_Output.Format_Type) is
 	-- Change the text format so that all of the properties are as specified.
 	-- Note: Changes to these properties ought be stack-like; that is,
@@ -1634,28 +1354,6 @@
 	use type ARM_Output.Location_Type;
 	use type ARM_Output.Size_Type;
 	-- Note: We ignore colors here, no colors in !Corrigendum markup.
-=======
-    overriding procedure Text_Format (Output_Object : in out Corr_Output_Type;
-                           Bold : in Boolean;
-                           Italic : in Boolean;
-                           Font : in ARM_Output.Font_Family_Type;
-                           Size : in ARM_Output.Size_Type;
-                           Change : in ARM_Output.Change_Type;
-                           Version : in ARM_Contents.Change_Version_Type := '0';
-                           Added_Version : in ARM_Contents.Change_Version_Type := '0';
-                           Location : in ARM_Output.Location_Type) is
-        -- Change the text format so that Bold, Italics, the font family,
-        -- the text size, and the change state are as specified.
-        -- Added_Version is only used when the change state is "Both"; it's
-        -- the version of the insertion; Version is the version of the (newer)
-        -- deletion.
-        -- Note: Changes to these properties ought be stack-like; that is,
-        -- Bold on, Italic on, Italic off, Bold off is OK; Bold on, Italic on,
-        -- Bold off, Italic off should be avoided (as separate commands).
-        use type ARM_Output.Change_Type;
-        use type ARM_Output.Location_Type;
-        use type ARM_Output.Size_Type;
->>>>>>> 0d982a19
     begin
 	if not Output_Object.Is_Valid then
 	    Ada.Exceptions.Raise_Exception (ARM_Output.Not_Valid_Error'Identity,
@@ -1810,15 +1508,6 @@
     end Text_Format;
 
 
-<<<<<<< HEAD
-    procedure Clause_Reference (Output_Object : in out Corr_Output_Type;
-				Text : in String;
-				Clause_Number : in String) is
-	-- Generate a reference to a clause in the standard. The text of
-	-- the reference is "Text", and the number of the clause is
-	-- Clause_Number. For hyperlinked formats, this should generate
-	-- a link; for other formats, the text alone is generated.
-=======
     overriding procedure Clause_Reference (Output_Object : in out Corr_Output_Type;
                                 Text : in String;
                                 Clause_Number : in String) is
@@ -1826,50 +1515,30 @@
         -- the reference is "Text", and the number of the clause is
         -- Clause_Number. For hyperlinked formats, this should generate
         -- a link; for other formats, the text alone is generated.
->>>>>>> 0d982a19
     begin
 	Ordinary_Text (Output_Object, Text); -- Nothing special in this format.
     end Clause_Reference;
 
 
-<<<<<<< HEAD
-    procedure Index_Target (Output_Object : in out Corr_Output_Type;
-			    Index_Key : in Natural) is
-	-- Generate a index target. This marks the location where an index
-	-- reference occurs. Index_Key names the index item involved.
-	-- For hyperlinked formats, this should generate a link target;
-	-- for other formats, nothing is generated.
-=======
     overriding procedure Index_Target (Output_Object : in out Corr_Output_Type;
                             Index_Key : in Natural) is
         -- Generate a index target. This marks the location where an index
         -- reference occurs. Index_Key names the index item involved.
         -- For hyperlinked formats, this should generate a link target;
         -- for other formats, nothing is generated.
->>>>>>> 0d982a19
-    begin
-	if not Output_Object.Is_Valid then
-	    Ada.Exceptions.Raise_Exception (ARM_Output.Not_Valid_Error'Identity,
-		"Not valid object");
-	end if;
-	if not Output_Object.Is_In_Paragraph then
-	    Ada.Exceptions.Raise_Exception (ARM_Output.Not_Valid_Error'Identity,
-		"Not in paragraph");
-	end if;
-	null; -- Nothing to do for plain text.
+    begin
+        if not Output_Object.Is_Valid then
+            Ada.Exceptions.Raise_Exception (ARM_Output.Not_Valid_Error'Identity,
+                "Not valid object");
+        end if;
+        if not Output_Object.Is_In_Paragraph then
+            Ada.Exceptions.Raise_Exception (ARM_Output.Not_Valid_Error'Identity,
+                "Not in paragraph");
+        end if;
+        null; -- Nothing to do for plain text.
     end Index_Target;
 
 
-<<<<<<< HEAD
-    procedure Index_Reference (Output_Object : in out Corr_Output_Type;
-			       Text : in String;
-			       Index_Key : in Natural;
-			       Clause_Number : in String) is
-	-- Generate a reference to an index target in the standard. The text
-	-- of the reference is "Text", and Index_Key and Clause_Number denotes
-	-- the target. For hyperlinked formats, this should generate
-	-- a link; for other formats, the text alone is generated.
-=======
     overriding procedure Index_Reference (Output_Object : in out Corr_Output_Type;
                                Text : in String;
                                Index_Key : in Natural;
@@ -1878,21 +1547,11 @@
         -- of the reference is "Text", and Index_Key and Clause_Number denotes
         -- the target. For hyperlinked formats, this should generate
         -- a link; for other formats, the text alone is generated.
->>>>>>> 0d982a19
     begin
 	Ordinary_Text (Output_Object, Text); -- Nothing special in this format.
     end Index_Reference;
 
 
-<<<<<<< HEAD
-    procedure DR_Reference (Output_Object : in out Corr_Output_Type;
-			    Text : in String;
-			    DR_Number : in String) is
-	-- Generate a reference to an DR from the standard. The text
-	-- of the reference is "Text", and DR_Number denotes
-	-- the target. For hyperlinked formats, this should generate
-	-- a link; for other formats, the text alone is generated.
-=======
     overriding procedure DR_Reference (Output_Object : in out Corr_Output_Type;
                             Text : in String;
                             DR_Number : in String) is
@@ -1900,14 +1559,12 @@
         -- of the reference is "Text", and DR_Number denotes
         -- the target. For hyperlinked formats, this should generate
         -- a link; for other formats, the text alone is generated.
->>>>>>> 0d982a19
     begin
 	Ordinary_Text (Output_Object, Text); -- Nothing special in this format.
     end DR_Reference;
 
 
-<<<<<<< HEAD
-    procedure AI_Reference (Output_Object : in out Corr_Output_Type;
+    overriding procedure AI_Reference (Output_Object : in out Corr_Output_Type;
 			    Text : in String;
 			    AI_Number : in String) is
 	-- Generate a reference to an AI from the standard. The text
@@ -1915,29 +1572,11 @@
 	-- the target (in unfolded format). For hyperlinked formats, this
 	-- should generate a link; for other formats, the text alone is
 	-- generated.
-=======
-    overriding procedure AI_Reference (Output_Object : in out Corr_Output_Type;
-                            Text : in String;
-                            AI_Number : in String) is
-        -- Generate a reference to an AI from the standard. The text
-        -- of the reference is "Text", and AI_Number denotes
-        -- the target (in folded format). For hyperlinked formats, this should
-        -- generate a link; for other formats, the text alone is generated.
->>>>>>> 0d982a19
     begin
 	Ordinary_Text (Output_Object, Text); -- Nothing special in this format.
     end AI_Reference;
 
 
-<<<<<<< HEAD
-    procedure Local_Target (Output_Object : in out Corr_Output_Type;
-			    Text : in String;
-			    Target : in String) is
-	-- Generate a local target. This marks the potential target of local
-	-- links identified by "Target". Text is the text of the target.
-	-- For hyperlinked formats, this should generate a link target;
-	-- for other formats, only the text is generated.
-=======
     overriding procedure Local_Target (Output_Object : in out Corr_Output_Type;
                             Text : in String;
                             Target : in String) is
@@ -1945,22 +1584,11 @@
         -- links identified by "Target". Text is the text of the target.
         -- For hyperlinked formats, this should generate a link target;
         -- for other formats, only the text is generated.
->>>>>>> 0d982a19
     begin
 	Ordinary_Text (Output_Object, Text); -- Nothing special in this format.
     end Local_Target;
 
 
-<<<<<<< HEAD
-    procedure Local_Link (Output_Object : in out Corr_Output_Type;
-			  Text : in String;
-			  Target : in String;
-			  Clause_Number : in String) is
-	-- Generate a local link to the target and clause given.
-	-- Text is the text of the link.
-	-- For hyperlinked formats, this should generate a link;
-	-- for other formats, only the text is generated.
-=======
     overriding procedure Local_Link (Output_Object : in out Corr_Output_Type;
                           Text : in String;
                           Target : in String;
@@ -1969,22 +1597,11 @@
         -- Text is the text of the link.
         -- For hyperlinked formats, this should generate a link;
         -- for other formats, only the text is generated.
->>>>>>> 0d982a19
     begin
 	Ordinary_Text (Output_Object, Text); -- Nothing special in this format.
     end Local_Link;
 
 
-<<<<<<< HEAD
-    procedure Local_Link_Start (Output_Object : in out Corr_Output_Type;
-				Target : in String;
-				Clause_Number : in String) is
-	-- Generate a local link to the target and clause given.
-	-- The link will surround text until Local_Link_End is called.
-	-- Local_Link_End must be called before this routine can be used again.
-	-- For hyperlinked formats, this should generate a link;
-	-- for other formats, only the text is generated.
-=======
     overriding procedure Local_Link_Start (Output_Object : in out Corr_Output_Type;
                                 Target : in String;
                                 Clause_Number : in String) is
@@ -1993,21 +1610,11 @@
         -- Local_Link_End must be called before this routine can be used again.
         -- For hyperlinked formats, this should generate a link;
         -- for other formats, only the text is generated.
->>>>>>> 0d982a19
     begin
 	null; -- No link, nothing to do.
     end Local_Link_Start;
 
 
-<<<<<<< HEAD
-    procedure Local_Link_End (Output_Object : in out Corr_Output_Type;
-			      Target : in String;
-			      Clause_Number : in String) is
-	-- End a local link for the target and clause given.
-	-- This must be in the same paragraph as the Local_Link_Start.
-	-- For hyperlinked formats, this should generate a link;
-	-- for other formats, only the text is generated.
-=======
     overriding procedure Local_Link_End (Output_Object : in out Corr_Output_Type;
                               Target : in String;
                               Clause_Number : in String) is
@@ -2015,21 +1622,11 @@
         -- This must be in the same paragraph as the Local_Link_Start.
         -- For hyperlinked formats, this should generate a link;
         -- for other formats, only the text is generated.
->>>>>>> 0d982a19
     begin
 	null; -- No link, nothing to do.
     end Local_Link_End;
 
 
-<<<<<<< HEAD
-    procedure URL_Link (Output_Object : in out Corr_Output_Type;
-			Text : in String;
-			URL : in String) is
-	-- Generate a link to the URL given.
-	-- Text is the text of the link.
-	-- For hyperlinked formats, this should generate a link;
-	-- for other formats, only the text is generated.
-=======
     overriding procedure URL_Link (Output_Object : in out Corr_Output_Type;
                         Text : in String;
                         URL : in String) is
@@ -2037,30 +1634,11 @@
         -- Text is the text of the link.
         -- For hyperlinked formats, this should generate a link;
         -- for other formats, only the text is generated.
->>>>>>> 0d982a19
     begin
 	Ordinary_Text (Output_Object, Text); -- Nothing special in this format.
     end URL_Link;
 
 
-<<<<<<< HEAD
-    procedure Picture  (Output_Object : in out Corr_Output_Type;
-			Name  : in String;
-			Descr : in String;
-			Alignment : in ARM_Output.Picture_Alignment;
-			Height, Width : in Natural;
-			Border : in ARM_Output.Border_Kind) is
-	-- Generate a picture.
-	-- Name is the (simple) file name of the picture; Descr is a
-	-- descriptive name for the picture (it will appear in some web
-	-- browsers).
-	-- We assume that it is a .GIF or .JPG and that it will be present
-	-- in the same directory as the input files and the same directory as
-	-- the .HTML output files.
-	-- Alignment specifies the picture alignment.
-	-- Height and Width specify the picture size in pixels.
-	-- Border specifies the kind of border.
-=======
     overriding procedure Picture  (Output_Object : in out Corr_Output_Type;
                         Name  : in String;
                         Descr : in String;
@@ -2077,10 +1655,9 @@
         -- Alignment specifies the picture alignment.
         -- Height and Width specify the picture size in pixels.
         -- Border specifies the kind of border.
->>>>>>> 0d982a19
     begin
 	Ordinary_Text (Output_Object, "[Picture: " & Name &
 	  " - " & Descr & "]");
     end Picture;
 
-end ARM_Corr;
+end ARM_Corr;