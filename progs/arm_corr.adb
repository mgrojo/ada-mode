--- conflicted
+++ resolved
@@ -1,4 +1,4 @@
-with --ARM_Output,
+0with --ARM_Output,
      --ARM_Contents,
      --Ada.Text_IO,
      Ada.Exceptions,
@@ -135,12 +135,8 @@
 	-- Create a new file for this section:
         -- Unix directory separator for Windows and Debian
 	Ada.Text_IO.Create (Output_Object.Output_File, Ada.Text_IO.Out_File,
-<<<<<<< HEAD
-	    "./Output/" & Ada.Strings.Fixed.Trim (Output_Object.File_Prefix, Ada.Strings.Right) &
-=======
             Output_Object.Output_Path(1..Output_Object.Output_Path_Len) &
 	        Ada.Strings.Fixed.Trim (Output_Object.File_Prefix, Ada.Strings.Right) &
->>>>>>> b3d3ec2a
 		"-Corr-" & Section_Name & ".TXT");
 	Ada.Text_IO.New_Line (Output_Object.Output_File);
     end Section;
@@ -1720,4 +1716,4 @@
 	  " - " & Descr & "]");
     end Picture;
 
-end ARM_Corr;
+end ARM_Corr;