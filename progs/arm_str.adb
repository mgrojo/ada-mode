--- conflicted
+++ resolved
@@ -7,12 +7,8 @@
     -- This package contains the definition of reading input from a string.
     --
     -- ---------------------------------------
-<<<<<<< HEAD
     -- Copyright 2000, 2011
     --   AXE Consultants. All rights reserved.
-=======
-    -- Copyright 2000, 2011, AXE Consultants.
->>>>>>> 0d982a19
     -- P.O. Box 1512, Madison WI  53701
     -- E-Mail: randy@rrsoftware.com
     --
@@ -172,4 +168,4 @@
         Input_Object.Recording := False;
     end Stop_Recording_and_Read_Result;
 
-end ARM_String;
+end ARM_String;