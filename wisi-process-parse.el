;;; wisi-process-parse.el --- interface to external parse program
;;
;; Copyright (C) 2014, 2017 - 2021 Free Software Foundation, Inc.
;;
;; Author: Stephen Leake <stephen_leake@member.fsf.org>
;;
;; This file is part of GNU Emacs.
;;
;; GNU Emacs is free software: you can redistribute it and/or modify
;; it under the terms of the GNU General Public License as published by
;; the Free Software Foundation, either version 3 of the License, or
;; (at your option) any later version.
;;
;; GNU Emacs is distributed in the hope that it will be useful,
;; but WITHOUT ANY WARRANTY; without even the implied warranty of
;; MERCHANTABILITY or FITNESS FOR A PARTICULAR PURPOSE.  See the
;; GNU General Public License for more details.
;;
;; You should have received a copy of the GNU General Public License
;; along with GNU Emacs.  If not, see <http://www.gnu.org/licenses/>.

(require 'cl-lib)
(require 'wisi-parse-common)

(defconst wisi-process-parse-protocol-version "6"
  "Defines data exchanged between this package and the background process.
Must match emacs_wisi_common_parse.ads Protocol_Version.")

(defconst wisi-process-parse-prompt "^;;> "
  "Regexp matching executable prompt; indicates previous command is complete.")

(defconst wisi-process-parse-quit-cmd "004quit\n"
  "Command to external process telling it to quit.")

;;;;; sessions

;; The executable builds internal parser structures on startup,
;; then runs a loop, waiting for parse requests.
;;
;; We only need one process per language; there is no persistent state
;; in the process between parses, and processes are too heavy-weight
;; to have one per buffer. We use a global alist of parser objects to
;; find the right one for the current buffer.

(cl-defstruct (wisi-process--parser (:include wisi-parser))
  (label nil)             ;; string uniquely identifying parser
  language-protocol-version ;; string identifying language-specific params
  (exec-file nil) 	  ;; absolute file name of executable
  (exec-opts nil)         ;; list of process start options for executable
  (token-table nil)       ;; vector of token symbols, indexed by integer
  (face-table nil) 	  ;; vector of face symbols, indexed by integer
  (busy nil)              ;; t while parser is active
  (process nil) 	  ;; running *_wisi_parse executable
  (buffer nil) 		  ;; receives output of executable
  (total-wait-time 0.0)   ;; total time during last parse spent waiting for subprocess output.
  (response-count 0)      ;; responses received from subprocess during last parse; for profiling.
  end-pos                 ;; last character position parsed
  language-action-table   ;; array of function pointers, each taking an sexp sent by the process
  query-result            ;; holds result of wisi-process-parse--Query
  )

(cl-defmethod wisi-parser-transaction-log-buffer-name ((parser wisi-process--parser))
  (concat "*"(wisi-process--parser-label parser) "-wisi-parser-log*"))

(defvar wisi-process--alist nil
  "Alist mapping string label to ‘wisi-process--session’ struct")

(defvar wisi-file_not_found nil
  "Signal handled internally by functions in this file")
(put 'wisi-file_not_found
     'error-conditions
     '(wisi-file_not_found))

;;;###autoload
(defun wisi-process-parse-get (parser)
  "Return a ‘wisi-process--parser’ object matching PARSER label.
If label found in ‘wisi-process--alist’, return that.
Otherwise add PARSER to ‘wisi-process--alist’, return it."
  (or (cdr (assoc (wisi-process--parser-label parser) wisi-process--alist))
      (let ((exec-file (locate-file (wisi-process--parser-exec-file parser) exec-path '("" ".exe"))))

	(unless exec-file
	  (error "%s not found on `exec-path'; run 'build.sh' in the ELPA package."
		 (wisi-process--parser-exec-file parser)))

	(push (cons (wisi-process--parser-label parser) parser) wisi-process--alist)

	parser
     )))

(defun wisi-process-parse-set-exec (label exec-file)
  "Change the EXEC-FILE for parsers with LABEL."
  (let ((parser (cdr (assoc label wisi-process--alist))))
    (when parser
      (wisi-parse-kill parser)
      (setf (wisi-process--parser-exec-file parser) exec-file))))

(defun wisi-process-parse--check-version (parser)
  "Verify protocol version reported by process."
  ;; The process has just started; the first non-comment line in the
  ;; process buffer contains the process and language protocol versions.
  (with-current-buffer (wisi-process--parser-buffer parser)
    (goto-char (point-min))
    (if (search-forward-regexp "protocol: process version \\([0-9]+\\) language version \\([0-9]+\\)" nil t)
	(unless (and (match-string 1)
		     (string-equal (match-string 1) wisi-process-parse-protocol-version)
		     (match-string 2)
		     (string-equal (match-string 2) (wisi-process--parser-language-protocol-version parser)))
	  (wisi-parse-kill parser)
	  (error "%s parser process protocol version mismatch: elisp %s %s, process %s %s"
		 (wisi-process--parser-label parser)
		 wisi-process-parse-protocol-version (wisi-process--parser-language-protocol-version parser)
		 (match-string 1) (match-string 2)))
      ;; Search failed
      (error "%s parser process protocol version message not found"
	     (wisi-process--parser-label parser))
    )))

(defun wisi-process-parse--require-process (parser)
  "Start the process for PARSER if not already started."
  (unless (process-live-p (wisi-process--parser-process parser))
    (let ((process-connection-type nil) ;; use a pipe, not a pty; avoid line-by-line reads
	  (process-name (format " *%s_wisi_parse*" (wisi-process--parser-label parser))))

      (unless (buffer-live-p (wisi-process--parser-buffer parser))
	;; User may have killed buffer to kill parser.
	(setf (wisi-process--parser-buffer parser)
	      (get-buffer-create process-name)))

      (with-current-buffer (wisi-process--parser-buffer parser)
	(erase-buffer)); delete any previous messages, prompt

      (wisi-parse-log-message parser "create process")

      (setf (wisi-process--parser-process parser)
	    (make-process
	     :name process-name
	     :buffer (wisi-process--parser-buffer parser)

	     :coding 'utf-8-unix
	     ;; We don't need utf-8-dos for reading when the parser is
	     ;; compiled for Windows; ASCII.CR is only sent in debug
	     ;; messages, where they are easy to ignore.

	     :command (append (list (wisi-process--parser-exec-file parser))
			      (wisi-process--parser-exec-opts parser))))

      (set-process-query-on-exit-flag (wisi-process--parser-process parser) nil)

      (wisi-process-parse--wait parser)
      (wisi-process-parse--check-version parser)
      )))

(defun wisi-process-parse--wait (parser)
  "Wait for the current command to complete."
  (let ((process (wisi-process--parser-process parser))
	(search-start (point-min))
	(wait-count 0)
	(found nil))

    (with-current-buffer (wisi-process--parser-buffer parser)
      (while (and (process-live-p process)
		  (progn
		    ;; process output is inserted before point, so move back over it to search it
		    (goto-char search-start)
		    (not (setq found (re-search-forward wisi-process-parse-prompt (point-max) t)))))
	(setq search-start (point));; don't search same text again
	(setq wait-count (1+ wait-count))
	(accept-process-output process 0.1))

      (unless found
	(wisi-parse-log-message parser "process died")
	(error "%s process died" (wisi-process--parser-exec-file parser)))
      )))

(defun wisi-process-parse-show-buffer (parser)
  "Show PARSER buffer."
  (if (buffer-live-p (wisi-process--parser-buffer parser))
      (pop-to-buffer (wisi-process--parser-buffer parser))
    (error "wisi-process-parse process not active")))

(defun wisi-process-parse--add-cmd-length (cmd)
  "Return CMD (a string) with length prefixed."
  ;; Characters in cmd length must match emacs_wisi_common_parse.adb
  ;; Get_Command_Length. If the actual length overflows the alloted
  ;; space, we will get a protocol_error from the parser
  ;; eventually. Caller should prevent that and send an alternate
  ;; command.
  (format "%04d%s" (string-bytes cmd) cmd))

(defun wisi-process-parse--send-parse (parser parse-action begin send-end parse-end)
  "Send a partial PARSE-ACTION command to PARSER external process.
The command is followed by the content of the current buffer from
BEGIN thru SEND-END.  Does not wait for command to
complete. PARSE-END is end of desired parse region."
  ;; Must match "full/partial parse" command arguments read by
  ;; emacs_wisi_common_parse.adb Get_Parse_Params.
  ;; Parse_Kind is always Partial here; that really means "legacy".
  (let* ((cmd (format "parse 0 %d \"%s\" %d %d %d %d %d %d %d %d \"%s\" %d %d %d %d %d \"%s\""
		      (cl-ecase parse-action
			(navigate 0)
			(face 1)
			(indent 2))
		      (if (buffer-file-name) (buffer-file-name) (buffer-name))
		      (position-bytes begin)
		      (position-bytes send-end)
		      (position-bytes (min (point-max) parse-end))
		      begin ;; begin_char_pos
		      send-end ;; end_char_pos
		      (line-number-at-pos begin)

		      ;; begin_indent. Example:
		      ;;
		      ;; end if;
		      ;;
		      ;;    if ...
		      ;;    end if;
		      ;;
		      ;; Indenting 'if ...'; ada-wisi-expand-region
		      ;; returns BEGIN after first 'end if;', SEND-END
		      ;; after second 'end if'. Begin_indent is first
		      ;; 'end if;'
		      (save-excursion
			(goto-char begin)
			(back-to-indentation)
			(current-column))

		      (if (or (and (= begin (point-min)) (= parse-end (point-max)))
			      (< (point-max) wisi-partial-parse-threshold))
			  0 1) ;; partial parse active
		      wisi-parser-verbosity
		      (or wisi-mckenzie-task-count -1)
		      (or wisi-mckenzie-zombie-limit -1)
		      (or wisi-mckenzie-enqueue-limit -1)
		      (or wisi-parse-max-parallel -1)
		      (- (position-bytes send-end) (position-bytes begin)) ;; byte_count: send-end is after last byte
		      (wisi-parse-format-language-options parser)
		      ))
	 (process (wisi-process--parser-process parser)))

    (with-current-buffer (wisi-process--parser-buffer parser)
      (erase-buffer))

    (wisi-parse-log-message parser cmd)
    (process-send-string process (wisi-process-parse--add-cmd-length cmd))

    ;; we don't log the buffer text; may be huge
    (process-send-string process (buffer-substring-no-properties begin send-end))

    ;; We don’t wait for the send to complete here.
    ))

(defun wisi-process-parse--send-incremental-parse (parser full)
  "Send an incremental parse command to PARSER external process.
If FULL, do initial full parse.  Does not wait for command to
complete."
  ;; First check length of changes list. For example, in almost any
  ;; buffer, changing the indent of every line (done in unit tests)
  ;; builds a change list that is longer than the buffer text, and no
  ;; faster to parse. So for long change lists, fall back to full
  ;; parse.
  ;;
  ;; For now, we define "long" by the command length character count
  ;; limit set by `wisi-process-parse--add-cmd-length'. For 4
  ;; characters, this is hit by
  ;; test/ada_mode-conditional_expressions.adb.
  (let ((changes
	 ;; wisi--changes is in reverse time order.
	 (prin1-to-string (nreverse wisi--changes))))
    (when (> (length changes) 9999)
      (setq full t))

    ;; Must match "incremental parse" command arguments read by
    ;; emacs_wisi_common_parse.adb Get_Parse_Params.
    (let* ((cmd
	    (apply #'format
		   (concat
		    "parse %d \"%s\" \"%s\" %d %d %d %d %d "
		    (if full "%d" "%s")
		    " \"%s\""
		    )
		   (append
		    (list
		     (if full 2 1) ;; Parse_Kind
		     (if (buffer-file-name) (buffer-file-name) (buffer-name))
		     wisi-parser-verbosity
		     (or wisi-mckenzie-task-count -1)
		     (or wisi-mckenzie-zombie-limit -1)
		     (or wisi-mckenzie-enqueue-limit -1)
		     (or wisi-parse-max-parallel -1)
		     (if full (- (position-bytes (point-max)) (position-bytes (point-min))) 0) ;; byte_count
		     )
		    (if full
			(list
			 (point-max) ;; end_char_pos (after last char)
			 )
		      (list changes))
		    (list (wisi-parse-format-language-options parser))
		    )))
	   (process (wisi-process--parser-process parser)))

      (with-current-buffer (wisi-process--parser-buffer parser)
	(erase-buffer))

      (wisi-parse-log-message parser cmd)
      (process-send-string process (wisi-process-parse--add-cmd-length cmd))
      (setq wisi--changes nil)
      (when full
	(process-send-string process (buffer-substring-no-properties (point-min) (point-max))))

      ;; We don’t wait for the send to complete here.
      )))

(defun wisi-process-parse--send-action (parser parse-action begin end)
  "Send a post-parse PARSE-ACTION command to PARSER external process.
Does not wait for command to complete."
  ;; Must match emacs_wisi_common_parse.adb Get_Parse_Action.
  (let* ((cmd (format "post-parse \"%s\" \"%s\" %d %d %d %d %d \"%s\""
		      (if (buffer-file-name) (buffer-file-name) (buffer-name))
		      wisi-parser-verbosity
		      (cl-ecase parse-action
			(navigate 0)
			(face 1)
			(indent 2))
		      (position-bytes begin)
		      ;; indent-region passes markers
		      (if (markerp begin) (marker-position begin) begin)
		      (position-bytes (min (point-max) end))
		      (min (point-max) (if (markerp end) (marker-position end) end))
		      (wisi-parse-format-language-options parser)
		      ))
	 (process (wisi-process--parser-process parser)))

    (with-current-buffer (wisi-process--parser-buffer parser)
      (erase-buffer))

    (wisi-parse-log-message parser cmd)
    (process-send-string process (wisi-process-parse--add-cmd-length cmd))

    ;; We don’t wait for the send to complete here.
    ))

(defun wisi-process-parse--send-refactor (parser refactor-action edit-begin)
  "Send a refactor command to PARSER external process, wait for
command to complete. PARSER will respond with one or more Edit
messages."
  ;; Must match "refactor" command arguments read by
  ;; emacs_wisi_common_parse.adb Get_Refactor_Params.
  (let* ((cmd (format "refactor \"%s\" %d %d \"%s\""
		      (if (buffer-file-name) (buffer-file-name) (buffer-name))
		      refactor-action
		      (position-bytes edit-begin)
		      wisi-parser-verbosity
		      ))
	 (process (wisi-process--parser-process parser)))

    (with-current-buffer (wisi-process--parser-buffer parser)
      (erase-buffer))

    (wisi-parse-log-message parser cmd)
<<<<<<< HEAD
    (process-send-string process (wisi-process-parse--add-cmd-length cmd))
=======
    (process-send-string process msg)
>>>>>>> d22dc4a7
    (wisi-process-parse--wait parser)
    ))

(defun wisi-process-parse--send-query (parser query point)
  "Send a query command to PARSER external process, wait for command to complete. PARSER will respond with
one or more Query messages."
  ;; Must match "query-tree" command arguments read by
  ;; emacs_wisi_common_parse.adb Process_Stream "query-tree"
  (let* ((cmd (format "query-tree \"%s\" %d %d"
		      (if (buffer-file-name) (buffer-file-name) (buffer-name))
		      (cdr (assoc query wisi-parse-tree-queries))
		      point
		      ))
	 (process (wisi-process--parser-process parser)))

    (with-current-buffer (wisi-process--parser-buffer parser)
      (erase-buffer))

    (wisi-parse-log-message parser cmd)
<<<<<<< HEAD
    (process-send-string process (wisi-process-parse--add-cmd-length cmd))
=======
    (process-send-string process msg)
>>>>>>> d22dc4a7
    (wisi-process-parse--wait parser)
    ))

(defun wisi-process-parse--marker-or-nil (item)
  (if (= -1 item) nil (copy-marker item t)))

(defun wisi-process-parse--Navigate_Cache (parser sexp)
  ;; sexp is [Navigate_Cache pos statement_id id length class containing_pos prev_pos next_pos end_pos]
  ;; see ‘wisi-process-parse--execute’
  (let ((pos (aref sexp 1)))
    (with-silent-modifications
      (put-text-property
       pos
       (min (1+ pos) (point-max))
       'wisi-cache
       (wisi-cache-create
	:nonterm    (aref (wisi-process--parser-token-table parser) (aref sexp 2))
	:token      (aref (wisi-process--parser-token-table parser) (aref sexp 3))
	:last       (aref sexp 4)
	:class      (aref wisi-class-list (aref sexp 5))
	:containing (wisi-process-parse--marker-or-nil (aref sexp 6))
	:prev       (wisi-process-parse--marker-or-nil (aref sexp 7))
	:next       (wisi-process-parse--marker-or-nil (aref sexp 8))
	:end        (wisi-process-parse--marker-or-nil (aref sexp 9))
	)))
    ))

(defun wisi-process-parse--Name_Property (parser sexp)
  ;; sexp is [Name_Property first-pos last-pos]
  ;; see ‘wisi-process-parse--execute’
  ;; implements wisi-name-action
  (with-silent-modifications
    (put-text-property (aref sexp 1) (1+ (aref sexp 2)) 'wisi-name t)))

(defun wisi-process-parse--Face_Property (parser sexp)
  ;; sexp is [Face_Property first-pos last-pos face-index]
  ;; see ‘wisi-process-parse--execute’
  ;; implements wisi--face-action-1
  (with-silent-modifications
    (add-text-properties
     (aref sexp 1)
     (1+ (aref sexp 2))
     (list 'font-lock-face (aref (wisi-process--parser-face-table parser) (aref sexp 3))
	   'fontified t)
     )))

(defun wisi-process-parse--Indent (parser sexp)
  ;; sexp is [Indent line-number line-begin-char-pos indent]
  ;; see ‘wisi-process-parse--execute’
  (let ((pos (aref sexp 2)))
    (with-silent-modifications
      (when (< (point-min) pos)
	(put-text-property
	 (1- pos)
	 pos
	 'wisi-indent
	 (aref sexp 3)))
      )))

(defun wisi-process-parse--Lexer_Error (parser sexp)
  ;; sexp is [Lexer_Error char-position <message> <repair-char>]
  ;; see ‘wisi-process-parse--execute’
  (let ((pos (min (point-max) (aref sexp 1)))
	err)

    (goto-char pos);; for current-column

    (setq err
	  (make-wisi--lexer-error
	   :pos (copy-marker pos)
	   :message
	   (format "%s:%d:%d: %s"
		   (if (buffer-file-name) (file-name-nondirectory (buffer-file-name)) "")
		   ;; file-name can be nil during vc-resolve-conflict
		   (line-number-at-pos pos)
		   (current-column)
		   (aref sexp 2))
	   :inserted (when (= 4 (length sexp)) (aref sexp 3))))

    (push err (wisi-parser-lexer-errors parser))
    ))

(defun wisi-process-parse--Parser_Error (parser sexp)
  ;; sexp is [Parser_Error char-position <string>]
  ;; see ‘wisi-process-parse--execute’
  (let ((pos (aref sexp 1))
	err)

    (goto-char pos);; for current-column

    (setq err
	  (make-wisi--parse-error
	   :pos (copy-marker pos)
	   :message
	   (format "%s:%d:%d: %s"
		   (if (buffer-file-name) (file-name-nondirectory (buffer-file-name)) "")
		   ;; file-name can be nil during vc-resolve-conflict
		   (line-number-at-pos pos)
		   (1+ (current-column))
		   (aref sexp 2))))

    (push err (wisi-parser-parse-errors parser))
    ))

(defun wisi-process-parse--Check_Error (parser sexp)
  ;; sexp is [Check_Error code name-1-pos name-2-pos <string>]
  ;; see ‘wisi-process-parse--execute’
  (let* ((name-1-pos (aref sexp 2))
	 (name-2-pos (aref sexp 3))
	 (column-at-pos (lambda (pos) (goto-char pos)(current-column)))
	 (file-name (if (buffer-file-name) (file-name-nondirectory (buffer-file-name)) "")))
    ;; file-name can be nil during vc-resolve-conflict

    (when (not name-1-pos)
      (setq name-1-pos name-2-pos)
      (setq name-2-pos 0))

    (when (not name-2-pos)
      (setq name-2-pos 0))

    (push (make-wisi--parse-error
	   :pos (copy-marker name-1-pos)
	   :pos-2 (copy-marker name-2-pos)
	   :message
	   (format
	    (concat "%s:%d:%d: %s"
		    (when (> 0 name-2-pos) " %s:%d:%d"))
	    file-name (line-number-at-pos name-1-pos) (funcall column-at-pos name-1-pos)
	    (aref sexp 4)
	    (when (> 0 name-2-pos)
	      file-name (line-number-at-pos name-2-pos) (funcall column-at-pos name-2-pos))))
	  (wisi-parser-parse-errors parser))
    ))

(defun wisi-process-parse--find-err (pos errors)
  (let ((result))
    (dolist (err errors)
      (when (or (= pos (wisi--parse-error-pos err))
		(and (wisi--parse-error-pos-2 err) (= pos (wisi--parse-error-pos-2 err))))
	(setq result err)))
    result))

(defun wisi-process-parse--Recover (parser sexp)
  ;; sexp is [Recover [error-pos edit-pos [inserted] [deleted] deleted-region]...]
  ;; see ‘wisi-process-parse--execute’
  ;; convert to list of wisi--parse-error-repair, add to corresponding error
  (let ((token-table (wisi-process--parser-token-table parser)))

    (unless (= 1 (length sexp))
      (cl-do ((i 1 (1+ i))) ((= i (length sexp)))
	(let* ((error-pos (aref (aref sexp i) 0))
	       (edit-pos (aref (aref sexp i) 1))
	       (err (wisi-process-parse--find-err error-pos (wisi-parser-parse-errors parser))))
          (when err
	    (cl-nsubst
	     (push
	      (make-wisi--parse-error-repair
	       :pos (copy-marker edit-pos)
	       :inserted (mapcar (lambda (id) (aref token-table id)) (aref (aref sexp i) 2))
	       :deleted  (mapcar (lambda (id) (aref token-table id)) (aref (aref sexp i) 3))
	       :deleted-region (aref (aref sexp i) 4))
	      (wisi--parse-error-repair err)) ;; new
	     err ;; old
	     (wisi-parser-parse-errors parser) ;; tree
	     :test (lambda (old el) (= (wisi--parse-error-pos old) (wisi--parse-error-pos err)))))
	   )))
    ))

(defun wisi-process-parse--End (parser sexp)
  ;; sexp is [End pos]
  ;; see ‘wisi-process-parse--execute’
  (setf (wisi-process--parser-end-pos parser) (1+ (aref sexp 1))))

(defun wisi-process-parse--Edit (parser sexp)
  ;; sexp is [Edit begin end text]
  (save-excursion
    (delete-region (aref sexp 1) (1+ (aref sexp 2)))
    (goto-char (aref sexp 1))
    (insert (aref sexp 3))))

(defun wisi-process-parse--Language (parser sexp)
  ;; sexp is [Language language-action ...]
  (funcall (aref (wisi-process--parser-language-action-table parser) (aref sexp 1)) sexp))

(defun wisi-process-parse--Query (parser sexp)
  ;; sexp is [Query query-label ...] see `wisi-parse-tree-queries
  (cl-ecase (car (rassoc (aref sexp 1) wisi-parse-tree-queries))
    (bounds
     (setf (wisi-process--parser-query-result parser)
	   (list (aref sexp 2)(aref sexp 3)(aref sexp 4)(aref sexp 5))))

    (containing-statement
     (setf (wisi-process--parser-query-result parser)
	   (when (aref sexp 2)
	     (list (aref sexp 2) (cons (aref sexp 3) (aref sexp 4))))))

    (nonterm
     (setf (wisi-process--parser-query-result parser)
	   (when (aref sexp 2)
	     (aref (wisi-process--parser-token-table parser) (aref sexp 2)))))

    (virtuals
     ;; sexp is [Query query-label [...]]
     ;; IMPROVEME: convert to elisp token_ids. for now we only need the count in unit tests.
     (setf (wisi-process--parser-query-result parser)
	     (aref sexp 2)))

    (print
     (setf (wisi-process--parser-query-result parser)
	   t))
    ))

(defun wisi-process-parse--execute (parser sexp)
  "Execute encoded SEXP sent from external process."
  ;; sexp is [action arg ...]; an encoded instruction that we need to execute
  ;;
  ;; Actions:
  ;;
  ;; [Navigate_Cache pos statement_id id length class containing_pos prev_pos next_pos end_pos]
  ;;    Set a wisi-cache text-property.
  ;;    *pos          : integer buffer position; -1 if nil (not set)
  ;;    *id           : integer index into parser-token-table
  ;;    length        : integer character count
  ;;    class         : integer index into wisi-class-list
  ;;
  ;; [Name_Property first-pos last-pos]
  ;;
  ;; [Face_Property first-pos last-pos face-index]
  ;;    Set a font-lock-face text-property
  ;;    face-index: integer index into parser-elisp-face-table
  ;;
  ;; [Indent line-number indent]
  ;;    Set an indent text property
  ;;
  ;; [Lexer_Error char-position <message> <repair-char>]
  ;;    The lexer detected an error at char-position.
  ;;
  ;;    If <repair-char> is not ASCII NUL, it was inserted immediately
  ;;    after char-position to fix the error.
  ;;
  ;; [Parser_Error char-position <message>]
  ;;    The parser detected a syntax error; save information for later
  ;;    reporting.
  ;;
  ;;    If error recovery is successful, there can be more than one
  ;;    error reported during a parse.
  ;;
  ;; [Check_Error code name-1-pos name-2-pos <string>]
  ;;    The parser detected an in-parse action error; save information
  ;;    for later reporting. Either of the name-*-pos may be 0,
  ;;    indicating a missing name.
  ;;
  ;;    If error recovery is successful, there can be more than one
  ;;    error reported during a parse.
  ;;
  ;; [Recover [error-pos edit-pos [inserted] [deleted] deleted-region]...]
  ;;    The parser finished a successful error recovery.
  ;;
  ;;    error-pos: Buffer position where error was detected
  ;;
  ;;    edit-pos: Buffer position of inserted/deleted tokens
  ;;
  ;;    inserted: Virtual tokens (terminal or non-terminal) inserted
  ;;    before edit-pos.
  ;;
  ;;    deleted: Tokens deleted after edit-pos.
  ;;
  ;;    deleted-region: source buffer char region containing deleted tokens
  ;;
  ;;    Args are token ids; index into parser-token-table. Save the
  ;;    information for later use by ’wisi-repair-error’.
  ;;
  ;; [Edit begin end text]
  ;;    Replace region BEGIN . END with TEXT; normally the result of a
  ;;    refactor command.
  ;;
  ;; [Language ...]
  ;;    Dispatch to a language-specific action, via
  ;;    `wisi-process--parser-language-action-table'.
  ;;
  ;; [Query query-label ...]
  ;;
  ;; Numeric action codes are given in the case expression below

  (cl-ecase (aref sexp 0)
    (1  (wisi-process-parse--Navigate_Cache parser sexp))
    (2  (wisi-process-parse--Face_Property parser sexp))
    (3  (wisi-process-parse--Indent parser sexp))
    (4  (wisi-process-parse--Lexer_Error parser sexp))
    (5  (wisi-process-parse--Parser_Error parser sexp))
    (6  (wisi-process-parse--Check_Error parser sexp))
    (7  (wisi-process-parse--Recover parser sexp))
    (8  (wisi-process-parse--End parser sexp))
    (9  (wisi-process-parse--Name_Property parser sexp))
    (10 (wisi-process-parse--Edit parser sexp))
    (11 (wisi-process-parse--Language parser sexp))
    (12 (wisi-process-parse--Query parser sexp))
    ))

;;;;; main

(cl-defgeneric wisi-parse-reset ((parser wisi-process--parser))
  (setf (wisi-process--parser-busy parser) nil))

(cl-defmethod wisi-parse-kill ((parser wisi-process--parser))
  (when (process-live-p (wisi-process--parser-process parser))
    ;; We used to send a quit command first, to be nice. But there's
    ;; no timeout on that, so it would hang when the process
    ;; executable is not reading command input.

    ;; Don't let font-lock start a parse for face while waiting for
    ;; the process to die.
    (setf (wisi-process--parser-busy parser) t)
    (wisi-parse-log-message parser "kill process")
    (kill-process (wisi-process--parser-process parser)))
  (setf (wisi-process--parser-busy parser) nil))

(defun wisi-process-parse--prepare (parser)
  ;; font-lock can trigger a face parse via a timer delay while
  ;; navigate or indent parse is active, due to
  ;; ‘accept-process-output’ in w-p-p--handle-messages. Signaling an
  ;; error tells font-lock to try again later.
  (if (wisi-process--parser-busy parser)
      (progn
  	(setf (wisi-parser-parse-errors parser)
	      (list
	       (make-wisi--parse-error
		:pos (point-min)
		:message (format "%s:%d:%d: parser busy (try ’wisi-kill-parser’)"
				 (if (buffer-file-name) (file-name-nondirectory (buffer-file-name)) "") 1 1))
	       ))
	(error "parse abandoned; parser busy")
	)

    ;; It is not possible for a background elisp function (ie
    ;; font-lock) to interrupt this code between checking and setting
    ;; parser-busy; background elisp can only run when we call
    ;; accept-process-output in w-p-p--handle-messages.
    (setf (wisi-process--parser-busy parser) t)

    ;; If the parser process has not started yet,
    ;; wisi-process-parse--require-process calls
    ;; wisi-process-parse--wait, which can let font-lock invoke the
    ;; parser again. Thus this call must be after we set
    ;; wisi-process--parser-busy t
    (wisi-process-parse--require-process parser)

    (setf (wisi-process--parser-total-wait-time parser) 0.0)

    ;; We con't clear errors here; only clear before parse, not post-parse.

    ;; We don't erase the parser-buffer here, because we call --send*
    ;; without --prepare in response to wisi-file_not_found.
    ))

(defun wisi-process-parse--handle-messages (parser)
  ;; signals 'wisi-file_not_found if parser reports (file-not-found)
  (let ((response-buffer (wisi-process--parser-buffer parser))
        (source-buffer (current-buffer))
	log-start)
    (condition-case-unless-debug err
	(let* ((process (wisi-process--parser-process parser))
	       (w32-pipe-read-delay 0) ;; fastest subprocess read
	       response
	       response-end
	       (response-count 0)
	       sexp-start
	       (need-more nil) ;; point-max if need more, to check for new input
	       (done nil)
	       start-wait-time)

	  (set-buffer response-buffer)
	  (setq log-start (point-min))

	  ;; User will set wisi-process-time-out in source-buffer, but
	  ;; we reference it from response-buffer.
	  (setq-local wisi-process-time-out (with-current-buffer source-buffer wisi-process-time-out))

	  (setq sexp-start (point-min))

	  ;; process responses until prompt received
	  (while (not done)

	    ;; process all complete responses currently in buffer
	    (while (and (not need-more)
			(not done))

	      (goto-char sexp-start)

	      (cond
	       ((eobp)
		(setq need-more (point-max)))

	       ((looking-at wisi-process-parse-prompt)
		(setq done t))

	       ((or (looking-at "\\[") ;; encoded action
		    (looking-at "(")) ;; error or other elisp expression to eval
		(condition-case nil
		    (setq response-end (scan-sexps (point) 1))
		  (error
		   ;; incomplete response
		   (setq need-more (point-max))
		   nil))

		(unless need-more
		  (setq response-count (1+ response-count))
		  (setq response (car (read-from-string (buffer-substring-no-properties (point) response-end))))

		  (goto-char response-end)
		  (forward-line 1)
		  (setq sexp-start (point))

		  (cond
		   ((listp response)
		    ;; non-syntax error of some sort
		    (cond
		     ((equal 'file_not_found (car response))
		      ;; Parser does not have full text for file; most
		      ;; likely because it crashed or was killed since
		      ;; we last did a full parse. Signal it; caller
		      ;; will do a full parse.
		      (wisi-parse-log-message parser (buffer-substring log-start (point)))
		      (set-buffer source-buffer)
		      (signal 'wisi-file_not_found nil))

		     ((equal '(parse_error) response)
		      ;; Parser detected a syntax error, and recovery failed, so signal it.
		      (if (wisi-parser-parse-errors parser)
			  (signal 'wisi-parse-error
				  (wisi--parse-error-message (car (wisi-parser-parse-errors parser))))

			;; Can have no errors when testing a new parser
			(push
			 (make-wisi--parse-error :pos 0 :message "parser failed with no message")
			 (wisi-parser-parse-errors parser))
			(signal 'wisi-parse-error "parser failed with no message")))

		     ((equal 'parse_error (car response))
		      ;; Parser detected some other error non-fatal error, so signal it.
		      (push
		       (make-wisi--parse-error :pos 0 :message (cadr response))
		       (wisi-parser-parse-errors parser))
		      (signal 'wisi-parse-error (cdr response)))

		     ((and (eq 'error (car response))
			   (string-prefix-p "bad command:" (cadr response)))
		      ;; Parser dropped bytes, is treating buffer
		      ;; content bytes as commands. Kill the process
		      ;; to kill the pipes; there is no other way to
		      ;; flush them.
		      (kill-process (wisi-process--parser-process parser))
		      (signal 'wisi-parse-error "parser lost sync; killed"))

		     (t
		      ;; Some other error
		      (condition-case-unless-debug err
			  (eval response)
			(error
			 (push (make-wisi--parse-error
				:pos (point)
				:message (cadr err))
			       (wisi-parser-parse-errors parser))
			 (signal (car err) (cdr err)))))
		     ))

		   ((arrayp response)
		    ;; encoded action
		    (set-buffer source-buffer) ;; for put-text-property in actions
		    (condition-case-unless-debug err
			(wisi-process-parse--execute parser response)

		      (error ;; ie from un-commented [C:\Windows\system32\KERNEL32.DLL], or bug in action code above.
		       (error "elisp processing of post-parse message failed"))
		      ))
		   )

		  (set-buffer response-buffer)
		  ))

	       (t
		;; debug output
		(forward-line 1)
		(setq sexp-start (point)))
	       )
	      )

	    (unless done
	      ;; end of response buffer
	      (unless (process-live-p process)
		(wisi-parse-log-message parser "process died")
		(error "parser process died"))

	      (setq start-wait-time (float-time))

	      ;; If we specify no time-out here, we get messages about
	      ;; "blocking call with quit inhibited", when this is
	      ;; called by font-lock from the display engine.
	      ;;
	      ;; Specifying just-this-one t prevents C-q from
	      ;; interrupting this?
	      (accept-process-output
	       process
	       wisi-process-time-out
	       nil ;; milliseconds
	       nil)  ;; just-this-one

	      (setf (wisi-process--parser-total-wait-time parser)
		    (+ (wisi-process--parser-total-wait-time parser)
		       (- (float-time) start-wait-time)))

	      (when (and (= (point-max) need-more)
			 (> (wisi-process--parser-total-wait-time parser) wisi-process-time-out))
		(error (concat "wisi-process-parse timing out; increase `wisi-process-time-out'?"
			       " (or bad syntax in process output)")))

	      (setq need-more nil))
	    );; while not done

	  ;; got command prompt
	  (set-buffer response-buffer)
	  (wisi-parse-log-message parser (buffer-substring log-start (point)))

	  (setf (wisi-process--parser-response-count parser) response-count)
	  (setf (wisi-process--parser-busy parser) nil)
	  (set-buffer source-buffer)
	  )

      ;; These do _not_ catch 'wisi-file_not_found
      (wisi-parse-error
       (set-buffer response-buffer)
       (wisi-parse-log-message parser (buffer-substring log-start (point)))
       (setf (wisi-process--parser-busy parser) nil)
       (set-buffer source-buffer)
       (signal (car err) (cdr err)))

      (error
       (set-buffer response-buffer)
       (wisi-parse-log-message parser (buffer-substring log-start (point)))
       (setf (wisi-process--parser-busy parser) nil)
       (set-buffer source-buffer)
       (signal (car err) (cdr err)))
      )))

(defun wisi-process-parse--handle-messages-file-not-found (parser action)
  (funcall action)
  (condition-case-unless-debug _err
      (wisi-process-parse--handle-messages parser)
    ('wisi-file_not_found
     (message "parsing buffer ...")
     (wisi-process-parse--send-incremental-parse parser t)
     (message "parsing buffer ... done")
     (funcall action)
     (wisi-process-parse--handle-messages parser)
     )))

(cl-defmethod wisi-parse-current ((parser wisi-process--parser) parse-action begin send-end parse-end)
  (wisi-process-parse--prepare parser)
  (setf (wisi-parser-lexer-errors parser) nil)
  (setf (wisi-parser-parse-errors parser) nil)
  (wisi-process-parse--send-parse parser parse-action begin send-end parse-end)
  (wisi-process-parse--handle-messages parser)
  (cons begin (wisi-process--parser-end-pos parser))
  )

(cl-defmethod wisi-parse-incremental ((parser wisi-process--parser) &optional full)
  (wisi-process-parse--prepare parser)
  (setf (wisi-parser-lexer-errors parser) nil)
  (setf (wisi-parser-parse-errors parser) nil)
  (wisi-process-parse--send-incremental-parse parser full)
  (condition-case-unless-debug _err
      (wisi-process-parse--handle-messages parser)
    ('wisi-file_not_found
     (message "parsing buffer ...")
     (wisi-process-parse--send-incremental-parse parser t)
     (message "parsing buffer ... done")
     (wisi-process-parse--handle-messages parser)
     )))

(cl-defmethod wisi-post-parse ((parser wisi-process--parser) parse-action begin end)
  (wisi-process-parse--prepare parser)
  (wisi-process-parse--handle-messages-file-not-found
   parser
   (lambda () (wisi-process-parse--send-action parser parse-action begin end)))
)

(cl-defmethod wisi-refactor ((parser wisi-process--parser) refactor-action stmt-begin stmt-end edit-begin)
  (cond
   (wisi-incremental-parse-enable
    (when wisi--changes
      (wisi-parse-incremental parser nil)))

   (t
    ;; IMPROVEME: stmt-begin, stmt-end not used if only incremental supported.
    (wisi-process-parse--prepare parser)
    (wisi-process-parse--send-parse parser 'navigate stmt-begin stmt-end stmt-end)
    (wisi-process-parse--handle-messages parser)
    ))

  (wisi-process-parse--prepare parser)
  (wisi-process-parse--handle-messages-file-not-found
   parser
   (lambda () (wisi-process-parse--send-refactor parser refactor-action edit-begin))))

(cl-defmethod wisi-parse-tree-query ((parser wisi-process--parser) query point)
  (cl-assert wisi-incremental-parse-enable)
  (when wisi--changes
    (wisi-parse-incremental parser nil))

  (wisi-process-parse--prepare parser)
  (setf (wisi-process--parser-query-result parser) nil)
  (wisi-process-parse--handle-messages-file-not-found
   parser
   (lambda () (wisi-process-parse--send-query parser query point)))
  (wisi-process--parser-query-result parser))

;;;;; debugging
(defun wisi-process-parse-soft-kill (parser)
  "Send 'quit' command to parser, for repeatable termination in unit tests."
  (let ((process (wisi-process--parser-process parser)))
    (wisi-parse-log-message parser "soft kill process")
    (process-send-string process (wisi-process-parse--add-cmd-length "quit"))
    (while (process-live-p process)
      (accept-process-output process))))

(defun wisi-process-parse-save-text (parser save-file-name auto)
  (let* ((cmd
	  (format (concat (if auto "save_text_auto" "save_text")
			    " \"%s\" \"%s\"")
		  (if (buffer-file-name) (buffer-file-name) (buffer-name))
		  save-file-name))
	 (process (wisi-process--parser-process parser)))
    (with-current-buffer (wisi-process--parser-buffer parser)
      (erase-buffer))

    (wisi-parse-log-message parser cmd)
    (process-send-string process (wisi-process-parse--add-cmd-length cmd))
    (wisi-process-parse--handle-messages parser)))

<<<<<<< HEAD
(defun wisi-process-log-to-cmd (&optional cmd-buffer-name)
  "Convert parser log in current buffer to command file in CMD-BUFFER-NAME."
  (interactive)
  (unless cmd-buffer-name
    (setq cmd-buffer-name "debug.cmd"))
  (let ((log-buffer (current-buffer))
	(log-buffer-point (point))
	(cmd-buffer (get-buffer-create cmd-buffer-name))
	edit begin end source-file)
    (set-buffer cmd-buffer)
    (erase-buffer)

    (set-buffer log-buffer)
    (goto-char (point-min))

    ;; get options from full parse line; we assume they don't change
    (unless (search-forward-regexp "parse \\([02]\\)" nil t)
      (user-error "log buffer overflowed; increase wisi-parser-transaction-log-buffer-size"))

    (cl-ecase (string-to-number (match-string 1))
      (0 ;; partial parse
       (user-error "can't create command file for partial parse"))

      (2 ;; full parse
       (looking-at " \"\\([^\"]*\\)\" \"\\([^\"]*\\)\" \\([-0-9]+\\) \\([-0-9]+\\) \\([-0-9]+\\) \\([-0-9]+\\) [-0-9]+ [-0-9]+ \"\\([^\"]*\\)\"")
       (let ((verbosity (match-string 2))
	     (mckenzie_task_count (match-string 3))
	     (mckenzie_zombie_limit (match-string 4))
	     (mckenzie_enqueue_limit (match-string 5))
	     (parse_max_parallel (match-string 6))
	     (language_param (match-string 7)))
	 (setq source-file (match-string 1))

	 (set-buffer cmd-buffer)
	 (setq-local comment-start "-- ")

	 (insert "-- source file: " source-file " -*- comment-start: \"" comment-start "\" -*-" "\n")

	 (insert "verbosity " verbosity "\n")

	 (when (or (not (string-equal mckenzie_task_count "-1"))
		   (not (string-equal mckenzie_zombie_limit "-1"))
		   (not (string-equal mckenzie_enqueue_limit "-1")))
	   (insert "mckenzie_options ")

	   (when (not (string-equal mckenzie_task_count "-1"))
	     (insert "task_count=" mckenzie_task_count " "))

	   (when (not (string-equal mckenzie_zombie_limit "-1"))
	     (insert "zombie_limit=" mckenzie_zombie_limit " "))

	   (when (not (string-equal mckenzie_enqueue_limit "-1"))
	     (insert "enqueue_limit=" mckenzie_enqueue_limit))

	   ;; parse-max-parallel is not available
	   (insert "\n"))

	 (insert "language_params " language_param "\n\n")

	 (insert "parse_full " source-file "\n\n"))))

    (set-buffer log-buffer)
    (goto-char (point-min))
    (while (search-forward-regexp "^\\(parse 1\\|post-parse\\|query-tree\\|refactor\\) \"\\([^\"]+\\)\"" nil t)
      (cond
       ((string-equal (match-string 1) "parse 1")
	(search-forward-regexp "((")
	(setq begin (match-beginning 0))
	(search-forward-regexp "\")) ") ;; avoid matching 'is (Float (A));'
	(setq edit (buffer-substring begin (match-end 0)))

	(set-buffer cmd-buffer)
	(goto-char (point-max))
	(insert "parse_incremental ")
	(setq begin (point))
	(insert edit)
	(setq end (copy-marker (point) t))
	(goto-char begin)
	(while (search-forward "\n" end t)
	  (delete-char -1)
	  (insert "\\n"))
	(goto-char (point-max))
	(insert "\n\n")

	(set-buffer log-buffer))

       ((and (string-equal (match-string 1) "post-parse")
	     (string-equal (match-string 2) source-file))
	(goto-char (match-end 0))
	(looking-at " \"[^\"]*\" \\([0-9]+\\) \\([0-9]+ [0-9]+ [0-9]+ [0-9]+\\)")
	(let ((action (string-to-number (match-string 1)))
	      (args (match-string 2)))
	  (set-buffer cmd-buffer)
	  (goto-char (point-max))
	  (insert "--  post_parse "
		  (cl-ecase action
		    (0 "navigate ")
		    (1 "face ")
		    (2 "indent "))
		  args "\n\n")
	  (set-buffer log-buffer)))

       ((and (string-equal (match-string 1) "query-tree")
	     (string-equal (match-string 2) source-file))
	(goto-char (match-end 0))
	(looking-at " \\([0-9]+\\) \\([0-9]+\\)")
	(let ((label (string-to-number (match-string 1)))
	      (pos (match-string 2)))
	  (set-buffer cmd-buffer)
	  (goto-char (point-max))
	  (insert "--  query_tree "
		  (cl-ecase label
		    (0 "bounds ")
		    (1 "containing_statement ")
		    (2 "nonterm ")
		    (3 "virtuals ")
		    (4 "print "))
		  pos "\n\n")
	  (set-buffer log-buffer)))

       ((and (string-equal (match-string 1) "refactor")
	     (string-equal (match-string 2) source-file))
	(goto-char (match-end 0))
	(looking-at " \\([0-9]+\\) \\([0-9]+\\)")
	(let ((label (string-to-number (match-string 1)))
	      (pos (match-string 2)))
	  (set-buffer cmd-buffer)
	  (goto-char (point-max))
	  (insert "--  refactor " ;; must match wisi-ada.ads Refactor_Label
		  (cl-ecase label
		    (0 "Method_Object_To_Object_Method ")
		    (1 "Object_Method_To_Method_Object ")
		    (2 "Element_Object_To_Object_Index ")
		    (3 "Object_Index_To_Element_Object ")
		    (4 "Format_Parameter_List "))
		  pos "\n\n")
	  (set-buffer log-buffer)))

       (t
	;; other command or other file - ignore
	))

      )
    (with-current-buffer cmd-buffer
      (when (buffer-file-name)
	(save-buffer)))
    (goto-char log-buffer-point)))
=======
(defun wisi-time (func count &optional report-wait-time)
  "call FUNC COUNT times, show total time"
  (interactive "afunction \nncount ")

  (let ((start-time (float-time))
	(start-gcs gcs-done)
	(cum-wait-time 0.0)
        (i 0)
        diff-time
	diff-gcs)
    (while (not (eq (1+ count) (setq i (1+ i))))
      (save-excursion
        (funcall func))
      (when report-wait-time
	(setq cum-wait-time (+ cum-wait-time (wisi-process--parser-total-wait-time wisi--parser)))))
    (setq diff-time (- (float-time) start-time))
    (setq diff-gcs (- gcs-done start-gcs))
    (if report-wait-time
	(progn
	  (message "Total %f seconds, %d gcs; per iteration %f seconds %d gcs %d responses %f wait"
		   diff-time
		   diff-gcs
		   (/ diff-time count)
		   (/ (float diff-gcs) count)
		   (wisi-process--parser-response-count wisi--parser)
		   (/ cum-wait-time count)))

      (message "Total %f seconds, %d gcs; per iteration %f seconds %d gcs"
	       diff-time
	       diff-gcs
	       (/ diff-time count)
	       (/ (float diff-gcs) count))
      ))
  nil)

(defun wisi-time-indent-middle-line-cold-cache (count &optional report-wait-time)
  (goto-char (point-min))
  (forward-line (1- (/ (count-lines (point-min) (point-max)) 2)))
  (let ((cum-wait-time 0.0))
    (wisi-time
     (lambda ()
       (wisi-set-parse-try t 'indent)
       (wisi-invalidate-cache 'indent (point-min))
       (wisi-indent-line)
       (when (wisi-process--parser-p wisi--parser)
	 (setq cum-wait-time (+ cum-wait-time (wisi-process--parser-total-wait-time wisi--parser)))))
     count
     report-wait-time)
    ))

(defun wisi-time-indent-middle-line-warm-cache (count)
  (wisi-set-parse-try t 'indent)
  (wisi-invalidate-cache 'indent (point-min))
  (goto-char (point-min))
  (forward-line (/ (count-lines (point-min) (point-max)) 2))
  (wisi-indent-line)
  (wisi-time #'wisi-indent-line count))
>>>>>>> d22dc4a7

(provide 'wisi-process-parse)<|MERGE_RESOLUTION|>--- conflicted
+++ resolved
@@ -358,11 +358,7 @@
       (erase-buffer))
 
     (wisi-parse-log-message parser cmd)
-<<<<<<< HEAD
     (process-send-string process (wisi-process-parse--add-cmd-length cmd))
-=======
-    (process-send-string process msg)
->>>>>>> d22dc4a7
     (wisi-process-parse--wait parser)
     ))
 
@@ -382,11 +378,7 @@
       (erase-buffer))
 
     (wisi-parse-log-message parser cmd)
-<<<<<<< HEAD
     (process-send-string process (wisi-process-parse--add-cmd-length cmd))
-=======
-    (process-send-string process msg)
->>>>>>> d22dc4a7
     (wisi-process-parse--wait parser)
     ))
 
@@ -1026,7 +1018,6 @@
     (process-send-string process (wisi-process-parse--add-cmd-length cmd))
     (wisi-process-parse--handle-messages parser)))
 
-<<<<<<< HEAD
 (defun wisi-process-log-to-cmd (&optional cmd-buffer-name)
   "Convert parser log in current buffer to command file in CMD-BUFFER-NAME."
   (interactive)
@@ -1174,7 +1165,7 @@
       (when (buffer-file-name)
 	(save-buffer)))
     (goto-char log-buffer-point)))
-=======
+
 (defun wisi-time (func count &optional report-wait-time)
   "call FUNC COUNT times, show total time"
   (interactive "afunction \nncount ")
@@ -1232,6 +1223,5 @@
   (forward-line (/ (count-lines (point-min) (point-max)) 2))
   (wisi-indent-line)
   (wisi-time #'wisi-indent-line count))
->>>>>>> d22dc4a7
 
 (provide 'wisi-process-parse)