;;; wisi-process-parse.el --- interface to external parse program
;;
;; Copyright (C) 2014, 2017 - 2022 Free Software Foundation, Inc.
;;
;; Author: Stephen Leake <stephen_leake@member.fsf.org>
;;
;; This file is part of GNU Emacs.
;;
;; GNU Emacs is free software: you can redistribute it and/or modify
;; it under the terms of the GNU General Public License as published by
;; the Free Software Foundation, either version 3 of the License, or
;; (at your option) any later version.
;;
;; GNU Emacs is distributed in the hope that it will be useful,
;; but WITHOUT ANY WARRANTY; without even the implied warranty of
;; MERCHANTABILITY or FITNESS FOR A PARTICULAR PURPOSE.  See the
;; GNU General Public License for more details.
;;
;; You should have received a copy of the GNU General Public License
;; along with GNU Emacs.  If not, see <http://www.gnu.org/licenses/>.

(require 'cl-lib)
(require 'wisi-parse-common)

(defconst wisi-process-parse-protocol-version "6"
  "Defines data exchanged between this package and the background process.
Must match emacs_wisi_common_parse.ads Protocol_Version.")

(defconst wisi-process-parse-prompt "^;;> "
  "Regexp matching executable prompt; indicates previous command is complete.")

(defconst wisi-process-parse-quit-cmd "004quit\n"
  "Command to external process telling it to quit.")

;;;;; sessions

;; The executable builds internal parser structures on startup,
;; then runs a loop, waiting for parse requests.
;;
;; We only need one process per language; there is no persistent state
;; in the process between parses, and processes are too heavy-weight
;; to have one per buffer. We use a global alist of parser objects to
;; find the right one for the current buffer.

(cl-defstruct (wisi-process--parser (:include wisi-parser))
  (label nil)             ;; string uniquely identifying parser
  language-protocol-version ;; string identifying language-specific params
  (exec-file nil) 	  ;; absolute file name of executable
  (exec-opts nil)         ;; list of process start options for executable
  (token-table nil)       ;; vector of token symbols, indexed by integer
  (face-table nil) 	  ;; vector of face symbols, indexed by integer
  (busy nil)              ;; t while parser is active
  (process nil) 	  ;; running *_wisi_parse executable
  (buffer nil) 		  ;; receives output of executable
  (source-buffer nil)	  ;; buffer begin parsed
  version-checked         ;; nil if not checked, t if checked and passed.
  (total-wait-time 0.0)   ;; total time during last parse spent waiting for subprocess output.
  (response-count 0)      ;; responses received from subprocess during last parse; for profiling.
  end-pos                 ;; last character position parsed
  language-action-table   ;; array of function pointers, each taking an sexp sent by the process
  query-result            ;; holds result of wisi-process-parse--Query
  )

(cl-defmethod wisi-parser-transaction-log-buffer-name ((parser wisi-process--parser))
  (concat "*"(wisi-process--parser-label parser) "-wisi-parser-log*"))

(defvar wisi-process--alist nil
  "Alist mapping string label to ‘wisi-process--session’ struct")

(defvar wisi-file_not_found nil
  "Signal handled internally by functions in this file")
(put 'wisi-file_not_found
     'error-conditions
     '(wisi-file_not_found))

;;;###autoload
(defun wisi-process-parse-get (parser)
  "Return a `wisi-process--parser' object matching PARSER label.
If label found in `wisi-process--alist', return that.
Otherwise add PARSER to `wisi-process--alist', return it."
  (or (cdr (assoc (wisi-process--parser-label parser) wisi-process--alist))
      (let ((exec-file (locate-file (wisi-process--parser-exec-file parser) exec-path '("" ".exe"))))

	(unless exec-file
	  (error "%s not found on `exec-path'; run 'build.sh' in the ELPA package."
		 (wisi-process--parser-exec-file parser)))

	(push (cons (wisi-process--parser-label parser) parser) wisi-process--alist)

	parser
     )))

(defun wisi-process-parse-set-exec (label exec-file)
  "Change the EXEC-FILE for parsers with LABEL."
  (let ((parser (cdr (assoc label wisi-process--alist))))
    (when parser
      (wisi-parse-kill parser)
      (setf (wisi-process--parser-exec-file parser) exec-file))))

(defun wisi-process-parse--filter (process text)
  "Process filter for parser process."
  (when (buffer-live-p (process-buffer process))
    (with-current-buffer (process-buffer process)
      (let ((search-start (marker-position (process-mark process))))
        (goto-char (process-mark process))
        (insert text)
        (set-marker (process-mark process) (point))

	(goto-char search-start)
	;; back up a line in case we got part of the line previously.
	(forward-line -1)
	(while (re-search-forward wisi-process-parse-prompt (point-max) t)
	  (cond
	   ((not (wisi-process--parser-version-checked wisi--parser))
	    (when (< 1 wisi-debug)
              (wisi-parse-log-message
               wisi--parser
               (format "parse--filter found prompt - protocol; wisi-parse-full-active %s" wisi-parse-full-active)))
	    (save-excursion
	      ;; The process has just started; the first non-comment line in the
	      ;; process buffer contains the process and language protocol versions.
	      (goto-char (point-min))
	      (if (search-forward-regexp "protocol: process version \\([0-9]+\\) language version \\([0-9]+\\)" nil t)
		  (unless (and (match-string 1)
			       (string-equal (match-string 1) wisi-process-parse-protocol-version)
			       (match-string 2)
			       (string-equal (match-string 2)
					     (wisi-process--parser-language-protocol-version wisi--parser)))
		    (wisi-parse-kill wisi--parser)
		    (error "%s parser process protocol version mismatch: elisp %s %s, process %s %s"
			   (wisi-process--parser-label wisi--parser)
			   wisi-process-parse-protocol-version
			   (wisi-process--parser-language-protocol-version wisi--parser)
			   (match-string 1) (match-string 2)))
		;; Search failed
		(error "%s parser process protocol version message not found"
		       (wisi-process--parser-label wisi--parser))))

	    (delete-region (point-min) (point))
            (set-marker (process-mark process) (point-min))
	    (setf (wisi-process--parser-version-checked wisi--parser) t)
	    (unless wisi-parse-full-active
	      ;; if active, filter must handle second prompt as well
	      (set-process-filter process nil)
	      (setf (wisi-process--parser-busy wisi--parser) nil)))

	   ((and (wisi-process--parser-version-checked wisi--parser)
		 wisi-parse-full-active)
	    (when (< 1 wisi-debug) (wisi-parse-log-message wisi--parser "parse--filter found prompt - initial full"))
	    (with-current-buffer (car wisi-parse-full-active)
	      (read-only-mode -1)
	      (let ((region (cdr wisi-parse-full-active)))
		(when (>= (cdr region) (car region))
		  (font-lock-flush (car region) (cdr region))))

	      (set-process-filter process nil)

	      ;; handle syntax error messages from full parse
              (set-marker (process-mark process) (point-min))
	      (condition-case err
		  (progn
		    (wisi-process-parse--handle-messages wisi--parser)
		    (setq wisi-parse-full-active nil))
		(error
		 (setq wisi-parse-full-active nil)
		 (signal (car err) (cdr err))))
	      ))))
	  ))))

(cl-defmethod wisi-parse-require-process (parser &key nowait)
  (unless (process-live-p (wisi-process--parser-process parser))
    (let ((process-connection-type nil) ;; use a pipe, not a pty; avoid line-by-line reads
	  (process-name (format " *%s_wisi_parse*" (wisi-process--parser-label parser))))

      (unless (buffer-live-p (wisi-process--parser-buffer parser))
	;; User may have killed buffer to kill parser.
	(setf (wisi-process--parser-buffer parser)
	      (get-buffer-create process-name))
	(with-current-buffer (wisi-process--parser-buffer parser)
	  (emacs-lisp-mode) ;; for comment syntax
	  (setq wisi--parser parser) ;; for process filter
	  ))

      (with-current-buffer (wisi-process--parser-buffer parser)
	(erase-buffer));; delete any previous messages, prompt

      (when (or (not nowait) (>= wisi-debug 2))
	(message "starting parser ..."))
      (wisi-parse-log-message parser "create process")

      (setf (wisi-process--parser-version-checked parser) nil)
      (setf (wisi-process--parser-process parser)
	    (make-process
	     :name process-name
	     :buffer (wisi-process--parser-buffer parser)

	     :coding 'utf-8-unix
	     ;; We don't need utf-8-dos for reading when the parser is
	     ;; compiled for Windows; ASCII.CR is easy to ignore.
	     ;;
	     ;; See test/mixed_unix_dos_line_ends.adb; we'd like to
	     ;; have truly "no conversion" here, so the count of sent
	     ;; bytes is the same as computed in wpp--send-*. But
	     ;; utf-8-emacs strips the stray ^M from that buffer, and
	     ;; binary gets something else wrong.

	     :command (append (list (wisi-process--parser-exec-file parser))
			      (wisi-process--parser-exec-opts parser))))

      (set-process-query-on-exit-flag (wisi-process--parser-process parser) nil)
      (set-process-filter (wisi-process--parser-process parser) #'wisi-process-parse--filter)

      (unless nowait
	(wisi-process-parse--wait parser)
	(message "starting parser ... done"))
      )))

(defun wisi-process-parse--wait (parser)
  "Wait for the current command to complete."
  (let* ((process (wisi-process--parser-process parser))
	 search-start
	 (filter-active (not (eq #'internal-default-process-filter (process-filter process))))
	 (wait-count 0)
	 (found nil))
    (with-current-buffer (wisi-process--parser-buffer parser)
      (setq search-start (point-min))
      (while (if filter-active
		 (not (eq #'internal-default-process-filter (process-filter process)));; wait for filter to finish

	      (and (process-live-p process)
		   (progn
		     ;; process output is inserted before point, so move back over it to search it
		     (goto-char search-start)
		     (not (setq found (re-search-forward wisi-process-parse-prompt (point-max) t))))))
	(setq search-start (point));; don't search same text again
	(setq wait-count (1+ wait-count))
	(accept-process-output process 0.1)))

    (unless (or filter-active found)
      (wisi-parse-log-message parser "process died")
      (error "%s process died" (wisi-process--parser-exec-file parser)))
    ))

(defun wisi-process-parse-show-buffer (parser)
  "Show PARSER buffer."
  (if (buffer-live-p (wisi-process--parser-buffer parser))
      (pop-to-buffer (wisi-process--parser-buffer parser))
    (error "wisi-process-parse process not active")))

(defun wisi-process-parse--add-cmd-length (cmd)
  "Return CMD (a string) with length prefixed."
  ;; Characters in cmd length must match emacs_wisi_common_parse.adb
  ;; Get_Command_Length. If the actual length overflows the alloted
  ;; space, we will get a protocol_error from the parser
  ;; eventually. Caller should prevent that and send an alternate
  ;; command.
  (format "%04d%s" (string-bytes cmd) cmd))

(defun wisi-process-parse--send-parse (parser parse-action begin send-end parse-end)
  "Send a partial PARSE-ACTION command to PARSER external process.
The command is followed by the content of the current buffer from
BEGIN thru SEND-END.  Does not wait for command to
complete. PARSE-END is end of desired parse region."
  ;; Must match "full/partial parse" command arguments read by
  ;; emacs_wisi_common_parse.adb Get_Parse_Params.
  ;; Parse_Kind is always Partial here; that really means "legacy".
  (let* ((cmd (format "parse 0 %d \"%s\" %d %d %d %d %d %d %d %d \"%s\" %d %d %d %d \"%s\""
		      (cl-ecase parse-action
			(navigate 0)
			(face 1)
			(indent 2))
		      (or (buffer-file-name) (buffer-name))
		      (position-bytes begin)
		      (position-bytes send-end)
		      (position-bytes (min (point-max) parse-end))
		      begin ;; begin_char_pos
		      send-end ;; end_char_pos
		      (line-number-at-pos begin)

		      ;; begin_indent. Example:
		      ;;
		      ;; end if;
		      ;;
		      ;;    if ...
		      ;;    end if;
		      ;;
		      ;; Indenting 'if ...'; ada-wisi-expand-region
		      ;; returns BEGIN after first 'end if;', SEND-END
		      ;; after second 'end if'. Begin_indent is first
		      ;; 'end if;'
		      (save-excursion
			(goto-char begin)
			(back-to-indentation)
			(current-column))

		      (if (or (and (= begin (point-min)) (= parse-end (point-max)))
			      (< (point-max) wisi-partial-parse-threshold))
			  0 1) ;; partial parse active
		      wisi-parser-verbosity
		      (or wisi-mckenzie-zombie-limit -1)
		      (or wisi-mckenzie-enqueue-limit -1)
		      (or wisi-parse-max-parallel -1)
		      (- (position-bytes send-end) (position-bytes begin)) ;; byte_count: send-end is after last byte
		      (wisi-parse-format-language-options parser)
		      ))
	 (process (wisi-process--parser-process parser)))

    (with-current-buffer (wisi-process--parser-buffer parser)
      (erase-buffer))

    (wisi-parse-log-message parser cmd)
    (process-send-string process (wisi-process-parse--add-cmd-length cmd))

    ;; we don't log the buffer text; may be huge
    (process-send-string process (buffer-substring-no-properties begin send-end))

    ;; We don't wait for the send to complete here.
    ))

(defun wisi-process-parse--send-incremental-parse (parser full)
  "Send an incremental parse command to PARSER external process.
If FULL, do initial full parse.  Does not wait for command to
complete."
  ;; First check length of changes list. For example, in almost any
  ;; buffer, changing the indent of every line (done in unit tests)
  ;; builds a change list that is longer than the buffer text, and no
  ;; faster to parse. So for long change lists, fall back to full
  ;; parse.
  ;;
  ;; For now, we define "long" by the command length character count
  ;; limit set by `wisi-process-parse--add-cmd-length'. For 4
  ;; characters, this is hit by
  ;; ada_mode-conditional_expressions.adb.
  (let ((changes
	 ;; wisi--changes is in reverse time order.
	 (prin1-to-string (nreverse wisi--changes))))
    (when (> (length changes) 9999)
      (setq full t))

    (unless (equal -1 (wisi-parser-all-changes parser))
      (cond
       (full
	(setf (wisi-parser-all-changes parser) nil)
	(when (buffer-file-name)
	  (write-region (point-min) (point-max) (concat (buffer-file-name) "-wisi-change-start"))))

	(t
	 (setf (wisi-parser-all-changes parser)
	      (append wisi--changes (wisi-parser-all-changes parser))))
	))

    ;; Must match "incremental parse" command arguments read by
    ;; emacs_wisi_common_parse.adb Get_Parse_Params.
    (let* ((cmd
	    (apply #'format
		   (concat
		    "parse %d \"%s\" \"%s\" %d %d %d "
		    (if full "%d %d " "%s ")
		    "\"%s\""
		    )
		   (append
		    (list
		     (if full 2 1) ;; Parse_Kind
		     (if (buffer-file-name) (buffer-file-name) (buffer-name))
		     wisi-parser-verbosity
		     (or wisi-mckenzie-zombie-limit -1)
		     (or wisi-mckenzie-enqueue-limit -1)
		     (or wisi-parse-max-parallel -1)
		     )
		    (if full
			(list
			 (- (position-bytes (point-max)) (position-bytes (point-min))) ;; byte_count
			 (point-max) ;; end_char_pos (after last char)
			 )
		      (list changes))
		    (list (wisi-parse-format-language-options parser))
		    )))
	   (process (wisi-process--parser-process parser)))

      (with-current-buffer (wisi-process--parser-buffer parser)
	(erase-buffer))

      (wisi-parse-log-message parser cmd)
      (process-send-string process (wisi-process-parse--add-cmd-length cmd))
      (setq wisi--changes nil)
      (when full
	(process-send-string process (buffer-substring-no-properties (point-min) (point-max))))

      ;; We don't wait for the send to complete here.
      )))

(defun wisi-process--kill-context (parser)
  "Send a 'kill-context' command for the current buffer to PARSER.
Does not wait for command to complete."
  (let* ((cmd (format "kill-context \"%s\""
		      (if (buffer-file-name) (buffer-file-name) (buffer-name))
		      ))
	 (process (wisi-process--parser-process parser)))

    (with-current-buffer (wisi-process--parser-buffer parser)
      (erase-buffer))

    (wisi-parse-log-message parser cmd)
    (process-send-string process (wisi-process-parse--add-cmd-length cmd))

    ;; We don't wait for the send to complete here.
    ))

(defun wisi-process-parse--send-refactor (parser refactor-action pos)
  "Send a refactor command to PARSER external process, wait for
command to complete. PARSER will respond with one or more Edit
messages."
  ;; Must match "refactor" command arguments read by
  ;; emacs_wisi_common_parse.adb Get_Refactor_Params.
  (let* ((cmd (format "refactor \"%s\" %d %d \"%s\""
		      (if (buffer-file-name) (buffer-file-name) (buffer-name))
		      refactor-action
		      (position-bytes pos)
		      wisi-parser-verbosity
		      ))
	 (process (wisi-process--parser-process parser)))

    (with-current-buffer (wisi-process--parser-buffer parser)
      (erase-buffer))

    (wisi-parse-log-message parser cmd)
    (process-send-string process (wisi-process-parse--add-cmd-length cmd))
    (wisi-process-parse--wait parser)
    ))

(defun wisi-process-parse--send-query (parser query &rest args)
  "Send a query command to PARSER external process, wait for command to complete.
PARSER will respond with one or more Query messages."
  ;; Must match "query-tree" command arguments read by
  ;; emacs_wisi_common_parse.adb Process_Stream "query-tree"
  (let* ((cmd (format "query-tree \"%s\" %d"
		      (if (buffer-file-name) (buffer-file-name) (buffer-name))
		      (cdr (assoc query wisi-parse-tree-queries))
		      ))
	 (process (wisi-process--parser-process parser)))

    (cl-ecase query
      ((node containing-statement)
       ;; arg is a buffer-pos. If eob, query will fail because eob is
       ;; after the char-region of the tree.
       (let* ((arg (car args))
	      (query-point (if (= (point-max) arg) (point-min) arg)))
	 (setq cmd (concat cmd (format " %d" query-point)))))

     (ancestor
      (setq cmd
	    (concat cmd
		    (format " %d (%s_id )"
			    (nth 0 args)
			    (mapconcat (lambda (s) (symbol-name s)) (nth 1 args) "_id ")))))

     ((parent child)
      (setq cmd (concat cmd (format " \"%s\" %d" (car args) (nth 1 args)))))

     (print nil))

    (with-current-buffer (wisi-process--parser-buffer parser)
      (erase-buffer))

    (wisi-parse-log-message parser cmd)
    (process-send-string process (wisi-process-parse--add-cmd-length cmd))
    (wisi-process-parse--wait parser)
    ))

(defun wisi-process-parse--marker-or-nil (item)
  (if (= -1 item) nil (copy-marker item t)))

(defun wisi-process-parse--Navigate_Cache (parser sexp)
  ;; sexp is [Navigate_Cache pos statement_id id length class containing_pos prev_pos next_pos end_pos]
  ;; see `wisi-process-parse--execute'
  (let ((pos (aref sexp 1)))
    (with-silent-modifications
      (put-text-property
       pos
       (min (1+ pos) (point-max))
       'wisi-cache
       (wisi-cache-create
	:nonterm    (aref (wisi-process--parser-token-table parser) (aref sexp 2))
	:token      (aref (wisi-process--parser-token-table parser) (aref sexp 3))
	:last       (aref sexp 4)
	:class      (aref wisi-class-list (aref sexp 5))
	:containing (wisi-process-parse--marker-or-nil (aref sexp 6))
	:prev       (wisi-process-parse--marker-or-nil (aref sexp 7))
	:next       (wisi-process-parse--marker-or-nil (aref sexp 8))
	:end        (wisi-process-parse--marker-or-nil (aref sexp 9))
	)))
    ))

(defun wisi-process-parse--Name_Property (parser sexp)
  ;; sexp is [Name_Property first-pos last-pos]
  ;; see `wisi-process-parse--execute'
  ;; implements wisi-name-action
  (with-silent-modifications
    (put-text-property (aref sexp 1) (1+ (aref sexp 2)) 'wisi-name t)))

(defun wisi-process-parse--Face_Property (parser sexp)
  ;; sexp is [Face_Property first-pos last-pos face-index]
  ;; see `wisi-process-parse--execute'
  ;; implements wisi--face-action-1
  (let ((first (aref sexp 1))
	(last (1+ (aref sexp 2))))

    (when (or (< 0 wisi-debug)
	      (and
	       (<= (point-min) first (point-max))
	       (<= (point-min) last (point-max))))
      (with-silent-modifications
	(add-text-properties
	 first
	 (1+ (aref sexp 2))
	 (list 'font-lock-face (aref (wisi-process--parser-face-table parser) (aref sexp 3))
	       'fontified t)
	 )))))

(defun wisi-process-parse--Indent (parser sexp)
  ;; sexp is [Indent line-number line-begin-char-pos indent]
  ;; see `wisi-process-parse--execute'
  (let ((pos (aref sexp 2)))
    (with-silent-modifications
      (when (< (point-min) pos)
	(put-text-property
	 (1- pos)
	 pos
	 'wisi-indent
	 (aref sexp 3)))
      )))

(defun wisi-process-parse--Lexer_Error (parser sexp)
  ;; sexp is [Lexer_Error char-position <message> <repair-char>]
  ;; see `wisi-process-parse--execute'
  (let ((pos (min (point-max) (aref sexp 1)))
	err)

    (goto-char pos);; for current-column

    (setq err
	  (make-wisi--lexer-error
	   :pos (copy-marker pos)
	   :message
	   (format "%s:%d:%d: %s"
		   (if (buffer-file-name) (file-name-nondirectory (buffer-file-name)) "")
		   ;; file-name can be nil during vc-resolve-conflict
		   (line-number-at-pos pos)
		   (current-column)
		   (aref sexp 2))
	   :inserted (when (= 4 (length sexp)) (aref sexp 3))))

    (push err (wisi-parser-lexer-errors parser))
    ))

(defun wisi-process-parse--Parser_Error (parser sexp)
  ;; sexp is [Parser_Error char-position <string>]
  ;; see `wisi-process-parse--execute'
  (let ((pos (min (point-max) (aref sexp 1)))
	;; pos from parser can be > (point-max) if user has edited
	;; the buffer since the parse; we don't force read-only except
	;; during initial full parse. This happens during dvc ediff; dvc
	;; creates an empty buffer, puts it in ada-mode, which inserts
	;; the {header} placeholder. font-lock requests a parse, dvc
	;; erases the buffer preparing to insert old revision.
	err)

    (save-excursion
      (goto-char pos);; for current-column

      (setq err
	    (make-wisi--parse-error
	     :pos (copy-marker pos)
	     :message
	     (format "%s:%d:%d: %s"
		     (if (buffer-file-name) (file-name-nondirectory (buffer-file-name)) "")
		     ;; file-name can be nil during vc-resolve-conflict
		     (line-number-at-pos pos)
		     (1+ (current-column))
		     (aref sexp 2)))))

    (push err (wisi-parser-parse-errors parser))
    ))

(defun wisi-process-parse--In_Parse_Action_Error (parser sexp)
  ;; sexp is [In_Parse_Action_Error code name-1-pos name-2-pos <string>]
  ;; see `wisi-process-parse--execute'
  (let ((name-1-pos (aref sexp 2))
	(name-2-pos (aref sexp 3))
	(column-at-pos (lambda (pos) (goto-char pos)(current-column)))
	(file-name (if (buffer-file-name) (file-name-nondirectory (buffer-file-name)) "")))
    ;; file-name can be nil during vc-resolve-conflict

    (when (not name-1-pos)
      (setq name-1-pos name-2-pos)
      (setq name-2-pos 0))

    (when (not name-2-pos)
      (setq name-2-pos 0))

    (push (make-wisi--parse-error
	   :pos (copy-marker name-1-pos)
	   :pos-2 (copy-marker name-2-pos)
	   :message
	   (format
	    (concat "%s:%d:%d: %s"
		    (when (> 0 name-2-pos) " %s:%d:%d"))
	    file-name (line-number-at-pos name-1-pos) (funcall column-at-pos name-1-pos)
	    (aref sexp 4)
	    (when (> 0 name-2-pos)
	      file-name (line-number-at-pos name-2-pos) (funcall column-at-pos name-2-pos))))
	  (wisi-parser-parse-errors parser))
    ))

(defun wisi-process-parse--find-err (pos errors)
  (let ((result))
    (dolist (err errors)
      (when (or (= pos (wisi--parse-error-pos err))
		(and (wisi--parse-error-pos-2 err) (= pos (wisi--parse-error-pos-2 err))))
	(setq result err)))
    result))

(defun wisi-process-parse--Recover (parser sexp)
  ;; sexp is [Recover [error-pos edit-pos [inserted] [deleted] deleted-region]...]
  ;; see `wisi-process-parse--execute'
  ;; convert to list of wisi--parse-error-repair, add to corresponding error
  (let ((token-table (wisi-process--parser-token-table parser)))

    (unless (= 1 (length sexp))
      (cl-do ((i 1 (1+ i))) ((= i (length sexp)))
	(let* ((error-pos (aref (aref sexp i) 0))
	       (edit-pos (aref (aref sexp i) 1))
	       (err (wisi-process-parse--find-err error-pos (wisi-parser-parse-errors parser))))
          (when err
	    (cl-nsubst
	     (push
	      (make-wisi--parse-error-repair
	       :pos (copy-marker edit-pos)
	       :inserted (mapcar (lambda (id) (aref token-table id)) (aref (aref sexp i) 2))
	       :deleted  (mapcar (lambda (id) (aref token-table id)) (aref (aref sexp i) 3))
	       :deleted-region (aref (aref sexp i) 4))
	      (wisi--parse-error-repair err)) ;; new
	     err ;; old
	     (wisi-parser-parse-errors parser) ;; tree
	     :test (lambda (old el) (= (wisi--parse-error-pos old) (wisi--parse-error-pos err)))))
	   )))
    ))

(defun wisi-process-parse--End (parser sexp)
  ;; sexp is [End pos]
  ;; see `wisi-process-parse--execute'
  (setf (wisi-process--parser-end-pos parser) (1+ (aref sexp 1))))

(defun wisi-process-parse--Edit (parser sexp)
  ;; sexp is [Edit begin end text]
  (save-excursion
    (delete-region (aref sexp 1) (1+ (aref sexp 2)))
    (goto-char (aref sexp 1))
    (insert (aref sexp 3))))

(defun wisi-process-parse--Language (parser sexp)
  ;; sexp is [Language language-action ...]
  (funcall (aref (wisi-process--parser-language-action-table parser) (aref sexp 1)) sexp))

(defun wisi-process-parse--to-tree-node (parser sexp)
  "Return a `wisi-tree-node' or nil."
  (when (aref sexp 2)
    (make-wisi-tree-node
     :address     (aref sexp 2)
     :id          (aref (wisi-process--parser-token-table parser) (aref sexp 3))
     :char-region (cons (aref sexp 4) (aref sexp 5)))))

(defun wisi-process-parse--Query (parser sexp)
  ;; sexp is [Query query-label ...] see `wisi-parse-tree-queries'
  (cl-ecase (car (rassoc (aref sexp 1) wisi-parse-tree-queries))
    ((node containing-statement ancestor parent child)
     (setf (wisi-process--parser-query-result parser)
	   (wisi-process-parse--to-tree-node parser sexp)))
    (print
     (setf (wisi-process--parser-query-result parser)
	   t))
    ))

(defun wisi-process-parse--execute (parser sexp)
  "Execute encoded SEXP sent from external process."
  ;; sexp is [action arg ...]; an encoded instruction that we need to execute
  ;;
  ;; Actions:
  ;;
  ;; [Navigate_Cache pos statement_id id length class containing_pos prev_pos next_pos end_pos]
  ;;    Set a wisi-cache text-property.
  ;;    *pos          : integer buffer position; -1 if nil (not set)
  ;;    *id           : integer index into parser-token-table
  ;;    length        : integer character count
  ;;    class         : integer index into wisi-class-list
  ;;
  ;; [Name_Property first-pos last-pos]
  ;;
  ;; [Face_Property first-pos last-pos face-index]
  ;;    Set a font-lock-face text-property
  ;;    face-index: integer index into parser-elisp-face-table
  ;;
  ;; [Indent line-number indent]
  ;;    Set an indent text property
  ;;
  ;; [Lexer_Error char-position <message> <repair-char>]
  ;;    The lexer detected an error at char-position.
  ;;
  ;;    If <repair-char> is not ASCII NUL, it was inserted immediately
  ;;    after char-position to fix the error.
  ;;
  ;; [Parser_Error char-position <message>]
  ;;    The parser detected a syntax error; save information for later
  ;;    reporting.
  ;;
  ;;    If error recovery is successful, there can be more than one
  ;;    error reported during a parse.
  ;;
  ;; [In_Parse_Action_Error code name-1-pos name-2-pos <string>]
  ;;    The parser detected an in-parse action error; save information
  ;;    for later reporting. Either of the name-*-pos may be 0,
  ;;    indicating a missing name.
  ;;
  ;;    If error recovery is successful, there can be more than one
  ;;    error reported during a parse.
  ;;
  ;; [Recover [error-pos edit-pos [inserted] [deleted] deleted-region]...]
  ;;    The parser finished a successful error recovery.
  ;;
  ;;    error-pos: Buffer position where error was detected
  ;;
  ;;    edit-pos: Buffer position of inserted/deleted tokens
  ;;
  ;;    inserted: Virtual tokens (terminal or non-terminal) inserted
  ;;    before edit-pos.
  ;;
  ;;    deleted: Tokens deleted after edit-pos.
  ;;
  ;;    deleted-region: source buffer char region containing deleted tokens
  ;;
  ;;    Args are token ids; index into parser-token-table. Save the
  ;;    information for later use by `wisi-repair-error'.
  ;;
  ;; [Edit begin end text]
  ;;    Replace region BEGIN . END with TEXT; normally the result of a
  ;;    refactor command.
  ;;
  ;; [Language ...]
  ;;    Dispatch to a language-specific action, via
  ;;    `wisi-process--parser-language-action-table'.
  ;;
  ;; [Query query-label ...]
  ;;
  ;; Numeric action codes are given in the case expression below

  (cl-ecase (aref sexp 0)
    (1  (wisi-process-parse--Navigate_Cache parser sexp))
    (2  (wisi-process-parse--Face_Property parser sexp))
    (3  (wisi-process-parse--Indent parser sexp))
    (4  (wisi-process-parse--Lexer_Error parser sexp))
    (5  (wisi-process-parse--Parser_Error parser sexp))
    (6  (wisi-process-parse--In_Parse_Action_Error parser sexp))
    (7  (wisi-process-parse--Recover parser sexp))
    (8  (wisi-process-parse--End parser sexp))
    (9  (wisi-process-parse--Name_Property parser sexp))
    (10 (wisi-process-parse--Edit parser sexp))
    (11 (wisi-process-parse--Language parser sexp))
    (12 (wisi-process-parse--Query parser sexp))
    ))

;;;;; main

(cl-defmethod wisi-parse-kill-buffer ((parser wisi-process--parser))
  (when (process-live-p (wisi-process--parser-process parser))
    (wisi-process--kill-context parser)))

(cl-defmethod wisi-parse-reset ((parser wisi-process--parser))
  (setf (wisi-process--parser-busy parser) nil)
  (wisi-parse-require-process parser)
  (wisi-process--kill-context parser)
  (wisi-process-parse--wait parser))

(cl-defmethod wisi-parse-kill ((parser wisi-process--parser))
  (when (process-live-p (wisi-process--parser-process parser))
    ;; We used to send a quit command first, to be nice. But there's
    ;; no timeout on that, so it would hang when the process
    ;; executable is not reading command input.

    ;; Don't let font-lock start a parse for face while waiting for
    ;; the process to die.
    (setf (wisi-process--parser-busy parser) t)
    (wisi-parse-log-message parser "kill process")
    (kill-process (wisi-process--parser-process parser)))
  (setf (wisi-process--parser-busy parser) nil))

(cl-defun wisi-process-parse--prepare (parser parse-action &key nowait)
  "Check for parser busy and startup, mark parser busy, require parser process."
  (when (wisi-process--parser-busy parser)
    (when (< 1 wisi-debug)
      (wisi-parse-log-message parser (format "parse--prepare %s in %s parser busy" parse-action (current-buffer))))

    (when
	;; Decide whether to wait or signal.
	(cl-ecase parse-action
	  (face
	   ;; font-lock can trigger a face parse during initial full
	   ;; parse, or via a timer delay while navigate or indent
	   ;; parse is active, due to `accept-process-output' in
	   ;; w-p-p--handle-messages. If we signal here, it will try
	   ;; again later.
	   t)

	  ((navigate indent none refactor query debug)
	   (cond
	    (wisi-parse-full-active
	     ;; User just opened a buffer and is doing some action
	     ;; that requires a parse; wait for full parse in
	     ;; other buffer to complete.
	     (wisi-parse-log-message
	      parser
	      (format "parse %s in %s waiting for full parse of %s to complete ..."
		      parse-action
		      (current-buffer)
		      (wisi-process--parser-source-buffer parser)))
	     (wisi-process-parse--wait parser)
	     nil)

	    ((eq #'wisi-process-parse--filter (process-filter (wisi-process--parser-process parser)))
	     ;; Initial process start still running
	     (message "parse %s in %s waiting for parser process start ..." parse-action (current-buffer))
	     (wisi-process-parse--wait parser)
	     nil)

	    (t t))))
      (error "parse %s in %s abandoned; parser busy" parse-action (current-buffer))))

  ;; parser is now not busy
  (when (< 1 wisi-debug)
    (wisi-parse-log-message parser (format "parse--prepare %s in %s parser not busy" parse-action (current-buffer))))

  ;; It is not possible for a background elisp function (ie
  ;; font-lock run from a timer) to interrupt this code between
  ;; checking and setting parser-busy; background elisp can only run
  ;; when we call accept-process-output in w-p-p--handle-messages.
  (setf (wisi-process--parser-busy parser) t)
  (setf (wisi-process--parser-source-buffer parser) (current-buffer))

  ;; If the parser process has not started yet,
  ;; wisi-parse-require-process calls wisi-process-parse--wait, which
  ;; can let font-lock invoke the parser again. Thus this call must be
  ;; after we set wisi-process--parser-busy t
  (wisi-parse-require-process parser :nowait nowait)

  (setf (wisi-process--parser-total-wait-time parser) 0.0)

  ;; We con't clear errors here; only clear before parse, not post-parse.

  ;; We don't erase the parser-buffer here, because we call --send*
  ;; without --prepare in response to wisi-file_not_found.
  )

(defun wisi-process-parse--handle-messages (parser)
  ;; signals 'wisi-file_not_found if parser reports (file-not-found)
  (let ((response-buffer (wisi-process--parser-buffer parser))
        (source-buffer (wisi-process--parser-source-buffer parser))
	log-start)
    (condition-case err
	(let* ((process (wisi-process--parser-process parser))
	       (w32-pipe-read-delay 0) ;; fastest subprocess read
	       response
	       response-end
	       (response-count 0)
	       sexp-start
	       (need-more nil) ;; t need more input to complete current sexp
	       (done nil)
	       start-wait-time)

	  (set-buffer response-buffer)
	  (setq log-start (point-min))

	  ;; User will set wisi-process-time-out in source-buffer, but
	  ;; we reference it from response-buffer.
	  (setq-local wisi-process-time-out (with-current-buffer source-buffer wisi-process-time-out))

	  (setq sexp-start (point-min))

	  ;; process responses until prompt received
	  (while (not done)

	    ;; process all complete responses currently in buffer
	    (while (and (not need-more)
			(not done))

	      (goto-char sexp-start)

	      (cond
	       ((eobp)
		(setq need-more t))

	       ((looking-at wisi-process-parse-prompt)
		(forward-line 1)
		(if (eobp)
		    (setq done t)
		  (if wisi-parse-full-active
		      ;; Messages are probably from a parse command
		      ;; send from the mode hook, before the full
		      ;; parse was started.
		      nil
		    (wisi-parse-log-message
		     parser
		     (format "extra messages \"%s\"" (buffer-substring (point) (point-max))))
		    (error "wisi-process-parse: extra messages \"%s\"" (buffer-substring (point) (point-max))))))

	       ((wisi-in-comment-p)
		;; In debug output. Just move to beginning of comment;
		;; sexp loop will handle moving forward.
		;;
		;; (must be after prompt check; the prompt is a comment)
		(goto-char (line-beginning-position))
		(setq sexp-start (point)))

	       ((or (looking-at "\\[") ;; encoded action
		    (looking-at "(")) ;; error or other elisp expression to eval
		(condition-case nil
		    (setq response-end (scan-sexps (point) 1))
		  (error
		   ;; incomplete response
		   (setq need-more t)
		   nil))

		(unless need-more
		  (setq response-count (1+ response-count))
		  (setq response (car (read-from-string (buffer-substring-no-properties (point) response-end))))

		  (goto-char response-end)
		  (forward-line 1)
		  (setq sexp-start (point))

		  (cond
		   ((listp response)
		    ;; error or message
		    (cond
		     ((equal 'file_not_found (car response))
		      ;; Parser does not have full text for file;
		      ;; signal it, caller will do a full parse.
		      (wisi-parse-log-message parser (buffer-substring log-start (point)))
		      (set-buffer source-buffer)
		      (signal 'wisi-file_not_found nil))

		     ((equal 'parse_error (car response))
		      ;; Parse failed for some reason, so signal it, and report it in error list.
		      (push
		       (make-wisi--parse-error :pos 0 :message (cadr response))
		       (wisi-parser-parse-errors parser))
		      (signal 'wisi-parse-error (cadr response)))

		     ((and (eq 'error (car response))
			   (string-prefix-p "bad command:" (cadr response)))
		      ;; Parser dropped bytes, is treating buffer
		      ;; content bytes as commands. Kill the process
		      ;; to kill the pipes; there is no other way to
		      ;; flush them.
		      (wisi-parse-log-message parser "parser lost sync; killed")
		      (kill-process (wisi-process--parser-process parser))
		      (signal 'wisi-parse-error "parser lost sync; killed"))

		     (t
		      ;; Something else
		      (condition-case-unless-debug err
			  (eval response)
			(error
			 (wisi-parse-log-message parser (cadr err))
			 (push (make-wisi--parse-error
				:pos (point)
				:message (cadr err))
			       (wisi-parser-parse-errors parser))
			 (signal (car err) (cdr err)))))
		     ))

		   ((arrayp response)
		    ;; encoded action
		    (set-buffer source-buffer) ;; for put-text-property in actions
		    (condition-case err
			(wisi-process-parse--execute parser response)

		      (t ;; error from bug in action code above, or bad data from parser.
		       (let ((msg (format "elisp processing of message '%s' failed in %s" response source-buffer)))
			 (wisi-parse-log-message parser msg)
			 (error msg)))
		      ))
		   )

		  (set-buffer response-buffer)
		  ))

	       (t
		;; debug output
		(forward-line 1)
		(setq sexp-start (point)))
	       )
	      )

	    (unless done
	      ;; end of response buffer
	      (unless (process-live-p process)
		(wisi-parse-log-message parser "process died")
		(error "parser process died"))

	      (setq start-wait-time (float-time))

	      ;; If we specify no time-out here, we get messages about
	      ;; "blocking call with quit inhibited", when this is
	      ;; called by font-lock from the display engine.
	      ;;
	      ;; Specifying just-this-one t prevents C-q from
	      ;; interrupting this?
	      (accept-process-output
	       process
	       wisi-process-time-out
	       nil ;; milliseconds
	       nil)  ;; just-this-one

	      (setf (wisi-process--parser-total-wait-time parser)
		    (+ (wisi-process--parser-total-wait-time parser)
		       (- (float-time) start-wait-time)))

	      (when (and need-more
			 (> (wisi-process--parser-total-wait-time parser) wisi-process-time-out))
		(error (concat "wisi-process-parse timing out; increase `wisi-process-time-out'?"
			       " (or bad syntax in process output)")))

	      (setq need-more nil))
	    );; while not done

	  ;; got command prompt
	  (set-buffer response-buffer)
	  (wisi-parse-log-message parser (buffer-substring log-start (point)))

	  (setf (wisi-process--parser-response-count parser) response-count)
	  (setf (wisi-process--parser-busy parser) nil)
	  (set-buffer source-buffer)
	  (when (< 1 wisi-debug)
	    (wisi-parse-log-message parser (format "parse--handle-messages in %s done" source-buffer)))
	  )

      ;; These do _not_ catch 'wisi-file_not_found
      (wisi-parse-error
       (set-buffer response-buffer)
       (wisi-parse-log-message parser (buffer-substring log-start (point)))
       (setf (wisi-process--parser-busy parser) nil)
       (set-buffer source-buffer)
       (signal (car err) (cdr err)))

      (error
       (wisi-parse-log-message parser (cadr err))
       (set-buffer response-buffer)
       (wisi-parse-log-message parser (buffer-substring log-start (point)))
       (setf (wisi-process--parser-busy parser) nil)
       (set-buffer source-buffer)
       (signal (car err) (cdr err)))
      )))

(cl-defun wisi-process-parse--handle-messages-file-not-found (parser action &key no-text)
  (funcall action)
  (condition-case _err
      (wisi-process-parse--handle-messages parser)
    ('wisi-file_not_found
     (cond
      (no-text
       (let ((cmd (format "create-context \"%s\"" (if (buffer-file-name) (buffer-file-name) (buffer-name))))
	     (process (wisi-process--parser-process parser)))
	 (with-current-buffer (wisi-process--parser-buffer parser)
	   (erase-buffer))
	 (wisi-parse-log-message parser cmd)
	 (process-send-string process (wisi-process-parse--add-cmd-length cmd)))
       (wisi-process-parse--wait parser)
       (wisi-process-parse--handle-messages parser)
       (funcall action)
       (wisi-process-parse--handle-messages parser)
       )
      (t
       (message "parsing buffer ...")
       (wisi-process-parse--send-incremental-parse parser t)
       (wisi-process-parse--wait parser)
       (wisi-process-parse--handle-messages parser)
       (message "parsing buffer ... done")
       (funcall action)
       (wisi-process-parse--handle-messages parser)
       )))))

(cl-defmethod wisi-parse-enable-memory-report ((parser wisi-parser))
  (wisi-process-parse--prepare parser 'debug)
  (let* ((cmd "enable_memory_report")
	 (process (wisi-process--parser-process parser)))
    (with-current-buffer (wisi-process--parser-buffer parser)
      (erase-buffer))

    (wisi-parse-log-message parser cmd)
    (process-send-string process (wisi-process-parse--add-cmd-length cmd))
    (wisi-process-parse--handle-messages parser)))

(cl-defmethod wisi-parse-memory-report-reset ((parser wisi-parser))
  (wisi-process-parse--prepare parser 'debug)
  (let* ((cmd "memory_report_reset")
	 (process (wisi-process--parser-process parser)))
    (with-current-buffer (wisi-process--parser-buffer parser)
      (erase-buffer))

    (wisi-parse-log-message parser cmd)
    (process-send-string process (wisi-process-parse--add-cmd-length cmd))
    (wisi-process-parse--handle-messages parser)))

(cl-defmethod wisi-parse-memory-report ((parser wisi-process--parser))
  (wisi-process-parse--prepare parser 'debug)
  (let* ((cmd "memory_report")
	 (process (wisi-process--parser-process parser)))
    (with-current-buffer (wisi-process--parser-buffer parser)
      (erase-buffer))

    (wisi-parse-log-message parser cmd)
    (process-send-string process (wisi-process-parse--add-cmd-length cmd))
    (wisi-process-parse--handle-messages parser)))

(cl-defmethod wisi-parse-current ((parser wisi-process--parser) parse-action begin send-end parse-end)
  (wisi-process-parse--prepare parser parse-action)
  (setf (wisi-parser-lexer-errors parser) nil)
  (setf (wisi-parser-parse-errors parser) nil)
  (wisi-process-parse--send-parse parser parse-action begin send-end parse-end)
  (wisi-process-parse--handle-messages parser)
  (cons begin (wisi-process--parser-end-pos parser))
  )

(cl-defmethod wisi-parse-incremental ((parser wisi-process--parser) parse-action &key full nowait)
  (when (and full nowait (not (wisi-process--parser-version-checked wisi--parser)))
    ;; The parser process has not finished starting up, or has not yet
    ;; been started. If this is the very first Ada file in the current
    ;; project, and there is more text in the file than the process
    ;; send buffer holds, w-p-p--send-* hangs waiting for the process
    ;; to start reading, which is after it loads the parse table,
    ;; which can take noticeable time for Ada.
    (message "starting parser ..."))
  (wisi-process-parse--prepare parser parse-action :nowait nowait)
  (setf (wisi-parser-lexer-errors parser) nil)
  (setf (wisi-parser-parse-errors parser) nil)
  (cond
   ((and full nowait)
    (set-process-filter (wisi-process--parser-process parser) #'wisi-process-parse--filter)
    (setq wisi-parse-full-active (cons (current-buffer) (cons (point-max) (point-min))))
    (read-only-mode 1)
    (wisi-process-parse--send-incremental-parse parser full))
   (t
    (wisi-process-parse--send-incremental-parse parser full)
    (condition-case _err
	(wisi-process-parse--handle-messages parser)
      ('wisi-file_not_found
       (message "parsing buffer ...")
       (wisi-process-parse--send-incremental-parse parser t)
       (wisi-process-parse--handle-messages parser)
       (message "parsing buffer ... done")
       )))))

(cl-defmethod wisi-post-parse ((parser wisi-process--parser) parse-action begin end)
  (wisi-process-parse--prepare parser parse-action)
  (wisi-process-parse--handle-messages-file-not-found
   parser
   (lambda ()
     ;; Must match emacs_wisi_common_parse.adb Get_Parse_Action.
     (let* ((cmd (format "post-parse \"%s\" \"%s\" %d %d %d %d %d \"%s\""
		      (if (buffer-file-name) (buffer-file-name) (buffer-name))
		      wisi-parser-verbosity
		      (cl-ecase parse-action
			(navigate 0) ;; same order as wisi-parse-common wisi-post-parse-actions
			(face 1)
			(indent 2))
		      (position-bytes begin)
		      ;; indent-region passes markers
		      (if (markerp begin) (marker-position begin) begin)
		      (position-bytes (min (point-max) end))
		      (min (point-max) (if (markerp end) (marker-position end) end))
		      (wisi-parse-format-language-options parser)
		      ))
	 (process (wisi-process--parser-process parser)))

    (with-current-buffer (wisi-process--parser-buffer parser)
      (erase-buffer))

    (wisi-parse-log-message parser cmd)
    (process-send-string process (wisi-process-parse--add-cmd-length cmd))

    ;; We don't wait for the send to complete here.
    ))))

(cl-defmethod wisi-refactor ((parser wisi-process--parser) refactor-action pos)
  (when (and wisi-incremental-parse-enable wisi--changes)
    (wisi-parse-incremental parser 'refactor))

  (wisi-process-parse--prepare parser 'refactor)
  (wisi-process-parse--handle-messages-file-not-found
   parser
   (lambda () (wisi-process-parse--send-refactor parser refactor-action pos))))

(cl-defmethod wisi-parse-tree-query ((parser wisi-process--parser) query &rest args)
  (cl-assert wisi-incremental-parse-enable)
  (when wisi--changes
    (wisi-parse-incremental parser 'query))

  (wisi-process-parse--prepare parser 'query)
  (setf (wisi-process--parser-query-result parser) nil)
  (wisi-process-parse--handle-messages-file-not-found
   parser
   (lambda ()
     (apply 'wisi-process-parse--send-query parser query args)))
  (wisi-process--parser-query-result parser))

;;;;; debugging
(defun wisi-process-parse-save-text (parser save-file-name auto)
  (wisi-process-parse--prepare parser 'debug)
  (let* ((cmd
	  (format (concat (if auto "save_text_auto" "save_text")
			    " \"%s\" \"%s\"")
		  (if (buffer-file-name) (buffer-file-name) (buffer-name))
		  save-file-name))
	 (process (wisi-process--parser-process parser)))
    (with-current-buffer (wisi-process--parser-buffer parser)
      (erase-buffer))

    (wisi-parse-log-message parser cmd)
    (process-send-string process (wisi-process-parse--add-cmd-length cmd))
    (wisi-process-parse--handle-messages parser)))

<<<<<<< HEAD
(cl-defun wisi-process-parse-compare-tree-text (parser &key disable)
  (wisi-process-parse--prepare parser 'debug)
  (let ((cmd
	 (format "compare_tree_text_auto \"%s\" %d"
		 (if (buffer-file-name) (buffer-file-name) (buffer-name))
		 (if disable 0 1)))
	(process (wisi-process--parser-process parser)))
    (with-current-buffer (wisi-process--parser-buffer parser)
      (erase-buffer))

    (wisi-process-parse--handle-messages-file-not-found
     parser
     (lambda ()
       (with-current-buffer (wisi-process--parser-buffer parser)
	 (erase-buffer))
       (wisi-parse-log-message parser cmd)
       (process-send-string process (wisi-process-parse--add-cmd-length cmd)))
     :no-text t)
    ))

(defun wisi-process-all-changes-to-cmd (&optional cmd-buffer-name)
  "Convert wisi-parser-all-changes in current buffer to command file
in CMD-BUFFER-NAME."
  (interactive)
  (unless cmd-buffer-name
    (setq cmd-buffer-name "debug.cmd"))
  (let ((changes (nreverse (copy-sequence (wisi-parser-all-changes wisi--parser))))
	(cmd-buffer (get-buffer-create cmd-buffer-name))
	(source-file (buffer-file-name))
	(verbosity wisi-parser-verbosity)
	(mckenzie_zombie_limit wisi-mckenzie-zombie-limit)
	(mckenzie_enqueue_limit wisi-mckenzie-enqueue-limit)
	(language_options (wisi-parse-format-language-options wisi--parser))
	edit begin end)
    (set-buffer cmd-buffer)
    (erase-buffer)

    (setq-local comment-start "-- ")

    (insert "-- -*- comment-start: \"" comment-start "\" -*-" "\n")

    (insert "file " source-file "-wisi-change-start\n")

    (when (not (string-equal verbosity ""))
      (insert "verbosity " verbosity "\n"))

    (insert "save_text_auto debug_edited\n")
    (insert "compare_tree_text_auto\n")

    (when (or mckenzie_zombie_limit mckenzie_enqueue_limit)
      (insert "mckenzie_options ")

      (when mckenzie_zombie_limit
	(insert (format "zombie_limit=%d " mckenzie_zombie_limit)))

      (when mckenzie_enqueue_limit
	(insert (format "enqueue_limit=%d " mckenzie_enqueue_limit)))

      ;; parse-max-parallel is not specified by a file command,
      ;; only by a command line option.
      (insert "\n"))

    (insert "language_params " language_options "\n\n")

    (insert "parse_full\n\n")

    (dolist (change changes)
	(insert "parse_incremental (")
	(setq begin (point))
	(prin1 change cmd-buffer)
	(insert ")")
	(setq end (copy-marker (point) t))
	(goto-char begin)
	(while (search-forward "\n" end t)
	  (delete-char -1)
	  (insert "\\n"))
	(goto-char (point-max))
	(insert "\n\n")
      )
    (with-current-buffer cmd-buffer
      (if (buffer-file-name)
	  (save-buffer)
	(write-file cmd-buffer-name)))))

=======
>>>>>>> 71f0bfe5
(defun wisi-process-log-to-cmd (&optional cmd-buffer-name)
  "Convert parser log in current buffer to command file in CMD-BUFFER-NAME."
  (interactive)
  (unless cmd-buffer-name
    (setq cmd-buffer-name "debug.cmd"))
  (let ((log-buffer (current-buffer))
	(log-buffer-point (point))
	(cmd-buffer (get-buffer-create cmd-buffer-name))
	edit begin end source-file)
    (set-buffer cmd-buffer)
    (erase-buffer)

    (set-buffer log-buffer)
    (goto-char (point-min))

    (when (search-forward-regexp "kill-context " nil t)
      ;; IMPROVEME: use last auto-save file to restore context
      (user-error "kill-context not implemented"))

    ;; get options from full parse line; we assume they don't change
    (unless (search-forward-regexp "parse \\([02]\\)" nil t)
      (user-error "log buffer overflowed; increase wisi-parser-transaction-log-buffer-size"))

    (cl-ecase (string-to-number (match-string 1))
      (0 ;; partial parse
       (user-error "can't create command file for partial parse"))

      (2 ;; full parse
       (looking-at " \"\\([^\"]*\\)\" \"\\([^\"]*\\)\" \\([-0-9]+\\) \\([-0-9]+\\) \\([-0-9]+\\) [-0-9]+ [-0-9]+ \"\\([^\"]*\\)\"")
       (setq source-file (match-string 1))
       (let ((verbosity (match-string 2))
	     (mckenzie_zombie_limit (match-string 3))
	     (mckenzie_enqueue_limit (match-string 4))
	     (parse_max_parallel (match-string 5))
	     (language_param (match-string 6)))

	 (set-buffer cmd-buffer)
	 (setq-local comment-start "-- ")

	 (insert "-- -*- comment-start: \"" comment-start "\" -*-" "\n")

	 (insert "file " source-file "\n")

	 (when (not (string-equal verbosity ""))
	   (insert "verbosity " verbosity "\n"))

	 (insert "save_text_auto debug_edited\n")
<<<<<<< HEAD

	 ;; FIXME: only turn on if actually on in log; can alter tree!?
	 ;; (insert "compare_tree_text_auto\n")
=======
>>>>>>> 71f0bfe5

	 (when (or (not (string-equal mckenzie_zombie_limit "-1"))
		   (not (string-equal mckenzie_enqueue_limit "-1")))
	   (insert "mckenzie_options ")

	   (when (not (string-equal mckenzie_zombie_limit "-1"))
	     (insert "zombie_limit=" mckenzie_zombie_limit " "))

	   (when (not (string-equal mckenzie_enqueue_limit "-1"))
	     (insert "enqueue_limit=" mckenzie_enqueue_limit))

	   ;; parse-max-parallel is not available
	   (insert "\n"))

	 (insert "language_params " language_param "\n\n")

	 (insert "parse_full\n\n"))))

    (set-buffer log-buffer)
    (goto-char (point-min))
    (while (search-forward-regexp "^\\(parse 1\\|post-parse\\|query-tree\\|refactor\\) \"\\([^\"]+\\)\"" nil t)
      (cond
       ((string-equal (match-string 1) "parse 1")
	(search-forward-regexp "((")
	(setq begin (match-beginning 0))
	(search-forward-regexp "\")) ") ;; avoid matching 'is (Float (A));'
	(setq edit (buffer-substring begin (match-end 0)))

	(set-buffer cmd-buffer)
	(goto-char (point-max))
	(insert "parse_incremental ")
	(setq begin (point))
	(insert edit)
	(setq end (copy-marker (point) t))
	(goto-char begin)
	(while (search-forward "\n" end t)
	  (delete-char -1)
	  (insert "\\n"))
	(goto-char (point-max))
	(insert "\n\n")

	(set-buffer log-buffer))

       ((and (string-equal (match-string 1) "post-parse")
	     (string-equal (match-string 2) source-file))
	(goto-char (match-end 0))
	(looking-at " \"[^\"]*\" \\([0-9]+\\) \\([0-9]+ [0-9]+ [0-9]+ [0-9]+\\)")
	(let ((action (string-to-number (match-string 1)))
	      (args (match-string 2)))
	  (set-buffer cmd-buffer)
	  (goto-char (point-max))
	  (insert "--  post_parse "
		  (cl-ecase action
		    (0 "navigate ")
		    (1 "face ")
		    (2 "indent "))
		  args "\n\n")
	  (set-buffer log-buffer)))

       ((and (string-equal (match-string 1) "query-tree")
	     (string-equal (match-string 2) source-file))
	(goto-char (match-end 0))
	(looking-at " \\([0-9]+\\) \\([0-9]+\\)")
	(let ((label (string-to-number (match-string 1)))
	      (pos (match-string 2)))
	  (set-buffer cmd-buffer)
	  (goto-char (point-max))
	  (insert "--  query_tree "
		  (cl-ecase label
		    (0 "node ")
		    (1 "containing_statement ")
		    (2 "ancestor ")
		    (3 "parent ")
		    (4 "child ")
		    (5 "print "))
		  pos "\n\n")
	  (set-buffer log-buffer)))

       ((and (string-equal (match-string 1) "refactor")
	     (string-equal (match-string 2) source-file))
	(goto-char (match-end 0))
	(looking-at " \\([0-9]+\\) \\([0-9]+\\)")
	(let ((label (string-to-number (match-string 1)))
	      (pos (match-string 2)))
	  (set-buffer cmd-buffer)
	  (goto-char (point-max))
	  (insert "--  refactor " ;; must match wisi-ada.ads Refactor_Label
		  (cl-ecase label
		    (0 "Method_Object_To_Object_Method ")
		    (1 "Object_Method_To_Method_Object ")
		    (2 "Element_Object_To_Object_Index ")
		    (3 "Object_Index_To_Element_Object ")
		    (4 "Format_Parameter_List "))
		  pos "\n\n")
	  (set-buffer log-buffer)))

       (t
	;; other command or other file - ignore
	))

      )
    (with-current-buffer cmd-buffer
      (if (buffer-file-name)
	  (save-buffer)
	(write-file cmd-buffer-name)))
    (goto-char log-buffer-point)))

(defun wisi-process-log-to-cmd-1 ()
  "Convert parse_partial process command at point to run_* command line."
  (interactive)
  (forward-line 0)
  (unless (looking-at "parse 0 \\([-0-9]+\\) \"\\([^\"]*\\)\" \\([-0-9]+\\) \\([-0-9]+\\) \\([-0-9]+\\) \\([-0-9]+\\) \\([-0-9]+\\) \\([-0-9]+\\) \\([-0-9]+\\) \\([-0-9]+\\) \"\\([^\"]*\\)\" \\([-0-9]+\\) \\([-0-9]+\\) \\([-0-9]+\\) \\([-0-9]+\\) \"\\([^\"]*\\)\"")
    (user-error "not on partial_parse command"))

  (let ((parse-action (string-to-number (match-string 1)))
	(source-file (match-string 2))
	(begin-byte-pos (match-string 3))
	(end-byte-pos (match-string 4))
	(goal-byte-pos (match-string 5))
	(begin-char-pos (match-string 6))
	(end-char-pos (match-string 7))
	(begin-line (match-string 8))
	(begin-indent (match-string 9))
	(_partial-parse-active (match-string 10))
	(verbosity (match-string 11))
	(mckenzie_zombie_limit (string-to-number (match-string 12)))
	(mckenzie_enqueue_limit (string-to-number (match-string 13)))
	(parse_max_parallel (string-to-number (match-string 14)))
	(_byte-count (match-string 15))
	(language_param (match-string 16))
	cmd)

    (setq cmd
	  (concat "parse_partial "
		  (cl-ecase parse-action
		    (0 "navigate ")
		    (1 "face ")
		    (2 "indent "))
		  source-file " "
		  begin-byte-pos " "
		  end-byte-pos " "
		  goal-byte-pos " "
		  begin-char-pos " "
		  end-char-pos " "
		  begin-line " "
		  begin-indent " "
		  (when (not (string-equal "" verbosity)) (format "--verbosity \"%s\" " verbosity))
		  (when (not (= -1 mckenzie_zombie_limit)) (format "--mckenzie_zombie_limit %d" mckenzie_zombie_limit))
		  " "
		  (when (not (= -1 mckenzie_enqueue_limit))
		    (format "--mckenzie_enqueue_limit %d" mckenzie_enqueue_limit))
		  " "
		  (when (not (= -1 parse_max_parallel)) (format "--parse_max_parallel %d" parse_max_parallel)) " "
		  (when (not (string-equal "" language_param)) (format "--lang_params \"%s\" " language_param))
		  ))
    (kill-new cmd)))

(cl-defun wisi-time (func count &key report-wait-time)
  "call FUNC COUNT times, show total time"
  (interactive "afunction \nncount ")

  (let ((start-time (float-time))
	(start-gcs gcs-done)
	(cum-wait-time 0.0)
        (i 0)
        diff-time
	diff-gcs)
    (while (not (eq (1+ count) (setq i (1+ i))))
      (save-excursion
        (funcall func))
      (when report-wait-time
	(setq cum-wait-time (+ cum-wait-time (wisi-process--parser-total-wait-time wisi--parser)))))
    (setq diff-time (- (float-time) start-time))
    (setq diff-gcs (- gcs-done start-gcs))
    (if report-wait-time
	(progn
	  (message "Total %f seconds, %d gcs; per iteration %f seconds %d gcs %d responses %f wait"
		   diff-time
		   diff-gcs
		   (/ diff-time count)
		   (/ (float diff-gcs) count)
		   (wisi-process--parser-response-count wisi--parser)
		   (/ cum-wait-time count)))

      (message "Total %f seconds, %d gcs; per iteration %f seconds %d gcs"
	       diff-time
	       diff-gcs
	       (/ diff-time count)
	       (/ (float diff-gcs) count))
      ))
  nil)

(defun wisi-time-indent-middle-line-cold-cache (count &optional report-wait-time)
  (goto-char (point-min))
  (forward-line (1- (/ (count-lines (point-min) (point-max)) 2)))
  (let ((cum-wait-time 0.0))
    (wisi-time
     (lambda ()
       (wisi-set-parse-try t 'indent)
       (wisi-invalidate-cache 'indent (point-min))
       (wisi-indent-line)
       (when (wisi-process--parser-p wisi--parser)
	 (setq cum-wait-time (+ cum-wait-time (wisi-process--parser-total-wait-time wisi--parser)))))
     count
     report-wait-time)
    ))

(defun wisi-time-indent-middle-line-warm-cache (count)
  (wisi-set-parse-try t 'indent)
  (wisi-invalidate-cache 'indent (point-min))
  (goto-char (point-min))
  (forward-line (/ (count-lines (point-min) (point-max)) 2))
  (wisi-indent-line)
  (wisi-time #'wisi-indent-line count))

(provide 'wisi-process-parse)<|MERGE_RESOLUTION|>--- conflicted
+++ resolved
@@ -1228,27 +1228,6 @@
     (process-send-string process (wisi-process-parse--add-cmd-length cmd))
     (wisi-process-parse--handle-messages parser)))
 
-<<<<<<< HEAD
-(cl-defun wisi-process-parse-compare-tree-text (parser &key disable)
-  (wisi-process-parse--prepare parser 'debug)
-  (let ((cmd
-	 (format "compare_tree_text_auto \"%s\" %d"
-		 (if (buffer-file-name) (buffer-file-name) (buffer-name))
-		 (if disable 0 1)))
-	(process (wisi-process--parser-process parser)))
-    (with-current-buffer (wisi-process--parser-buffer parser)
-      (erase-buffer))
-
-    (wisi-process-parse--handle-messages-file-not-found
-     parser
-     (lambda ()
-       (with-current-buffer (wisi-process--parser-buffer parser)
-	 (erase-buffer))
-       (wisi-parse-log-message parser cmd)
-       (process-send-string process (wisi-process-parse--add-cmd-length cmd)))
-     :no-text t)
-    ))
-
 (defun wisi-process-all-changes-to-cmd (&optional cmd-buffer-name)
   "Convert wisi-parser-all-changes in current buffer to command file
 in CMD-BUFFER-NAME."
@@ -1313,8 +1292,6 @@
 	  (save-buffer)
 	(write-file cmd-buffer-name)))))
 
-=======
->>>>>>> 71f0bfe5
 (defun wisi-process-log-to-cmd (&optional cmd-buffer-name)
   "Convert parser log in current buffer to command file in CMD-BUFFER-NAME."
   (interactive)
@@ -1362,12 +1339,6 @@
 	   (insert "verbosity " verbosity "\n"))
 
 	 (insert "save_text_auto debug_edited\n")
-<<<<<<< HEAD
-
-	 ;; FIXME: only turn on if actually on in log; can alter tree!?
-	 ;; (insert "compare_tree_text_auto\n")
-=======
->>>>>>> 71f0bfe5
 
 	 (when (or (not (string-equal mckenzie_zombie_limit "-1"))
 		   (not (string-equal mckenzie_enqueue_limit "-1")))
