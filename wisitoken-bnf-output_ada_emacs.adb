--- conflicted
+++ resolved
@@ -779,26 +779,6 @@
             end if;
          end Ensure_Indent_Param;
 
-<<<<<<< HEAD
-      begin
-         loop
-            if Params (Last) /= ']' then
-               Last := Index_Non_Blank (Params, Last + 1);
-               if Last = 0 then
-                  Put_Error (Error_Message (Input_Data.Grammar_Lexer.File_Name, RHS.Source_Line, "missing ']'"));
-                  return -Result;
-               end if;
-            end if;
-
-            exit when Params (Last) = ']';
-
-            if Need_Comma then
-               Result := Result & ", ";
-            else
-               Need_Comma := True;
-            end if;
-
-=======
          procedure One_Param (Prefix : in Boolean := False; Skip : in Boolean := False)
          is
             procedure Comma
@@ -812,7 +792,6 @@
                end if;
             end Comma;
          begin
->>>>>>> 851d93a0
             case Params (Last) is
             when '(' =>
                --  cons or function
@@ -882,6 +861,10 @@
          loop
             if Params (Last) /= ']' then
                Last := Index_Non_Blank (Params, Last + 1);
+               if Last = 0 then
+                  Put_Error (Error_Message (Input_Data.Grammar_Lexer.File_Name, RHS.Source_Line, "missing ']'"));
+                  return -Result;
+               end if;
             end if;
 
             exit when Params (Last) = ']';
