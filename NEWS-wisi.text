--- conflicted
+++ resolved
@@ -8,13 +8,14 @@
 
  
-<<<<<<< HEAD
 * wisi 2.0.0
-** change indentation engine to compute indent directly in parser actions
+** Change indentation engine to compute indent directly in parser actions.
 
-** add support for error corrections in parser; 'wisi-repair-error'
+** Add support for error corrections in parser; 'wisi-repair-error'
    can apply the corrections to the buffer text.
-=======
+
+** Add external parser.
+
 * wisi 1.1.6
 3 Oct 2017
 
@@ -23,7 +24,6 @@
 ** New minor-mode parse_table-mode helps navigating parse table
    listings output by 'wisi-generate -v 1'; useful when debugging
    grammars.
->>>>>>> 29af9725
 
 * wisi 1.1.5
 9 Jul 2017
