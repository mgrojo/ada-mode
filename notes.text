--- conflicted
+++ resolved
@@ -32,24 +32,17 @@
 
   current work
-<<<<<<< HEAD
 packrat_gen error message test
-
-wisitoken.grammar_mode.stephe-1 test/nominal.wy failing
-    bug in line_begin_char_pos for delimited-text
-        also bug in mmm-mode, but fixing that later.
-    add wisitoken test
 
 apply conflict resolution to minimal actions
     optimized_conflict_01 state 23
-=======
+
 ada_lite_ebnf packrat
     enumeration_literal_list
         handle EBNF list
             for now, keep bnf tree, but generate longer RHS first; we have manually created lists with that pattern.
-            that breaks a lot of hard-coded 0, 1, 2 rhs_index
+            that breaks a lot of hard-coded 0, 1, 2 rhs_index?
             run all wisitoken tests
->>>>>>> 7ad1e859
 
 packrat error recover
     use parse stream
