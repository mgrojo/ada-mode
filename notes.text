--- conflicted
+++ resolved
@@ -45,7 +45,6 @@
 
   current work
-<<<<<<< HEAD
 navigate bug:
        LR1_Descriptor : WisiToken.Descriptor
      (First_Terminal    => (if Non_Grammar.Length > 0
@@ -86,9 +85,8 @@
 
 put back mckenzie-enable in wisi-process-parse
     so can disable for memory tests, and for really bad syntax (like C code that needs to be wrapped in Indent_Line)
-=======
+
 add missing features to gpr_query; see fixmes.
->>>>>>> 25581254
 
 refactor {ada|gpr|java}-skel-expand
     (defun skel-expand
@@ -329,11 +327,8 @@
     on post-self-insert-hook
         use that for ada-mode capitalization
 
-<<<<<<< HEAD
-=======
 Smart edit - delete if/then/endif, leaving content
 
->>>>>>> 25581254
 Try antlr error recovery on Ada. Add elisp target.
 
 gps vs wisi
@@ -363,17 +358,6 @@
 
     anonymous access function return type
 
-<<<<<<< HEAD
-=======
-https://www.emacswiki.org/emacs/AdaMode
-
-update ada-mode-keys.el on savannah
-
-C-u C-c C-r append references
-    rewrite gnatxref to not use compilation-start
-    or use xref
-
->>>>>>> 25581254
 gpr_query does not see libraries?
     need clear example; libadalang mains vs langkit?
     compare to GPS, gnatinspect
@@ -920,9 +904,6 @@
 
 check https://www.emacswiki.org/emacs/AdaMode
 
-<<<<<<< HEAD
 update ada-mode-keys.el on savannah
 
-=======
->>>>>>> 25581254
 -- end of file