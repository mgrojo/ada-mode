build/Makefile

branches:
org.wisitoken          - working, used by o.e.a.s-4
org.wisitoken.stephe-1 - development

 current work
<<<<<<< HEAD
need case insensitive flag in .wy
    use for keywords
    pass to lexers

delete all aflex, queux
    done wisi.ads

review all FIXME:
./wisi/wisi-gen_generate_utils.adb:58:      --  Same order as set_token_images, cursor below.
    replaced with cursor; run all tests


./Test/test_mckenzie_recover.adb:221:      Parser.Table.McKenzie.Check_Limit := 1; -- FIXME:
=======

put back mckenzie-enable in wisi-process-parse
    so can disable for memory tests, and for really bad syntax (like C code that needs to be wrapped in Indent_Line)

token_cursor iterator definition
    use rosen trick to store writeable info in the iterator object (not the cursor object)
    both are specific to one loop.
    or not; all of state is just a fancy pointer, which belongs in Cursor, and should be copied.
>>>>>>> f5300f1d

add line, comment info compute to re2c lexer
    in org.wisitoken.stephe-1
    re2c_simple, re2c_line_comment; subtype re2c_lexer is lexer range ...
    two classes of token; grammar and non-grammar
    both returned to parser
    both passed to semantic_state
    semantic_state stores non-grammar as list in preceding token
        wisitoken-token_line_comment
    otherwise parser ignores non-grammar

put back mckenzie-enable in wisi-process-parse
    so can disable for memory tests, and for really bad syntax (like C code that needs to be wrapped in Indent_Line)

Use indentation as hint?
    to solve missing 'end';
    at current edit point, if indent does not match:
        spawn parser,
        enter error recovery for just it,
        insert end ... to match, or fail.


improve mckenzie
    ./run_ada_lite_parser.exe ../test/ada_mode-recover_indent_3.adb --repeat_count 1000
    run_ada_parser.exe 0 1 -1 ../test/ada_mode-recover_indent_3.adb --repeat_count 10
        correct solution inserts 8 tokens, costs 8.
        ada_lite finds that after enqueue 4734, check  679;  0.000_231_979 seconds
        Full Ada finds that after enqueue 14164, check  1084; 0.010_793_146 seconds

    ./Test/test_mckenzie_recover.adb:442:      --  FIXME: recover finds "insert 'case; end'"; need another pattern

    ada_lite.profile
        top total time functions:
            wisitoken.token_arrays.finalize
            wisitoken.token_arrays.adjust
            wisitoken.parser.lr.mckenzie_recover.configuration.Finalize
            wisitoken.parser.lr.mckenzie_recover.":=" (for configuration, presumably)
            wisitoken.parser.lr.mckenzie_recover.config_heaps.exchange

        if Linker_Options works in .gpr, post on comp.lang.ada "link errors with GNAT GPL 2016 and gprof"

    Derive token_array, add discriminant that sets initial size

    try Ada.Containers.Bounded_Vectors (first_terminal .. last_nonterminal) for token_arrays
        = 337 for Ada
        just in mckenzie first

    try lr1 ada_lite
        slow but tolerable wisi-generate time
            83 rules, 1 actions, 2612 states, 20615 table entries
            0 accept/reduce conflicts, 3 shift/reduce conflicts, 6 reduce/reduce conflicts
        gcc gives up; gnat1.exe: out of memory allocating 4072 bytes
            need to read table from file.

    config_queue:
        Fibonacci heap

    run mckenzie in parallel, take first success, kill other parsers
        for i in 1 .. cost_limit
            do each parser (i)
        end loop

        helps conflict resolve, but not ada_mode-recover_indent_3

new test cases:

    ----------
    target : constant string := "
        triggers face parse

    ----------
    Target : constant Unbounded_Wide_String := To_Unbounded_Wide_String "&ndash;";
        two errors close together?


    ----------
   procedure Process_Text_File (File_Name ; in String);
   is
   begin
   end Process_Text_File;
   noticeable delay: mckenzie (max cost 12) enqueue 138756, check  10931; fail
    correct solution is delete ';', insert ':' - cost 8, then later delete ;
    two errors too close together
    check_limit = 2 fixes it; set that in projects.text


----------

some tokens don't count towards check_limit, because we should always check the next token:
    END, DOT
    covers 'end if/loop/case/return/name', name.name

want to use Π in sal.gen_graphs (because reference does) but Aflex can't handle it
    so can't use run_ada_parser to debug indent/parse issues
    emacs lexer can't handle Π π either?

if hit enqueue_limit, use config that has highest check_token_count
    save in config

debug_kim_choe
    paper does _not_ actually build graph; searches it implicitly
        with a breadth-first search.
        it's not clear how it determines it has reached the goal
        not clear how to go back and insert terminals when find path
        we use a graph to store the multiple paths, since the goal is a token, not a state

    uses only reduction edges?
        that's what Definition 3.5 for Lookback, 3.14 for 'right context graph' says
        but there are states with no reduction edges

    uses kernels to compute edges
        in my output, some kernels have no gotos (added later)
        all kernel gotos are equivalent to table gotos/actions

    advantages over mckenzie:
        it can insert nonterms?
            not much help when most can be empty.

        it only follows least cost edge
            so does mckenzie

        more efficient storage managment?
            totally up to me

debug_kim_choe.adb
    use sal.gen_graph
        write test_graphs in sal, with example from CLRS 22.2
        c:/Projects/org.stephe_leake.sal/build/Makefile
        add nonterm weights = shortest terminal count (+ 1 for empty?)

    generate graph from action_for, goto_for

Emacs_ada does not need descriptor.image?

next change in wisi/test/*.good_parse_table
    don't output mckenzie if default

Merge cursor, parser_node_access

replace wisitoken.token.list with token_array
    or not; changes generate?
    ditto production.list

rename mckenzie to dpa_explore?
    dpa = deterministic parsing automata (McKenzie)
        = Deterministic Pushdown Automata (Wikipedia, Grune)

    aflex uses "dfa" deterministic finite automata
    grune also uses 'deterministic fs automata' (Finite State)

    includes special rules

better syntax error handling
    new algorithm 0:
        Grune 326 Kim, Choe 2001
        Definition 3.5 Lookback is just reduce
        faster because it searches grammar graph including nonterminals, not dpa with only terminals
        just implement the algorithms, see if that makes it clearer.
            appears to be just Dijkstra
                https://en.m.wikipedia.org/wiki/Dijkstra%27s_algorithm#Specialized_variants
                    change costs to non-negative integers
                not clear where the difference is
            not clear how to compute S(A) for nonterminals?
                Fischer Mauney 1989 ? no
                fischer, dion, mauney 1979?
                or dion, fischer, 1978? not in google scholar
                or it's "just obvious"; terminal_sequences_1

        Annotate grammar to eliminate cycles for least-cost search?

        Precompute list of forced paths to shift terminal - shortens path search?
            terminal_sequences_2 below

    new algorithm 1:
        if error symbol is in a terminal sequence:
                need fast lookup; use linear search for now
            find first terminal in sequence that is in follow (current state), or equiv
            insert that sequence subset, do McKenzie

        process grammar to generate shortest terminal sequences for each nonterm
            same as Grune 326 S(A)

            that does _not_ insert 'elsif' into 'if_statement'
                which is why we need a full graph search?

            also produce second list with optional nonterms, to find sequence for elsif?
                not repeating nonterms
                how do we decide to keep 'elsif', but not all statement variants?

            terminal_sequences_1.adb

        move param into .wy

        move terminal_sequences.adb into wisi-*

    new algorithm 2:
        adjust mckenzie costs to include terminal sequences
        include current_token in cost function
            cost of "if then | elsif" = 0.0

        include current state and current token in cost function:
            cost of "125 | then | elsif" = 0
            125 implied by trying 'then' without preceding 'if'

    t_one RUN_ARGS=1
        Error_5
            deleted 'if then'
            fixed with hardcoded 'if then else endif' sequence; need general solution
                doing kim, choe 2001 dpa graph search

    search dpa backwards from elsif; insert 'if then'
        same result as Grune 326 graph search; do that?

        terminal_sequences_2.adb
        states that shift ELSIF:
            168 if_statement <= IF expression_opt THEN sequence_of_statements_opt ^ elsif_statement_list
            187 elsif_statement_list <= elsif_statement_list ^ elsif_statement_list
            need list/tree/hash of states that shift ID, sorted on ID

        'goto state 187' is in 168 on elsif_statement_list

        'goto state 168' is in
            159 if_statement <= IF expression_opt THEN ^ sequence_of_statements_opt * on sequence_of_statements_opt
            need list/tree/hash of states that goto state, sorted on goto state

        'goto state 159' is in 128 'if_statement <=' on shift THEN => insert THEN
            ditto

        'goto state 128' is in 100 'if_statement <= IF ^ ' on expression_opt
            ditto

        'goto state 100' is in many, on 'shift IF' => insert IF, terminate

        search all productions in 'declarations', 'statements'?
            start with final terminal, work backward to first

    cache recover for subsequent parse

    test lr1 vs lalr tables
        ada_lite.lr1_parse_table
        10 times the states, table entries

    then to elisp parser?

    or Emacs module parser
        elisp lexer supports utf-8, other encodings; tick/char_literal

    Leaves some sections unindented - OK if not user line (not typical editing case).
        not uncached; if indent is not computed, cache is 0
        If indent cache 0, use previous line?
        see how it works in practice

include actual token count in nonterminal pop cost?
    requires cumulative token count on parser stack

Panic mode is supposed to skip input to ';', then pop states - grune 16.6.1

speed up
    stack compare
        override "=" to start comparison at stack top; most likely to be different

    replace look on ID calling action_for with iterate action list for state

    use tasks for multi-processor?

    compress parser table via default reduce?

    set initial capacity on stacks

    check_reduce does not need to copy stack
        just keep track of current top separately, pointer into reduced top

    during parallel error recovery, if one parser finds a solution, limit cost of others to solution cost + 2?
        doesn't help if first parser fails

automatically augment grammar with empty productions
    anything not a keyword is optional
    may create too many conflicts

wisi-generate accept two output languages
    a lot is shared
    only need ada_output, but it doesn't hurt

wisi-generate lr1 way too slow for Ada
    time lalr generating Ada
    time lr1 generating ada_lite (1634 states, tens of seconds)
    time lr1 generating Ada to first 1000 states; increase as it gets better

    implement profile, get data

    don't iterate on non-reporting

    lookahead list vs boolean array:
        time opentoken vs fasttoken
        or old fasttoken

    closure needs:
        fast access to all productions that have dot_id as the LHS
            => array (nonterminal) of list of prod

        fast access to First (beta) => array (nonterminal) of list of terminal

        use multiple threads?

    lr1_goto_transitions needs:
        fast closure
        cache?

        use optimizations from lalr_goto_transitions?

    LR1_Item_Sets needs:
        fast goto_transitions (state, token)
            => use cache; invalidate when ?

        fast find (set, states)
            => Store states in red/black tree sorted on concat LHS/dot position
                or hash table on that key
                    keeps changing, not clear if it's worth finding a perfect hash table
                each node has a list of states that differ only in lookahead
                => one for LALR

            c:/org.stephe-leake.misc/source/rb_tree_V0_1
                bounded, not generic, but proved by Spark
                at least use key_trees-test.adb Tree_Invariant for test
                use to generate test cases?

            c:/org.stephe-leake.sal/source/sal-gen_red_black.ads
                write tests

        no 'free'; don't allocate item on heap until we know we need it

    lalr_goto_transitions needs:
        fast find prod, dot in goto_set
            null result is common
            small set; linear search of list sorted on lhs

        fast access to all productions where:
            (Dot_ID = Nonterminal.ID (Prod.LHS) or First (Dot_ID)(Nonterminal.ID (Prod.LHS))) and
                       (RHS.first /= Null_Iterator and then ID (RHS.first) = Symbol)
            => array (nonterminal) of list of productions, sorted on rhs.first

    lalr_kernels needs:
        same as lr1_item_sets

    lalr calls closure on each kernel more than once!
        save the closure the first time?

    need more warm-fuzzy
    command line option
    dots for "adding state n", n every 100
    dots for "lookaheads state n", n every 100?
    dynamically monitor how long things take, keep dot time period constant
        everything slows down as more states added

integrate with emacs module

ada_grammar.adb very slow to compile
    eliminating all but one action subprograms; not much help

    read tables from text file?
        action subprogram names as integer index into array of subprogram pointers.

change dragon examples
    lexer.regexp; should be easy

    lexer.aflex/wisi-generate
        need support for different actions
        move code from tokens to actions
        change .wy action syntax to require {} (for elisp as well)
        use Ada code in actions; reference New_Token, Source, To_ID
            or whatever than changes to
        add Ada output language to wisi-generate
            just copy text between {} to action function
                add constant space prefix to each line; source must meet style check

change wisi tests to use Ada code?

 Quex notes
giving up on Quex because
    - it failed in my first test (did not lex eof properly)
    - it behaved differently under the debugger
      - meaning it's using uninitalized vars
      - it's very hard to debug
    - it's not clear it solves the tick/char literal issue

use Quex lexer (recommended by AdaCore/langkit)
    https://sourceforge.net/projects/quex/
    windows installer in d:/Archive/Emacs
    installed to d:/Apps/quex-0.67.5
    example lexer : d:/Apps/quex/quex-0.67.5/demo/C/000/Makefile
        edited Makefile so it runs
        needs iconv
        d:/msys64/mingw32/include/iconv.h
        ./mingw32/lib/libiconv.a
        hand-written main in lexer-wchar.c
        hand-written main in d:/Apps/quex/quex-0.67.5/demo/C/example.c

        use mingw32 compiler
            use mingw32-make
            creates lexer.exe
            lexer.exe example.txt works
        use gnat C
            cp d:/msys64/mingw32/include/iconv.h d:/Apps/GNAT-gpl_2016/include/
            cp d:/msys64/mingw32/lib/libiconv.a  d:/Apps/GNAT-gpl_2016/lib/gcc/i686-pc-mingw32/4.9.4/
            works!

    look in libadalang for Ada bindings to quex output
        libpgrlang-lexer.adb
        uses GNATCOLL.Iconv to decode buffer; quex handles 32 bit chars
        quex_interface.c, h; provides next_token
        quex_lexer.h, .c generated by quex
        copied to quex/*

    hand transform build/ada_lite.l => quex/ada_lite.qx
        cd quex
        d:/Apps/quex/quex-0.67.5/quex-exe.py --language C -i ada_lite.qx -o ada_lite
        generated:
            ada_lite-configuration.h - lots of #defines
            ada_lite-token.h         - access to token data?
            ada_lite-token_ids.h     - token id constants
            ada_lite.c               - state machine for lexer
            ada_lite.h               - ? lexer API? ; same as quex_lexer.h (except version diffs)

        copy example.c to run_ada_lite_lexer.c

        gcc -I $QUEX_PATH ada_lite.c run_ada_lexer.c -liconv -o run_ada_lexer.exe
        ./run_ada_lexer.exe ../test/ada_mode-recover_indent_3.adb
            works!

        use -DQUEX_OPTION_ASSERTS_DISABLED for speed, -DQUEX_OPTION_ASSERTS_WARNING_MESSAGE_DISABLED otherwise
            C compiler args

    add Quex to wisi lexer options, use instead of Aflex
        parsing!
        terminates with "bad lexatom" instead of eoi
            reading past end of input
            not seeing 0

        behaves differently under debugger!
0: 12: NUMBER_LITERAL : shift and goto state 3
Assertion failed!

Program: c:\Projects\org.wisitoken.stephe-1\build\case_expression_run.exe
File: C:\Projects\org.wisitoken.stephe-1\build\case_expression_lexer.c:430

    how to enable __quex_debug?




        need a utf8 input file





        *.qx take_text uses Quex internal data names to compute offset; changed with version
            deleted for now

            we know address of start of buffer! lexer.buffer!
                do pointer arithmetic in ada, via address_to_access_conversion or something

            needed for Lexeme
                or provide C function to return string; also problematic
            check latest AdaCore source for fix
                not there; not definitive, they could have a version check
                install new quex version
                send them email
            post on Quex mailing list



        verify quex version in rules.make

        review quex token_id mapping

        do dvc-status

        add quex to gpr source path,  so gpr_query finds it
            also requires c compiler option

    see if it has options/rules/hooks to fix wisi/test/character_literal.wy
        how does libadalang handle this?
        last_token_id?


 aflex
    /Projects/aflex/build/Makefile
    /Projects/aflex/aflex.adb
    source from http://sourceforge.net/projects/p2ada/

    better error messages; gnu syntax

    regenerate aflex.l
        start with flex.l?

# end of file<|MERGE_RESOLUTION|>--- conflicted
+++ resolved
@@ -6,30 +6,16 @@
 
   current work
-<<<<<<< HEAD
 need case insensitive flag in .wy
     use for keywords
     pass to lexers
 
-delete all aflex, queux
-    done wisi.ads
-
 review all FIXME:
 ./wisi/wisi-gen_generate_utils.adb:58:      --  Same order as set_token_images, cursor below.
     replaced with cursor; run all tests
 
 
 ./Test/test_mckenzie_recover.adb:221:      Parser.Table.McKenzie.Check_Limit := 1; -- FIXME:
-=======
-
-put back mckenzie-enable in wisi-process-parse
-    so can disable for memory tests, and for really bad syntax (like C code that needs to be wrapped in Indent_Line)
-
-token_cursor iterator definition
-    use rosen trick to store writeable info in the iterator object (not the cursor object)
-    both are specific to one loop.
-    or not; all of state is just a fancy pointer, which belongs in Cursor, and should be copied.
->>>>>>> f5300f1d
 
 add line, comment info compute to re2c lexer
     in org.wisitoken.stephe-1
@@ -41,9 +27,6 @@
         wisitoken-token_line_comment
     otherwise parser ignores non-grammar
 
-put back mckenzie-enable in wisi-process-parse
-    so can disable for memory tests, and for really bad syntax (like C code that needs to be wrapped in Indent_Line)
-
 Use indentation as hint?
     to solve missing 'end';
     at current edit point, if indent does not match:
@@ -68,8 +51,6 @@
             wisitoken.parser.lr.mckenzie_recover.configuration.Finalize
             wisitoken.parser.lr.mckenzie_recover.":=" (for configuration, presumably)
             wisitoken.parser.lr.mckenzie_recover.config_heaps.exchange
-
-        if Linker_Options works in .gpr, post on comp.lang.ada "link errors with GNAT GPL 2016 and gprof"
 
     Derive token_array, add discriminant that sets initial size
 
