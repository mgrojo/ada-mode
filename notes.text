General notes on Emacs Ada mode

build/Makefile

o.e.a: release, in use
o.e.a.stephe-1: dead
o.e.a.stephe-2 (with o.w.s-2/o.s_l.sal): work; use virtual tokens in indent
o.e.a.stephe-3 (?): emacs module parser (very old)
o.e.a.stephe-4 (?): eglot/ada_language_server
o.e.a.stephe-5 (?): libadalang backend
o.e.a.stephe-6 (with o.w.s-1/o.s_l.sal): available

(dvc-state-multiple
'((xgit . "/Projects/org.stephe_leake.makerules")
  (xgit . "/Projects/org.stephe_leake.sal")
  (xgit . "/Projects/org.stephe_leake.aunit_ext")
  (xgit . "/Projects/org.wisitoken")
  (xgit . "/Projects/elpa") ;; for uniquify-files
  (xgit . "/Projects/org.emacs.ada-mode/")))

(dvc-propagate-multiple
 '(
 ;;("../org.stephe_leake.sal"  . "../org.stephe_leake.sal.stephe-1")
   ("../org.wisitoken"         . "../org.wisitoken.stephe-2")
   ("../org.emacs.ada-mode"    . "../org.emacs.ada-mode.stephe-2")))

(dvc-state-multiple
'((xgit . "c:/Projects/org.stephe_leake.makerules")
  (xgit . "c:/Projects/org.stephe_leake.sal")
  (xgit . "c:/Projects/org.stephe_leake.aunit_ext")
  (xgit . "c:/Projects/org.wisitoken.stephe-2")
  (xgit . "c:/Projects/org.emacs.ada-mode.stephe-2")))

(dvc-propagate-multiple
 '(
 ;; ("../org.stephe_leake.sal.stephe-1" . "../org.stephe_leake.sal")
   ("../org.wisitoken.stephe-2"        . "../org.wisitoken")
   ("../org.emacs.ada-mode.stephe-2"   . "../org.emacs.ada-mode")))

(setenv "GPR_PROJECT_PATH" "c:/Projects/org.wisitoken/build;c:/Projects/org.stephe_leake.sal/build;c:/Projects/org.stephe_leake.makerules")

for test/subdir/ada_mode_parent.gpr
(setenv "GPR_PROJECT_PATH" "C:\\Projects\\org.emacs.ada_mode\\test;C:\\Projects\\org.emacs.ada_mode\\test\\subdir")

for ada_mode_wisi_parse.gpr:
(setenv "GPR_PROJECT_PATH" "C:\Projects\org.emacs.ada-mode;c:/Projects/org.emacs.ada-mode;c:/Projects/org.wisitoken/build;c:/Projects/org.stephe_leake.sal/build;c:/Projects/org.stephe_leake.makerules;d:/Apps/GNAT-gpl_2019/x86_64-windows/lib/gnat;d:/Apps/GNAT-gpl_2019/x86_64-windows/share/gpr;d:/Apps/GNAT-gpl_2019/share/gpr;d:/Apps/GNAT-gpl_2019/lib/gnat;d:/apps/gnat-gpl_2019/x86_64-windows/share/gpr;d:/apps/gnat-gpl_2019/x86_64-windows/lib/gnat;d:/apps/gnat-gpl_2019/share/gpr;d:/apps/gnat-gpl_2019/lib/gnat")

(setq gpr-query-exec "c:/Projects/org.emacs.ada-mode/gpr_query")
 current work
<<<<<<< HEAD
debbug #40964 compile with GNAT Pro 21.0w 20200426
    Eurocontrol wavefront

lsp-mode has mechanism to download and install servers
    adapt that for compiled wisi exes?

hide wisi syntax errors window when clear it

test/ada_mode-recover_string_quote_1.adb
    undo_reduce after push-back or insert
=======
test/ada_mode-recover_partial_02_lr1.adb
    add language_fix to push_back to before '('
    add paren to descriptor, add this in -explore?
>>>>>>> d387600e

language_fixes; duplicate test_mckenzie_recover test cases here, to test this code
    selected_component 1

convert char literal to string literal: test/ada_mode-recover_31.adb
    just fix comment; handled in language_fixes

error in resume:   test/ada_mode-recover_35.adb
recover timed out: test/ada_mode-recover_34.adb

build.sh:
    debbug 40403

    handle user already set GPR_PROJECT_PATH
        just use -aP $WISI_DIR?

    Recent GNATPro releases do not need 'with gnat_util;' anymore.
        See: ' [T403-009 <https://gt3-prod-2.adacore.com/#/tn/T403-009>] #422 gnat_util for GNAT-Pro'
        on Eurocontrol's AdaCore-account

        add to .gpr.gp

use (eval-when-compile (call-process "build.sh")) to automate compile?
    and install.sh

add to user guide:
    C-u C-u C-c C-d will not find bodies of public items; they are defined in the spec file, not the body

    ada-indent-record, other functions in ada.wy
        or doc those in ada.wy with comments
        see comments in wisi-ada.adb Ada_Indent_Record_1

    wisi-hanging checks for parens

add "don't trust parser-provided text positions if buffer is modified" to wisi manual

indent bugs:
    State.Kernel (I) :=
      (Production        => Item.Prod,
       Recursion         =>
       --  Item.Recursion is used by at generate time by Delete_Non_Minimal
         ((case To_Index (Item.Dot) is

        comment should align with expression, not discrete_choice


    (if Recursion (1) /= None
      --  case 2
    then RHS.Recursion (1)),

        comment should align with 'then'

<<<<<<< HEAD
    Recover_Op_Arrays.Variable_Ref
       (Parser_State.Recover_Insert_Delete,
        Recover_Op_Arrays.Last_Index (Parser_State.Recover_Insert_Delete))
    .Ins_Tree_Node := Parser_State.Current_Token;
=======
   function Get_Node_Ref
     (Tree : in Syntax_Trees.Tree;
      Node : in Valid_Node_Index)
     return Valid_Node_Index_Arrays.Variable_Reference
   is (if Node <= Tree.Last_Shared_Node
         then Tree.Shared_Tree.Nodes (Node)
         else Tree.Branched_Nodes (Node));
>>>>>>> d387600e

align bug:
   function Image (Item : in Recursion_Class) return String
     is (case Item is
         when None        => "None",
         when Direct_Left => "Direct_Left",
         when Other_Left  => "Other_Left",
         when Other => "Other",
         when Other_Right => "Other_Right",
         when Direct_Right => "Direct_Right",
         when Other_Last => "Other_Last");

    similar in test/ada_mode-conditional_expressions.adb

    use parser

hide wisi syntax errors window when clear it

could elminate wisi.parse_data_type.terminals
    always search syntax tree
        provide iterator that returns all_terminals

    search is less efficient
    more portable to other parsers

    replace line_begin_pos, line_paren_state by line_begin_token?
        fetch aug to get data

lsp-mode has mechanism to download and install servers
    adapt that for compiled wisi exes?

fix "string not terminated by end of line" bug
    use parser to fontify strings

    same for unterminated placeholder; use parser to fontify comments
        ada_mode-placeholders.adb

try adding elisp access to BEG_UNCHANGED, END_UNCHANGED
    allows moving wisi-after-change actions into wisi--post-change?

recover hits enqueue_limit
    parse 1 "wisitoken-generate-lr.adb" 43571 44808 44077 43571 1085 1116
    can't reproduce with smaller file
    copied full file to test/debug.adb
    no error on full file parse


move EXE_EXT, GNAT_EXE, INSTALL_BIN into makefile.conf

fix blinking fringe mark when type "--"
    delay the display of the fringe mark (using a timer), without delaying font-lock itself

wisitoken user guide
    c:/Projects/org.wisitoken/Docs/wisitoken-user_guide.texinfo
    add EBNF
    mention in wisi.html; add section on changing ada grammar

paper_2019.latex
    ada-mode use of wisitoken parser
    metric for comparing error correction
        argh. redo using lr1 for wisitoken-tokens
            really slow loading lr1 table for each file; loop on files in dump_wisitoken_corrected

        sum_diff_lengths.adb
        file_count: 55
        correct-wisitoken:  total size: 14325
        correct-libadalang: total size: 52040

    excellent examples:
        recover_02: wisitoken inserts "end; end;" prematurely
        recover_05: libadalang deletes entire partial record type declaration; wisitoken finishes it
        recover_07: libadalang splits an assignment rather than insert a semicolon.
        recover_08: wisitoken inserts "end;" prematurely
        recover_15; wisitoken inserts "end loop;" just right.
        recover_16; wisitoken inserts "end if;" just right.
        recover_18; libadalang deletes start of two loops; can't get indentation right.
        recover_21: libadalang deletes 'elsif', 'else' instead of inserting 'if then'; can't get indentation right.
        recover_deleted_procedure_1: libadalang deletes lots of code
        recover_end_1: libadalang deletes 'procedure'
        recover_string_quote_1, 2, 3: libadalang does better

error recover bug:
        lalr c:/Projects/org.emacs.ada-mode/build/wisitoken-tokens/ada_mode-recover_02.adb.tokens has 'end; end;'
            dump with verbosity > 0:
ada_mode-recover_02.adb:38:0: syntax error:
    recovered: ((INSERT, RIGHT_PAREN, 75), (INSERT, SEMICOLON, 75), (INSERT, END, 75), (INSERT, SEMICOLON, 75))
ada_mode-recover_02.adb:40:0: syntax error:
   recovered: ((PUSH_BACK, declaration, 75), (INSERT, END, 75), (INSERT, SEMICOLON, 75)) ;; say what?
ada_mode-recover_02.adb:45:0: syntax error:
   recovered: ((INSERT, IDENTIFIER, 102), (INSERT, COLON, 102), (INSERT, BEGIN, 102))
ada_mode-recover_02.adb:55:0: syntax error:
   recovered: ((INSERT, PACKAGE, 128), (INSERT, BODY, 128), (INSERT, IDENTIFIER, 128), (INSERT, IS, 128))
        => bug in explore

eliminate dependence on manual gnatcoll install to simplify wisi use for other languages.
    copy the code into wisi, if all else fails

Do spark on mckenzie-base

other ada 202x syntax
    http://www.ada-auth.org/standards/ada2x.html /5
    http://www.ada-auth.org/standards/2xrm/html/RM-0-2.html Language Changes
        put not-yet supported features in ada_mode-ada2020_more.adb, move that to -ada2020.adb when available

        parallel
             parallel loops 5.5 3/5, 4/5 [parallel [chunck]] for
             iterator_filter 5.5 :== when condition
             parallel blocks 5.6.1
             parallel container iteration

             parallel reduction
                subset of parallel container/array iteration

        container aggregate 4.3.5 []

        lightweight iteration => procedure iterators

        reduction expression 4.5.10 attributes Reduce, Parallel_Reduce
            no new syntax, just new semantics

        iterator filter

    declare_expression
        http://www.ada-auth.org/cgi-bin/cvsweb.cgi/ai12s/ai12-0236-1.txt?rev=1.10

    process all acats tests?
        http://www.ada-auth.org/acats.html
        not avail for 202x yet
        d:/Archive/GNAT/ACATS41.ZIP

present spark counter example info
    c:/Projects/org.stephe_leake.sal/build/obj/gnatprove/prove_bounded_definite_vectors_sorted.spark
        JSON format
    <gnat>share/gps/plug-ins/spark2014.py

bugs/suboptimal:
    ada_mode-recover_02.adb
        inserts 'end; end;' prematurely, ending package; next statement is legal
            but there's no way to know that without looking farther ahead.
        minimal complete is too cheap?
        review all error corrections to see if there's a way to optimize?

    ada_mode-recover_09,adb
        inserts 'if then if then end if;' instead of 'if then'

    ada_mode-recover_10.adb
        allow "of" where "in" should be; common mistake
            produce warning?

        missing 'end' inserted _after_ 'end check_rhs_order'; should be before

delete Local Variables: wisi-mckenzie-task-count: 1 in tests/*.ad? ; set in run-indent-test?

doc symptom of -dominating in dependent project
    gprbuild command line has no -P<gpr file>

ada-build.el
    error if run gprbuild with no gpr_file?
        but want to support simple Ada projects

    add spark commands: prove { project | file | function/procedure | assertion at point}

process_overridden should return method def for all ancestor types, not just parent

figure out how gnatfind finds ada_mode-separate_procedure body
    report bug: -f not respected (test/ada_mode.ads)
    improve gpr_query to find separate body

rename "semantic checks" to "in-parse actions", others to "post-parse actions".

move dvc-kill-all-review/workspace to wisi?
    add delete projects in the workspace?
    delete project call wisi-kill-xref, wisi-kill-parser

xref-find-definitions
    add <>() to completion-pcm-word-delimiters?
        (setq completion-pcm-word-delimiters "-_./:| <>()") doesn't work
        see uniquify-files
        should be property of completion-table

    wisi.adb Put
        C-u M-.
        shows all in file, but with wrong type; wisi.ada.parse_data_type
            ie missing wisi.parse_data_type on same line

gpr_query does not see libraries?
    need clear example; libadalang mains vs langkit?
    compare to GPS, gnatinspect

align region too large:
   case A is
      when 0            =>
         --  plain identifier
         RHS.Tokens.Append
           ((Label      => +"",
             Identifier => +Get_Text (Data, Tree, Tree.Child (I, 1))));
   end case;

    ada-align groups preceding comment lines with declarations

    lsp language server can do align as part of "format"

    add wisi refactor case (similar to format_param_list)

libadalang/lsp backend
    o.e.a.stephe-4 on Debian, for gnatpro 20
    use ada_language_server via lsp

    gnu elpa eglot
        eglot-x has extended xref for ccls server

    https://github.com/microsoft/language-server-protocol/issues/18 semantic info for highlight = face

    Convert wisitoken syntax tree to adalang - plug in to Lang server

    use wisitoken parser with GPS
        add incremental parsing https://www.researchgate.net/profile/SL_Graham/publication/2377179_Efficient_and_Flexible_Incremental_Parsing/links/004635294e13f23ef1000000/Efficient-and-Flexible-Incremental-Parsing.pdf
        ebooks/Parsing/Wager, Graham 1998 Efficient and Flexible Incremental Parsing.pdf
        new error correction metric; minimize tree change span

    ada-process.el missing TICK_2 on debian o.e.a.s-5
        because generated by External
        should be ada-process-external.el!

    AdaCore tickets:
        Q406-078 2017-Aug : AdaCore (Nicolas Setton, Arnaud Charlet)
            mentions not fixing old GPS engine in favor of libadalang;
            wait for libadalang to introduce new config flags. Phippe
            Waroquiers wants GPS & Emacs indentation to be the same,
            and match Eurocontrol style.

        R801-052 2018-Aug : Stephe mentions transforming libadalang
            tree to wisitoken tree, using wisitoken indent code.
            AdaCore says GPS not using libadalang for indentation yet.

        R821-023 2018-Aug .. 2018-Dec : gnatpp using libadalang, but it is not ready for indent.

        SA31-041 2019-Oct

    time on huge eurocontrol files c:/eurocontrol
        if need more than one source file, use current buffer or disk file?
        keep one context active, for the current project?
            see playground.adb in libadalang source

    pp-command_lines.ads Name_Casing Name_Case_As_Declared - requires name resolution
        too slow?

    compute reverse parse lr table, use that to extend parse backwards to find reasonable start point

improve test/ada_mode-recover_32.adb
    recover gets CONSTRAINT_ERROR, config ops full

if there was a corrected error on a line, that is now gone, the indent
should be recomputed, even if no prior text edited.

java-ch19.wy TryStatement has optional statement-end
    need override on previous tokens

speed up lalr compile
    decrease subprog size?

why is wisi-hanging specified in each use of expression instead of on expression itself?
    change it and see what breaks
    ada-indent-hanging-rel-exp not used consistently?
    either way, improve example in wisi.texi

replace ada.wy with ada_annex_p.wy
    ada.wy:774: ;; FIXME: | digits_constraint
    ada.wy:775: ;; FIXME: | delta_constraint
    ada.wy:1015:;; FIXME: leaving out [renaming] [aspect_specification]
    ada.wy:1245:      ;; FIXME: indentation of comment after 'is' (and 'with' in
    ada.wy:1929: ;; allocator, FIXME: leaving out subpool_specification.

Adjust-indent loop on each token, handle 'end <keyword>'

Eurocontrol/debbugs bugs
https://debbugs.gnu.org/cgi/pkgreport.cgi?package=emacs;include=subject:ada-mode
    1913 non-ascii in regexp (2009!?)
        ada-syntax-propertize assumes ASCII in character literals; wrong (ARM 3.5.2 Wide_Character, Wide_Wide_Character)
        ada-parent-name-regexp is wrong; only used in ada-set-ff-special-constructs
        ada-identifier-at-point is wrong; used in xref/navigation

    33744 indentation of subexpressions
        https://debbugs.gnu.org/cgi/bugreport.cgi?bug=33744
        need to identify subexpressions
        test/hanging.adb need more test cases
        waiting for money
            procedure Operator_Indentation is
            begin
              if B
                   or else C
                     > 2 -- indented relative to "or else"
              then
                null;
              end if;
            end Operator_Indentation;

c:/eurocontrol/query_display-flight_operations.adb
    errors cause huge slowdown in parse speed
        due to parallel parse, delete_dup?
        try bounded stack for main parse
        run under valgrind

    only errors are missing end labels
        lr1 parse face time:
        with all fixed,      0.175579163
        with errors present, 8.395040656

        1  8.282763405
        2  8.146287525
        3  8.083595595
        4  2.576497063
        5  1.448250382
        6  1.461459692
        7  1.437491198
        8  1.420267629
        9  0.160563880

        second ediff-buffers reliably hangs!
            external process communications bug
            update master, try -Q
            emacs 26 ok

    run with profile => recover takes 0% of time (sigh)

    add put (clock) at various places
    after recover at 15304:(PROCEDURE, (122273 . 122281)) Display_Profile line 2784
    takes 6.5 seconds to get to 20650:(END, (170186 . 170188)) Query_Display.Flight_Operations; line 3625

1. 2091:(BEGIN, (18446 . 18450))
   (subprogram_body, (18252 . 18440))
   1 parser, succeed 2, enqueue 2, check  2, cost:  0
   non-ignore solution is wrong, terminated immediately

2. 4143:(BEGIN, (33687 . 33691))
   (subprogram_specification, (33286 . 33350))
   1 parser, succeed 2, enqueue 2, check  2, cost:  0
   extra terminated 4245:(USE, (34365 . 34367))

3. 5177:(FUNCTION, (40478 . 40485))
   (subprogram_specification, (39991 . 40026))
   1 parser, succeed 1, enqueue 4, check  2, cost:  0
   nested inside 4

4. 5255:(BEGIN, (40951 . 40955)) Resume_Token_Goal 5259
   (subprogram_specification, (40699 . 40726))
   209: succeed 2, enqueue 2, check  2, cost:  0
   extra terminated 5275:(BEGIN, (41044 . 41048))

5. 5364:(BEGIN, (41705 . 41709)) Resume_Token_Goal 5368
   (subprogram_specification, (41435 . 41488))
   215: succeed 2, enqueue 2, check  2, cost:  0
   extra terminated 5802:(IDENTIFIER, (45635 . 45643))

6. 7439:(IDENTIFIER, (59232 . 59243)) Resume_Token_Goal 7443
   (subprogram_specification, (59021 . 59051))
   281: succeed 1, enqueue 4, check  2, cost:  0
   7442:(IDENTIFIER, (59256 . 59259))

7. 10700:(BEGIN, (82600 . 82604)) Resume_Token_Goal 10704
   (subprogram_specification, (82299 . 82324))
   340: succeed 2, enqueue 2, check  2, cost:  0
   encounters next error before terminate extra

8a. 627: 15304:(PROCEDURE, (122273 . 122281)) Resume_Token_Goal 15308
    (subprogram_specification, (40699 . 40726))
    627: succeed 1, enqueue 4, check  2, cost:  0
    no terminate needed

8b. 626: 15304:(PROCEDURE, (122273 . 122281)) Resume_Token_Goal 15308
    (subprogram_specification, (82299 . 82324))
    626: succeed 1, enqueue 4, check  2, cost:  0
    no terminate needed

9a. 957: 20650:(END, (170186 . 170188))
Action, expecting: BEGIN, ENTRY, FOR, FUNCTION, GENERIC, NOT, OVERRIDING, PACKAGE, PRAGMA, PROCEDURE, PROTECTED, SUBTYPE, TASK, TYPE, USE, IDENTIFIER, found 20650:(END, (170186 . 170188))
    957: succeed 1, enqueue 40, check  17, cost:  1
    error due to some previous bad recovery

9b. 956: 20650:(END, (170186 . 170188)) Resume_Token_Goal 20654
Action, expecting: BEGIN, ENTRY, FOR, FUNCTION, GENERIC, NOT, OVERRIDING, PACKAGE, PRAGMA, PROCEDURE, PROTECTED, SUBTYPE, TASK, TYPE, USE, IDENTIFIER, found 20650:(END, (170186 . 170188))
    956: succeed 1, enqueue 18, check  7, cost:  1
    error due to some previous bad recovery

10a. 957: 20655:(Wisi_EOI, (170222 . 170221)) Resume_Token_Goal 20659
Action, expecting: BEGIN, ENTRY, FOR, FUNCTION, GENERIC, NOT, OVERRIDING, PACKAGE, PRAGMA, PROCEDURE, PROTECTED, SUBTYPE, TASK, TYPE, USE, IDENTIFIER, found 20655:(Wisi_EOI, (170222 . 170221))
     error due to some previous bad recovery
     957: succeed 1, enqueue 215, check  49, cost:  2

10b. 956: 20655:(Wisi_EOI, (170222 . 170221)) Resume_Token_Goal 20659
Action, expecting: BEGIN, ENTRY, FOR, FUNCTION, GENERIC, NOT, OVERRIDING, PACKAGE, PRAGMA, PROCEDURE, PROTECTED, SUBTYPE, TASK, TYPE, USE, IDENTIFIER, found 20655:(Wisi_EOI, (170222 . 170221))
     error due to some previous bad recovery
     956: succeed 1, enqueue 126, check  23, cost:  1

optimize Grow of SAL.Gen_Unbounded_Definite_Vectors?
    run-time parameter and/or generic parameter giving initial size
    output max size, accumulate in Emacs session

    go thru all uses
        wisitoken.syntax_tree.s.node_arrays

    similar for parse_stack?

enforce unix line endings
    run dos2unix in a mtn pre-commit hook?

time lex with no lex debug

move gnatcoll install instructions to wisi elpa package, for reference
    from wisitoken-grammar-mode.

do module interface
    see if it's faster
    add re2c_emacs lexer, that handles emacs raw buffer text
        that lets the emacs buffer be the text buffer, avoiding copy/encode


packrat
    need to override wisitoken.parse.put_errors for emacs process interface
        derive an Emacs_Parser type?

        or add abstract error_list, change wisi_runtime.put_errors to use that

        using Parser.Put_Errors for now

    langkit packrat is significantly faster than wisitoken lalr
        because of generated code, not table interpreter?
            try generated code for lalr
                lose error correction?
        use non-error-correcting packrat as primary parser, error-correcting lalr as fallback

    generate, compile packrat speed?
        ada_packrat_process_main.adb (31347 lines) compiles _way_ faster than ada_process_main.adb (13692 lines)

make-subprogram-body should strip aspects.

compute align in grammar actions
    align-list action on ':', '=>' etc

support variable pitch fonts
    for indent use (put-text-property 118 120 'display '(space :width (10))))

add wisi-forward-anchor, use for comments after 'is', 'when' in record type

 benchmarks:
    update only in o.e.a

    build/Makefile
        comment out 'export Standard_Common_Build := Debug'
        make recursive-clean build_ada_executables

d:/Apps/GNAT-gpl_2016/gnatcoll-gpl-2016-src/src/sqlite/gnatcoll-xref.adb
    copied to c:/tmp/gnatcoll-xref.adb
    7252 lines, 29461 tokens, 254989 characters

wisi-generate
    $WISI_WISITOKEN/wisi-generate.exe --time ada.wy

    04 mar 2018
        o.e.a.s-2 12.919s
        o.e.a.s-4 24.398s, 24.625s

    12 Apr 2018
        o.e.a.s-4 16.136s

    23 May 2018
        11.967s, 12.035s

    25 Jul 2018
        trees in lr1_items search, -O3
        LALR elisp generate time: 3.290167687
        LALR re2c generate time: 3.309398246
        LR1 re2c generate time: 602.235431713

    26  Jul 2018
        don't loop on all token_ids; loop on set
        LALR elisp generate time: 0.445727505
        LALR re2c generate time: 0.450525800
        LR1 re2c generate time: 31.202567095

    1 Aug 2018 replace Constrain_Terminals with Minimal_Complete_Actions
        LALR elisp generate time: 0.472614643
        LALR re2c generate time: 0.480273867
        LR1 re2c generate time: 31.820868201

mckenzie recover
    ./run_ada_lr1_parse.exe test/ada_mode-recover_partial_02_lr1.adb Indent --debug_mode --enqueue_limit 120_000 --check_delta 20_000 --verbosity 0 1 0

    12 Jul 2019 ada-mode 6.1.1
        0: succeed 2, enqueue 110, check  14, cost:  2
        time 0.003358967

        1: fail; enqueue limit ( 120000 cost 11)
        1: fail, enqueue 120063, check  11824, max shared_token  64
        0: succeed 2, enqueue 73734, check  7599, cost:  8
        time 0.680450032

    o.e.a-m just_pushed_back_or_inlined expanded
        0.671804168, 0.673667911, 0.671176628

    "", drop token_index compare
        0.678247599, 0.670705783, 0.678376354

    o.e.a-m.s-4 config_heap.pre_add
        0: succeed 2, enqueue 110, check  14, cost:  2
        time 0.003585515

        0: fail; enqueue limit ( 120000 cost 10)
        1: succeed 2, enqueue 73734, check  7599, cost:  8
        time 0.665732656, 0.661565665, 0.660932083, 0.668397249 - not worth it

    o.e.a-m.s-4, o.w.s-2 binary search action_for
        0: succeed 2, enqueue 110, check  14, cost:  2
        time: 0.003279674

        0: fail; enqueue limit ( 120000 cost 11)
        1: succeed 2, enqueue 73734, check  7599, cost:  8
        time: 0.665491758

        after propagate:
        0.695314665, 0.691568300, 0.714005333

    binary search goto_for
        0.696081911, 0.727982272, 0.692549635 -- no slower, no faster; keep for clean

    sal.list in sal.unbounded_queue
        0.679426409, 0.703120410, 0.711440799

    use spark bounded_queue; no controlled
        0.703130227, 0.677916459, 0.674938851

    in bounded_queue, add suppress (all_checks), explicit check for full
        0.768971400, 0.677694819, 0.699692724, 0.680185725

    spark bounded_stack, suppress (all_checks)
        0.475089053, 0.471345331, 0.470334167 yes!

navigate, face, indent
    make -r benchmark
        uses gnatcoll-xref.adb

    27 Nov 2017 - compute actions in Ada
        1.377199 seconds 3 gcs 6560 responses 0.509915 wait
        1.523548 seconds 2 gcs 6560 responses 0.518090 wait

    12 Apr 2018 - syntax table
        navigate 1.411872 seconds 4 gcs 6560 responses 0.352224 wait
        face     1.507372 seconds 5 gcs 2145 responses 0.319860 wait
        indent   1.447788 seconds 1 gcs 7251 responses 0.350474 wait

    23 May 2018
        navigate 1.542892 seconds 4 gcs 6560 responses 0.473158 wait
        face     1.645698 seconds 4 gcs 2145 responses 0.452539 wait
        indent   1.603725 seconds 1 gcs 7251 responses 0.491922 wait

    2 Sep 2018
    using lalr
        navigate 0.985181 seconds 4 gcs 6568 responses 0.248143 wait
        face     1.119776 seconds 4 gcs 2145 responses 0.246759 wait
        indent   1.033525 seconds 1 gcs 7251 responses 0.251972 wait
    lr1:
        navigate 0.968994 seconds 4 gcs 6568 responses 0.231818 wait
        face     1.085459 seconds 4 gcs 2145 responses 0.219220 wait
        indent   1.020811 seconds 1 gcs 7251 responses 0.237752 wait

    12 Jul 2019 ada-mode 6.1.1
        navigate 1.383730 seconds 6 gcs 7431 responses 0.241632 wait
        face     1.490733 seconds 8 gcs 2151 responses 0.215659 wait
        indent   1.382439 seconds 3 gcs 7252 responses 0.241366 wait

 wisi work

disable or use electric-indent-post-self-insert-function
    called during ada-indent-newline-indent
    on post-self-insert-hook
        use that for ada-mode capitalization

ada-goto-declaration-start
    fails on task declaration
        only a problem if misusing C-c C-b ada-make-subprogram-body to make a task body
        C-x C-e skeleton expand works fine

        ada-make-subprogram-body should throw an error if it's not on a
        _subprogram_ spec, and recommend C-c C-e in the error message.

        but also fails on
        task body TA is
        begin
           null;
        end TA;

        fix the latter, see if it fixes ada-make-subprogram-body
            if not, make it throw an error.

    fails on separate (P) procedure X;
        C-c C-e works

        but also fails on
        separate (P)
        procedure X;
        is
        begin
        end X;

        fix the latter, see if it fixes ada-make-subprogram-body
            if not, obsolete that.

add "show all overloads" in navigate
    leave out file, line, col from gpr-query id

completion
    (info "(elisp)Completion")
    http://emacswiki.org/emacs/CategoryCompletion
    autocomplete package

    examples:
        Ada.Text_IO.<tab> => Put, Put_line, Get, etc
            needs new query; all symbols that match prefix
            better as an ASIS query?

        what does GPS do?
            works on non-compiled, bad syntax code
            type 'with '; puts up a list of all packages in the project.
            type 'with Ada.'; list of all children of Ada
                requires scroll, <ret> to select
                while scrolling, puts up help text next to list

            type 'Put', puts up a list of all simple names in project matching that prefix
            type 'Put (', puts up a list of all params of all Puts (_not_ filtered by current context clause)

            does _not_ handle 'foo_io.put', where 'foo_io' is an instance of A.Tio.float_io.
                maybe it would if foo_io is:
                    a library package instantiation
                    a local instantiation, but was previously compiled

            find the GPS source code

    match GPS behavior
        get completion candidates from gpr_query
        all names in scope at point

    built-in pcomplete
        completion-at-point-functions

    http://elpa.gnu.org/packages/company.html
        including C++ parameters, class members

    MELPA package auto-complete
    https://github.com/auto-complete/auto-complete
    https://github.com/capitaomorte/yasnippet

c:/Archive/Emacs/slime-2.10.1.tar.gz

move stuff out of ada-mode-keys.el
    ada-make-package-spec
        skel default to (ada-name-from-file-name (buffer-file-name))?

different casing for identifiers (uppercase) and attributes (mixed)

refactoring

    rename entity:
        use xref to rename all uses (with/without confirm)

    change parameter_result_profile
        make same change in all overrides
        offer to walk thru all uses

    promote primitive subprogram-local variable to type component

    move primitive from parent to child class

    extract subprogram
        from Eclipse
        highlight lines of source
        prompt for name
        it guesses parameter_result_profile

support for "Adadoc"?
    formatted comments that mention parameters; check that they are all mentioned, spelled correctly

 debug hints, relevant files
https://debbugs.gnu.org/Developer.html
https://debbugs.gnu.org/server-control.html
https://debbugs.gnu.org/cgi/pkgreport.cgi?package=emacs;include=subject:ada-mode

wisi.adb insert_token
    p data.descriptor.image (tree.shared_tree.nodes.elements (token).id).all

gdb run_ada_parse
    in wisitoken-wisi_runtime.adb Indent_Action_0:
        break on 'if token.first_indent_line then' line 1050
        call wisitoken.syntax_trees.id (tree, nonterm)
        p data.descriptor.image ($)
        p i
        p data.descriptor.image (token.id)
        p token.line
        p token.col
        p pair
        p data.indents.elements.ea(token.line)

    in wisitoken-semantic_state.adb Reduce
        break on 'nonterm.paren_state := ' line 334
        p descriptor.image (nonterm.id)
        p i
        p descriptor.image (aug_token.id)
        p aug_token
        p nonterm

to change process executable for all current and future buffers:

    in any *.adb buffer:
    (setf (wisi-process--parser-exec-file wisi--parser)
      "c:/Projects/org.emacs.ada-mode.stephe-2/ada_mode_wisi_parse.exe")
    M-x wisi-kill-parser

    to undo:
      (setf (wisi-process--parser-exec-file wisi--parser)
        "ada_mode_wisi_parse.exe")
    M-x wisi-kill-parser

    if *-process.el has changed:
    in *-process.el: M-x eval-buffer
    in *.<lang> buffer:
    (wisi-kill-parser
    (setq wisi-process--alist nil)
    M-x <lang>-mode

Edebug displays

in wisi-process-parse--Reduce_Stack:


in wisi-parse-reduce:
(setq edebug-eval-list
 '(nonterm
   tok
   first
   ))

in wisi--indent-token-1:
(setq edebug-eval-list
 '((wisi-ind-indent wisi--indent)
   wisi-nterm
   i
   delta
   indent
   ))

in wisi-indent-action:
(setq edebug-eval-list
 '((wisi-ind-indent wisi--indent)
   wisi-nterm
   wisi-tokens
   deltas
   wisi-token-index
   tok
   token-delta
   comment-delta
   ))

wisi-indent-region:
(setq edebug-eval-list
 '((wisi-ind-indent wisi--indent)
   anchor-indent
   i
   indent
   new-indent
   ))

use elp (emacs lisp profiler)?
    (with-current-buffer (find-file-noselect "~/src/xdisp.c")
      (elp-instrument-function 'c-beginning-of-defun)
      (goto-char (point-max))
      (condition-case nil
          (while (beginning-of-defun) nil)
        (error nil))
      (elp-results))

(progn (profiler-start 'cpu) (time-it 'wisi-parse-buffer 10) (profiler-report) (profiler-stop))
    B - profiler-report-render-reversed-calltree shows low-level time hogs

attach gud-gdb to running emacs: attach <process id>
    source emacs/src/.gdbinit
    xbacktrace shows lisp backtrace

"kill -USR2 <emacspid>" which should also drop you into the (elisp?) debugger.

(browse-url "c:/Projects/arm_info/org.adaic.arm_form/build/html/arm2012/RM-P.html")
(info "(aarm2012)Annex P" "*info Annex P*")
http://www.ada-auth.org/standards/
(info "(elisp)Parser State" "*info syntax-ppss*")
"c:/home/stephe/Backup/eBooks/Dick Grune/Parsing.pdf" [dickgrune]

http://savannah.gnu.org/projects/emacs/

http://git.savannah.gnu.org/cgit/emacs.git/tree/README?h=elpa
http://elpa.gnu.org/

https://www.dropbox.com/sh/7jr3vbv9tm1zod0/jPuvfrJAe8
    w32 builds of cutting-edge emacs branches, pretests

ftp://alpha.gnu.org/gnu/emacs/pretest/
    untar with cygwin
    in mys32 under emacs:
        cd /c/Projects/emacs/emacs-24.3.9x
        ./configure --prefix=/mingw32
        make
        # don't make install, just run from the build dir

 access to ada-france:

anonymous (read only) access:
    mtn --db ~/monotone-dbs/ada-france.db --key '' pull www.ada-france.org "org.emacs.*"

read/write access requires a public key:
    send output of 'mtn pubkey' to Ludovic Brenta
    <ludovic@ludovic-brenta.org> or Stephe Leake
    <stephen_leake@stephe-leake.org>

    add it to monotone db via 'mtn read'
    add it to /etc/monotone/write-permissions
    /etc/init.d/monotone restart

    mtn --db ~/monotone-dbs/ada-france.db sync "mtn://www.ada-france.org?org.emacs.*"

 git config for elpa checkout
in ~/.gitconfig:
    # 15 Feb 2016: ELPA has an object that fails this check; only need
    # to disable (set to false) when pull a full repository (that includes that
    # object)
        fsckObjects = false

[core]
	repositoryformatversion = 0
	filemode = false # don't set exec bits
	bare = false
	logallrefupdates = true
	ignorecase = true
[remote "origin"]
	fetch = +refs/heads/master:refs/remotes/origin/master
	push  = +refs/heads/master
	url = stephen_leake@git.sv.gnu.org:/srv/git/emacs/elpa.git
[branch "master"]
	remote = origin
	merge = refs/heads/master

 beta test release
run all tests

do wisitoken, sal release

bump version (elpa releases don't have to be consecutive)

Makefile pub install-elpa elpa-zip-2
    # install-elpa verifies all required files are included and byte-compile successfully.

verify beta install instructions d:/Web/savannah/ada-mode/index.html

(dvc-state-one ".")

in cygwin console for gpg prompts:
    cd /Projects/elpa/archive/packages
    ls *.tar*
    rm <old>.tar*
    gpg -b *.tar.*

    scp *.tar.* stephen_leake@dl.sv.nongnu.org:/releases/ada-mode/

all below from "build/Makefile tag zip"
    except don't commit elpa?

 release process
keep status in ~/projects.text
do wisitoken release ../org.wisitoken/build/release_process.text

(dvc-status ".")

# uninstall elpa packages before change version
build/Makefile uninstall-elpa

check for ELPA patches by others
    (dvc-status "/Projects/elpa")
        revert local changes in ada, wisi, ada-ref-main; commit in uniquify
    (dvc-pull "/Projects/elpa")
    (dvc-sync-review "/Projects/elpa")
        update
        clean, quit sync
    cd c:/Projects/elpa
    git log -2 -- packages/wisi
    git log -2 -- packages/ada-mode
    git log -2 -- packages/ada-ref-man
    git log -2 -- packages/uniquify-files
    if changes:
        (dvc-log "/Projects/elpa/packages/<dir>/<file>")
        apply changes to current

check emacs buglist
    http://debbugs.gnu.org/cgi/pkgreport.cgi?package=ada-mode
    to update a bug: nnn@debbugs.gnu.org
        subject: from bug title, for people who rely on that.
    if fixed in devel sources, add 'pending' tag:
        control@debbugs.gnu.org
        tags nnn + pending

check for latest Emacs release
    http://ftp.gnu.org/gnu/emacs/windows/

run all tests without elpa:
    build/Makefile elisp
    build/Makefile byte-compile-clean

    - Windows master Emacs, current gnat
    - Windows Emacs 25.3, current gnat
    - Windows Emacs 26.1, current gnat
    - Debian testing, current gnat (community or pro)

compare:
    build stuff to compare with previous release in elpa:
        build/Makefile pub

    (list-packages)
        install previous ada-mode, wisi, ada-ref-man from public ELPA for diffs
        change versions in compares below to match installed versions.

    (ediff-directories "~/.emacs.d/elpa/wisi-2.1.1" "/Projects/elpa/packages/wisi" nil)
        NEWS-wisi.text
            copyright date
            add release date
            add new features

    (ediff-directories "~/.emacs.d/elpa/ada-mode-6.1.1" "/Projects/elpa/packages/ada-mode" nil)
        NEWS-ada-mode.text
            add release date
            add new features
            list fixed bugs

    (ediff-directories "~/.emacs.d/elpa/ada-ref-man-2012.5" "/Projects/elpa/packages/ada-ref-man" nil)
        /Projects/org.adaic.arm_form/NEWS
            add release date, new features

bump versions
    Gnu ELPA requires single digits between dots in versions

    bump if _any_ changes other than autoloads, so ELPA package handler knows to update
        bump third digit for bug fixes, minor features, no user-incompatible changes
        bump second digit for major features
            - GPS indentation engine add/delete
            - partial parse
            - delete elisp lexer
            - wisi use virtual tokens in indent

        bump first digit for really major changes
            ada-mode:
            - 5 use parser
            - 6 compute indentation in grammar actions, external parser with error correction
            - 7 move lots of stuff to wisi; many ada-* variables, functions deleted.

            wisi:
            - 3 project.el integration

    emacs_wisi_common_parse.ads
        (should have been changed already, but verify)
        Protocol_Version if this file changed, or
        wisi-process-parse.el -send-parse, -send-refactor, -execute
        changed, or for bug fixes/features in parser or wisi.adb
        ie, if installed parser must be replaced on upgrade or downgrade

    wisi-ada.ads
        (should have been changed already, but verify)
        Language_Protocol_Version if this file changed, or for bug fixes/features in wisi-ada.adb
        ie, if installed parser must be replaced on upgrade or downgrade

    wisi.el
        Version:

    wisi.texi
        @title
        @node top

    README-wisi
        first line

    build.sh
        GPR_PROJECT_PATH wisi version

    install.sh
        GPR_PROJECT_PATH wisi version

    ada-mode.el
        Version:
        package-requires wisi version
        ada-mode-version

    ada-mode.texi
        @title
        @node top

    README-ada-mode
        first line

    ada-ref-man.el
        Version:

    build/Makefile
        run uninstall-elpa with old values before changing!
        ADA_MODE_VERSION
        ADA_REF_MAN_VERSION
        WISI_VERSION
        WISITOKEN_GENERATE := ~/.emacs.d/elpa/wisi-i.j.k/

    d:/Web/savannah/ada-mode/index.html
        find-replace ada-mode i.j.k
        wisi version does not appear
        _not_ WisiToken (done in wisitoken release)

    _not_ d:/Web/stephe-leake/ada/wisitoken.html - done in wisitoken release

    ~/Web/Makefile
        ADA_MODE_VERSION
        _not_ WISITOKEN_ZIP_VERSION

verify other metadata
    ada-mode.el
    ada-ref-man.el
    wisi.el

prep for elpa tests:
    build/Makefile byte-compile-clean pub
    # pushes to elpa workspace, builds archive

Check copyright on files in published in elpa
    c:/Projects/elpa/GNUMakefile check_copyrights
    change to FSF

Emacs 25.3, current gnat
    ~/bin/emacs-25.sh
    (add-to-list 'package-archives (cons "test" "/Projects/elpa/archive/packages"))
    build/Makefile install-elpa
    (gpr-query-kill-all-sessions)
    (list-processes)
    # 'd' = kill; gpr_mode_wisi_parse.exe, ada_mode_lr1_wisi_parse.exe
    cd ~/.emacs.d/elpa/ada-mode-7.0.1; ./build.sh; ./install.sh
    cd ~/.emacs.d/elpa/wisi-3.0.1; ./build-wisitoken-bnf-generate.sh

    restart Emacs to set load-path

    build/Makefile compile-ada-test autoloads test-clean
    build/Makefile test TEST_DIR=elpa

    build/Makefile uninstall-elpa
    (gpr-query-kill-all-sessions)
    build/Makefile recursive-clean clean # if changing compilers

sync for Debian check bogus execute permissions:
    current Emacs for dvc
    # dvc-state-multiple above
    # not elpa; commit elpa on Debian for file permissions
    $ mtn_sync_ada_france.sh
    (dvc-sync-review ".")

Debian testing has elpa checkout
    ~/bin/mtn_sync_ada_france.sh
    (dvc-sync-review ".")

    upgrade debian (to avoid eventually needing to reinstall from scratch)
    if new machine, install gnat CE 2019, gnatcoll
        http://libre.adacore.com
        ada-mode.texi

    (dvc-pull "/Projects/elpa")
    (dvc-sync-review "/Projects/elpa")

    build/Makefile
        # no ARM_INFO on Debian
        docs pub-ada pub-wisi clean-elpa build-elpa uninstall-elpa
        install-elpa
            # byte-compile errors, warnings show in *compile-log*

    check for bogus execute permissions in elpa
        $ cd /Projects/elpa/
        $ ls -R -l packages/ada-mode | grep -- -rwx
        $ ls -R -l packages/wisi | grep -- -rwx
        $ chmod -x *.el *.adb
        # keep execute on *.sh

    commit elpa:
    (dvc-state-one "/Projects/elpa")
        add/delete, stage, commit ada-mode, wisi

    (dvc-push "/Projects/elpa")
    (dvc-sync-review "/Projects/elpa")

    # dvc-state-multiple above
    $ mtn_sync_ada_france.sh
    (dvc-sync-review ".")

On Windows
$ mtn_sync_ada_france.sh
(dvc-sync-review ".")

delete changes in elpa:
    $ cd c:/Projects/elpa/
    $ git checkout .

update elpa, commit elpa/ada-ref-man (not done on Debian)
    (dvc-pull "/Projects/elpa")
    (dvc-sync-review "/Projects/elpa")

    build/Makefile pub-ada-ref-man

    (dvc-state-one "/Projects/elpa")
        add, stage, commit

    (dvc-push "/Projects/elpa")
    (dvc-sync-review "/Projects/elpa")

    # 24 hrs for web repository to update

after Gnu ELPA updated, test install from GNU ELPA
    5.1.8 crashed emacs for me
    see 'build.sh; install.sh' above for compiling
    also wisitoken-grammar-mode

(dvc-state-one ".")
build/Makefile tag zip

~/bin/mtn_sync_ada_france.sh

in cygwin console for gpg prompts:
    cd /Projects/org.emacs.ada-mode/build/
    ls *.tar*
    rm <old>.tar*
    gpg -b *.tar.*

    scp *.tar.* stephen_leake@dl.sv.nongnu.org:/releases/ada-mode/

~/Web/Makefile
    # no 'sync' here; all on savannah via cvs, scp
    ada-mode

commit savannah
    if emacs cvs-examine fails, do 'cvs status' in shell to see real error message (probably IP address confusion)
        # see projects.text "conflicting keys for savannah"
        $ cd /d/Web/savannah/ada-mode
        $ cvs status
        # edit ~/.ssh/known_hosts, delete offending one, repeat 'cvs status'
    (cvs-examine "d:/Web/savannah/ada-mode" nil)
    mark all 'm'
    commit   'c'
    edit commit message "release version i.j.k"
    C-c C-c

    takes ~ 10 min for http://www.nongnu.org/ada-mode/ to reflect cvs commit

post on emacs-ada-mode mailing list, c.l.a newsgroup:

-------------------
Gnu Emacs Ada mode 7.0.1 released.
-------------------

Gnu Emacs Ada mode 7.0.1 is now available in GNU ELPA.

Relative to the previous Ada mode release (6.2.1), this is a
significant refactoring, which may affect some user custom code.

The wisi package now provides a more complete integration with Emacs
project.el.

You may want to work thru the tutorials in ada-mode.info again; they
now cover many of the new features.

Relative to the previous beta test (7.0.0), this is a minor feature
and bug fix release.


See the NEWS files in ~/.emacs.d/elpa/ada-mode-7.0.1 and wisi-3.0.1,
or at http://www.nongnu.org/ada-mode/, for more details.

The required Ada code requires a manual compile step, after the normal
list-packages installation ('install.sh' is new in this release):

cd ~/.emacs.d/elpa/ada-mode-7.0.1
./build.sh
./install.sh

This requires AdaCore gnatcoll packages which you may not have
installed; see ada-mode.info Installation for help in installing them.
--------------------

mark fixed bugs
    http://debbugs.gnu.org/cgi/pkgreport.cgi?package=ada-mode
    http://debbugs.gnu.org/Developer.html
    email to nnn-close@debbugs.gnu.org
        subject: closed by ada-mode version 7.0.1
        don't include Version: header; that's an Emacs version
    debbugs updates ada-mode summary page within half an hour; no emails

check https://www.emacswiki.org/emacs/AdaMode
    https://www.emacswiki.org/emacs/StephenLeake

-- end of file<|MERGE_RESOLUTION|>--- conflicted
+++ resolved
@@ -4,7 +4,7 @@
 
 o.e.a: release, in use
 o.e.a.stephe-1: dead
-o.e.a.stephe-2 (with o.w.s-2/o.s_l.sal): work; use virtual tokens in indent
+o.e.a.stephe-2 (with o.w.s-2/o.s_l.sal): work;
 o.e.a.stephe-3 (?): emacs module parser (very old)
 o.e.a.stephe-4 (?): eglot/ada_language_server
 o.e.a.stephe-5 (?): libadalang backend
@@ -48,7 +48,6 @@
 (setq gpr-query-exec "c:/Projects/org.emacs.ada-mode/gpr_query")
   current work
-<<<<<<< HEAD
 debbug #40964 compile with GNAT Pro 21.0w 20200426
     Eurocontrol wavefront
 
@@ -59,11 +58,10 @@
 
 test/ada_mode-recover_string_quote_1.adb
     undo_reduce after push-back or insert
-=======
+
 test/ada_mode-recover_partial_02_lr1.adb
     add language_fix to push_back to before '('
     add paren to descriptor, add this in -explore?
->>>>>>> d387600e
 
 language_fixes; duplicate test_mckenzie_recover test cases here, to test this code
     selected_component 1
@@ -116,12 +114,12 @@
 
         comment should align with 'then'
 
-<<<<<<< HEAD
+
     Recover_Op_Arrays.Variable_Ref
        (Parser_State.Recover_Insert_Delete,
         Recover_Op_Arrays.Last_Index (Parser_State.Recover_Insert_Delete))
     .Ins_Tree_Node := Parser_State.Current_Token;
-=======
+
    function Get_Node_Ref
      (Tree : in Syntax_Trees.Tree;
       Node : in Valid_Node_Index)
@@ -129,7 +127,6 @@
    is (if Node <= Tree.Last_Shared_Node
          then Tree.Shared_Tree.Nodes (Node)
          else Tree.Branched_Nodes (Node));
->>>>>>> d387600e
 
 align bug:
    function Image (Item : in Recursion_Class) return String
