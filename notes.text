General notes on Emacs Ada mode

build/Makefile   wisi
Alire.make       Alire
ELPA.make        elpa
(load-file "build/prj-eglot.el")

o.e.a: release, in use
o.e.a.stephe-1: dead
o.e.a.stephe-2 (o.s_l.sal.s_1, o.w.s_1, o.e.w.s_1): work
o.e.a.stephe-3 (?): emacs module parser (very old)
<<<<<<< HEAD
o.e.a.stephe-4 (o.s_l.sal.s_2, o.w.s_3, o.e.w.s_3): alire
o.e.a.stephe-5 (?): libadalang backend
o.e.a.stephe-6 (o.e.w.s-2/o.w.s-2/o.s_l.sal.stephe-1): packrat error correction via lr; dead
o.e.a.stephe-7 (o.s_l.sal.s-1, o.w.s-1, o.e.w.s-4): minor modes for use with eglot
=======
o.e.a.stephe-4 (o.e.w.s-3/o.w.s-3/o.s_l.sal.stephe-2): Alire
o.e.a.stephe-5 (?): libadalang backend
o.e.a.stephe-6 (o.e.w.s-2/o.w.s-2/o.s_l.sal.stephe-1): packrat; dead
o.e.a.stephe-7: eglot
>>>>>>> 3f1e2c18

(dvc-state-multiple
'((xgit . "/Projects/org.stephe_leake.makerules")
  (xgit . "/Projects/org.stephe_leake.sal")
  (xgit . "/Projects/org.stephe_leake.aunit_ext")
  (xgit . "/Projects/org.wisitoken")
;;  (xgit . "/Projects/elpa/packages/uniquify-files")
  (xgit . "/Projects/org.emacs.wisi/")
  (xgit . "/Projects/org.emacs.ada-mode/")))

(dvc-propagate-multiple
 '(("../org.stephe_leake.sal"  . "../org.stephe_leake.sal.stephe-1")
   ("../org.wisitoken"         . "../org.wisitoken.stephe-1")
   ("../org.emacs.wisi"        . "../org.emacs.wisi.stephe-4")
   ("../org.emacs.ada-mode"    . "../org.emacs.ada-mode.stephe-7")))

(dvc-state-multiple
'((xgit . "/Projects/org.stephe_leake.makerules")
  (xgit . "/Projects/org.stephe_leake.aunit_ext")
  (xgit . "/Projects/org.stephe_leake.sal.stephe-1")
  (xgit . "/Projects/org.wisitoken.stephe-1")
  (xgit . "/Projects/org.emacs.wisi.stephe-1")
  (xgit . "/Projects/org.emacs.ada-mode.stephe-2")))

(dvc-propagate-multiple
 '(("../org.stephe_leake.sal.stephe-1" . "../org.stephe_leake.sal")
   ("../org.wisitoken.stephe-1"        . "../org.wisitoken")
   ("../org.emacs.wisi.stephe-1"       . "../org.emacs.wisi")
   ("../org.emacs.ada-mode.stephe-2"   . "../org.emacs.ada-mode")))

(setenv "GPR_PROJECT_PATH" "c:/Projects/org.wisitoken/build;c:/Projects/org.stephe_leake.sal/build;c:/Projects/org.stephe_leake.makerules")

for test/subdir/ada_mode_parent.gpr
(setenv "GPR_PROJECT_PATH" "C:\\Projects\\org.emacs.ada_mode\\test;C:\\Projects\\org.emacs.ada_mode\\test\\subdir")

for ada_mode_wisi_parse.gpr:
(setenv "GPR_PROJECT_PATH" "C:\Projects\org.emacs.ada-mode;c:/Projects/org.emacs.ada-mode;c:/Projects/org.wisitoken/build;c:/Projects/org.stephe_leake.sal/build;c:/Projects/org.stephe_leake.makerules;d:/Apps/GNAT-gpl_2019/x86_64-windows/lib/gnat;d:/Apps/GNAT-gpl_2019/x86_64-windows/share/gpr;d:/Apps/GNAT-gpl_2019/share/gpr;d:/Apps/GNAT-gpl_2019/lib/gnat;d:/apps/gnat-gpl_2019/x86_64-windows/share/gpr;d:/apps/gnat-gpl_2019/x86_64-windows/lib/gnat;d:/apps/gnat-gpl_2019/share/gpr;d:/apps/gnat-gpl_2019/lib/gnat")

(setq gpr-query-exec "c:/Projects/org.emacs.ada-mode/gpr_query")
 current work
<<<<<<< HEAD
Gnat-compiler-fix-hook for ada fixes. Or wisi-goto-declar*

wisitoken-syntax_trees.ads function New_Stream
    on a subprogram spec, gpr-query M-d puts up an *xref* buffer giving the spec and body (and overridden bodies?)
    eglot just goes to the body, and back to spec.
    C-c C-d just goes to the body
    so just bind C-c C-d to xref-find-definitions; minor-mode

M-d on "" => No applicable method: wisi-xref-definitions
    xref-backend-functions is (t eglot-xref-backend)
    xref-backend-definitions calls wisi-xref-definitions because 't' first means 'do global functions first'
    now (wisi-find-backend) returns etags; delete that in ada-eglot-setup


in Ediff; 't' does not insert type name in *xgit-log-edit*
    (add-log-current-defun) returns nil
    add-log-current-defun-function is ada-add-log-current-function
        which calls ada-which-function
        which only supports wisi-parser-shared
        add eglot?
        or add ada-eglot-log-current-function?

tolerate no parser
    use eglot
    Could store alist in wisi-prj.parser-enabled; ((ada-mode . disabled) (gpr-mode . enabled)) but that's tedious

build.sh don't build gpr_query if gnatcoll-xref not found - just use gnat xref or eglot

bug in gpr parser/navigate
    gnatcoll.gpr via /Projects/org.wisitoken.stephe-3/Makefile
    point on 'case OS'
    M-C-left => wisi-tree-node nil
    fix in /Projects/org.emacs.gpr-mode/notes.text

delete stuff that is in gnat-compiler package
    not yet a minor mode; are there key bindings specific to it?
        gnat-fix-compiler-error?

change stuff that conflicts with eglot into options/minor modes
    ada-eglot.el
    testing with /Projects/org.wisitoken.stephe-3/Makefile alire-build

    wisitoken-parse-tree-sitter.ads not fontified properly
        because parser exec not found (duh)
        but parser process created; should respect wisi-disable-parser
            but that's nil. sigh.

    ada-find-other-file with no wisi parser
        ff-pre-load-hook has ada-which-function
        ada-which-function uses wisi-parse-tree-query, which fails on no parser
            don't set ff-pre-load-hook if no wisi parser?
            or assume it will get eglot/als support at some point?

        ada-find-other-file calls ada-on-context-clause; fails with no parser
            there's stuff like that everywhere.
            fix all occurences of
                wisi-validate-cache
                    ada-mode.el - done
                    ada-core.el - done

                ada-validate-enclosing-declaration done
                ada-goto-declarative-region-start done
                ada-fix-add-use-type done
                ada-fix-add-use done
                ada-fix-add-with-clause done
                ada-goto-declaration-start done
                ada-fix-context-clause - rename, don't call if no parser
                ada-refactor - remove from menu, keymap; wisi-parser-mode
                ada-in-paramlist-p, ada-format-paramlist - remove from menu; wisi-parser-mode

    wisi/gnat/gpr-query vs eglot/als capabilities:
        auto-case      - onTypeFormatting, except that seems more oriented towards indent? als does not provide it.
        font-lock/face - semanticTokens
        indent         - :documentFormattingProvider

        completion-at-point gpr-query - completionProvider
            eglot also supports company

        <none>  - :hoverProvider
        <none>  - :signatureHelpProvider
            handled by eldoc

        gpr-query    - :declarationProvider
        gpr-query    - :definitionProvider
        gpr-query    - :typeDefinitionProvider
        gpr-query    - :implementationProvider
        gpr-query    - :referencesProvider
        <none>       - :documentHighlightProvider (highlight references in current scope to symbol under point)
        gpr-query    - :documentSymbolProvider    (wisi does flat only; lsp single file)

        fix-error    - :codeActionProvider      (gnat does some quickfix, ada-mode does some refactor)
                                              als does ["quickfix" "refactor.rewrite"]

        wisi-fringe  - eglot sends diagnostics to flymake
            wisi could also

        <none>    - :renameProvider           workspace-wide rename of symbol
                  - :foldingRangeProvider      hide statement_sequences in if-then-else etc.
                  - :executeCommandProvider    perform code actions
                        als does (:commands ["als-other-file" "als-named-parameters" "als-refactor-imports" "als-refactor-remove-parameters" "als-refactor-move-parameter" "als-refactor-change-parameter-mode" "als-suppress-separate"])

        gpr-query - :workspaceSymbolProvider    all symbols in workspace

        wisi tree query - als extension :alsReferenceKinds "parent" "child"
                            also "reference" "access" "write" "call" "dispatching call"

                        - als extensions: :alsShowDepsProvider

        wisi-disable-face; enables semanticTokens when implemented.

        wisi-disable-indent; don't set indent-region-function, indent-line-function.
            eglot does not set indent-region-function or indent-line-function!?
            defines eglot-format function
                set that as indent-region-function in ada-eglot-setup
                    also wrap for indent-line-function as wisi does
                provides no options


        need lsp backend for wisi-xref; another setting for ada-xref-tool
            eglot only provides xref.el functions; not as fine-grained as lsp features.
            add 'xref to eglot--stay-out-of-p
                otherwise eglot sets local xref-backend-functions to eglot-xref-backend

        eglot--managed-mode has list of hooks that eglot sets
            run by find-file-hook, after-change-major-mode-hook
            which run after ada-mode-hook

        in wisi but not LSP/als
            context-clause
            enclosing-declaration; goto-declaration-start, goto-declarative-region-start
            in-paramlist-p, format-paramlist
            refactor
                add package-level use clause
                add local 'use type'
            arbitrary tree query; many tree nonterms have elisp symbols

support als LSP extensions
    https://github.com/AdaCore/ada_language_server/tree/master/doc

process coding for line-ending bug:
    eglot uses :coding 'utf-8-emacs-unix

GNAT Community going away
    https://blog.adacore.com/a-new-era-for-ada-spark-open-source-community
    get gnat fsf from alire https://alire.ada.dev/
    simplest way is to package ada-mode code as Alire crates
    use tarball from savannah
=======
propagate to o.e.a.s-7
    that correctly eliminates gnat-core, ada-compiler-gnat
    run all tests there.
    then propagate back to main

run all tests
    M-x byte-compile-file gives different results than 'make byte-compile'
        runs different emacs!
        because exec-path doesn't have current emacs dir
        on windows, can use (getenv "EMACS_BIN") for that, but apparently not on Debian.

    test/ada_mode-spec.ads
        prompts for confirmation to create other file; hangs test
            because previous step failed ; ada-make-package-body
            calls ada-compiler-make-package-body
                which still has gnat-core!?

        can't find gnatstub

build with alire
    /Projects/alire_mosteo/bin/alr
        described in https://github.com/alire-project/alire/pull/1146
        alr install --prefix=~/alire_install/
            seems to work

    recommended install location:
        https://specifications.freedesktop.org/basedir-spec/basedir-spec-latest.html
        $HOME/.local/bin; --prefix=$HOME/.local

    when publish to alire, use tarballs on savannah

    add badge to websites:
[![Alire](https://img.shields.io/endpoint?url=https://alire.ada.dev/badges/YOUR_CRATE.json)](https://alire.ada.dev/crates/YOUR_CRATE.html)
>>>>>>> 3f1e2c18

fix/use tree-sitter
    o.e.a.s-7/o.e.w.s-1

run parser on ACATS

generate tree-sitter parse table
    see if tree-sitter error recover is good enough

time %lr1_hash_table_size

need test for ada-find-file
    it is currently broken
    also broken in ada-mode 7.2.0 with latest projects.el from ELPA

review FIXMEs
    (grep-find "find c:/Projects/org.emacs.wisi.stephe-1 -type f -print | \"xargs\" grep  -nH --null FIXME:")
    c:/Projects/org.emacs.wisi.stephe-1/build/Makefile

    (grep-find "find c:/Projects/org.emacs.ada-mode -type f -print | \"xargs\" grep  -nH --null FIXME")
    (grep-find "find c:/Projects/org.emacs.wisi -type f -print | \"xargs\" grep  -nH --null FIXME")

respond to https://rust-analyzer.github.io/blog/2020/09/16/challeging-LR-parsing.html
   https://github.com/tree-sitter/tree-sitter-rust

test/ada_mode-interactive_2.adb
    virtual 'null;' inserted on blank line,
        but wisi-repair-error puts it on the next line
        position in error message is wrong
            because set before Insert_Token changed it?

change set_parents to be incremental
    notes in o.w.s-1/notes.text

delete elpa branches, push o.e.*
    so users can test elpa-devel packages
    don't change versions to prevent release
        change version everywhere except :version header, so users can keep track
        how does elpa-admin check for that?
            must store last-release-version somewhere; in name of tarball?
        ask Stefan if there's another way?

    set :url in elpa/elpa-packages; see other savannah

README-ada-ref-man moved to org.adaic.arm_form
    change elpa to push from there.

wisitoken-grammar-mode
    change to push to elpa

push to elpa
    advertize alpha testing on comp.lang.ada, ada-mode mailing list
    doc how to use elpa HEAD

visiting large files pauses emacs for longer than expected
    not due to debug settings
    d:/Apps/GNAT-gpl_2021/include/libadalang/libadalang-implementation.adb
    buffer not shown until source sent to process
        move that to background when :nowait?

ada-mode-hook runs before initial parse
    because we want to allow it to set debug etc that affect initial parse
    if user puts a function on ada-mode-hook that requires parse, it signals file-not-found
        that confuses things, get extra messages because of nowait
        distinguish between context-not-found and need-text?
        need command sequence numbers. sigh.
        or process extra messages if nowait?
            need test
            run-test sets wisi-parse-full-background; it should not

    need another hook that runs after initial parse started

first parser operation after opening a large file is slow
    waiting for full parse to complete
    do partial parse on visible part for font-lock
    then incremental parse expand tree.
    meanwhile separate thread does full parse
    wait until get user requests for it

    or maybe packrat is faster?

 after incremental
test/ada_mode-recover_51.adb
    error is on "=>"; tree.others is an expression  (could be tree.foo)
    Desired solution: (Undo_Reduce, undo_reduce ..., push_back 'others', push_back '.', delete '.')
    fails after first undo_reduce, doesn't try a second.
        not clear why

    other solution: delete '=> <>' cost 6
        that's interrupted by minimal_complete; ((DELETE, EQUAL_GREATER, 2), (INSERT, RIGHT_PAREN, 3)) cost 3
            that keeps going, inserting more right_parens; bug
        cost 6 not dequeued in 10_000 enqueue
        need separate minimal_complete queue.

mmm-mode
    need one parse_context per region
    other use case; one parse_context for each submode, with contiguous text from each region
        text is in a "rope", not a flat buffer.
        elisp can handle the rope aspect.

language specific function for name face?

review this file!

classify errors as local/long distance
    in Edit_Tree, only undo long distance if not affected by a change.

trying to copy c:/Projects/org.wisitoken.stephe-1/test/test_incremental.adb:623 Edit_Comment_14
    wisi-validate-cache-current-statement cancels active region highlight
    but leaves mark-active t!
    even when no parsing needed due to cache valid
    c:/Projects/org.emacs.wisi/wisi-process-parse.el wisi-parse-tree-query cancels it
        recompile that body, now it does not cancel!
        reproduces on restart emacs
        explicitly byte-compile that file: no help
        delete wisi-process-parse.elc: no help
        delete c:/Projects/org.emacs.wisi/*.elc: no help
           recompiling wisi-parse-tree-query does not fix.
           recompiling debug, step thru => not canceled
              go => still cancels

        call wisi-parse-tree-query explicitly, not from wisi-forward-sexp
           (wisi-parse-tree-query wisi--parser 'containing-statement (point))
           => cancels

        call (wisi-process-parse--send-query wisi--parser 'containing-statement (point))
           => no cancel
           must be in wisi-process-parse--handle-messages-file-not-found
           call
           (progn (wisi-process-parse--send-query wisi--parser 'containing-statement (point))
                  (wisi-process-parse--handle-messages wisi--parser))
              => no cancel

        call (wisi-process-parse--prepare wisi--parser 'containing-statement)

        wisi-reset-parser fixes it!?
            not in fresh emacs, only after something else.
            got "parser busy" error during last try.
            can't reproduce.

    how is highlight displayed?
        and therefore how is it removed
        transient-mark-mode
        applies region face
        (redisplay--update-region-highlight (selected-window))
        calls redisplay-unhighlight-region-function, which is some lambda, which calls delete-overlay

    doing any paste fixes it!


it should be easier to change the skeleton inserted in a newly created
file
    from Tony Brown on ada-mode-users

auto-insert.el references old ada-mode stuff
    from Tony Brown on ada-mode-users

move string, placeholder face to parser
    syntax-table processing does not respect new-line

test/ada_mode-recover_27.adb
    incremental recover for extra 'begin' has only one solution (insert begin)
    full also has (push_back ...) (delete begin), which would be the best solution
    possibly because incremental doesn't enounter 'renames' during recover, while full does?

    delete end loop needs undo_reduce handled_sequence_of_statements
    undo_reduce not valid? because must be done before delete
    ((PUSH_BACK, END, 1), (UNDO_REDUCE, handled_sequence_of_statements, 1, -70) not continued
    because check returns abandon
    because check would undo it
        so don't run check?
            otherwise try_undo_reduce is pointless; it can only be used by language_fixes
        need test_mckenzie_recover test

new refactor:
    expression_function <> subprogram_body

test/ada_mode-recover_45.adb
    bad solution to "mixed logical ops" error
    minimal complete went too far
    need language fix for 'expression and then expression or expression'.
        error on 'or'; insert left paren before prev expression

ada_mode-recover_44.adb
    matching_begin return list of token arrays, so insert '(if foo' is cheap
        also '(case foo' before 'when'
        '(declare' before 'begin'
        look thru ada_annex_p.wy for more.

uniquify-files should not set project-read-file-name-function
    https://debbugs.gnu.org/cgi/bugreport.cgi?bug=52167
    set or let-bind it in ada-mode
    also make uniquify-files a "recommends" (in README? in .info), not a hard dependency

xref workaround
    use "summary", not ":summary"
    "oref", "with-slots" work with cl-defstruct on master
        test on 28.

incremental parse does full reparse every time if FAIL_ENQUEUE_LIMIT
    test/ada
    every char for font-lock
    wait til user complains

    automatically disable parsing
        re-enable on wisi-reset-parser

font-lock use separate partial_parse process while incremental parse is busy with full parse?

if open another file while first parsing full, need queue
   parser process use threads, one per command/parse_context?
       from thread pool?

test Manuel Gomez use case
    his former invocation: (ada-set-default-project-file "project.gpr")
    test with installed elpa version:

        emacs -Q  -l "c:/Projects/org.emacs.ada-mode/test/Example_2/test.el"
        => (wrong-type-argument stringp nil)
            wisi-prj-select-cache calls wisi-proj-current-parse with wisi-prj--current-file nil; should not call?
                normally project-find-functions has more stuff, so (current-project) is not nil
            need to set :init-prj to ada-default-prj
            add that to wisi-prj--default with file nil? dangerous, not scalable to multiple modes
            add with 'ada-mode?

    minimal recipe/patch with ada-mode 7.1.8:
  (package-initialize)
  (require 'wisi-prj)
  (setq project-find-functions '(wisi-prj-current-parse) debug-on-error t)
  (wisi-prj-parse-file :prj-file "hello.gpr" :init-prj (ada-prj-default))
  (wisi-prj-select-file "hello.gpr" (ada-prj-default))

    add filename arg to wisi-prj-dtrt-parse-file, doc in wisi.info

improve compilation-error-regexp-alist; see FIXME in gnat-core.el

see ELPA pdf-tools for automatic compile, install
    (pdf-tools-install)
    (pdf-loader-install) in user .emacs

include wisi-run-indent-test.el, wisi-tests.el in elpa
    for running with old installed elpa, allow users to write tests

send bug report on wisitoken keeps binding wisitoken-bnf-generate

wisi-prj-delete needs to kill gpr-query buffers for local process-env

add Ada code to decrement byte_pos by one char, use in emacs_common, run_common FIXMEs
    just reference wikipedia

move Trace from Parser to Lexer
    use in Find_Next
    no separate param in tree operations

ada_mode_wisi_lr1_parse --version
    would be helpful

set comment-auto-fill-only-comments

try adding wisi-refresh-prj-cache to compilation-finish-functions.

send bug report on wisitoken keeps binding wisitoken-bnf-generate

turn off undo in *gpr_query-* buffers

define ada-prj-default in ada-mode.texi project files section

mention wisi-size-threshold in wisi & ada-mode user guides

doc ada-indent-record, other ada indent functions, in ada-mode.texi

add option ada-record-end-names-optional, default t?
    requires specifying option in each match-names action

don't use navigate text_properties cache?
    just get pos of destination from tree
    requires general tree query

implement wisi parser for java using tree-sitter grammar
    find a large java file, compare command-line parse times
    compare eglot font-lock times?
    post to emacs-devel

    also try https://codeberg.org/FelipeLema/tree-sitter-indent.el

multi-major-mode
    separate parse_context for each sub-mode region
        => need a region # in addition to file-name
    initial parse needs start text bound

test/ada_mode-recover_partial_02_lr1.adb
    recover finds too many solutions (see benchmark data)

c:/Eurocontrol/matreshka-internals-unicode-ucd-colls.ads
    84,168 lines, 3,418,945 chars
    full parse => storage_error
        probably traversing the tree using recursion

    partial parse doesn't help, because of large aggregates?
        first aggregate is 30,000 lines, => storage_error
        need limit on partial_parse size?

Line_char take start_at or return array for line_region

Store indent in buffer-local array, not text property?
    Property moves with insert, but text properties are slow

gpr_query failing because sal/build/devel_obj does not exist
    when are the obj directories created?
    apparently by something that also emitted that error; wisi-referesh-prj-cache succeeds on second try.

don't add "previous parse failed ..." and other messages to *wisi syntax errors*

test/ada_mode-nested_parens.adb
    number of parsers required grows with paren nesting level
    fix grammar

wisi package should contain wisi.gpr, so modes that use it don't need to build it
    only gnatprep variable is ELPA

indent bug:
   procedure Find_New_Line_1
     (Tree     : in     Syntax_Trees.Tree;
      Ref      : in out Stream_Node_Parents;
      Line     : in     Line_Number_Type;
      Char_Pos :    out Buffer_Pos)
   with Pre => Line > Line_Number_Type'First and Ref.Ref.Element /= Invalid_Stream_Index,
     Post => Ref.Ref.Element = Ref.Ref.Element'Old and
             (Ref.Ref.Node = Invalid_Node_Access or else
                (Ref.Ref.Node.Label in Terminal_Label))
                --  Update Ref to node under Ref.Node in Ref.Stream that ends Line -
                --  1. Set Char_Pos to the position of the first character on Line. If
                --  not found, Ref.Ref.Node is Invalid_Node_Access, Char_Pos is
                --  Invalid_Buffer_Pos.
   is

    comment should align with 'is'

test/mixed_unix_dos_line_ends.adb
      coding conversion in send-string strips stray ^M
        only in emacs 28?
        change to utf-8-emacs; still strips.
        change to binary!?
            not in elisp manual list of coding conventions?
            doesn't work

        write bug report
        change to use null-terminated string?
            then byte, char pos wrong.
            if emacs buffer contains null, it's not valid text (even less valid than stray ^M)

in gpr_query, add output line stating query:
  References to Debug at flight.ads:25:5
  plus blank line when append

initial parse first do partial parse on visible region, for faster fontification
    also spawn a parser thread to run the full parse.
    if more fontification is required before full parse done, do partial parse on the new visible region.

    on file open:
        start asynchronous full parse, and mark buffer read-only
        if font-lock is requested while full parse is busy, call synchronous partial parse on the requested region
        when full parse is done, clear read-only

error recover fail:
   case Label is
   when virtual_label =>
     case Virtual_Label'(Label) is -- must be a discriminant direct_name, not an expression
         when Virtual_Terminal =>
            null;
         when Virtual_Identifier =>
            Identifier : Identifier_Index; -- index into user data
     end case;
   when nonterm =>
   end case;

incremental error recover requires higher enqueue limit
    test/ada_mode-recover_43.adb
    try lr1 - same error
    simplified; get mckenzie log
        desired solution: (delete '=')(insert ':=') cost 6
        minimal complete is too cheap
            nesting means there is more to complete
            separate minimal_complete heap; always do one from there, one from other.

    test/ada_mode-recover_partial_13.adb
        solution requires one delete, then expensive minimal_complete
        would also benefit from separate min_complete heap (or queue? not many on it)

    ./ada_mode-recover_43.adb.diff
        need separate minimal_complete queue?

    test/ada_mode-recover_partial_07.adb

    test/ada_mode-recover_24.adb
        Fast_Forward not found in config stack, because previous error correction completed too much.
        (delete 'loop') is not one of the language_fix solutions
        it is found by explore, but at cost 4 it is never dequeued.
            separate heap for minimal_complete and language_fixes


indent (point)(point) should work for indent-line

lexer_error that is not unbalanced quote is probably an indication of loss of file edit sync
    due to bug in code; don't work around!

Try_insert_quote computes line_region for every dequeue. Check time diff if disable - ada95.ads.
    test lexer_error.length > 0 and in parse_region?

move global indent/user vars to parse_context?
    or parse_data?
    don't send in every parse command, just when they change

log to file, not stdout; don't overload emacs process_io

Debug_parser_count abort on too many parsers

incremental parse
    wisi-show-errors show _all_ errors in buffer
        if parse succeeds, delete errors in regions parsed
        could do that in ada, send current list of errors (aka diagnostics) on request?

    see wisitoken notes, FIXMEs

    redesign navigation?
        on another branch
        don't compute text properties
        always get destination from parser; query-tree
        same for names

    never need begin_indent; compute it from line_begin_char_pos, line_begin_token

    error recover try prev solution
        edit it?

    store shared_stream_index in parse stream element, for faster "continue search in shared_stream"
        or just shared_stream_index for stack_top
            may be broken down?

    nonterm node_ids are not unique
        don't reset in start_parse
            add_nonterm_1 uses tree.nodes.last_index
                which is condensed in Clear_Parse_Streams
                use tree.next_nonterm_node_id, with wrap at 4 chars

    narrow-to-defun
        make everything work, if possible


GNAT CE 2021
    sal, wisitoken tests pass
    ada-mode waiting on gnatcoll-sql/xref accessiblity error fix; AdaCore ticket U618-052

insert_after
    could use active_region to distinguish:
        indent single line - continue code
        indent multiple lines - correct 'end' position

gnat-get-paths called more than once for ada-mode project

Ada-mode add newbie test
    no project
    VC project
    no gpr_query.exe

split org.emacs.ada-mode into .wisi, .ada-mode to match elpa

Make wisitoken compatible with debian stable?

for wisi.texi:
    ----------------------
    gpr-query relies on the cross reference information output by the
    compiler; it assumes the code is compiled.

    When gpr-query reads the compiler output, it caches the results in a
    database.

    This error message indicates that the cached cross reference database does not
    contain the requested symbol. This is due to one of three things:

    - the code has never been compiled, or changed but not compiled

        solution; compile it and try again

    - the code has been changed and compiled since the database was
    refreshed

        solution: refresh the database with C-c C-q (wisi-refresh-prj-cache)

    - the compiler does not output information for this symbol.

        give up

    AdaCore is moving to a different cross reference system, so they are not
    likely to make changes in the compiler output info to support new
    features.
    -----------


    if package install complains about wisi--lexer-error undefined,
    check for old copies of wisi or ada-mode on your load-path.

testimonial:
    Jonty Needham Feb 2021 ada-mode 7.1.4 Ada-mode is even better than it used to be and a real pleasure to use.

Add child menu on prj select - close buffers, select, close project

indent bug:
   procedure Find_New_Line
     (Tree     : in     Syntax_Trees.Tree;
      Ref      : in out Stream_Node_Parents;
      Line     : in     Line_Number_Type;
      Char_Pos :    out Buffer_Pos)
   with Pre => Line > Line_Number_Type'First and Ref.Parents.Is_Empty and
               Ref.Ref.Element = Tree.Streams (Ref.Stream.Cur).Elements.First and
               Ref.Ref.Node = Stream_Element_Lists.Constant_Ref (Ref.Ref.Element.Cur).Node
   --  On entry, Ref.Ref should be Stream_First (Ref.Stream)
   --  Update Ref to node in Ref.Stream that ends Line - 1. Set Char_Pos
   --  to the position of the first character on Line. If not found,
   --  Ref.Ref is Invalid_Stream_Node_Ref, Char_Pos is
   --  Invalid_Buffer_Pos.
   is begin

    comment wrong; ok if precondition is only one line

'with unreferenced' in parameter list
    in gnat pro 21.1
    > So I'd guess that you can put the aspect directly on the parameters in the
    > usual way (but that may require a compiler not available yet; the change was
    > approved in Sept [AI12-0395-1] and Oct [AI12-0398-1]). So, I'd expect the
    > following to work (eventually):
    >
    >  overriding function Expand_Tabs
    >      (This   : Dummy_Editor_Buffer with Unreferenced;
    >       Line   : Editable_Line_Type with Unreferenced;
    >       Column : Character_Offset_Type with Unreferenced) return
    > Visible_Column_Type is (0);
    While you're at it, you probably ought to add any other contexts where
    aspect_specifications are now allowed:

        parameter_specification
        discriminant_specification
        extended_return_object_declaration
        entry_index_specification


    do another diff between annex P and my grammar

find better hippie function for completion-at-point, add to recommended settings

wisi-skel expand
    'if trace': 'if' does not take a block name, so don't expand.

better error message for devault vc project
    "select an ada-mode project"
    or use default ada-mode project?

test completion with ada-mode default project
    joakim@verona.se
    > cl-no-applicable-method: No applicable method:
    > wisi-xref-completion-at-point-table, #s(gnatxref-xref nil
    > "*gnatxref-/home/joakim/pub/all-the-hellos/ada/hello-world/default_.adp*"
    need better error message "no project defined, so can't complete on Ada identifiers"

savannah support tickets work; mention in readme

delete ada-language-version

provide binary for windows and Debian on Savannah as an aide to new users
    AdaCore gnat distributions only have two flavors
    build.sh can just download those
    or some elisp code can

build.sh provide helpful error for missing gnatcoll
    refer to ada-mode.info

use case-fold instead of downcase; turkish locale

merge sal-ada-goto-declaration-start, java-wisi-goto-declaration-start into wisi

gpr_query process symbols in background thread, yeild periodically
    avoid pausing user interface

test/ada_mode-recover_44.adb
    fails with ENQUEUE_LIMIT
        never dequeues the obvious solution (delete =) (insert :=); cost 7
            don't just decrease the cost!
        minimal_complete runs away into the weeds
            limit via solution_count?

    smaller file with just the failing if statement finds a solution
        presence of larger shared_stream gives more to push_back?

in ada_annex_p.wy, wisitoken-grammar-mode:
    wisi-parse-buffer indent doesn't use lisp-indent-buffer

indent recover bug:
               (case Shared_Parser.Tree.Label (Parser_State.Shared_Token.Node) is
               when Shared_Terminal => Shared_Parser.Tree.Shared_Stream --  Missing comma
          when others => raise SAL.Programmer_Error)


.all fix doesn't work with Fedora gcc gnat
    try debian

navigate bug
    need test
        add 'use type' for 'delete > 0': wisitoken-parse.adb
        ada-declarative-region-start-p handle block_label
            Delete_Non_Grammar :
            declare
               Containing : Base_Token_Array_Var_Ref renames Parser.Tree.Non_Grammar_Var (Parser.Last_Grammar_Node);
               Delete : SAL.Base_Peek_Type := 0;
            begin
               for I in Containing.First_Index .. Containing.Last_Index loop
                  if not Overlaps (Containing (I).Byte_Region, Inserted_Region) then
                     Delete := I;
                     exit;
                  end if;
               end loop;
               if Delete > 0 then

indent bug
    need test
    wisitoken-parse.adb
                       not (Overlaps (Token.Byte_Region - Shift_Bytes, Stable_Region) or
                              (KMN.Inserted_Bytes > 0 and then (Overlaps (Token.Byte_Region, Inserted_Region))) or
                              (KMN.Inserted_Bytes = 0 and then

doc wisi-enable-parse in skeleton-end-hook?


ada2020
    recursion reduces power of Minimal_Complete in error recover too much
        handle recursion in minimal_complete at runtime?

wisi.texi
    $FOO only sees vars defined in the current project
        workaround:
    :compile-env
     (list
       (concat "HOME=" (getenv "HOME")))

    also add comments to code; 'process-environment' specifically excluded.
        $BAR declared in .prj only affect that project, not others.

add .prj syntax: import_env_var=HOME

ada-process.el missing TICK_2 on debian o.e.a.s-5
    because generated by External
    should be ada-process-external.el!

compare_ada_annex_p
    arm_texi use bold underscore for bold, to distinguish keywords
    write arm-info-mode, to apply faces

ada-which-function fails in wisi-ada_annex_p-format_parameter_list.adb

output min_complete fraction in .parse_table - changed when recursion blew up?

navigate bug
    wisitoken-bnf-output_ada_emacs.adb
    point on 'begin' of Create_Ada_Action
    wisi-reset-parser
    sal-ada-next-declaration; ok

    point on 'procedure Translate_Sexp (Line : in String)'
    wisi-reset-parser
    sal-ada-next-declaration; on 'begin'
    sal-ada-next-declaration; no declaration-start found
        nav cache not being overwritten!?

navigate in .wy buffer
    can always parse locally
    only need global for completion list
        background that, like in gpr-query

need better homepage for wisi
    point to user guide, show some screen shots
    populate Savannah 'docs' page?
    extend http://www.nongnu.org/ada-mode/? = savannah
    set savannah devel status to 'in production'

indent bugs
    State.Kernel (I) :=
      (Production        => Item.Prod,
       Recursion         =>
       --  Item.Recursion is used by at generate time by Delete_Non_Minimal
         ((case To_Index (Item.Dot) is

        comment should align with expression, not discrete_choice
            which is _not_ what wisi-hanging Indenting_Comment True does
            semantics of Indenting_Comment are confused
                Indenting_Token should be the token to which wisi-hanging applies, not the one containing the comment?
                they are the same when there is a comment-pair
                    so keep what we have for consistency?

        test/ada_mode-generic_package.ads
            preceding comment moved when wisi-hanging added to name.

        test/ada_mode-recover_30.adb
            comment after aspect_specification in subprogram_body
                should be indented with 'is'

Don't put name properties - just accum completion list. Set name prop only for which func, add-log - in small region.
    More detailed parse-action?

Separate set of McKenzie params for face parse

ada-format-param-list take option to convert from single line to multi-line
    and vice-versa?
    requires passing that option to Ada reformat code; changes elisp-ada API

gpr-query: mode line Symbols > 100%
    maybe fixed that, but now symbols % is not showing

eldoc
    use gpr_query to provide info
    see eglot

wisi-prj.el use project-switch-project?
    stores projects in a file

test/ada_mode-recover_partial_02_lr1.adb
    add language_fix to push_back to before '('
    add paren to descriptor, add this in -explore?

language_fixes; duplicate test_mckenzie_recover test cases here, to test this code
    selected_component 1

test/ada_mode-recover_06, _10.adb
    not _24
    'end' not inserted on blank line so indent is correct for adding another statement
    could be inserted on comment line.

ada-mode language_fix 'extra begin'
    PRAGMA_ID | USE_ID should be First (declaration)
    output First in ada_process_actions?

LEFT_SQUARE_BRACKET is equiv to LEFT_PAREN at least for aggregates
    update all refs to paren in wisi.adb? wisi-ada.adb? -mckenzie_recover-ada.adb?

when move to new gnat, need to fix compilation errors
    assume wisitoken is broken
    need different compile-env for compiler, xref
    improve wisi-prj

fix "string not terminated by end of line" bug
    use parser to fontify strings

    same for unterminated placeholder; use parser to fontify comments
        ada_mode-placeholders.adb

move EXE_EXT, GNAT_EXE, INSTALL_BIN into makefile.conf

fix blinking fringe mark when type "--"
    delay the display of the fringe mark (using a timer), without delaying font-lock itself

paper_2019.latex
    ada-mode use of wisitoken parser
    metric for comparing error correction
        argh. redo using lr1 for wisitoken-tokens
            really slow loading lr1 table for each file; loop on files in dump_wisitoken_corrected

        sum_diff_lengths.adb
        file_count: 55
        correct-wisitoken:  total size: 14325
        correct-libadalang: total size: 52040

    excellent examples:
        recover_02: wisitoken inserts "end; end;" prematurely
        recover_05: libadalang deletes entire partial record type declaration; wisitoken finishes it
        recover_07: libadalang splits an assignment rather than insert a semicolon.
        recover_08: wisitoken inserts "end;" prematurely
        recover_15; wisitoken inserts "end loop;" just right.
        recover_16; wisitoken inserts "end if;" just right.
        recover_18; libadalang deletes start of two loops; can't get indentation right.
        recover_21: libadalang deletes 'elsif', 'else' instead of inserting 'if then'; can't get indentation right.
        recover_deleted_procedure_1: libadalang deletes lots of code
        recover_end_1: libadalang deletes 'procedure'
        recover_string_quote_1, 2, 3: libadalang does better

Do spark on mckenzie-base

other ada 202x syntax
    http://www.ada-auth.org/standards/ada2x.html /5
    http://www.ada-auth.org/standards/2xrm/html/RM-0-2.html Language Changes
        test/ada_mode-ada2020.adb
        put features not supported in Ada Community 2020 (if any?) in ada_mode-ada2020_more.adb,
            move them to -ada2020.adb when Ada Community 2021 available

        parallel
             parallel loops 5.5 3/5, 4/5 [parallel [chunck]] for
             iterator_filter 5.5 :== when condition
             parallel blocks 5.6.1
             parallel container iteration

             parallel reduction
                subset of parallel container/array iteration

        container aggregate 4.3.5 []

        lightweight iteration => procedure iterators

        reduction expression 4.5.10 attributes Reduce, Parallel_Reduce
            no new syntax, just new semantics

        iterator filter

    declare_expression
        http://www.ada-auth.org/cgi-bin/cvsweb.cgi/ai12s/ai12-0236-1.txt?rev=1.10

    process all acats tests?
        http://www.ada-auth.org/acats.html
        not avail for 202x yet
        d:/Archive/GNAT/ACATS41.ZIP

present spark counter example info
    c:/Projects/org.stephe_leake.sal/build/obj/gnatprove/prove_bounded_definite_vectors_sorted.spark
        JSON format
    <gnat>share/gps/plug-ins/spark2014.py

bugs/suboptimal:
    ada_mode-recover_02.adb
        inserts 'end; end;' prematurely, ending package; next statement is legal
            but there's no way to know that without looking farther ahead.
        minimal complete is too cheap?
        review all error corrections to see if there's a way to optimize?

    ada_mode-recover_09,adb
        inserts 'if then if then end if;' instead of 'if then'

    ada_mode-recover_10.adb
        allow "of" where "in" should be; common mistake
            produce warning?

        missing 'end' inserted _after_ 'end check_rhs_order'; should be before

ada-build.el
    add spark commands: prove { project | file | function/procedure | assertion at point}

gpr_query.adb process_overridden should return method def for all ancestor types, not just parent

figure out how gnatfind finds ada_mode-separate_procedure body
    report bug: -f not respected (test/ada_mode.ads)
    improve gpr_query to find separate body

move dvc-kill-all-review/workspace to wisi?
    add delete projects in the workspace?
    delete project call wisi-kill-xref, wisi-kill-parser

gpr_query does not see libraries?
    need clear example; libadalang mains vs langkit?
    compare to GPS, gnatinspect

align region too large:
   case A is
      when 0            =>
         --  plain identifier
         RHS.Tokens.Append
           ((Label      => +"",
             Identifier => +Get_Text (Data, Tree, Tree.Child (I, 1))));
   end case;

    ada-align groups preceding comment lines with declarations

    lsp language server can do align as part of "format"

    add wisi refactor case (similar to format_param_list)

libadalang/lsp backend
    o.e.a.stephe-4 on Debian, for gnatpro 20
    use ada_language_server via lsp?

    gnu elpa eglot
        eglot-x has extended xref for ccls server

    lsp can't do grammar actions or org source blocks; no associated file!
        eglot issue #523

    https://github.com/microsoft/language-server-protocol/issues/18 semantic info for highlight = face

    use lang server infrastructure as wrapper around wisitoken ada parser/wisi post-process

    better error correction; parse with wisitoken parser, apply corrections, feed that to libadalang

AdaCore tickets:
    Q406-078 2017-Aug : AdaCore (Nicolas Setton, Arnaud Charlet)
        mentions not fixing old GPS engine in favor of libadalang;
        wait for libadalang to introduce new config flags. Phippe
        Waroquiers wants GPS & Emacs indentation to be the same,
        and match Eurocontrol style.

    R801-052 2018-Aug : Stephe mentions transforming libadalang
        tree to wisitoken tree, using wisitoken indent code.
        AdaCore says GPS not using libadalang for indentation yet.

    R821-023 2018-Aug .. 2018-Dec : gnatpp using libadalang, but it is not ready for indent.

    SA31-041 2019-Oct

time on huge eurocontrol files c:/eurocontrol
    if need more than one source file, use current buffer or disk file?
    keep one context active, for the current project?
        see playground.adb in libadalang source

pp-command_lines.ads Name_Casing Name_Case_As_Declared - requires name resolution
    too slow?

compute reverse parse lr table, use that to extend parse backwards to find reasonable start point

improve test/ada_mode-recover_32.adb
    recover gets CONSTRAINT_ERROR, config ops full

speed up lalr compile
    decrease subprog size?

replace ada.wy with ada_annex_p.wy
    too many conflicts
    ada.wy:774: ;; FIXME: | digits_constraint
    ada.wy:775: ;; FIXME: | delta_constraint
    ada.wy:1015:;; FIXME: leaving out [renaming] [aspect_specification]
    ada.wy:1245:      ;; FIXME: indentation of comment after 'is' (and 'with' in
    ada.wy:1929: ;; allocator, FIXME: leaving out subpool_specification.

Adjust-indent loop on each token, handle 'end <keyword>'

Eurocontrol/debbugs bugs
https://debbugs.gnu.org/cgi/pkgreport.cgi?package=emacs;include=subject:ada-mode
    33744 indentation of subexpressions
        https://debbugs.gnu.org/cgi/bugreport.cgi?bug=33744
        need to identify subexpressions
        test/hanging.adb need more test cases
        waiting for money
            procedure Operator_Indentation is
            begin
              if B
                   or else C
                     > 2 -- indented relative to "or else"
              then
                null;
              end if;
            end Operator_Indentation;

do module interface
    see if it's faster; should be

    add re2c_emacs lexer, that handles emacs raw buffer text
        that lets the emacs buffer be the text buffer, avoiding copy/encode/bookkeeping

    use partial and incremental parse
        _only_ parse on demand, mininal amount of text
        maintain list of parse trees

    add parser task, one per buffer
        parse ada_mode.ads for face while finishing indent ada_mode.adb

        queue parse requests for one buffer
            first parse builds syntax tree
            use it for all post-parse actions

    emacs on windows uses a custom malloc
        use storage pool to specify that?
        run in a separate OS thread, so we don't care?
        why do we care?
            because tree-sitter integration is trying to expose TSNode directly to lisp?
            if wisi doesn't do that, do we care?
            Emacs allocator xmalloc calls memory_full on error
                that releases some reserved memory, prompts the user to save and exit

                so wisi should signal memory-full on Ada allocator fail, let elisp call memory_full

packrat
    need to override wisitoken.parse.put_errors for emacs process interface
        derive an Emacs_Parser type?

        or add abstract error_list, change wisi_runtime.put_errors to use that

        using Parser.Put_Errors for now

    langkit packrat is significantly faster than wisitoken lalr
        because of generated code, not table interpreter?
            try generated code for lalr
                lose error correction?
        use non-error-correcting packrat as primary parser, error-correcting lalr as fallback

    generate, compile packrat speed?
        ada_packrat_process_main.adb (31347 lines) compiles _way_ faster than ada_process_main.adb (13692 lines)

make-subprogram-body should strip aspects.

compute align in grammar actions
    align-list action on ':', '=>' etc

support variable pitch fonts
    for indent use (put-text-property 118 120 'display '(space :width (10))))

add wisi-forward-anchor, use for comments after 'is', 'when' in record type

disable or use electric-indent-post-self-insert-function
    called during ada-indent-newline-indent
    on post-self-insert-hook
        use that for ada-mode capitalization?

ada-goto-declaration-start
    fails on task declaration
        only a problem if misusing C-c C-b ada-make-subprogram-body to make a task body
        C-x C-e skeleton expand works fine

        ada-make-subprogram-body should throw an error if it's not on a
        _subprogram_ spec, and recommend C-c C-e in the error message.

        but also fails on
        task body TA is
        begin
           null;
        end TA;

        fix the latter, see if it fixes ada-make-subprogram-body
            if not, make it throw an error.

    fails on separate (P) procedure X;
        C-c C-e works

        but also fails on
        separate (P)
        procedure X;
        is
        begin
        end X;

        fix the latter, see if it fixes ada-make-subprogram-body
            if not, obsolete that.

add "show all overloads" in navigate
    leave out file, line, col from gpr-query id

refactoring
    rename entity:
        use xref to rename all uses (with/without confirm)

    change parameter_result_profile
        make same change in all overrides
        offer to walk thru all uses

    promote primitive subprogram-local variable to type component

    move primitive from parent to child class

    extract subprogram
        from Eclipse
        highlight lines of source
        prompt for name
        it guesses parameter_result_profile

 debug hints, relevant files
https://debbugs.gnu.org/Developer.html
https://debbugs.gnu.org/server-control.html
https://debbugs.gnu.org/cgi/pkgreport.cgi?package=emacs;include=subject:ada-mode

wisitoken keeps binding wisitoken-bnf-generate, thus regenerating ada_annex_p* from .wy
    - see obj/*.bexch; hash of *.gpr is wrong, one updated on each run, eventually ok.
    first happened in gnat community 2020
    still there in 2021

(wisi-process-parse-save-text wisi--parser "c:/Projects/org.emacs.ada-mode.stephe-2/real_edited" t)
(wisi-process-parse-compare-tree-text wisi--parser :disable t)
(setq jit-lock-defer-time 1.5)

one ELISP="(setq save-parser-log \"../debug-2.log\" save-edited-text \"../edited\")" ONE_TEST_FILES=ada_mode-*.adb
    wisi-parser-transaction-log-buffer-size-default most-positive-fixnum
    compare-tree-text t

test-ada-lalr-incremental-process-gpr_query ELISP="(setq-default wisi-process-time-out 30.0)"

two RUN_ARGS="command_file debug.cmd &> debug.log"

*.debug RUNTEST=run-indent-test-lalr-incremental-process-gpr_query.el ELISP="(setq-default wisi-mckenzie-task-count 1 save-parser-log \"../debug-2.log\" wisi-parser-verbosity \"debug=1\")"

ada-mode option defaults:
--lang_params "3 2 0 0 -3 3 2 0 2 3 2 2 1"

end-name-optional nil:
--lang_params "3 2 0 0 -3 3 2 0 2 3 2 2 0"

to change process executable for all current and future buffers:

    in any *.adb buffer:
    (setf (wisi-process--parser-exec-file wisi--parser)
      "c:/Projects/org.emacs.ada-mode.stephe-2/ada_mode_wisi_parse.exe")
    M-x wisi-kill-parser

    to undo:
      (setf (wisi-process--parser-exec-file wisi--parser)
        "ada_mode_wisi_parse.exe")
    M-x wisi-kill-parser

    if *-process.el has changed:
    in *-process.el: M-x eval-buffer
    in *.<lang> buffer:
    (wisi-kill-parser
    (setq wisi-process--alist nil)
    M-x <lang>-mode


use elp (emacs lisp profiler)?
    (with-current-buffer (find-file-noselect "~/src/xdisp.c")
      (elp-instrument-function 'c-beginning-of-defun)
      (goto-char (point-max))
      (condition-case nil
          (while (beginning-of-defun) nil)
        (error nil))
      (elp-results))

(progn (profiler-start 'cpu) (time-it 'wisi-parse-buffer 10) (profiler-report) (profiler-stop))
    B - profiler-report-render-reversed-calltree shows low-level time hogs

attach gud-gdb to running emacs: attach <process id>
    source emacs/src/.gdbinit
    xbacktrace shows lisp backtrace

call wisitoken.parse.lr.mckenzie_recover.put ("", shared_parser.tree, Super.parser_Status (Parser_Index).parser_state.stream, config, false)

"kill -USR2 <emacspid>" which should also drop you into the (elisp?) debugger.

(browse-url "c:/Projects/arm_info/org.adaic.arm_form/build/html/arm2012/RM-P.html")
(info "(aarm2012)Annex P" "*info Annex P*")
http://www.ada-auth.org/standards/
(info "(elisp)Parser State" "*info syntax-ppss*")

 git config for elpa checkout
in ~/.gitconfig:
    # 15 Feb 2016: ELPA has an object that fails this check; only need
    # to disable (set to false) when pull a full repository (that includes that
    # object)
        fsckObjects = false

[core]
	repositoryformatversion = 0
	filemode = false # don't set exec bits
	bare = false
	logallrefupdates = true
	ignorecase = true
[remote "origin"]
	fetch = +refs/heads/master:refs/remotes/origin/master
	push  = +refs/heads/master
	url = stephen_leake@git.sv.gnu.org:/srv/git/emacs/elpa.git
[branch "master"]
	remote = origin
	merge = refs/heads/master

 elpa hints
to test compiling info files:
    in *.texi[nfo], F5 makeinfo *.texi[nfo]

 release process
keep status in ~/projects.text
do wisitoken release ../org.wisitoken/build/release_process.text

update benchmark_results.text

add wisitoken grammar doc to wisi package
    doc Ada grammar actions

find info cross reference checker; ref to wisi from ada-mode was wrong.

(dvc-status ".")

drop emacs 26 - not tested? at least drop emacs 25

check for ELPA patches by others
    (dvc-status "/Projects/elpa")
    (dvc-state-multiple "/Projects/elpa/packages")
        revert local changes in ada, wisi, ada-ref-main; commit in uniquify
    (dvc-pull "/Projects/elpa")
    (dvc-sync-review "/Projects/elpa")
        update
        clean, quit sync
    cd c:/Projects/elpa
    git log -2 -- packages/wisi
    git log -2 -- packages/ada-mode
    git log -2 -- packages/ada-ref-man
    git log -2 -- packages/uniquify-files
    if changes:
        (dvc-log "/Projects/elpa/packages/<dir>/<file>")
        apply changes to current

check emacs buglist
    http://debbugs.gnu.org/cgi/pkgreport.cgi?package=ada-mode
    to update a bug: nnn@debbugs.gnu.org
        subject: from bug title, for people who rely on that.
    if fixed in devel sources, add 'pending' tag:
        control@debbugs.gnu.org
        tags nnn + pending

check for latest Emacs release
    http://ftp.gnu.org/gnu/emacs/windows/

update to current emacs master
    (dvc-pull "/Projects/emacs/master")
    (dvc-sync-review "/Projects/emacs/master")
    exit emacs; in mingw shell:
        cd /c/Projects/emacs/master
        make

run all tests without elpa:
    build/Makefile byte-compile test byte-compile-clean

    - Windows Emacs master, current gnat
    - Windows Emacs 25.3, current gnat
    - Windows Emacs 26.1, current gnat
    - Windows Emacs 27.1, current gnat
    - Windows Emacs 28.1, current gnat

    #dvc-state-multiple above
    (dvc-push)
    - Debian testing, Emacs master, current gnat (community or pro)
    - Debian testing, Emacs master, Debian gnat
        su -l root
            aptitude update
            aptitude full-upgrade --without-recommends
        gnat
        libgnatcoll-xrefnn-dev
        gprbuild

compare:
    build stuff to compare with previous release in elpa:
        build/Makefile pub
        ../org.emacs.wisi/build/Makefile pub

    ~/.emacs.d/early-init.el
        reset package-load-list to '(all) to allow installing ada-mode

    (list-packages)
        install previous ada-mode, wisi, ada-ref-man from public ELPA for diffs
        change versions in compares below to match installed versions.

    (ediff-directories "~/.emacs.d/elpa/wisi-3.1.7" "/Projects/elpa/packages/wisi" nil)
        ../org.emacs.wisi/NEWS
            copyright date
            add release date
            add new features

    (ediff-directories "~/.emacs.d/elpa/ada-mode-7.2.0" "/Projects/elpa/packages/ada-mode" nil)
        NEWS
            add release date
            add new features
            list fixed bugs

    (ediff-directories "~/.emacs.d/elpa/ada-ref-man-2012.5" "/Projects/elpa/packages/ada-ref-man" nil)
        /Projects/org.adaic.arm_form/NEWS
            add release date, new features

build in elpa; /Projects/elpa/packages/ada-mode/Makefile
    check for unused sources in wisi; no .o => edit Makefile pub-*

Check copyright on files in elpa
    c:/Projects/elpa/GNUMakefile check-all
    if any ada/wisi files added to output, fix them (add or change to FSF)

bump versions
    Gnu ELPA requires single digits between dots in versions
    add ".alpha" ".beta" ".rc" for devel version
        use .alpha for Debian testing

        alpha test: add .alpha in elpa Version header, ada-mode Makefile only

        beta test: add .beta everywhere
            for follow-on, add/change n in elpa Version header, ada-mode Makefile only

        release candidate; .rc everywhere
            for follow-on, add/change n in elpa Version header, ada-mode Makefile only

    bump if _any_ changes other than autoloads, so ELPA package handler knows to update
        bump third digit for bug fixes, minor features, no user-incompatible changes
        bump second digit for major features, mostly backward-compatible
            or if third digit gets to 10
            - GPS indentation engine add/delete
            - partial parse
            - delete elisp lexer
            - wisi use virtual tokens in indent
            - ada-mode 7.3 incremental parse
            - ? module?

        bump first digit for really major elisp user-visible changes:
            ada-mode:
            - 5 use parser
            - 6 compute indentation in grammar actions, external parser with error correction
            - 7 move lots of stuff to wisi; many ada-* variables, functions deleted.

            wisi:
            - 3 project.el integration
            - 4 incremental parse

    ../org.emacs.wisi/emacs_wisi_common_parse.ads
        (should have been changed already, but verify;
         should match last mention of protocol version in NEWS)
        Protocol_Version if this file changed, or
        wisi-process-parse.el -send-parse, -send-refactor, -execute
        changed; ie, if installed parser must be replaced on upgrade or downgrade

    wisi-ada.ads
        (should have been changed already, but verify;
         should match last mention of language protocol version in NEWS)
        Language_Protocol_Version if this file changed
        ie, if installed parser must be replaced on upgrade or downgrade

    ../org.emacs.wisi/wisi.el
        copyright date
        Version:

    ../org.emacs.wisi/NEWS
        if not done above

    ../org.emacs.wisi/wisi.texi
        copyright date
        @title
        @node top

    ../org.emacs.wisi/README
        first line

    ada-mode.el
        Version:
        package-requires wisi version
        ada-mode-version

    NEWS
        if not done above

    ada-mode.texi
        @title
        @node top

    README
        first line

    build.sh
        if -d ../wisi-, WISI_DIR (twice)

    install.sh
        if -d ../wisi-, WISI_DIR (twice)

    ada-ref-man.el
        Version:

    build/Makefile
        run uninstall-elpa with old values before changing!
        ADA_MODE_VERSION       for beta, must include timestamp; copy from c:/Projects/elpa/archive-devel
        ADA_REF_MAN_VERSION
        WISI_VERSION

    d:/Web/savannah/ada-mode/index.html
        find-replace ada-mode i.j.k
        wisi version does not appear
        _not_ WisiToken (done in wisitoken release)

        echoed to savannah web page on CVS commit.
        other files in that dir updated by ~/web/Makefile
        FIXME; need a savannah wisi package

    _not_ d:/Web/stephe-leake/ada/wisitoken.html - done in wisitoken release

    ~/Web/Makefile
        ADA_MODE_VERSION
        _not_ WISITOKEN_ZIP_VERSION

verify other metadata
    ada-mode.el
    ada-ref-man.el
    wisi.el

if doing beta test:
    (gpr-query-kill-all-sessions)
    build/Makefile pub
    ../org.emacs.wisi/build/Makefile pub

    # sometimes this is useful
    # (ediff-directories "/Projects/org.emacs.ada-mode" "/Projects/elpa/packages/ada-mode" nil)
    # (ediff-directories "/Projects/org.emacs.wisi" "/Projects/elpa/packages/wisi" nil)

    (dvc-state-multiple "/Projects/elpa/packages" t)
    (dvc-push "/Projects/elpa")

    ask for beta testers
        edit notice below
        mailing list
        comp.lang.ada


prep for elpa tests:
    build/Makefile byte-compile-clean pub
    # pushes to elpa workspace
    # commit: (dvc-state-multiple "c:/Projects/elpa/packages")
    build/Makefile pub-install
    # builds local elpa archive, installs it

Emacs 25.3, current gnat
    ~/bin/emacs-25.sh
    build/Makefile install-elpa
    (gpr-query-kill-all-sessions)
    (list-processes)
    # 'd' = kill; gpr_mode_wisi_parse.exe, ada_mode_lr1_wisi_parse.exe
    cd ~/.emacs.d/elpa/ada-mode-7.1.0*
    ./build.sh
    cd .. # allow uninstall-elpa

    restart Emacs to set load-path

    build/Makefile compile-ada-test test-clean
    build/Makefile test TEST_DIR=elpa

    build/Makefile uninstall-elpa
    (gpr-query-kill-all-sessions)
    build/Makefile recursive-clean clean # if changing compilers

push for Debian
    current Emacs for dvc
    # dvc-state-multiple above
    # only uniquify-files in elpa ; commit ada-mode, wisi elpa on Debian for file permissions
    (dvc-push "/Projects/elpa")
    (dvc-push "/Projects/org.emacs.ada-mode")

Debian testing has elpa checkout
    build/Makefile uninstall-elpa
        # before versions change

    (dvc-pull ".")
    (dvc-sync-review ".")

    upgrade debian (to avoid eventually needing to reinstall from scratch)

    FIXME: test with the latest Debian gnat release
        bugs to https://gcc.gnu.org/bugzilla/buglist.cgi?quicksearch=comp%3Aada

    if new machine, install gnat CE 2019, gnatcoll
        http://libre.adacore.com
        ada-mode.texi

    (dvc-pull "/Projects/elpa")
    (dvc-sync-review "/Projects/elpa")

    build/Makefile
        # no ARM_INFO on Debian
        docs pub-ada pub-wisi clean-elpa
        # build-elpa uses latest commit; FIXME: change that?
        (dvc-state-multiple "/Projects/elpa/packages")
        build-elpa uninstall-elpa
        install-elpa
            # byte-compile errors, warnings show in *compile-log*

    check for bogus execute permissions in elpa
        $ cd /Projects/elpa/
        $ ls -R -l packages/ada-mode | grep -- -rwx
        $ ls -R -l packages/wisi | grep -- -rwx
        $ chmod -x *.el *.adb
        # keep execute on *.sh

    commit elpa:
    (dvc-state-multiple "/Projects/elpa/packages")
        add/delete, stage, commit ada-mode, wisi

    (dvc-push "/Projects/elpa")

    # dvc-state-multiple above
    (dvc-push ".")

On Windows
(dvc-pull)
(dvc-sync-review ".")

delete changes in elpa:
    $ cd c:/Projects/elpa/
    $ git checkout .

update elpa, commit elpa/ada-ref-man (not done on Debian)
    (dvc-pull "/Projects/elpa")
    (dvc-sync-review "/Projects/elpa")

    check version ada-ref-man.el

    build/Makefile pub-ada-ref-man

    (dvc-state-one "/Projects/elpa")
        add, stage, commit

    (dvc-push "/Projects/elpa")
    (dvc-sync-review "/Projects/elpa")

    # 24 hrs for web repository to update

after Gnu ELPA updated, test install from GNU ELPA
    first install current version, to be sure upgrade requires new versions
        ada-mode 7.1.5 should have required wisi 3.1.5

    (list-packages)
    5.1.8 crashed emacs for me
    see 'build.sh; install.sh' above for compiling

    also wisitoken-grammar-mode

(dvc-state-one ".")
build/Makefile tag zip

in cygwin console for gpg prompts:
    cd /Projects/org.emacs.ada-mode/build/
    ls *.tar*
    rm <old>.tar*
    gpg -b *.tar.*

    scp *.tar.* stephen_leake@dl.sv.nongnu.org:/releases/ada-mode/

~/Web/Makefile
    # no 'sync' here; all on savannah via cvs, scp
    ada-mode

commit savannah
    if emacs cvs-examine fails, do 'cvs status' in shell to see real error message (probably IP address confusion)
        # see projects.text "conflicting keys for savannah"
        $ cd /d/Web/savannah/ada-mode
        $ cvs status
        # edit ~/.ssh/known_hosts, delete offending one, repeat 'cvs status'
    (cvs-examine "d:/Web/savannah/ada-mode" nil)
    mark all 'm'
    commit   'c'
    edit commit message "release version i.j.k"
    C-c C-c

    takes ~ 10 min for http://www.nongnu.org/ada-mode/ to reflect cvs commit

List in FSF/UNESCO free software directory?
    https://directory.fsf.org/

publish on Alire?
    https://alire.ada.dev/
    https://blog.adacore.com/announcing-the-2022-ada-spark-crate-of-the-year-award

create release branches

checkout reference copy in c:/Projects/ada-mode-releases
    cd c:/Projects/ada-mode-releases
    mkdir ada-mode-i.j.k
    mkdir -p ada-mode-i.j.k/org.emacs.ada-mode
    mkdir -p ada-mode-i.j.k/org.wisitoken
    mkdir -p ada-mode-i.j.k/org.stephe_leake.sal
    mkdir -p ada-mode-i.j.k/org.stephe_leake.makerules
    cd c:/Projects/org.emacs.ada-mode
    git archive ada-mode-i.j.k | tar -x -C /c/Projects/ada-mode-releases/ada-mode-i.j.k/org.emacs.ada-mode
    cd c:/Projects/org.wisitoken
    git archive wisitoken-i.j.k | tar -x -C c:/Projects/ada-mode-releases/ada-mode-i.j.k/org.wisitoken
    cd c:/Projects/org.stephe_leake.sal
    git archive sal-i.j.k | tar -x -C c:/Projects/ada-mode-releases/ada-mode-i.j.k/org.stephe_leake.sal
    cd c:/Projects/org.stephe_leake.makerules
    git archive HEAD | tar -x -C c:/Projects/ada-mode-releases/ada-mode-i.j.k/org.stephe_leake.makerules
    aunit_ext?

post on emacs-ada-mode mailing list, c.l.a newsgroup, https://savannah.nongnu.org/news/submit.php?group_id=11631:

-------------------
Gnu Emacs Ada mode 7.3.beta released.
-------------------

Gnu Emacs Ada mode 7.3.beta is now available in GNU ELPA devel for
beta testing.

ada-mode and wisi are now compatible with recent gnat versions. The
grammar is updated to the proposed Ada 2022 version.

Incremental parse is provided. It still has some bugs, so it is not
enabled by default. To try it:

(setq-default wisi-incremental-parse-enable t).

Incremental parse often gets confused; to recover, use M-x
wisi-reset-parser. That does a full parse of the entire buffer, which
can be noticeably slow in large buffers.

To access the beta version via Gnu ELPA, add the devel archive to
package-archives:

(add-to-list 'package-archives (cons "gnu-devel" "https://elpa.gnu.org/devel/"))

Then M-x list-packages; the beta release shows as ada-mode version
7.3beta1.0.20220711.185004, wisi version 4.0beta1.0.20220711.185552.

See the NEWS files in ~/.emacs.d/elpa/ada-mode-7.3beta* and
wisi-4.0beta*, or at https://elpa.gnu.org/packages/ada-mode.html, for
more details.

Please report success and issues to the Emacs ada-mode mailing list
https://lists.nongnu.org/mailman/listinfo/ada-mode-users.


The required Ada code requires a manual compile step, after the normal
list-packages installation:

cd ~/.emacs.d/elpa/ada-mode-7.3beta*
./build.sh
./install.sh

There's a bug in install.sh; it looks for WISI_DIR with the old
version. Copy the equivalent code from build.sh to fix it.

This requires AdaCore gnatcoll packages which you may not have
installed; see ada-mode.info Installation for help in installing them.

build.sh will take longer than in previous releases, up to several
minutes; the ada-mode LR1 parse table is now too big to store in ELPA,
so build.sh generates it.

-------------------


-------------------
Gnu Emacs Ada mode 7.1.6 released.
-------------------

Gnu Emacs Ada mode 7.1.6 is now available in GNU ELPA.

This is a bug fix release.

ada-mode and wisi are now compatible with gnat FSF 11, Pro 22,
Community 2021.

See the NEWS files in ~/.emacs.d/elpa/ada-mode-7.1.6 and wisi-3.1.3,
or at http://www.nongnu.org/ada-mode/, for more details.

The required Ada code requires a manual compile step, after the normal
list-packages installation ('install.sh' is new in this release):

cd ~/.emacs.d/elpa/ada-mode-7.1.6
./build.sh
./install.sh

This requires AdaCore gnatcoll packages which you may not have
installed; see ada-mode.info Installation for help in installing them.
-------------------

-------------------
Ada Reference Manual info format 2020.1 released.
-------------------

ada-ref-man 2020.1 is now available in GNU ELPA.

This includes Ada 202x draft 25, as well as Ada 2012. GNAT Community
2020 has some support for some of the new language features in Ada
202x.

There is also now a searchable info index, containing the entries in
the ARM Index.
-------------------

mark fixed bugs
    http://debbugs.gnu.org/cgi/pkgreport.cgi?package=ada-mode
    http://debbugs.gnu.org/Developer.html
    email to nnn-close@debbugs.gnu.org
        subject: copy from bug report
        body: closed by ada-mode version 7.2.1
        don't include Version: header; that's an Emacs version
    debbugs updates ada-mode summary page within half an hour; no emails

not found by search:
    https://debbugs.gnu.org/cgi/bugreport.cgi?bug=56236

check https://www.emacswiki.org/emacs/AdaMode
    https://www.emacswiki.org/emacs/StephenLeake

-- end of file<|MERGE_RESOLUTION|>--- conflicted
+++ resolved
@@ -9,17 +9,10 @@
 o.e.a.stephe-1: dead
 o.e.a.stephe-2 (o.s_l.sal.s_1, o.w.s_1, o.e.w.s_1): work
 o.e.a.stephe-3 (?): emacs module parser (very old)
-<<<<<<< HEAD
 o.e.a.stephe-4 (o.s_l.sal.s_2, o.w.s_3, o.e.w.s_3): alire
 o.e.a.stephe-5 (?): libadalang backend
 o.e.a.stephe-6 (o.e.w.s-2/o.w.s-2/o.s_l.sal.stephe-1): packrat error correction via lr; dead
 o.e.a.stephe-7 (o.s_l.sal.s-1, o.w.s-1, o.e.w.s-4): minor modes for use with eglot
-=======
-o.e.a.stephe-4 (o.e.w.s-3/o.w.s-3/o.s_l.sal.stephe-2): Alire
-o.e.a.stephe-5 (?): libadalang backend
-o.e.a.stephe-6 (o.e.w.s-2/o.w.s-2/o.s_l.sal.stephe-1): packrat; dead
-o.e.a.stephe-7: eglot
->>>>>>> 3f1e2c18
 
 (dvc-state-multiple
 '((xgit . "/Projects/org.stephe_leake.makerules")
@@ -61,7 +54,35 @@
 (setq gpr-query-exec "c:/Projects/org.emacs.ada-mode/gpr_query")
   current work
-<<<<<<< HEAD
+propagate to o.e.a.s-7
+    that correctly eliminates gnat-core, ada-compiler-gnat
+    run all tests there.
+    then propagate back to main
+
+run all tests
+    M-x byte-compile-file gives different results than 'make byte-compile'
+        runs different emacs!
+        because exec-path doesn't have current emacs dir
+        on windows, can use (getenv "EMACS_BIN") for that, but apparently not on Debian.
+
+    test/ada_mode-spec.ads
+        prompts for confirmation to create other file; hangs test
+            because previous step failed ; ada-make-package-body
+            calls ada-compiler-make-package-body
+                which still has gnat-core!?
+
+        can't find gnatstub
+
+build with alire
+    /Projects/alire_mosteo/bin/alr
+        described in https://github.com/alire-project/alire/pull/1146
+        alr install --prefix=~/alire_install/
+            seems to work
+
+    recommended install location:
+        https://specifications.freedesktop.org/basedir-spec/basedir-spec-latest.html
+        $HOME/.local/bin; --prefix=$HOME/.local
+
 Gnat-compiler-fix-hook for ada fixes. Or wisi-goto-declar*
 
 wisitoken-syntax_trees.ads function New_Stream
@@ -198,52 +219,16 @@
                 add local 'use type'
             arbitrary tree query; many tree nonterms have elisp symbols
 
+    when publish to alire, use tarballs on savannah
+
+    add badge to websites:
+[![Alire](https://img.shields.io/endpoint?url=https://alire.ada.dev/badges/YOUR_CRATE.json)](https://alire.ada.dev/crates/YOUR_CRATE.html)
+
 support als LSP extensions
     https://github.com/AdaCore/ada_language_server/tree/master/doc
 
 process coding for line-ending bug:
     eglot uses :coding 'utf-8-emacs-unix
-
-GNAT Community going away
-    https://blog.adacore.com/a-new-era-for-ada-spark-open-source-community
-    get gnat fsf from alire https://alire.ada.dev/
-    simplest way is to package ada-mode code as Alire crates
-    use tarball from savannah
-=======
-propagate to o.e.a.s-7
-    that correctly eliminates gnat-core, ada-compiler-gnat
-    run all tests there.
-    then propagate back to main
-
-run all tests
-    M-x byte-compile-file gives different results than 'make byte-compile'
-        runs different emacs!
-        because exec-path doesn't have current emacs dir
-        on windows, can use (getenv "EMACS_BIN") for that, but apparently not on Debian.
-
-    test/ada_mode-spec.ads
-        prompts for confirmation to create other file; hangs test
-            because previous step failed ; ada-make-package-body
-            calls ada-compiler-make-package-body
-                which still has gnat-core!?
-
-        can't find gnatstub
-
-build with alire
-    /Projects/alire_mosteo/bin/alr
-        described in https://github.com/alire-project/alire/pull/1146
-        alr install --prefix=~/alire_install/
-            seems to work
-
-    recommended install location:
-        https://specifications.freedesktop.org/basedir-spec/basedir-spec-latest.html
-        $HOME/.local/bin; --prefix=$HOME/.local
-
-    when publish to alire, use tarballs on savannah
-
-    add badge to websites:
-[![Alire](https://img.shields.io/endpoint?url=https://alire.ada.dev/badges/YOUR_CRATE.json)](https://alire.ada.dev/crates/YOUR_CRATE.html)
->>>>>>> 3f1e2c18
 
 fix/use tree-sitter
     o.e.a.s-7/o.e.w.s-1
