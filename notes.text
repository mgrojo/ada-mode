General notes on Emacs Ada mode

(add-to-list 'load-path "/Projects/org.emacs.ada-mode")
(setq ada-xref-tool 'gnat_inspect)

run test from emacs -Q using installed elpa:
(progn
;;  (add-to-list 'exec-path "/apps/GNAT-7.1.2/bin")
  (setenv "PATH" (mapconcat 'identity  exec-path  path-separator))
  (package-initialize)
  (setq debug-on-error t)
;;  (setq wisi-debug 1)
  (load "autoloads.el")
  (load "run-indent-test-wisi-gnatinspect")
  (setq default-directory "/Projects/org.emacs.ada-mode/build/wisi/")
  (run-test "../../test/ada_mode-nominal-child.ads"))

run test from emacs -Q using source:
(progn
  (add-to-list 'exec-path "/apps/GNAT-7.2.1/bin")
  (setenv "PATH" (mapconcat 'identity  exec-path  path-separator))
  (add-to-list 'load-path "/Projects/org.emacs.ada-mode.stephe-1")
  (add-to-list 'load-path "/Projects/org.emacs.ada-mode.stephe-1/build")
  (setq debug-on-error t)
;  (global-font-lock-mode -1)
  (load "autoloads.el")
  (load "run-indent-test-wisi")
  (setq wisi-debug 1)
  (setq default-directory "/Projects/org.emacs.ada-mode.stephe-1/build/wisi/")
  (run-test "../../test/ada_mode-parens.ads")
  (ada-wisi-debug-keys))

install packages in -Q:
(progn
 (require 'package)
 (add-to-list 'package-archives (cons "test" "/Projects/elpa/archive/packages"))
 (list-packages))

 next release
<<<<<<< HEAD
=======
waiting on elpa update

>>>>>>> 09e0da30
5.1.b:
build/wisi/Makefile
build/Makefile
doc changes in NEWS-ada-mode.text NEWS-wisi.text

doc git/elpa checkout, config

clear execute bits in git
    git update-index --chmod=-x <file>

subtitle in ada-mode.texi doesn't appear in .info, .html

ada-goto-end in keys, menu

cache the parser state at various points in the file
    org.emacs.ada-mode.stephe-1

    run all tests; passing

    delete end, goto end
        requires reparse, which fails?

    propagate to o.e.a

    measure, publish

    review tests for 'if ada-smie', 'if gnat-inspect'

    no caching:
        first: 1.248000
        more : 1.591000

    start cache only:
        first: 1.232000, 1.233, 1.232
        more, from bob : 1.591000, 1.514, 1.513
        more, (wisi-invalidate-cache 143792) : 0.749


5.1.c preserve caches after edit region

    handle more than one edited region
        merge into one for now
        wisi-invalid-region?

    test/debug.adb

    test/gnatcoll-projects.adb

    (time-it 'wisi-parse-buffer 1)

    (goto-line 4300)
    (time-it (lambda () (wisi-validate-cache (1+ wisi-cache-max))) 1)

parsing is noticeably slow
    /apps/GNAT-7.2.1/gnatcoll-1.6-src/src/gnatcoll-projects.adb
    7204 lines
    (time-it 'wisi-parse-buffer 1)
        first: 1.264000
        later: 2.402000
            garbage collection of text properties?
            buffer starts as single tree entry, gets broken up?
        (wisi-invalidate-cache) first: 2.371000
        (time-it 'wisi-invalidate-cache 1) = 0.0
        delete, reload: 1.279000

    (progn (profiler-start 'cpu) (time-it 'wisi-parse-buffer 10) (profiler-report) (profiler-stop))
        B - profiler-report-render-reversed-calltree shows low-level time hogs:
        34% of time spent in next-single-property-change in actions
            31% in wisi-set-end
        19% in garbage collection
        comment out action execution/pending in wisi-parse-reduce:
            first: 1.067
            later: 1.092 seconds

        comment out set-end: 1.722200
            restore: 2.933

    restore actions: 1.716, 2.979
    turn off fontify: 1.623000, 2.684000
        wisi-parse-reduce 30% + 5%
            most in next-single-property
        GC 19%

    wisi-parse-max-parallel-count = 4
        no redundancy to reduce

    don't do syntax-propertize for font-lock, unless parsing is already done
        not parsed on open; start of buffer doesn't require syntax propertize?
        happens on scroll to end

5.1.x: misc

skeleton refactor/cleanup

ftp://alpha.gnu.org/gnu/emacs/pretest/emacs-24.3.91.tar.xz
    better compile trunk, emacs-24 branch
    (dvc-status-one "/Projects/emacs/trunk")

gpr-skel.el
    ./gpr-skel.el:111:;; FIXME: code below should be in skeleton.el
    ./gpr-skel.el:199:	;; FIXME: hook for Ada case adjust

    move skel-expand to emacs-compat-*?
        assume will be in emacs 24.5 or 25.*
    use in ada-skel?

move stuff out of ada-mode-keys.el
    ada-make-package-spec
        skel default to (ada-name-from-file-name (buffer-file-name))?

(grep-find "find . -type f -print | \"xargs\" grep -nH \"FIXME:\"")

C-c C-d on +Normalize_Pathname
    includes + in identifier

type name after aliased doesn't have typename font:
   Force_Refresh        : aliased Boolean;

prev-statement-keyword in subprogram skips exception

ada_mode-parens.adb:214:09: (style) bad column

ada-set-point-accordingly
    use parse info to find identifier declaration instead of reference?

different casing for identifiers (uppercase) and attributes (mixed)

src_dir=/foo/bar/* for C++

ada-next-statement-keyword skip matched parens if on paren

emacs-ada-prj-mode
    or emacs-gnat-prj-mode?

./wisi.el	  ;; FIXME: insert newline in comment to create non-comment!?
    need tests for wisi-before/after-change vs comments, strings

test on debian testing?

gpr-add-log-current-function dispatch to gpr-wisi

ada-add-log-current-function

gpr log-edit-function-name
    use package.attribute:
        Source_Dirs
        Compiler.Default_Switches

parse error for legal expression function in enclosing parens
      Y : Boolean := Boolean'(if True then False);
    vs.
      Y : Boolean := Boolean'((if True then False));  -- o.K.

    LRM 4.5.7 7/3

separate color for vendor-specific aspects
    spark aspects in test/aspects.ads

(see general below for more possibilites)

 gpr_query
build/Makefile one

get casing from gpr file

gpr_query refs output distinguishes between read ref and write ref
    useful for "where is this var set?"
    xref filter?
    elisp filter?

use --display_progress

write tests!

implement C++ C-c ? children
    /home/Projects/GDS/work_stephe_2/common/itc/itcsb/libitcsb_1553/inc/Itcsb1553/Bus.hpp

    overridden_recursive

    gnatinspect --project=gds_dscovr.gpr --nightlydb=gnatinspect.db -c "overridden_recursive transmit_to_bc:SubaddressTX.hpp"
        nothing (bug?)
        same for RX

    child_types_recursive
        works

add Ada, C++ tests of xref
    /home/Projects/GDS/work_stephe_2/dscovr/build/x86_gnu_linux_release/Makefile
    /home/Projects/GDS/work_stephe_2/common/itc/opsim/itc_dscovr_gdsi/Gds1553/src/Gds1553.cpp


cd /home/Projects/GDS/work_stephe_2/dscovr/build/x86_gnu_linux_release/

export ADA_PROJECT_PATH=../../../makerules:../../../common/build/x86_gnu_linux_release:../../../sal/build:../../../sal/build/x86_gnu_linux_release:../../../opentoken/build/linux_release

gnatinspect --project=gds_dscovr.gpr --nightlydb=gnatinspect.db -c "parent_types SubaddressPacket:Gds1553.cpp"


parse linker cross reference output; -cref
    for pragma import


(require 'gpr-mode)
(gpr-set-as-project "c:/Apps/GNAT-7.1.2/gnatcoll-1.6w-src/src/gnatcoll_tools.gpr")
(browse-url "file:///c:/Apps/GNAT-7.1.2/gnatcoll-1.6w-src/docs/_build/html/xref.html")

 general
build/wisi/Makefile
build/Makefile

do C-x 5 prefix
    for Emacs 24.x
    after 24.4 feature freeze

move gpr-skel.el skel-expand to compat*.el
    use in ada-mode
    discuss on emacs-devel

need indent test of skel expansions
    verify they parse

tooltip/skel support for subprogram param names

implement secondary-error for scope in 'gnat-inspect-all'
    /Projects/GDS/work_dscovr_release/common/build/x86_gnu_windows_release/Makefile
    /Projects/GDS/work_dscovr_release/common/1553/gds-hardware-bus_1553.ads RX_Enable
    secondary-error in compilation regexp not working
        highlight can't be a function

    change ada-show-secondary-error to parse line, col from text, not text-property?

move gnat-inspect ada-* to ada-gnat-inspect.el

wisi-validate-cache should call grammar parser in a loop
    that would handle multiple compilation units; doesn't need to be in grammar
    parser needs to ignore invalid token following valid parse.

suggest jit-lock enable hook
    allow enforcing order in after-change-functions

ask about start-process vs --batch

expression functions

gpr fix errors
    gds_dscovr_utf_agg.gpr:12:19: expected "gds_dscovr_utf_agg"

add C++ tests

C-c C-d on <= use

'Access gives wrong face to following token:
     Percent_Percent & EOF + Output_Elisp'Access and

don't parse or move cache if narrowed

ada-fix-error.el
    sort 'limited private with' at end of context clause

add test for el_file

gnatprep
    the value of a preprocessor symbol is either empty, a string
    literal, or an Ada identifier/keyword; handle $symbol in lexer

    gnatprep minor mode?

manage "scenario variables" on project menu?
    GDS_DEVICE_PLATFORM

separate gpr-mode indent variables

gpr-next-statement-keyword

new align rule
    from Florian Schanda <florian.schanda@altran.com>
    >    case Foo |
    >         Some_Other_Thing |
    >         Bar |
    >         Baz =>
    >       null;
    >
    > It would be really nifty to have a macro that transforms it into this:
    >
    >    case Foo              |
    >         Some_Other_Thing |
    >         Bar              |
    >         Baz              =>

allow finding compiler libraries with no project
    define the default project search path to contain the compiler library dirs
    there is no default project!
        big change to support that.

test on debian testing?

 possible enhancements

make as much as possible work with no project
    use ada-build-require-project-file when a project is necessary

example custom indentation function for Markus Schöpflin <markus.schoepflin@comsoft.aero>
   FOOBAR.PROC (
      ARG1 => VAL1,
      ARG2 => VAL2
   );

EDE projects?
    just .el files with random code

completion:
    built-in pcomplete

    http://elpa.gnu.org/packages/company.html
        including C++ parameters, class members

    MELPA package auto-complete



skeleton
    see python-skeleton-autoinsert

    add else placeholders to all skeletons?
        add 'placeholder text property, before-change that deletes it/checks for "..."
        add goto-next-/prev-placeholder, kill-placeholder

    bug in skeleton handling of _; if skeleton-end-hook indents, the pos of _ moves; should be a marker.

    template system could be defined by parsing ada-grammar.wy
        for ada-skel-verbose

ada-align-paramlist
    test/ada_mode-parens.adb

    handle wrapping due to line length limit?

    handle single-line trailing comments, or longer comments, in paramlist?

parser is too slow
    try byte-compile - not enough
    see incremental LALR [dickgrune] 9.7.4
    cache parser state periodically (every 200 token caches?), resume parse from last avail cache
        won't help much; still need to parse to end of file
        won't help at all on first parse
        unless it's incremental in idle time!

    first parse is for font-lock, and is automatic; use reduced grammar/actions for that?
        so slow parse is only for user-invoked indentation, where they can more easily tolerate the delay

DEC Ada legacy code
    foo.a for spec, foo_b.a for body

share/convert case exceptions with GPS
    see email for python script

file-local case exceptions
    for -fdump-spec C imports

vhdl-wisi

ada-control.el from JP Rosen; see email

completion
    http://emacswiki.org/emacs/CategoryCompletion
    autocomplete package

http://cedet.sourceforge.net/addlang.shtml

time on long code
    get stats on GDS file sizes

put-text-property fails if read-only

 possible new options
ada-wisi-comment
    add option to match gnat comment style check
        have tests in ada_mode-conditional_expressions.adb, ada_mode-parens.adb

from Simon Wright:
   --  I'd like (the option to have) the 'is' line up with the 'type'.
   type A;
   type A_Finalizer
     (AP : access A)
   is new Ada.Finalization.Limited_Controlled with null record;

Markus Schöpflin <markus.schoepflin@comsoft.aero> wants this style (including all caps):

   FOOBAR.PROC (
      ARG1 => VAL1,
      ARG2 => VAL2
   );

    add a custom indent function, like the one for opentoken
    12 sep 2013: sent email

 relevant files
(browse-url "c:/Projects/arm_info/org.adaic.arm_form/build/html/arm2012/RM-P.html")
(info "(aarm2012)Annex P" "*info Annex P*")
(info "(elisp)Parser State" "*info syntax-ppss*")
"c:/home/stephe/Backup/eBooks/Dick Grune/BookBody.pdf" [dickgrune]

http://savannah.gnu.org/projects/emacs/

http://git.savannah.gnu.org/cgit/emacs.git/tree/README?h=elpa
http://elpa.gnu.org/

https://www.dropbox.com/sh/7jr3vbv9tm1zod0/jPuvfrJAe8
    w32 builds of cutting-edge emacs branches, pretests

ftp://alpha.gnu.org/gnu/emacs/pretest/

 access to ada-france:

anonymous (read only) access:
    mtn --db ~/monotone-dbs/ada-france.db --key '' pull www.ada-france.org "org.emacs.*"

read/write access requires a public key:
    send output of 'mtn pubkey' to Ludovic Brenta
    <ludovic@ludovic-brenta.org> or Stephe Leake
    <stephen_leake@stephe-leake.org>

    add it to monotone db via 'mtn read'
    add it to /etc/monotone/write-permissions
    /etc/init.d/monotone restart

    mtn --db ~/monotone-dbs/ada-france.db sync "mtn://www.ada-france.org?org.emacs.*"

 release process
check for ELPA patches by others
    (dvc-pull "/Projects/elpa")
    (dvc-sync-review "/Projects/elpa")
        revert local changes
        update
    cd /Projects/elpa
    git log -2 -- packages/wisi
    git log -2 -- packages/ada-mode
    apply changes to current
    (dvc-state-one ".")

check emacs buglist
    http://debbugs.gnu.org/cgi/pkgreport.cgi?package=ada-mode

bump version
    bump if _any_ changes other than autoloads, so ELPA package handler knows to update
        (list-packages) install ada-mode, wisi from public ELPA
        build/Makefile docs pub-ada pub-wisi
        (ediff-directories "~/.emacs.d/elpa/wisi-1.0.5" "/Projects/elpa/packages/wisi" nil)
        (ediff-directories "~/.emacs.d/elpa/ada-mode-5.1.5" "/Projects/elpa/packages/ada-mode" nil)

    wisi.el
        Version:
        also in ada-mode.el package-requires
    ada-mode.el
        Version:
        ada-mode-version
    ada-mode.texi
        Ada Mode Version
    README
        first line
    build/Makefile
        VERSION
    build/install-elpa.el
        ada-version
        wisi-version
    /Projects/Web/stephe-leake/emacs/ada-mode/emacs-ada-mode.html
        change version

verify other metadata
    ada-mode.el
    wisi.el

(list-packages)
    delete old ada-mode, wisi, cl-lib packages

build/Makefile all
    # pushes to elpa workspace, builds archive, installs

Emacs 24.3, gnat 7.2.1 (sal-standard), installed ada-mode:
    (setenv "ADA_MODE_DIR" "-f package-initialize")
    build/wisi/Makefile all
        gnatinspect, gpr_query fail on Windows

Emacs 24.2, (gnat-2014):
    /Projects/org.opentoken/build/release/Makefile
        clean
        wisi-generate.exe

    build/Makefile install-elpa # deletes and recompiles, installs cl-lib

    (setenv "ADA_MODE_DIR" "-f package-initialize")
    build/wisi/Makefile clean all
        ignore byte-compile warnings about 'foo' from cl package called at runtime
        no gnatinspect

    /Projects/org.opentoken/build/release/Makefile
        clean

    build/Makefile install-clean

Emacs 24.3

(dvc-status ".")
(dvc-status "/Projects/org.opentoken")
(dvc-sync-run ".")
(dvc-sync-review ".")

Debian : emacs, gnat from stable (wheezy 4 May 2013, emacs 24.2, gnat 4.8)
    emacs.sh ;; for dvc

    ;; gds.db (dvc-sync-run "/home/Projects/org.emacs.ada-mode")
    (dvc-sync-review "/home/Projects/org.emacs.ada-mode")

    emacs-stable.sh ;; for ada-mode testing

    M-x list-packages
        # install cl-lib
    /home/Projects/org.emacs.ada-mode/build/wisi/Makefile
        debian-all

    (dvc-status)
    ;; gds.db (dvc-sync-run "/home/Projects/org.emacs.ada-mode")
    (dvc-sync-review "/home/Projects/org.emacs.ada-mode")

(dvc-sync-run ".")

review NEWS-ada-mode.text, NEWS-wisi.text
    add release date
    (dvc-log)

build/Makefile docs pub-ada pub-wisi

cd /Projects/elpa
    (dvc-pull "/Projects/elpa")
    (dvc-sync-review "/Projects/elpa")
    (dvc-state-one "/Projects/elpa")
    commit ada-mode, wisi
    (dvc-push "/Projects/elpa")
    # 24 hrs for web repository to update

(dvc-state-one ".")
mtn tag h:org.emacs.ada-mode "org.emacs.ada-mode-<version>"

;; _not_ dvc-sync; default is shevek::gds-central.db
(shell-send-string "mtn_sync_ada_france.sh" "*bash*")

build/Makefile zip

~/Web/Makefile
    edit version in ADA-MODE-GZ
    ada-mode
    sync

after Gnu ELPA updated, post on emacs-ada-mode mailing list, c.l.a newsgroup
    http://stephe-leake.org/emacs/ada-mode/emacs-ada-mode.html

mark fixed bugs
    http://debbugs.gnu.org/cgi/pkgreport.cgi?package=ada-mode
    http://debbugs.gnu.org/Developer.html

-- end of file<|MERGE_RESOLUTION|>--- conflicted
+++ resolved
@@ -19,14 +19,14 @@
 (progn
   (add-to-list 'exec-path "/apps/GNAT-7.2.1/bin")
   (setenv "PATH" (mapconcat 'identity  exec-path  path-separator))
-  (add-to-list 'load-path "/Projects/org.emacs.ada-mode.stephe-1")
-  (add-to-list 'load-path "/Projects/org.emacs.ada-mode.stephe-1/build")
+  (add-to-list 'load-path "/Projects/org.emacs.ada-mode")
+  (add-to-list 'load-path "/Projects/org.emacs.ada-mode/build")
   (setq debug-on-error t)
 ;  (global-font-lock-mode -1)
   (load "autoloads.el")
   (load "run-indent-test-wisi")
   (setq wisi-debug 1)
-  (setq default-directory "/Projects/org.emacs.ada-mode.stephe-1/build/wisi/")
+  (setq default-directory "/Projects/org.emacs.ada-mode/build/wisi/")
   (run-test "../../test/ada_mode-parens.ads")
   (ada-wisi-debug-keys))
 
@@ -38,36 +38,23 @@
 
   next release
-<<<<<<< HEAD
-=======
 waiting on elpa update
 
->>>>>>> 09e0da30
 5.1.b:
-build/wisi/Makefile
-build/Makefile
-doc changes in NEWS-ada-mode.text NEWS-wisi.text
-
-doc git/elpa checkout, config
-
-clear execute bits in git
-    git update-index --chmod=-x <file>
-
-subtitle in ada-mode.texi doesn't appear in .info, .html
-
-ada-goto-end in keys, menu
-
-cache the parser state at various points in the file
-    org.emacs.ada-mode.stephe-1
-
-    run all tests; passing
-
-    delete end, goto end
-        requires reparse, which fails?
-
-    propagate to o.e.a
-
-    measure, publish
+    build/wisi/Makefile
+    build/Makefile
+    doc changes in NEWS-ada-mode.text NEWS-wisi.text
+
+    doc git/elpa checkout, config
+
+    clear execute bits in git
+        git update-index --chmod=-x <file>
+
+    subtitle in ada-mode.texi doesn't appear in .info, .html
+
+    ada-goto-end in keys, menu
+
+    measure speed with/without parser cache
 
     review tests for 'if ada-smie', 'if gnat-inspect'
 
@@ -82,6 +69,7 @@
 
 
 5.1.c preserve caches after edit region
+    org.emacs.ada-mode.stephe-1
 
     handle more than one edited region
         merge into one for now
