--- conflicted
+++ resolved
@@ -32,25 +32,17 @@
 
   current work
-<<<<<<< HEAD
+
 ada_lite-packrat_gen-ada_lite.parse
     at char 272, tries to parse parameter_specifiction_list as an aggregate first; why?
 
-apply conflict resolution to minimal actions
-    optimized_conflict_01 state 23
-=======
 wisitoken.grammar_mode.stephe-1 test/nominal.wy failing
     bug in line_begin_char_pos for delimited-text
         also bug in mmm-mode, but fixing that later.
     add wisitoken test
 
-ada_lite_ebnf packrat
-    enumeration_literal_list
-        handle EBNF list
-            for now, keep bnf tree, but generate longer RHS first; we have manually created lists with that pattern.
-            that breaks a lot of hard-coded 0, 1, 2 rhs_index
-            run all wisitoken tests
->>>>>>> 2851cae8
+apply conflict resolution to minimal actions
+    optimized_conflict_01 state 23
 
 packrat error recover
     use parse stream
