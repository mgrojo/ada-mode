build/Makefile

branches:
org.wisitoken          - main, used by o.e.a
org.wisitoken.stephe-1 - misc devel for o.w, o.e.a.s-*
org.wisitoken.stephe-2 - available

(dvc-state-multiple
'((xmtn . "/Projects/org.stephe_leake.makerules")
  (xmtn . "/Projects/org.stephe_leake.aunit_ext")
  (xmtn . "/Projects/org.stephe_leake.sal.stephe-1")
  (xmtn . "/Projects/org.wisitoken.stephe-2")))

(dvc-propagate-multiple
 '(("../org.stephe_leake.sal" . "../org.stephe_leake.sal.stephe-1")
   ("../org.wisitoken"        . "../org.wisitoken.stephe-2")))

update-wisitoken_grammar
(dvc-propagate-multiple
 '(("../org.stephe_leake.sal.stephe-1" . "../org.stephe_leake.sal")
   ("../org.wisitoken.stephe-2"        . "../org.wisitoken")))

 current work
<<<<<<< HEAD
add EBNF
    ada annex P: 174 shift/reduce conflicts, 492 reduce/reduce conflicts

    run on java
        c:/Projects/org.emacs.java-wisi/notes.text
        done with syntax
        lalr: 0 accept/reduce conflicts, 127 shift/reduce conflicts, 88 reduce/reduce conflicts
            9 states with more than two actions in a conflict
        lr1:  0 accept/reduce conflicts, 127 shift/reduce conflicts, 88 reduce/reduce conflicts
            => no conflicts due to LALR
        reviewing conflicts; all in language

    run on Python
        c:/Projects/org.emacs.python-wisi/python.wy
        need INDENT, DEDENT in lexer
        no other new syntax
        only one state with more than two actions
=======
java
    c:/Projects/org.emacs.java-wisi/source/java_antlr.wy
    done with syntax
    lalr: 0 accept/reduce conflicts, 127 shift/reduce conflicts, 88 reduce/reduce conflicts
        9 states with more than two actions in a conflict
    lr1:  0 accept/reduce conflicts, 127 shift/reduce conflicts, 88 reduce/reduce conflicts
        => no conflicts due to LALR
    reviewing conflicts; all in language

Python
    c:/Projects/org.emacs.python-wisi/python.wy
    need INDENT, DEDENT in lexer
    no other new syntax
    only one state with more than two actions
>>>>>>> 445d3c4c

lalr generator bug
    long term fix; reimplement lalr using deremer, penello 1982
    lalr_generator_bug_01.wy => error
        parser 0 looking for 19.0:association <= identifier => expression
         0: 10:  7:(IDENTIFIER, (38 . 38)) : shift and goto state 18
         0: 18:  8:(RIGHT_PAREN, (39 . 39)) : reduce 1 tokens to name ...   (state 10) goto state 22
         0: 22:  8:(RIGHT_PAREN, (39 . 39)) : reduce 1 tokens to primary... (state 10) goto state -1

        state 10 missing goto for primary, because that's an error;
        the only choice would be goto state 36, but there's no
        unary_adding_operator_opt on the stack.

        state 22 should not have both 23.0 and 25.0
            but lalr_goto_transitions clearly does that
                could include sequence of empty nonterms in first_nonterm_set, return two goto_sets
            compare to bison lalr_generator_bug_01.bison_table
            parse .input using bison table
            bison state 36 is the same

re2c now has --location-format <gnu | msvc>

c:/eurocontrol/query_display-flight_operations.adb
    errors cause huge slowdown in parse speed
        due to parallel parse, delete_dup?

    do multi-cpu parsing?
        benefit depends on density, duration of conflicts
        errors are when speed is noticeable

test_mckenzie use lr-parser-gen_aunit

recover still hanging on exception in worker_task
    but get no output in *Ada_wisi_parse*, not even parse command
    only symptom is "not getting more text", several times, from jit-lock
    some previous command hung, later commands wiped its output?
        parser-busy is supposed to prevent that

declare recover tasks at package level
    reuse them in recover
    o.w.s-1

take Dot into account when finding min?
    best metric is min remaining to insert
        won't make much difference; only matters when dot is not near beginning, but then don't have multiple productions (they all must have same prefix)

delete "assume ignore semantic check is a solution"; only language_fixes knows that
    provide subprog to enqueue that in language_fixes

enqueue_limit should be for total over all parsers; more consistent max time
    need test case?

hint in grammar to prefer "null;" over "return;" in minimal-terminal-sequence?
    ada: IDENTIFIER for 'name', not string_literal = operator
    %prefer_minimum_terminal <nonterm> <terminal>


Error messages need gen_alg prefix - add to Error_message

capture diff between lr1, lalr recover
    ./ada_lite_lalr_run.exe -m 1 -t 1
    ada_lite_recover_repeatable.input:45:
        package body P is procedure Remove is begin A := B; exception end; A := B; end Remove; end P; procedure Q;
        lr1: reports syntax error, all 4 parsers find solutions quickly
        lalr: reports match_names_error, two parsers fail on cost

        similar on line 47; lalr finds no solutions

compare to bison

set lines_per_subr on wisitoken command line
    optimize for ada_lite, ada

lr1 only store kernels?
    find other documentation of lr1 algorithm
    just adding 'filter in_kernel' in lr1_item_sets causes infinite loop or big slowdown.

distinquish between reset for lex, reset for execute_actions.
    wisi_grammar don't reset command line args?

add delete to config heap, use when configuration_access is abandoned?

can generate code for LR parser, rather than using table
    see Google drive/Parsing/notes

try packrat indirect recursion solution
    adding head, grow_set to Parser
        must be on a stack for nested recursion?

    docs/indirect_recursion_in_packrat.latex

    add "run grammar.wy input" main for -procedural_*?

    Solution to left recurse is merge into one expression. See how
    that evaluates, make recursive do the same - use memo instead of
    apply rule.

    Need recurse_pos in case possibly empty nonterm is not empty -
    call apply rule if memo empty.

    test with optional unary minus

    warth_left_recurse_expr_1.adb : Test_Parse_Proc

    trying to implement full warth, but it's missing stuff, and some makes no sense
        try https://github.com/alexwarth/ometa-js
        or figure out what it must do; ie understand the algorithm

    try S Medeiros, F Mascarenhas, R Ierusalimschy 2014 Left recursion in parsing expression grammars.pdf
        very similar, mentions "memoization scope", doesn't say how to detect recursion

    or adapt langkit with pre-computed indirect


Implement Redziejowski language hiding check

add packrat to ada-mode s-4
    time, compare to langkit

compare to bison times

implement IELR?
    merges states like LALR, but only if that doesn't introduce new conflicts
        => faster than LR1
        for Ada, would only add 1 state

    IELR and LALR merge states with different lookaheads; it is the lookaheads that determine error correction
        define some other state merging criteria for error correction?

packrat space use
    can free low level derivs; they will never be evaled
        derive condition
        use free list in syntax tree

add packrat error recover

adacore langkit_support.packrat implements one row of the derivs table
        it only stores 16 most recently computed items; enough to compute a typical subroutine?
            slows down error recovery if have to go back more than 16 (not likely)
            clearly adequate given fast performance
            compare performance to a sparse vector
        libadalang.analysis.parsers Parser_Private_Part_Type stores all the rows

use wisi-gen_output_ada_common.adb Append in wisi-output_ada, _emacs.

do google search for "ada parser generator"
    add wisitoken to those sites

rename mckenzie to dpa_explore?
    dpa = deterministic parsing automata (McKenzie)
        = Deterministic Pushdown Automata (Wikipedia, Grune)

    aflex uses "dfa" deterministic finite automata
    grune also uses 'deterministic fs automata' (Finite State)

    includes special rules


automatically augment grammar with empty productions
    anything not a keyword is optional
    may create too many conflicts

integrate with emacs module

 build/release_process.text

# end of file<|MERGE_RESOLUTION|>--- conflicted
+++ resolved
@@ -22,25 +22,6 @@
 
   current work
-<<<<<<< HEAD
-add EBNF
-    ada annex P: 174 shift/reduce conflicts, 492 reduce/reduce conflicts
-
-    run on java
-        c:/Projects/org.emacs.java-wisi/notes.text
-        done with syntax
-        lalr: 0 accept/reduce conflicts, 127 shift/reduce conflicts, 88 reduce/reduce conflicts
-            9 states with more than two actions in a conflict
-        lr1:  0 accept/reduce conflicts, 127 shift/reduce conflicts, 88 reduce/reduce conflicts
-            => no conflicts due to LALR
-        reviewing conflicts; all in language
-
-    run on Python
-        c:/Projects/org.emacs.python-wisi/python.wy
-        need INDENT, DEDENT in lexer
-        no other new syntax
-        only one state with more than two actions
-=======
 java
     c:/Projects/org.emacs.java-wisi/source/java_antlr.wy
     done with syntax
@@ -55,7 +36,6 @@
     need INDENT, DEDENT in lexer
     no other new syntax
     only one state with more than two actions
->>>>>>> 445d3c4c
 
 lalr generator bug
     long term fix; reimplement lalr using deremer, penello 1982
