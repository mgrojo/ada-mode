General notes on Emacs Ada mode

build/Makefile

o.e.a.stephe-1: dead
o.e.a.stephe-2 (from o.e.a. with o.w): indent-action deltas in grammar, external process wisitoken parser
o.e.a.stephe-3 (from o.e.a.s-1): emacs module parser
o.e.a.stephe-4 (from o.e.a.s-2, with o.w.s-1): Ada compute indent
o.e.a.stephe-5 (from o.e.a.s-2): cache, marker at start of token, set marker insertion type t

run test from emacs -Q using source:
(progn
  (setq eval-expression-debug-on-error nil)
  (add-to-list 'exec-path "d:/apps/GNAT-GPL_2016/bin")
  (setenv "PATH" (mapconcat 'identity  exec-path  path-separator))
  (add-to-list 'load-path "/Projects/org.emacs.ada-mode.stephe-2")
  (add-to-list 'load-path "/Projects/org.emacs.ada-mode.stephe-2/build")
  (setq debug-on-error t)
  (setq debug-on-quit t)
  (load "autoloads.el")
  (load "run-indent-test-process-gpr_query")
  ; (setq wisi-debug 1)
  (setq wisi-disable-face t)
  (setq default-directory "/Projects/org.emacs.ada-mode.stephe-2/build/")
  (run-test "../../test/ada_mode-interactive_recover.adb")
  (wisi-debug-keys))

(progn
  (setq eval-expression-debug-on-error nil)
  (add-to-list 'load-path "/Projects/org.emacs.ada-mode.stephe-2/")
  (add-to-list 'load-path "/Projects/org.emacs.ada-mode.stephe-2/build")
  (load "autoloads.el")
  (load "run-wisi-process-test.el")
  (setq debug-on-error t)
  (setq wisi-disable-face t)
  ; (find-file "/Projects/org.emacs.ada-mode.stephe-2/test/wisi/subprograms.input")
  (setq default-directory "/Projects/org.emacs.ada-mode.stephe-2/build/")
  (run-test "subprograms"))

(dvc-state-multiple
'((xmtn . "c:/Projects/org.emacs.ada-mode.stephe-2/")
  (xmtn . "c:/Projects/org.emacs.ada-mode.stephe-4/")
  (xmtn . "c:/Projects/org.wisitoken/")
  (xmtn . "c:/Projects/org.wisitoken.stephe-1")))

 current work
<<<<<<< HEAD
navigate bug:
       LR1_Descriptor : WisiToken.Descriptor
     (First_Terminal    => (if Non_Grammar.Length > 0
                            then Token_ID (Non_Grammar.Length) + Token_ID'First
                            else Token_ID'First),
      Last_Terminal     => EOF_ID,
      EOF_ID            => EOF_ID,
      Accept_ID         => EOF_ID + 1,
      First_Nonterminal => EOF_ID + 1,
      Last_Nonterminal  => EOF_ID + Token_ID (Rules.Length) + 1);

        on > 0, invoke "add-use-clause"; already at outermost containing token

ada-which-function bug:
   type Generate_Param_Type is record
      --  Set by grammar file declarations. Error recover parameters
      --  are elsewhere.
      Output_Language           : Output_Language_Type  := None;
      Parser_Algorithm          : Parser_Algorithm_Type := None;
      Lexer                     : Lexer_Type            := None;
      Interface_Kind            : Interface_Type        := None;
      First_State_Index         : Integer               := 0;
      First_Parser_Label        : Integer               := 0;
      Keywords_Case_Insensitive : Boolean               := False;
      Start_Token               : Standard.Ada.Strings.Unbounded.Unbounded_String;
   end record;

    (ada-which-function t) is fine
    add-log not setting include-type t?

ada_mode_gps_parse, ada_mode_wisi_parse infinite loop when parent emacs dies
    detect that, exit
    debug ada_mode_gps_indent; not much help, stuck in read_file

    gnat.os_lib.read probably returns 0
        which gives infinite loop in Read_Input
            raise input_closed exception for that

put back mckenzie-enable in wisi-process-parse
    so can disable for memory tests, and for really bad syntax (like C code that needs to be wrapped in Indent_Line)
=======
migrate to savannah git
    maintain dual git/mtn for as long as possible
    either via mtn export, or dual commits

add missing features to gpr_query; see fixmes.
>>>>>>> 29af9725

refactor {ada|gpr|java}-skel-expand
    (defun skel-expand
    use buffer-local skel-token-alist

help-do-xref respect other-frame-window
    find the code that sets the 'help-function attribute, change it to use display-buffer

Ada 2020 features:
    delta aggregates (partial aggregate notation)
    http://www.ada-auth.org/cgi-bin/cvsweb.cgi/ai12s/ai12-0127-1.txt?rev=1.10
    wait for wisi-2.0

<<<<<<< HEAD
    new syntax in AI12-061:
        http://www.adacore.com/developers/development-log/NF-17-P617-043-gnat

 speed issues

/Projects/org.wisitoken/Test/gnatcoll-xref.adb
    7252 lines, 29461 tokens, 254989 characters

plain parse, no actions:
    14 Sept 2017:
        elisp parser
            (setq ada-parser 'elisp)
            (let ((wisi-action-disable t))(wisi-time (lambda () (wisi-parse-buffer 'navigate)) 5))
            1.515792 seconds 8 gcs

        command line run_ada_parser with re2c lexer, memory mapped file
            run_ada_parser.exe gnatcoll-xref.adb --repeat_count 10
                per iteration: 0.261657065 seconds - fast enough!

            run_ada_parser.exe gnatcoll-xref.adb --lexer-only --repeat_count 10
                per iteration: 0.004567678

        process parser with elisp lexer, warm process
            (setq ada-parser 'parser)
            gnatcoll-xref.adb
            (let ((wisi-action-disable t))(wisi-time (lambda () (wisi-parse-buffer 'navigate)) 1 t))
            6.734948 seconds 12 gcs 0.031288 wait
            6.708216 seconds 11 gcs 0.015633 wait

        just elisp lexer
            (wisi-time (lambda () (wisi-lex-buffer 'indent)) 5) ;; compute line info
            0.331260 seconds 2 gcs

            (wisi-time (lambda () (wisi-lex-buffer 'face)) 5) ;; no line info
            0.281287 seconds 2 gcs

        elisp lexer + send tokens
            (wisi-time #'wisi-process-send-tokens-noop 1)
            1.559691 seconds 2 gcs

        just send full buffer text to subprocess
            (require 'ada-gps)
            (wisi-time #'ada-gps-noop-send 1)
            1.054854 seconds 0 gcs


        repeat timing in Debian

    need emacs module, run lexer in Ada

parse face
    compare to o.e.a

    noticeable delay when typing code
        jit-lock-defer-time 1.5 helps

    wisitoken-parser-lr-lalr_generator.adb
    (wisi-time (lambda () (wisi-parse-buffer 'face)) 5 t); t for process stats

    15 Sep 2017
        o.e.a.s-4 elisp parser: per iteration 0.284380 seconds, 1 gcs

        process parser, elisp lexer 1.021952 seconds, 2 gcs

indent
    use module instead of process
        can pass actions from module to elisp in binary, to avoid scan-sexps
        try mingw64 gnat on Windows
            use 32 bit gprbuild to run 64 bit tools

    compute indent in Ada
        also lex
        add line info compute to lexer
        compatible with AdaCore libadalang indent

    take advantage of multicore:
        Process ext feedback while waiting to send more
            Need ewouldblock in lisp

        Put parallel parse in separate tasks.

        parallel mckenzie in separate tasks

        at least one thread in module

    wisi-anchored-2, wisi--indent-token-1
        don't apply anchor if all lines already anchored
        don't loop thru lines more than once?

    indent compute only lines needed
        skip nonterms that don't overlap indent region
        significantly complicates cache valid, wisi-cache-try algorithm

    delete 'end' processing, use next-statement-keyword to look for 'end'?


    (wisi-time-indent-middle-line-cold-cache 1 t); t for process stats
    /Projects/smm.main/source/smm-server.adb

    15 Sept 2017:
        elisp parser, full buffer:
            gnatcoll-xref.adb: 2.875186 seconds, 11 gcs => action time (- 2.875186 1.515792) = 1.359394
            smm-server.adb:    0.134355 seconds, 0 gcs

        elisp parser, middle line
            gnatcoll-xref.adb: 2.671991 seconds 11 gcs
            smm-server.adb:    0.140611 seconds 0 gcs

        process parser, whole buffer:
            gnatcoll-xref.adb:

            smm-server.adb:     0.303155 seconds, 1 gcs

        process parser, middle line
            gnatcoll-xref.adb: 16.166306 seconds 19 gcs 29461 tokens 149921 actions 0.015640 wait
            => scan parse action time = total - wisi-lex-send-tokens - action-time - wait-time
               = (+ 16.166306 -1.559691 -1.359394 -0.015640) = 13.231581
               action                count
                1 Lexer_To_Lookahead 29463
                2 Error              (- 30598 29463) 1135 ; from conflict resolution
                3 Spawn              (- 31803 30598) 1205 ; some terminated with identical stacks
                4 Terminate_Parser   (- 33008 31803) 1205
                5 Virtual_To_Lookahead 0 - no actual errors
                6 Push_Current       (- 62469 33008) 29461 = token count
                7 Reduce_Stack       (- 149928 62469) 87459

            smm-server.adb:     0.303128 seconds 1 gcs

            don't send right-hand-side tokens for reduce
                gnatcoll-xref.adb: 10.641623 seconds 15 gcs 29461 tokens 149921 actions 0.000000 wait

parse navigate
    wisi-motion-action
        in [] token-numbers, skip statements with wisi-goto-end

history
    ada-mode 5.2
        indent whole buffer:
            (time-it (lambda () (progn (wisi-invalidate-cache)(indent-region (point-min) (point-max)))) 1)

        gps: per iteration 4.463700
        wisi: per iteration 8.331166

        indent one line

    ada-mode 6.x
        indent whole buffer:
            (time-it 'wisi-parse-buffer 1)

        indent first line: (time-it (lambda() (goto-line 1) (indent-for-tab-command)) 1)
        indent middle line: (time-it (lambda() (goto-line 3500) (indent-for-tab-command)) 1)
        indent last line: (time-it (lambda() (goto-line 7251) (indent-for-tab-command)) 1)

        march 8 2017; sort of working
            wisi whole buffer: per iteration 2.484650

        april 16 2017; all Ada tests pass
            wisi whole buffer: per iteration 3.516
            wisi first line: per iteration 2.594025, 2.562731, 2.578430
            wisi middle line: per iteration 2.562810, 2.791537, 2.750257
            wisi last line: per iteration 2.750262, 2.750256

        apr 17 add byte-compile in wisi-semantic-action
            wisi whole buffer: per iteration 3.127059, 3.109702, 2.984694 seconds, 13 gcs

        apr 23 add indent cache
            indent second line cold cache: (wisi-time-indent-line-cold-cache 2)
            indent second line warm cache: (wisi-time-indent-line-warm-cache 2 100)
            middle line: 3500
            last line:   7251

            second line cold cache: 2.735604 seconds 12 gcs
            second line warm cache: 0.006563 seconds

        june 8 Ada fasttoken process parser, wisi lexer
            (setq wisi-indent-region-fallback nil)
            second line cold cache: 5.351977 seconds 15 gcs
            second line warm cache: 0.006563 seconds

 indent issues
http://langserver.org/
    open protocol for IDE/compiler communication

ada_mode_gps_indent bug #12: comment align with hanging code.
    bug in GPS

ada-indent-hanging-rel-exp
    see FIXME: in ada-wisi.el
    need input from ludovic

    more cases:

    if FTFX.Main_CASA_Result.Suspension.Status /= Previous_Suspension_Info.Status
      or FTFX.Main_CASA_Result.Suspension.Delay_Threshold_Exceeded_Reg
        /= Previous_Suspension_Info.Delay_Threshold_Exceeded_Reg
    wisi aligns "/=" with "or"

 wisi work

upgrade to gnat gpl 2017
    copy libiconv from mingw32; see wisi-user_guide install

    gpr_query installed
        crashes in test/ada_mode-child_procedure.adb
        and under main emacs
        run in gdb; in Tree.Load
        need debug enabled in gnatcoll; reinstall with Gnatcoll_Build=Debug
        crashes in gnatcoll-projects.adb Load call to Internal_Load
        in call to Set_Path_From_Gnatls_Attribute
            due to missing 'with' (should not be any!?)
        in call to Process_gnatlist (default_gnatlist)
        'catch exception' lands in gnatcoll_utils.Get_Command_Output call to Expect
            exception process_died
            handled right there, but never gets to the handler
                spawn process is just broken?
                try small example

    try reinstall gnatcoll?

=======
>>>>>>> 29af9725
disable or use electric-indent-post-self-insert-function
    called during ada-indent-newline-indent
    on post-self-insert-hook
        use that for ada-mode capitalization

Try antlr error recovery on Ada. Add elisp target.

gps vs wisi
    when hit return with invalid syntax, does not indent until type some code

    comments aligned with prev code, not next

    missing ada-indent-label

    conditional expressions different continuation

    expression function "is"

    generic renaming

    generic package continuation

    named association continuation

    missing ada-indent-renames > 0

    overriding continuation

    bug in record field; ada_mode-nominal-child.ads

    aspect continuation

    anonymous access function return type

gpr_query does not see libraries?
    need clear example; libadalang mains vs langkit?
    compare to GPS, gnatinspect

change Emacs manual section on ada-mode to mention elpa

ada-goto-declaration-start
    fails on task declaration
        only a problem if misusing C-c C-b ada-make-subprogram-body to make a task body
        C-x C-e skeleton expand works fine

        ada-make-subprogram-body should throw an error if it's not on a
        _subprogram_ spec, and recommend C-c C-e in the error message.

        but also fails on
        task body TA is
        begin
           null;
        end TA;

        fix the latter, see if it fixes ada-make-subprogram-body
            if not, make it throw an error.

    fails on separate (P) procedure X;
        C-c C-e works

        but also fails on
        separate (P)
        procedure X;
        is
        begin
        end X;

        fix the latter, see if it fixes ada-make-subprogram-body
            if not, obsolete that.

add "show all overloads" in navigate
    leave out file, line, col from gpr-query id

fill comments:
    set `fill-paragraph-function' to `ada-fill-comment-paragraph'

    `ada-fill-comment-paragraph' doesn't respect the region

    fix errors in filling:
procedure Non_Comment           -- The following line will be removed on M-Q,
                                --
is                              --  * if it was an empty comment.

   E : String := (1 =>    -- The following line will stay when pressing M-Q,
                          --
                          --  * even though it was empty.
                    'A');


gnat-core support RTS choice
    with GNAT GPL 2014:
    foo.gpr contains:
       package Builder is
          for Default_Switches ("ada") use ("--RTS=sjlj");
       end Builder;

    'gnat list -v -P foo.gpr' returns the wrong system library.

    'gnat list -v --RTS=sjlj' returns the correct system library.

    add project variable 'rts'

Gpr_query
    check gnatinspect for new features

    grok --RTS
        may be already done in 2015:
            for Runtime ("ada") use "stm32f429i-disco-rtos";


completion
    (info "(elisp)Completion")
    http://emacswiki.org/emacs/CategoryCompletion
    autocomplete package

    examples:
        Ada.Text_IO.<tab> => Put, Put_line, Get, etc
            needs new query; all symbols that match prefix
            better as an ASIS query?

        what does GPS do?
            works on non-compiled, bad syntax code
            type 'with '; puts up a list of all packages in the project.
            type 'with Ada.'; list of all children of Ada
                requires scroll, <ret> to select
                while scrolling, puts up help text next to list

            type 'Put', puts up a list of all simple names in project matching that prefix
            type 'Put (', puts up a list of all params of all Puts (_not_ filtered by current context clause)

            does _not_ handle 'foo_io.put', where 'foo_io' is an instance of A.Tio.float_io.
                maybe it would if foo_io is:
                    a library package instantiation
                    a local instantiation, but was previously compiled

            find the GPS source code

    match GPS behavior
        get completion candidates from gpr_query
        all names in scope at point

    built-in pcomplete
        completion-at-point-functions

    http://elpa.gnu.org/packages/company.html
        including C++ parameters, class members

    MELPA package auto-complete
    https://github.com/auto-complete/auto-complete
    https://github.com/capitaomorte/yasnippet

c:/Archive/Emacs/slime-2.10.1.tar.gz

face actions in gpr grammar?

after ada-mode is fast enough:
    built-in ada-mode: (make-obsolete 'ada-mode "use later version from ELPA via `list-packages')

use cl-lib class/method for dispatching

emacs 25 compile.el supports HYPERLINK in compilation regexp; use for secondary ref?
    ada-gnat-compile.el ada-gnat-compilation-filter


implement packrat in fasttoken, generate elisp

skip blocks of text unless needed for current user command

    two grammars
        use elisp parser
            simplifies debugging, installation

        coarse grammar skips all non-block statements

        sets high level caches that are start/end points for detailed grammar

        invalidate both for any change; "end" can make a new block.

        define both in one .wy file?
            share keywords, tokens

        start with test language in .wy


    skip statements at lexer level?
         mark all tokens as level 1 or 2
         level 1: function begin end if loop etc
         parse level 2 on demand

if specify project file in gnat_stub_opts, gnat stub can't find it due to changed directory
    change to gnat_stub_gpr, manage directory
    or edit gnat_stub_opts, insert project dir?

skeleton refactor/cleanup
    see fixmes

move stuff out of ada-mode-keys.el
    ada-make-package-spec
        skel default to (ada-name-from-file-name (buffer-file-name))?

different casing for identifiers (uppercase) and attributes (mixed)

refactoring

    rename entity:
        use xref to rename all uses (with/without confirm)

    change parameter_result_profile
        make same change in all overrides
        offer to walk thru all uses

    promote primitive subprogram-local variable to type component

    move primitive from parent to child class

    extract subprogram
        from Eclipse
        highlight lines of source
        prompt for name
        it guesses parameter_result_profile

support for "Adadoc"?
    formatted comments that mention parameters; check that they are all mentioned, spelled correctly

support for "ElDoc"?
    display parameter list for current function

Add Ada parser to gnu global?

 relevant files, debug hints
Edebug displays

in wisi-process-parse--Reduce_Stack:
(setq edebug-eval-list
 '(tokens-1
   tok
   (aref token-table (aref tokens-1 i))
   (queue-head (wisi-process--parser-parse-stack wisi--parser))
   sexp
   ))

in wisi-parse-reduce:
(setq edebug-eval-list
 '(nonterm
   tok
   first
   ))

in wisi--indent-token-1:
(setq edebug-eval-list
 '((wisi-ind-indent wisi--indent)
   wisi-nterm
   i
   delta
   indent
   ))

in wisi-indent-action:
(setq edebug-eval-list
 '((wisi-ind-indent wisi--indent)
   wisi-nterm
   wisi-tokens
   deltas
   wisi-token-index
   tok
   token-delta
   comment-delta
   ))

wisi-indent-region:
(setq edebug-eval-list
 '((wisi-ind-indent wisi--indent)
   anchor-indent
   i
   indent
   new-indent
   ))

use elp (emacs lisp profiler)?
    (with-current-buffer (find-file-noselect "~/src/xdisp.c")
      (elp-instrument-function 'c-beginning-of-defun)
      (goto-char (point-max))
      (condition-case nil
          (while (beginning-of-defun) nil)
        (error nil))
      (elp-results))

(progn (profiler-start 'cpu) (time-it 'wisi-parse-buffer 10) (profiler-report) (profiler-stop))
    B - profiler-report-render-reversed-calltree shows low-level time hogs

attach gud-gdb to running emacs: attach <process id>
    source emacs/src/.gdbinit
    xbacktrace shows lisp backtrace

"kill -USR2 <emacspid>" which should also drop you into the (elisp?) debugger.

(browse-url "c:/Projects/arm_info/org.adaic.arm_form/build/html/arm2012/RM-P.html")
(info "(aarm2012)Annex P" "*info Annex P*")
http://www.ada-auth.org/standards/
(info "(elisp)Parser State" "*info syntax-ppss*")
"c:/home/stephe/Backup/eBooks/Dick Grune/Parsing.pdf" [dickgrune]

http://savannah.gnu.org/projects/emacs/

http://git.savannah.gnu.org/cgit/emacs.git/tree/README?h=elpa
http://elpa.gnu.org/

https://www.dropbox.com/sh/7jr3vbv9tm1zod0/jPuvfrJAe8
    w32 builds of cutting-edge emacs branches, pretests

ftp://alpha.gnu.org/gnu/emacs/pretest/
    untar with cygwin
    in mys32 under emacs:
        cd /c/Projects/emacs/emacs-24.3.9x
        ./configure --prefix=/mingw32
        make
        # don't make install, just run from the build dir

 access to ada-france:

anonymous (read only) access:
    mtn --db ~/monotone-dbs/ada-france.db --key '' pull www.ada-france.org "org.emacs.*"

read/write access requires a public key:
    send output of 'mtn pubkey' to Ludovic Brenta
    <ludovic@ludovic-brenta.org> or Stephe Leake
    <stephen_leake@stephe-leake.org>

    add it to monotone db via 'mtn read'
    add it to /etc/monotone/write-permissions
    /etc/init.d/monotone restart

    mtn --db ~/monotone-dbs/ada-france.db sync "mtn://www.ada-france.org?org.emacs.*"

 git config for elpa checkout
[core]
	repositoryformatversion = 0
	filemode = false # don't set exec bits
	bare = false
	logallrefupdates = true
	ignorecase = true
[remote "origin"]
	fetch = +refs/heads/master:refs/remotes/origin/master
	push  = +refs/heads/master
	url = stephen_leake@git.sv.gnu.org:/srv/git/emacs/elpa.git
[branch "master"]
	remote = origin
	merge = refs/heads/master

 release process
do wisitoken release, if needed

(dvc-status ".")
(dvc-status "/Projects/org.opentoken")

# uninstall elpa packages before change version
build/Makefile uninstall-elpa

check for ELPA patches by others
    (dvc-status "/Projects/elpa")
        revert local changes
    (dvc-pull "/Projects/elpa")
    (dvc-sync-review "/Projects/elpa")
        update
        clean sync
    cd /Projects/elpa
    git log -2 -- packages/wisi
    git log -2 -- packages/ada-mode
    git log -2 -- packages/ada-ref-man
    if changes:
        (dvc-log "/Projects/elpa/packages/<dir>/<file>")
        apply changes to current

check emacs buglist
    http://debbugs.gnu.org/cgi/pkgreport.cgi?package=ada-mode

bump versions
    bump if _any_ changes other than autoloads, so ELPA package handler knows to update
        bump third digit for bug fixes, minor features
        bump second digit for major features
            - GPS indentation engine
        bump first digit for really major or user-incompatible changes
            - 5 use parser
            - 6 compute indentation in grammar actions, external parser with error correction

    build stuff to compare with previous release in elpa:
        build/Makefile docs pub-ada pub-ada-ref-man pub-wisi

        (list-packages) install ada-mode, wisi, ada-ref-man from public ELPA

    change versions in compares below to match installed versions.

    compare:
        (ediff-directories "~/.emacs.d/elpa/wisi-1.1.5" "/Projects/elpa/packages/wisi" nil)
            NEWS-wisi.text
                add release date
                add new features

            wisi.el
                Version:

        (ediff-directories "~/.emacs.d/elpa/ada-mode-5.2.2" "/Projects/elpa/packages/ada-mode" nil)
            NEWS-ada-mode.text
                add release date
                add new features

            ada-mode.el
                Version:
                package-requires wisi version
                ada-mode-version

            more below

        (ediff-directories "~/.emacs.d/elpa/ada-ref-man-2012.3" "/Projects/elpa/packages/ada-ref-man" nil)
            ada-ref-man.el
                Version:

    ada-mode.texi
        @title
        top node
    README-ada-mode
        first line
    README-ada-ref-man
        first line
    README-wisi
        first line
    ada_mode_wisi_parse.adb
        Version
    build/Makefile
        run uninstall-elpa with old values before changing!
        ADA_MODE_VERSION
        ADA_REF_MAN_VERSION
        WISI_VERSION
    build/install-elpa.el
        ada-mode-version
        ada-ref-man-version
        wisi-version

    (find-file "d:/Web/savannah/ada-mode/index.html")
        ada-mode find-replace i.j.k
        opentoken find-replace i.jk

    (find-file "d:/Web/savannah/ada-mode/wisi/wisi.html")
        i.j.k find-replace
        wisi-generate version
        opentoken version

    (d:/Web/stephe-leake/ada/opentoken.html copied by web makefile)

    ~/Web/Makefile
        ADA_MODE_VERSION

verify other metadata
    ada-mode.el
    ada-ref-man.el
    wisi.el

check for latest Emacs release
    http://ftp.gnu.org/gnu/emacs/windows/

Emacs 25.3, gnat 2017:
run all tests:
    build/Makefile elisp

prep for other version tests:
    build/Makefile byte-compile-clean pub
    # pushes to elpa workspace, builds archive

Emacs 24.5, gnat 2016, installed elpa (Eurocontrol)
    (gnat-2016)
    (setenv "ADA_MODE_DIR" "-f package-initialize")
    ../org.opentoken/build/release/Makefile clean
    build/Makefile exe-clean
    build/Makefile install-elpa
    cd ~/.emacs.d/elpa/ada-mode-5.3.1; ./build.sh
    build/Makefile byte-compile-clean compile-ada-test-clean update-elisp
    # ignore byte-compile errors in parse_table-mode.el, xref-ada.el due to lack of xref
    build/Makefile compile-ada-test autoloads test-clean test
    build/Makefile uninstall-elpa

Emacs 24.4, gnat 2016, installed ada-mode:
    (setenv "ADA_MODE_DIR" "-f package-initialize")
    build/Makefile install-elpa
    build/wisi/Makefile all
    build/Makefile uninstall-elpa

Emacs 24.3, gnat 2016 (sal-standard), installed ada-mode:
    (setenv "ADA_MODE_DIR" "-f package-initialize")
    build/Makefile install-elpa
    build/wisi/Makefile all
    build/Makefile uninstall-elpa

sync for Debian:
    Emacs 25 for dvc
    (dvc-status ".")
    (dvc-status "/Projects/org.opentoken")
    (dvc-sync-run ".")
    (dvc-sync-review ".")

Debian stable is 8.2 jessie as of 5 Sept 2015
    emacs  24.5
    gnat   4.9.2

    emacs-stable.sh ;; for dvc and testing
    (sal-debian)

    (dvc-sync-run "/home/Projects/org.emacs.ada-mode")
    (dvc-sync-review "/home/Projects/org.emacs.ada-mode")

    /home/Projects/org.emacs.ada-mode/build/wisi/Makefile
        all

    emacs.sh ;; current for dvc
    (dvc-status)
    (dvc-sync-run "/home/Projects/org.emacs.ada-mode")
    (dvc-sync-review "/home/Projects/org.emacs.ada-mode")

(dvc-sync-run ".")
(dvc-sync-review ".")

commit elpa:
    (dvc-pull "/Projects/elpa")
    (dvc-sync-review "/Projects/elpa")

    build/Makefile docs pub-ada pub-ada-ref-man pub-wisi

    (dvc-state-one "/Projects/elpa")
        add, stage, commit ada-mode, ada-ref-man, wisi

    (dvc-push "/Projects/elpa")
    (dvc-sync-review "/Projects/elpa")
    # 24 hrs for web repository to update

test install from elpa
    5.1.8 crashed emacs for me

(dvc-state-one ".")
mtn tag h:org.emacs.ada-mode "org.emacs.ada-mode-<version>"

(dvc-sync-run ".")
(dvc-sync-review ".")

mtn checkout -b org.emacs.ada-mode -r t:org.emacs.ada-mode-5.2.2 ../org.emacs.ada-mode-5.2.2

build/Makefile zip

not under emacs:
    cd /Projects/org.emacs.ada-mode/build/
    rm <old>.*
    gpg2 -b *.tar.gz

    scp *.tar.gz     stephen_leake@dl.sv.nongnu.org:/releases/ada-mode/
    scp *.tar.gz.sig stephen_leake@dl.sv.nongnu.org:/releases/ada-mode/

~/Web/Makefile
    ada-mode wisi

(cvs-examine "d:/Web/savannah/ada-mode/" nil)
    mark all, commit

after Gnu ELPA updated, post on emacs-ada-mode mailing list, c.l.a newsgroup:

Ada mode 5.2.2 is now available in GNU ELPA. See the homepage
(http://www.nongnu.org/ada-mode/) for NEWS, or the project page
(https://savannah.nongnu.org/projects/ada-mode) for tarball download.

A major new feature in this release; the GPS indentation engine can be
used as the primary or backup indentation engine. This makes indenting
while editing faster on large files, and more friendly on all files.

mark fixed bugs
    http://debbugs.gnu.org/cgi/pkgreport.cgi?package=ada-mode
    http://debbugs.gnu.org/Developer.html

check https://www.emacswiki.org/emacs/AdaMode

update ada-mode-keys.el on savannah

-- end of file<|MERGE_RESOLUTION|>--- conflicted
+++ resolved
@@ -6,7 +6,7 @@
 o.e.a.stephe-2 (from o.e.a. with o.w): indent-action deltas in grammar, external process wisitoken parser
 o.e.a.stephe-3 (from o.e.a.s-1): emacs module parser
 o.e.a.stephe-4 (from o.e.a.s-2, with o.w.s-1): Ada compute indent
-o.e.a.stephe-5 (from o.e.a.s-2): cache, marker at start of token, set marker insertion type t
+o.e.a.stephe-5 (from o.e.a.s-2): available
 
 run test from emacs -Q using source:
 (progn
@@ -45,7 +45,6 @@
 
   current work
-<<<<<<< HEAD
 navigate bug:
        LR1_Descriptor : WisiToken.Descriptor
      (First_Terminal    => (if Non_Grammar.Length > 0
@@ -86,13 +85,6 @@
 
 put back mckenzie-enable in wisi-process-parse
     so can disable for memory tests, and for really bad syntax (like C code that needs to be wrapped in Indent_Line)
-=======
-migrate to savannah git
-    maintain dual git/mtn for as long as possible
-    either via mtn export, or dual commits
-
-add missing features to gpr_query; see fixmes.
->>>>>>> 29af9725
 
 refactor {ada|gpr|java}-skel-expand
     (defun skel-expand
@@ -106,7 +98,6 @@
     http://www.ada-auth.org/cgi-bin/cvsweb.cgi/ai12s/ai12-0127-1.txt?rev=1.10
     wait for wisi-2.0
 
-<<<<<<< HEAD
     new syntax in AI12-061:
         http://www.adacore.com/developers/development-log/NF-17-P617-043-gnat
 
@@ -329,8 +320,6 @@
 
     try reinstall gnatcoll?
 
-=======
->>>>>>> 29af9725
 disable or use electric-indent-post-self-insert-function
     called during ada-indent-newline-indent
     on post-self-insert-hook
