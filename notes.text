General notes on Emacs Ada mode

build/Makefile
build/wisi/Makefile

o.e.a.stephe-1 (from o.e.a): external process opentoken parser
o.e.a.stephe-2 (from o.e.a): compute indent via indent-action deltas in grammar; working
o.e.a.stephe-3 (from o.e.a.s-1): FFI parser
o.e.a.stephe-4 (from o.e.a.s-2, cherry pick from -1): syntax error handling in external process wisitoken parser
o.e.a.stephe-5 (from o.e.a): available

(add-to-list 'load-path "/Projects/org.emacs.ada-mode")
(setq ada-xref-tool 'gnat_inspect)

run test from emacs -Q using installed elpa:
(progn
;;  (add-to-list 'exec-path "/apps/GNAT-2014/bin")
  (setenv "PATH" (mapconcat 'identity  exec-path  path-separator))
  (package-initialize)
  (setq debug-on-error t)
;;  (setq wisi-debug 1)
  (add-to-list 'load-path "/Projects/org.emacs.ada-mode/build")
  (load "run-wisi-test")
  (setq default-directory "/Projects/org.emacs.ada-mode/build/wisi/")
  (run-test "ada-number-literal"))

run test from emacs -Q using source:
(progn
  (add-to-list 'exec-path "d:/apps/GNAT-GPL_2016/bin")
  (setenv "PATH" (mapconcat 'identity  exec-path  path-separator))
  (add-to-list 'load-path "/Projects/org.emacs.ada-mode.stephe-2")
  (add-to-list 'load-path "/Projects/org.emacs.ada-mode.stephe-2/build")
  (setq debug-on-error t)
  (load "autoloads.el")
  (require 'ada-mode)
  (setq default-directory "/Projects/org.emacs.ada-mode.stephe-2/")
  (load "run-indent-test-wisi-gpr_query")
  (setq wisi-debug 1)
  (find-file "/Projects/org.emacs.ada-mode.stephe-2/test/gnatprep.adb")
  (ada-wisi-debug-keys)
  (run-test-here)
  )

(progn
  (setq eval-expression-debug-on-error nil)
  (add-to-list 'load-path "/Projects/org.emacs.ada-mode.stephe-2")
  (load "autoloads.el")
  (require 'ada-mode)
  (find-file "/Projects/org.emacs.ada-mode.stephe-2/test/gnatprep.adb")
  )

install packages in -Q:
(progn
 (require 'package)
 (add-to-list 'package-archives (cons "test" "/Projects/elpa/archive/packages"))
 (list-packages))

 current work
<<<<<<< HEAD
fix release
    version 5.3.1
    gpr_query section in .info: menu structure wrong
    can't build gpr_query from elpa install; need to run gnatprep
        gcc run gnatprep, but not on gpr files
        teach gprbuild to do it; provide an xml file
        or use sh

        check for gnatcoll_xref.gpr existence, not gnat version
            see .sjw branch
=======
font error
    for Current_Parser in Parsers loop
        'parsers' is in type font; actually an object

indent bugs:
   type Nonterminal_Array_Token_Set
     (First_Nonterminal : Token_ID;
      Last_Nonterminal  : Token_ID)
     is record
      Set : array (Token_ID range <>) of Token_ID_Set;
   end record;

cache invalidate bugs:
    insert or delete
        elsif Skip_Current_Token then

        in wisitoken-parser-lr-parser.adb
        forward-sexp skipped other elsif's
        (wisi-parse-buffer 'navigate) fixed it.

    case:
        after some edit somewhere:
            forward-sexp skips 'when'
            'case' has no next marker
        M-x (wisi-parse-buffer 'navigate) fixes it

    nested block:
        loop
            declare
            begin
               foo;
            end;
        end loop;

        delete block, leaving 'foo;'
        cache on some previous line still there; foo double indented until delete preceding newline

parse face is slow
    noticeable delay when typing code

    fasttoken-parser-lr-lalr_generator.adb
    per iteration 0.278141, 0.281266

    parse-action nil: 0.256851
        set jit-lock-defer-time for now
        lr1 parser will be faster? not likely
        module will be faster
        maybe process with elisp lexer

indent is slow

    wisi-anchored-2, wisi--indent-token-1
        don't apply anchor if all lines already anchored
        don't loop thru lines more than once?

    indent compute only lines needed
        skip nonterms that don't overlap indent region
        significantly complicates cache valid, wisi-cache-try algorithm

    delete 'end' processing, use next-statement-keyword to look for 'end'?


    (time-it (lambda () (wisi-invalidate-cache) (wisi-validate-cache (point-max) t 'navigate)) 1)
            gnatcoll-xref.adb: 2.220942 seconds
            smm-server.adb: 0.111099

    (time-it (lambda () (wisi-invalidate-cache) (wisi-indent-region (point-min) (point-max))) 1)
        gnatcoll-xref.adb: 5.173755 seconds
        smm-server.adb: 0.124231

    (time-it 'ada-align 1)
        smm-server.adb: 0.241679 ~ (+ 0.124231 0.111099) 340 lines, ~13k char
        5.2.1 smm-server.adb: 0.009062 (parse done by font-lock in idle time)

    (time-it (lambda() (let ((wisi--parse-action nil)) (wisi--run-parse))) 1)
        smm-server.adb:

time indent
    (setq ada-gps-size-threshold most-positive-fixnum)
    gnatcoll-xref.adb  (copy to avoid messing up original)

    ada-mode 5.2
        indent whole buffer:
            (time-it (lambda () (progn (wisi-invalidate-cache)(indent-region (point-min) (point-max)))) 1)

        gps: per iteration 4.463700
        wisi: per iteration 8.331166

        indent one line

    ada-mode 6.x
        indent whole buffer:
            (time-it 'wisi-parse-buffer 1)

        indent first line: (time-it (lambda() (goto-line 1) (indent-for-tab-command)) 1)
        indent middle line: (time-it (lambda() (goto-line 3500) (indent-for-tab-command)) 1)
        indent last line: (time-it (lambda() (goto-line 7251) (indent-for-tab-command)) 1)

        march 8 2017; sort of working
            wisi whole buffer: per iteration 2.484650

        april 16 2017; all Ada tests pass
            wisi whole buffer: per iteration 3.516
            wisi first line: per iteration 2.594025, 2.562731, 2.578430
            wisi middle line: per iteration 2.562810, 2.791537, 2.750257
            wisi last line: per iteration 2.750262, 2.750256

        apr 17 add byte-compile in wisi-semantic-action
            wisi whole buffer: per iteration 3.127059, 3.109702, 2.984694 seconds, 13 gcs

        apr 23 add indent cache
            indent second line cold cache: (wisi-time-indent-line-cold-cache 2)
            indent second line warm cache: (wisi-time-indent-line-warm-cache 2 100)
            middle line: 3500
            last line:   7251

            second line cold cache: 2.735604 seconds 12 gcs
            second line warm cache: 0.006563 seconds

time wisi-forward-token use structs
    (setq ada-gps-size-threshold most-positive-fixnum)
    d:/Apps/GNAT-gpl_2016/gnatcoll-gpl-2016-src/src/sqlite/gnatcoll-xref.adb
            7252 lines, 256857 chars
    (time-it 'wisi-lex-buffer 10)

    non-struct:                        Total 2.102593 seconds; per iteration 0.210259
    structs:                           Total 2.454529 seconds; per iteration 0.245453
    count lines in forward-token:      Total 3.411111 seconds; per iteration 0.341111
    line-begin array in forward-token: Total 3.070206 seconds; per iteration 0.307021


http://langserver.org/
    open protocol for IDE/compiler communication

ada_mode_gps_indent bug #12: comment align with hanging code.
    bug in GPS

ada-indent-hanging-rel-exp
    see FIXME: in ada-wisi.el
    need input from ludovic

    add to NEWS
    add to .texi

    not relevant for gps?

    more cases:

    if FTFX.Main_CASA_Result.Suspension.Status /= Previous_Suspension_Info.Status
      or FTFX.Main_CASA_Result.Suspension.Delay_Threshold_Exceeded_Reg
        /= Previous_Suspension_Info.Delay_Threshold_Exceeded_Reg
    wisi aligns "/=" with "or"

 wisi work
rewrite README to be useful as list-packages long description
    that's how list-packages uses it
    ie an advertisement for the package, not an install guide
>>>>>>> c0a4e5de

    test install with MSYS, Cygwin, Linux

    ada_mode_gps_indent.gpr also needs gnatprep for 2017

    test gnat gpl 2017 on linux
        change NEWS statement; only not supported on Windows?

    see below

Ada 2020 features:
    delta aggregates (partial aggregate notation)
    http://www.ada-auth.org/cgi-bin/cvsweb.cgi/ai12s/ai12-0127-1.txt?rev=1.10
    wait for wisi-2.0

upgrade to gnat gpl 2017
    gpr_query installed
        crashes in test/ada_mode-child_procedure.adb
        and under main emacs
        run in gdb; in Tree.Load
        need debug enabled in gnatcoll; reinstall with Gnatcoll_Build=Debug
        crashes in gnatcoll-projects.adb Load call to Internal_Load
        in call to Set_Path_From_Gnatls_Attribute
            due to missing 'with' (should not be any!?)
        in call to Process_gnatlist (default_gnatlist)
        'catch exception' lands in gnatcoll_utils.Get_Command_Output call to Expect
            exception process_died
            handled right there, but never gets to the handler
                spawn process is just broken?
                try small example

    try reinstall gnatcoll?

disable or use electric-indent-post-self-insert-function
    called during ada-indent-newline-indent
    on post-self-insert-hook
        use that for ada-mode capitalization

show list of projects in ada | Project | select
    see prj_select for code

Smart edit - delete if/then/endif, leaving content

Try antlr error recovery on Ada. Add elisp target.

Report byte-compiler warning bug.
    wisi-compile.el binds byte-compiler-warnings
    Why is ada-indent ok (in stephe-2)?

see pdf-tools for ideas on compiling during package install

gps vs wisi
    when hit return with invalid syntax, does not indent until type some code

    comments aligned with prev code, not next

    missing ada-indent-label

    conditional expressions different continuation

    expression function "is"

    generic renaming

    generic package continuation

    named association continuation

    missing ada-indent-renames > 0

    overriding continuation

    bug in record field; ada_mode-nominal-child.ads

    aspect continuation

    anonymous access function return type

ada_mode_gps_indent.gpr use gps.gpr?
    reduce source installed?
    or doc why not

https://www.emacswiki.org/emacs/AdaMode

update ada-mode-keys.el on savannah

C-u C-c C-r append references
    rewrite gnatxref to not use compilation-start
    or use xref

gpr_query does not see libraries?
    need clear example; libadalang mains vs langkit?
    compare to GPS, gnatinspect

change Emacs manual section on ada-mode to mention elpa

new syntax in AI12-061:
    http://www.adacore.com/developers/development-log/NF-17-P617-043-gnat

adding "<" => "<" still confuses wisi

ada-goto-declaration-start
    fails on task declaration
        only a problem if misusing C-c C-b ada-make-subprogram-body to make a task body
        C-x C-e skeleton expand works fine

        ada-make-subprogram-body should throw an error if it's not on a
        _subprogram_ spec, and recommend C-c C-e in the error message.

        but also fails on
        task body TA is
        begin
           null;
        end TA;

        fix the latter, see if it fixes ada-make-subprogram-body
            if not, make it throw an error.

    fails on separate (P) procedure X;
        C-c C-e works

        but also fails on
        separate (P)
        procedure X;
        is
        begin
        end X;

        fix the latter, see if it fixes ada-make-subprogram-body
            if not, obsolete that.

add gnat_find_opts or obj_dir?
    see email from Ludovic Brenta

$ADA_OBJECTS_PATH...= in .prj:
    += for list
    Needs $CUR_DIR (or PRJ_DIR?)

    but doesn't fix gnatfind xref problem?
        test

ada-mode.texi
    add "upgrading from 4.0" section
        obj_dir is now ignored
        therefore gnatfind requires gpr_file

add "show all overloads" in navigate
    leave out file, line, col from gpr-query id

fill comments:
    set `fill-paragraph-function' to `ada-fill-comment-paragraph'

    `ada-fill-comment-paragraph' doesn't respect the region

    fix errors in filling:
procedure Non_Comment           -- The following line will be removed on M-Q,
                                --
is                              --  * if it was an empty comment.

   E : String := (1 =>    -- The following line will stay when pressing M-Q,
                          --
                          --  * even though it was empty.
                    'A');


add gpr-projects.el in emacs 25
    see project.el

add gpr-ede.el
    see ede.el

    compare to project

see http://ecb.sourceforge.net/ for ideas?
    or add Ada to that?

get casing from gpr file

gnat-core support RTS choice
    with GNAT GPL 2014:
    foo.gpr contains:
       package Builder is
          for Default_Switches ("ada") use ("--RTS=sjlj");
       end Builder;

    'gnat list -v -P foo.gpr' returns the wrong system library.

    'gnat list -v --RTS=sjlj' returns the correct system library.

    add project variable 'rts'

Gpr_query
    gnatcoll gpl 2015 has full aggregate support
        provide gpr_query_2014, gpr_query_2015, pick one at compile/install time

    check gnatinspect for new features

    grok --RTS
        may be already done in 2015:
            for Runtime ("ada") use "stm32f429i-disco-rtos";


test with gnat gpl 2015

completion
    (info "(elisp)Completion")
    examples:
        Ada.Text_IO.<tab> => Put, Put_line, Get, etc
            needs new query; all symbols that match prefix
            better as an ASIS query?

        what does GPS do?
            works on non-compiled, bad syntax code
            type 'with '; puts up a list of all packages in the project.
            type 'with Ada.'; list of all children of Ada
                requires scroll, <ret> to select
                while scrolling, puts up help text next to list

            type 'Put', puts up a list of all simple names in project matching that prefix
            type 'Put (', puts up a list of all params of all Puts (_not_ filtered by current context clause)

            does _not_ handle 'foo_io.put', where 'foo_io' is an instance of A.Tio.float_io.
                maybe it would if foo_io is:
                    a library package instantiation
                    a local instantiation, but was previously compiled

            find the GPS source code

use goto-decl-start to indent aspects?
    avoid lots of nested cond/cl-ecase in ada-wisi-before|after-cache

c:/Archive/Emacs/slime-2.10.1.tar.gz

http://wikemacs.org/wiki/Projectile

face actions in gpr grammar?

after ada-mode is fast enough:
    built-in ada-mode: (make-obsolete 'ada-mode "use later version from ELPA via `list-packages')

use cl-lib class/method for dispatching

"others" clauses in all case statements, that return an indention of 0
(or something similar) instead of throwing errors. They could still
throw errors if wisi-debug > 0.

emacs 25 compile.el supports HYPERLINK in compilation regexp; use for secondary ref?
    ada-gnat-compile.el ada-gnat-compilation-filter


 speed up, handle bad grammar

implement packrat in fasttoken, generate elisp

skip blocks of text unless needed for current user command

    two grammars
        use elisp parser
            simplifies debugging, installation

        coarse grammar skips all non-block statements

        sets high level caches that are start/end points for detailed grammar

        invalidate both for any change; "end" can make a new block.

        define both in one .wy file?
            share keywords, tokens

        start with test language in .wy


    skip statements at lexer level?
         mark all tokens as level 1 or 2
         level 1: function begin end if loop etc
         parse level 2 on demand

5.1.c: GPS sub-process indentation engine
    build/Makefile

    (progn
      (require 'ada-gps)
      (setq ada-gps-exec (concat default-directory "build/ada_mode_gps_indent")))

    Version in a_m_gps_i for upgrade control


    d:/Apps/GNAT-gpl_2016/gnatcoll-gpl-2016-src/src/sqlite/gnatcoll-xref.adb
        7252 lines, 256857 chars

    wisi timing:
    (progn
        (ada-wisi-setup)
        (wisi-invalidate-cache)
        (time-it (lambda () (indent-region (point-min) (point-max))) 1))
        2.062000

    (time-it (lambda () (indent-region (point-min) (point-max))) 1)
        0.531000

    (progn
        (goto-char (point-max))
        (forward-line -3)
        (time-it 'indent-according-to-mode 10))
        0.001 seconds

    ada-gps timing:
    (time-it (lambda () (indent-region (point-min) (point-max))) 1)
        ~700 seconds?

    (progn
        (goto-char (point-max))
        (forward-line -3)
        (time-it 'indent-according-to-mode 10))
        Total 1.857000 seconds; per iteration 0.185700

    include *.adb, build/Makefile in ELPA for gpr_query, ada_mode_gps_indent

5.1.d:

handle parser errors more gracefully
    continue by adding virtual tokens
        find shortest path from current state to defined action on next real token
            go thru FIRST, look for actions on next token, use first found
                provide grammar source hint for picking? (prefer semicolon, or 'then')
            if none, recurse (breadth-first search)
        can compute at grammar compile time
        add result as 'error' entry in state machine?

        cache for virtual end token (if one needed) located after last real token in sentence
            needed for 'goto end', and for setting something in 'end' field
            add space if at eob?

        no storage cache for other virtual tokens

        adding 'if then else end if' before 'foo := bar;'; just typed 'if <expression>'; add 'then'
            that will later add 'end if;' before the next 'end', which will be wrong
                no problem; it will be deleted by invalidate-cache when the new 'end if' is typed/parsed
                invalidate-cache must also delete refs to the virtual token?
                    they will be overwritten?

    don't use virtual tokens for indent
        => don't set markers to them

    show location of virtual tokens in 'show parse error'?
        could be many

can abandon parse when reach desired point (not just for errors)
    ada-indent-region parse to end of region
        avoids reparsing for every line
        or is there an indent-region hook for that?

        handle ada-gps better

    if command is 'goto-end', "desired point" is end of current statement
    in goto-end, check if end reached is virtual; if so, reparse

5.1.x: misc

if specify project file in gnat_stub_opts, gnat stub can't find it due to changed directory
    change to gnat_stub_gpr, manage directory
    or edit gnat_stub_opts, insert project dir?

skeleton refactor/cleanup

ftp://alpha.gnu.org/gnu/emacs/pretest/emacs-24.3.91.tar.xz
    better compile trunk, emacs-24 branch
    (dvc-status-one "/Projects/emacs/trunk")

gpr-skel.el
    ./gpr-skel.el:111:;; FIXME: code below should be in skeleton.el
    ./gpr-skel.el:199:	;; FIXME: hook for Ada case adjust

    move skel-expand to emacs-compat-*?
        assume will be in emacs 24.5 or 25.*
    use in ada-skel?

move stuff out of ada-mode-keys.el
    ada-make-package-spec
        skel default to (ada-name-from-file-name (buffer-file-name))?

C-c C-d on +Normalize_Pathname
    includes + in identifier

prev-statement-keyword in subprogram skips exception

ada_mode-parens.adb:214:09: (style) bad column

ada-set-point-accordingly
    use parse info to find identifier declaration instead of reference?

different casing for identifiers (uppercase) and attributes (mixed)

src_dir=/foo/bar/* for C++

ada-next-statement-keyword skip matched parens if on paren

emacs-ada-prj-mode
    or emacs-gnat-prj-mode?

test on debian testing?

gpr-add-log-current-function dispatch to gpr-wisi

ada-add-log-current-function

gpr log-edit-function-name
    use package.attribute:
        Source_Dirs
        Compiler.Default_Switches

separate color for vendor-specific aspects
    spark aspects in test/aspects.ads

(see general below for more possibilites)

completion:
    match GPS behavior
        get completion candidates from gpr_query
        all names in scope at point

    built-in pcomplete
        completion-at-point-functions

    http://elpa.gnu.org/packages/company.html
        including C++ parameters, class members

    MELPA package auto-complete
    https://github.com/auto-complete/auto-complete
    https://github.com/capitaomorte/yasnippet

find-identifer-in-prj
    prompt for identifier, goto declaration
    not useful until have completion

reflect changes in subprogram spec to subprogram body
    ada-resync-spec-body

fix fontification of aspect names
    they are _not_ context clauses
    they are often on a different line than 'with'
    there are more than one of them
    use parser actions

fix wisi-compile.el needing comp.el, not comp.elc
    some systems don't install emacs source by default

handle all indent options like ada-case-strict
    need case-strict, ada-indent prj-wide for aflex
    need case-strict buffer-local for ada-mode ada_tokens

    set buffer-local from prj-get in ada-mode-hook
        use an alist or auto naming rule to define prj var

    or user write cond string-match on default-dir

set face correctly for name on next line
    edited some tests; see fixmes
    use parser actions

use post-self-insert-hook for casing
    in 23.2?

use electric-indent-mode instead of ada-indent-newline-indent

refactoring

    rename entity:
        use xref to rename all uses (with/without confirm)

    change parameter_result_profile
        make same change in all overrides
        offer to walk thru all uses

    promote primitive subprogram-local variable to type component

    move primitive from parent to child class

    extract subprogram
        from Eclipse
        highlight lines of source
        prompt for name
        it guesses parameter_result_profile

support for "Adadoc"?
    formatted comments that mention parameters; check that they are all mentioned, spelled correctly

support for "ElDoc"?
    display parameter list for current function

Add Ada parser to gnu global?

 gpr_query
build/Makefile one

get casing from gpr file

gpr_query refs output distinguishes between read ref and write ref
    useful for "where is this var set?"
    xref filter?
    elisp filter?

use --display_progress

write tests!

implement C++ C-c ? children
    /home/Projects/GDS/work_stephe_2/common/itc/itcsb/libitcsb_1553/inc/Itcsb1553/Bus.hpp

    overridden_recursive

    child_types_recursive
        works

add Ada, C++ tests of xref
    /home/Projects/GDS/work_stephe_2/dscovr/build/x86_gnu_linux_release/Makefile
    /home/Projects/GDS/work_stephe_2/common/itc/opsim/itc_dscovr_gdsi/Gds1553/src/Gds1553.cpp


cd /home/Projects/GDS/work_stephe_2/dscovr/build/x86_gnu_linux_release/

export ADA_PROJECT_PATH=../../../makerules:../../../common/build/x86_gnu_linux_release:../../../sal/build:../../../sal/build/x86_gnu_linux_release:../../../opentoken/build/linux_release

parse linker cross reference output; -cref
    for pragma import


(require 'gpr-mode)
(gpr-set-as-project "c:/Apps/GNAT-7.1.2/gnatcoll-1.6w-src/src/gnatcoll_tools.gpr")
(browse-url "file:///c:/Apps/GNAT-7.1.2/gnatcoll-1.6w-src/docs/_build/html/xref.html")

 general
build/wisi/Makefile
build/Makefile

do C-x 5 prefix
    for Emacs 24.x
    after 24.4 feature freeze

move gpr-skel.el skel-expand to compat*.el
    use in ada-mode
    discuss on emacs-devel

need indent test of skel expansions
    verify they parse

tooltip/skel support for subprogram param names

implement secondary-error for scope in 'gnat-inspect-all'
    /Projects/GDS/work_dscovr_release/common/build/x86_gnu_windows_release/Makefile
    /Projects/GDS/work_dscovr_release/common/1553/gds-hardware-bus_1553.ads RX_Enable
    secondary-error in compilation regexp not working
        highlight can't be a function

    change ada-show-secondary-error to parse line, col from text, not text-property?

move gnat-inspect ada-* to ada-gnat-inspect.el

wisi-validate-cache should call grammar parser in a loop
    that would handle multiple compilation units; doesn't need to be in grammar
    parser needs to ignore invalid token following valid parse.

suggest jit-lock enable hook
    allow enforcing order in after-change-functions

ask about start-process vs --batch

expression functions

gpr fix errors
    gds_dscovr_utf_agg.gpr:12:19: expected "gds_dscovr_utf_agg"

add C++ tests

C-c C-d on <= use

'Access gives wrong face to following token:
     Percent_Percent & EOF + Output_Elisp'Access and

don't parse or move cache if narrowed

ada-fix-error.el
    sort 'limited private with' at end of context clause

add test for el_file

gnatprep
    the value of a preprocessor symbol is either empty, a string
    literal, or an Ada identifier/keyword; handle $symbol in lexer

    gnatprep minor mode?

manage "scenario variables" on project menu?
    GDS_DEVICE_PLATFORM

separate gpr-mode indent variables

gpr-next-statement-keyword

new align rule
    from Florian Schanda <florian.schanda@altran.com>
    >    case Foo |
    >         Some_Other_Thing |
    >         Bar |
    >         Baz =>
    >       null;
    >
    > It would be really nifty to have a macro that transforms it into this:
    >
    >    case Foo              |
    >         Some_Other_Thing |
    >         Bar              |
    >         Baz              =>

allow finding compiler libraries with no project
    define the default project search path to contain the compiler library dirs
    there is no default project!
        big change to support that.

test on debian testing?

 possible enhancements

make as much as possible work with no project
    use ada-build-require-project-file when a project is necessary

example custom indentation function for Markus Schöpflin <markus.schoepflin@comsoft.aero>
   FOOBAR.PROC (
      ARG1 => VAL1,
      ARG2 => VAL2
   );

EDE projects?
    just .el files with random code

skeleton
    see python-skeleton-autoinsert

    add else placeholders to all skeletons?
        add 'placeholder text property, before-change that deletes it/checks for "..."
        add goto-next-/prev-placeholder, kill-placeholder

    bug in skeleton handling of _; if skeleton-end-hook indents, the pos of _ moves; should be a marker.

    template system could be defined by parsing ada-grammar.wy
        for ada-skel-verbose

ada-align-paramlist
    test/ada_mode-parens.adb

    handle wrapping due to line length limit?

    handle single-line trailing comments, or longer comments, in paramlist?

DEC Ada legacy code
    foo.a for spec, foo_b.a for body

share/convert case exceptions with GPS
    see email for python script

file-local case exceptions
    for -fdump-spec C imports

vhdl-wisi

ada-control.el from JP Rosen; see email

completion
    http://emacswiki.org/emacs/CategoryCompletion
    autocomplete package

http://cedet.sourceforge.net/addlang.shtml

time on long code
    get stats on GDS file sizes

put-text-property fails if read-only

 possible new options
ada-wisi-comment
    add option to match gnat comment style check
        have tests in ada_mode-conditional_expressions.adb, ada_mode-parens.adb

from Simon Wright:
   --  I'd like (the option to have) the 'is' line up with the 'type'.
   type A;
   type A_Finalizer
     (AP : access A)
   is new Ada.Finalization.Limited_Controlled with null record;

Markus Schöpflin <markus.schoepflin@comsoft.aero> wants this style (including all caps):

   FOOBAR.PROC (
      ARG1 => VAL1,
      ARG2 => VAL2
   );

    add a custom indent function, like the one for opentoken
    12 sep 2013: sent email

 relevant files, debug hints
(progn (profiler-start 'cpu) (time-it 'wisi-parse-buffer 10) (profiler-report) (profiler-stop))
    B - profiler-report-render-reversed-calltree shows low-level time hogs

attach gud-gdb to running emacs: attach <process id>
    source emacs/src/.gdbinit
    xbacktrace shows lisp backtrace

"kill -USR2 <emacspid>" which should also drop you into the (elisp?) debugger.

(browse-url "c:/Projects/arm_info/org.adaic.arm_form/build/html/arm2012/RM-P.html")
(info "(aarm2012)Annex P" "*info Annex P*")
http://www.ada-auth.org/standards/
(info "(elisp)Parser State" "*info syntax-ppss*")
"c:/home/stephe/Backup/eBooks/Dick Grune/Parsing.pdf" [dickgrune]

http://savannah.gnu.org/projects/emacs/

http://git.savannah.gnu.org/cgit/emacs.git/tree/README?h=elpa
http://elpa.gnu.org/

https://www.dropbox.com/sh/7jr3vbv9tm1zod0/jPuvfrJAe8
    w32 builds of cutting-edge emacs branches, pretests

ftp://alpha.gnu.org/gnu/emacs/pretest/

 access to ada-france:

anonymous (read only) access:
    mtn --db ~/monotone-dbs/ada-france.db --key '' pull www.ada-france.org "org.emacs.*"

read/write access requires a public key:
    send output of 'mtn pubkey' to Ludovic Brenta
    <ludovic@ludovic-brenta.org> or Stephe Leake
    <stephen_leake@stephe-leake.org>

    add it to monotone db via 'mtn read'
    add it to /etc/monotone/write-permissions
    /etc/init.d/monotone restart

    mtn --db ~/monotone-dbs/ada-france.db sync "mtn://www.ada-france.org?org.emacs.*"

 release process
(dvc-status ".")
(dvc-status "/Projects/org.opentoken")

# uninstall elpa packages before change version
build/Makefile uninstall-elpa

check for ELPA patches by others
    (dvc-status "/Projects/elpa")
        revert local changes
    (dvc-pull "/Projects/elpa")
    (dvc-sync-review "/Projects/elpa")
        update
        clean sync
    cd /Projects/elpa
    git log -2 -- packages/wisi
    git log -2 -- packages/ada-mode
    git log -2 -- packages/ada-ref-man
    if changes:
        (dvc-log "/Projects/elpa/packages/<dir>/<file>")
        apply changes to current

check emacs buglist
    http://debbugs.gnu.org/cgi/pkgreport.cgi?package=ada-mode

bump versions
    bump if _any_ changes other than autoloads, so ELPA package handler knows to update
        bump second digit for major features
        bump minor digit for bug fixes, minor features
            - GPS indentation engine
        bump first digit for really major or user-incompatible changes
            - 5 use parser
            - 6 compute indentation in grammar actions

    build stuff to compare with previous release in elpa:
        build/Makefile docs pub-ada pub-ada-ref-man pub-wisi

        (list-packages) install ada-mode, wisi, ada-ref-man from public ELPA

    change versions in compares below to match installed versions.

    compare:
        (ediff-directories "~/.emacs.d/elpa/wisi-1.1.4" "/Projects/elpa/packages/wisi" nil)
            NEWS-wisi.text
                add release date
                add new features

            wisi.el
                Version:

        (ediff-directories "~/.emacs.d/elpa/ada-mode-5.2.1" "/Projects/elpa/packages/ada-mode" nil)
            NEWS-ada-mode.text
                add release date
                add new features

            ada-mode.el
                Version:
                package-requires wisi version
                ada-mode-version

            more below

        (ediff-directories "~/.emacs.d/elpa/ada-ref-man-2012.0" "/Projects/elpa/packages/ada-ref-man" nil)
            ada-ref-man.el
                Version:

    ada-mode.texi
        @title
        top node
    README-ada-mode
        first line
    README-ada-ref-man
        first line
    README-wisi
        first line
    build/Makefile
        run uninstall-elpa with old values before changing!
        ADA_MODE_VERSION
        ADA_REF_MAN_VERSION
        WISI_VERSION

    (find-file "d:/Web/savannah/ada-mode/index.html")
        ada-mode find-replace i.j.k
        opentoken find-replace i.jk

    (find-file "d:/Web/savannah/ada-mode/wisi/wisi.html")
        i.j.k find-replace
        wisi-generate version
        opentoken version

    (d:/Web/stephe-leake/ada/opentoken.html copied by web makefile)

    ~/Web/Makefile
        ADA_MODE_VERSION

verify other metadata
    ada-mode.el
    ada-ref-man.el
    wisi.el

check for latest Emacs release
    http://ftp.gnu.org/gnu/emacs/windows/

Emacs 25.1, gnat 2016:
    build/wisi/Makefile all byte-compile-clean

prep for other version tests:
    build/Makefile all
    # pushes to elpa workspace, builds archive, uninstalls

Emacs 24.5, gnat 2015, installed elpa (Eurocontrol)
    (gnat-2015)
    (setenv "ADA_MODE_DIR" "-f package-initialize")
    org.opentoken/build/release/Makefile clean
    build/Makefile install-elpa
    build/wisi/Makefile all
    build/Makefile uninstall-elpa

Emacs 24.4, gnat 2016 (sal-standard), installed ada-mode:
    (setenv "ADA_MODE_DIR" "-f package-initialize")
    build/Makefile install-elpa
    build/wisi/Makefile all
    build/Makefile uninstall-elpa

Emacs 24.3, gnat 2016 (sal-standard), installed ada-mode:
    (setenv "ADA_MODE_DIR" "-f package-initialize")
    build/Makefile install-elpa
    build/wisi/Makefile all
    build/Makefile uninstall-elpa

sync for Debian:
    Emacs 25 for dvc
    (dvc-status ".")
    (dvc-status "/Projects/org.opentoken")
    (dvc-sync-run ".")
    (dvc-sync-review ".")

Debian stable is 8.2 jessie as of 5 Sept 2015
    emacs  24.5
    gnat   4.9.2

    emacs-stable.sh ;; for dvc and testing
    (sal-debian)

    (dvc-sync-run "/home/Projects/org.emacs.ada-mode")
    (dvc-sync-review "/home/Projects/org.emacs.ada-mode")

    /home/Projects/org.emacs.ada-mode/build/wisi/Makefile
        all

    emacs.sh ;; current for dvc
    (dvc-status)
    (dvc-sync-run "/home/Projects/org.emacs.ada-mode")
    (dvc-sync-review "/home/Projects/org.emacs.ada-mode")

(dvc-sync-run ".")
(dvc-sync-review ".")

commit elpa:
    (dvc-pull "/Projects/elpa")
    (dvc-sync-review "/Projects/elpa")

    build/Makefile docs pub-ada pub-ada-ref-man pub-wisi

    (dvc-state-one "/Projects/elpa")
        add, stage, commit ada-mode, ada-ref-man, wisi

    (dvc-push "/Projects/elpa")
    (dvc-sync-review "/Projects/elpa")
    # 24 hrs for web repository to update

test install from elpa
    5.1.8 crashed emacs for me

(dvc-state-one ".")
mtn tag h:org.emacs.ada-mode "org.emacs.ada-mode-<version>"

(dvc-sync-run ".")
(dvc-sync-review ".")

mtn checkout -b org.emacs.ada-mode -r t:org.emacs.ada-mode-5.2.2 ../org.emacs.ada-mode-5.2.2

build/Makefile zip

not under emacs:
    cd /Projects/org.emacs.ada-mode/build/
    rm <old>.*
    gpg2 -b *.tar.gz

    scp *.tar.gz     stephen_leake@dl.sv.nongnu.org:/releases/ada-mode/
    scp *.tar.gz.sig stephen_leake@dl.sv.nongnu.org:/releases/ada-mode/

~/Web/Makefile
    ada-mode wisi

(cvs-examine "d:/Web/savannah/ada-mode/" nil)
    mark all, commit

FIXME: wisi-generate.exe to savannah?

after Gnu ELPA updated, post on emacs-ada-mode mailing list, c.l.a newsgroup:

Ada mode 5.2.2 is now available in GNU ELPA. See the homepage
(http://www.nongnu.org/ada-mode/) for NEWS, or the project page
(https://savannah.nongnu.org/projects/ada-mode) for tarball download.

A major new feature in this release; the GPS indentation engine can be
used as the primary or backup indentation engine. This makes indenting
while editing faster on large files, and more friendly on all files.

mark fixed bugs
    http://debbugs.gnu.org/cgi/pkgreport.cgi?package=ada-mode
    http://debbugs.gnu.org/Developer.html

check https://www.emacswiki.org/emacs/AdaMode


-- end of file<|MERGE_RESOLUTION|>--- conflicted
+++ resolved
@@ -57,7 +57,7 @@
 
   current work
-<<<<<<< HEAD
+
 fix release
     version 5.3.1
     gpr_query section in .info: menu structure wrong
@@ -68,7 +68,21 @@
 
         check for gnatcoll_xref.gpr existence, not gnat version
             see .sjw branch
-=======
+
+    test install with MSYS, Cygwin, Linux
+
+    ada_mode_gps_indent.gpr also needs gnatprep for 2017
+
+    test gnat gpl 2017 on linux
+        change NEWS statement; only not supported on Windows?
+
+    see below
+
+Ada 2020 features:
+    delta aggregates (partial aggregate notation)
+    http://www.ada-auth.org/cgi-bin/cvsweb.cgi/ai12s/ai12-0127-1.txt?rev=1.10
+    wait for wisi-2.0
+
 font error
     for Current_Parser in Parsers loop
         'parsers' is in type font; actually an object
@@ -224,24 +238,6 @@
 
   wisi work
-rewrite README to be useful as list-packages long description
-    that's how list-packages uses it
-    ie an advertisement for the package, not an install guide
->>>>>>> c0a4e5de
-
-    test install with MSYS, Cygwin, Linux
-
-    ada_mode_gps_indent.gpr also needs gnatprep for 2017
-
-    test gnat gpl 2017 on linux
-        change NEWS statement; only not supported on Windows?
-
-    see below
-
-Ada 2020 features:
-    delta aggregates (partial aggregate notation)
-    http://www.ada-auth.org/cgi-bin/cvsweb.cgi/ai12s/ai12-0127-1.txt?rev=1.10
-    wait for wisi-2.0
 
 upgrade to gnat gpl 2017
     gpr_query installed
