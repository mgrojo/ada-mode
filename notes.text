General notes on Emacs Ada mode

build/Makefile
build/wisi/Makefile

o.e.a.stephe-1 (from o.e.a): external process opentoken parser
o.e.a.stephe-2 (from o.e.a): compute indent via indent-action deltas in grammar
o.e.a.stephe-3 (from o.e.a.s-1): FFI parser
o.e.a.stephe-4 (from o.e.a.s-2):
o.e.a.stephe-5 (from o.e.a): gpr_query completion table

(add-to-list 'load-path "/Projects/org.emacs.ada-mode")
(setq ada-xref-tool 'gnat_inspect)

run test from emacs -Q using installed elpa:
(progn
;;  (add-to-list 'exec-path "/apps/GNAT-2014/bin")
  (setenv "PATH" (mapconcat 'identity  exec-path  path-separator))
  (package-initialize)
  (setq debug-on-error t)
;;  (setq wisi-debug 1)
  (add-to-list 'load-path "/Projects/org.emacs.ada-mode/build")
  (load "run-wisi-test")
  (setq default-directory "/Projects/org.emacs.ada-mode/build/wisi/")
  (run-test "ada-number-literal"))

run test from emacs -Q using source:
(progn
  (add-to-list 'exec-path "d:/apps/GNAT-GPL_2016/bin")
  (setenv "PATH" (mapconcat 'identity  exec-path  path-separator))
  (add-to-list 'load-path "/Projects/org.emacs.ada-mode.stephe-2")
  (add-to-list 'load-path "/Projects/org.emacs.ada-mode.stephe-2/build")
  (setq debug-on-error t)
  (load "autoloads.el")
  (require 'ada-mode)
  (setq default-directory "/Projects/org.emacs.ada-mode.stephe-2/")
  (load "run-indent-test-wisi-gpr_query")
  (setq wisi-debug 1)
  (find-file "/Projects/org.emacs.ada-mode.stephe-2/test/gnatprep.adb")
  (ada-wisi-debug-keys)
  (run-test-here)
  )

(progn
  (setq eval-expression-debug-on-error nil)
  (add-to-list 'load-path "/Projects/org.emacs.ada-mode.stephe-4")
  (load "autoloads.el")
  (require 'ada-mode)
  (setq wisi-debug 2)
  (find-file "/Projects/org.emacs.ada-mode.stephe-2/test/access_in_record.ads")
  (wisi-parse-buffer 'navigate)
  )

install packages in -Q:
(progn
 (require 'package)
 (add-to-list 'package-archives (cons "test" "/Projects/elpa/archive/packages"))
 (list-packages))

 syntax error handling

/Projects/org.fasttoken/notes.text
/Projects/org.fasttoken/build/release/Makefile

add FastToken LR1 table generator

add error handling

    continue by adding virtual tokens
        find shortest path from current state to defined action on next real token
            go thru FIRST, look for actions on next token, use first found
                provide grammar source hint for picking? (prefer semicolon, or 'then')
            if none, recurse (breadth-first search)
        can compute at grammar compile time
        add result as 'error' entry in state machine?

<<<<<<< HEAD
        cache for virtual end token (if one needed) located after last real token in sentence
            needed for 'goto end', and for setting something in 'end' field
            add space if at eob?

        no storage cache for other virtual tokens

        adding 'if then else end if' before 'foo := bar;'; just typed 'if <expression>'; add 'then'
            that will later add 'end if;' before the next 'end', which will be wrong
                no problem; it will be deleted by invalidate-cache when the new 'end if' is typed/parsed
                invalidate-cache must also delete refs to the virtual token?
                    they will be overwritten?

    don't use virtual tokens for indent
        => don't set markers to them
=======
(setq ada-gps-size-threshold most-positive-fixnum)
(setq wisi-disable-face t)
(setq wisi-indent-region-fallback nil)
 current issues:
bad indent:
                        Append
                          (Token_Image (Generate_Utils.Token_Pkg.ID (Action_Node.Item.LHS.all)) & "," &
                             Integer'Image (Action_Node.Item.Token_Count) & ", " &
                             Action_Name
                             (Generate_Utils.Token_Pkg.ID (Action_Node.Item.LHS.all), Action_Node.Item.Index));
>>>>>>> 8daac1ae

    show location of virtual tokens in 'show parse error'?
        could be many

can abandon parse when reach desired point (not just for errors)

    if command is 'goto-end', "desired point" is end of current statement
    in goto-end, check if end reached is virtual; if so, reparse



 indent issues

indent is slow
<<<<<<< HEAD
    add 'byte-compile' to wisi-compile-grammar

    inhibit change hooks while indenting/aligning?

    skip computing indent in nonterms not in indent region.
=======
>>>>>>> 8daac1ae

    wisi-anchored-2, wisi--indent-token-1
        don't apply anchor if all lines already anchored
        don't loop thru lines more than once?

    align 5 variable declarations in smm-server.adb
        calls parser to navigate, then indent
            could do both at once
            or do navigate in font-lock parse

        align calls indent on different regions once for each rule; need per-line cache

    indent compute only lines needed
        skip nonterms that don't overlap indent region
        significantly complicates cache valid, wisi-cache-try algorithm

    delete 'end' processing, use next-statement-keyword to look for 'end'?


    (time-it (lambda () (wisi-invalidate-cache) (wisi-validate-cache (point-max) t 'navigate)) 1)
            gnatcoll-xref.adb: 2.220942 seconds
            smm-server.adb: 0.111099

    (time-it (lambda () (wisi-invalidate-cache) (wisi-indent-region (point-min) (point-max))) 1)
        gnatcoll-xref.adb: 5.173755 seconds
        smm-server.adb: 0.124231

    (time-it 'ada-align 1)
        smm-server.adb: 0.241679 ~ (+ 0.124231 0.111099) 340 lines, ~13k char
        5.2.1 smm-server.adb: 0.009062 (parse done by font-lock in idle time)

    (time-it (lambda() (let ((wisi--parse-action nil)) (wisi--run-parse))) 1)
        smm-server.adb:

time indent
    (setq ada-gps-size-threshold most-positive-fixnum)
    gnatcoll-xref.adb  (copy to avoid messing up original)

    ada-mode 5.2
        indent whole buffer:
            (time-it (lambda () (progn (wisi-invalidate-cache)(indent-region (point-min) (point-max)))) 1)

        gps: per iteration 4.463700
        wisi: per iteration 8.331166

        indent one line

    ada-mode 6.x
        indent whole buffer:
            (time-it 'wisi-parse-buffer 1)

        indent first line: (time-it (lambda() (goto-line 1) (indent-for-tab-command)) 1)
        indent middle line: (time-it (lambda() (goto-line 3500) (indent-for-tab-command)) 1)
        indent last line: (time-it (lambda() (goto-line 7251) (indent-for-tab-command)) 1)

        march 8 2017; sort of working
            wisi whole buffer: per iteration 2.484650

        april 16 2017; all Ada tests pass
            wisi whole buffer: per iteration 3.516
            wisi first line: per iteration 2.594025, 2.562731, 2.578430
            wisi middle line: per iteration 2.562810, 2.791537, 2.750257
            wisi last line: per iteration 2.750262, 2.750256

<<<<<<< HEAD
=======
        apr 17 add byte-compile in wisi-semantic-action
            wisi whole buffer: per iteration 3.127059, 3.109702, 2.984694 seconds, 13 gcs

        apr 23 add indent cache
            indent second line cold cache: (wisi-time-indent-line-cold-cache 2)
            indent second line warm cache: (wisi-time-indent-line-warm-cache 2 100)
            middle line: 3500
            last line:   7251

            second line cold cache: 2.735604 seconds 12 gcs
            second line warm cache: 0.006563 seconds

>>>>>>> 8daac1ae
time wisi-forward-token use structs
    (setq ada-gps-size-threshold most-positive-fixnum)
    d:/Apps/GNAT-gpl_2016/gnatcoll-gpl-2016-src/src/sqlite/gnatcoll-xref.adb
            7252 lines, 256857 chars
    (time-it 'wisi-lex-buffer 10)

    non-struct:                        Total 2.102593 seconds; per iteration 0.210259
    structs:                           Total 2.454529 seconds; per iteration 0.245453
    count lines in forward-token:      Total 3.411111 seconds; per iteration 0.341111
    line-begin array in forward-token: Total 3.070206 seconds; per iteration 0.307021

handle ada-wisi-opentoken
    similar to comment; call before parse
    change reliance on cache to search for := token

 Eurocontrol bugs:

ada_mode_gps_indent bug #1: wisi-validate-cache: parse failed
    use wisi parser for navigation, face with gps for indent; done
    AdaCore ticket: not reported

ada_mode_gps_indent bug #2: does not honor ada-broken-indent
    GPS code patch - done
    AdaCore ticket: Q406-078

ada_mode_gps_indent bug #3: comments inside expressions badly indented
    post processor for comments. - done
    AdaCore ticket: Q406-082

ada_mode_gps_indent bug #4: multiline comments starting after code
    post processor for comments - done
    AdaCore ticket: Q406-083

ada_mode_gps_indent bug #5: jumps to column zero after RET
    insert fictitious code when call GPS - done
    AdaCore ticket: not reported

ada_mode_gps_indent bug #6: indentation inside aggregate which is a parameter
    GPS code patch - done
    AdaCore ticket: Q406-085

ada_mode_gps_indent bug #7: comments after last parameter and end of statement
    fix ada-gps-comment - done
    AdaCore ticket: not reported; GPS gets it right

ada_mode_gps_indent bug #8: double ada-indent-broken in rare cases
    bug triggered by coding standard violation; low priority
    needs GPS code patch; waiting for AdaCore
    AdaCore ticket: Q406-088

ada_mode_gps_indent bug #9: hanging indent in expressions
    bug in GPS
    'and' expression also wrong in ada-wisi
    also tests ada-indent-hanging-rel-exp

ada_mode_gps_indent bug #10: more comments, ada-gps only
    GPS gets this right
    fix other comment cases in gps code, delete ada-gps-comment

ada_mode_gps_indent bug #11: hanging indent in named association
    bug in GPS

 Eurocontrol work:
(setq ada-gps-size-threshold 0)
test/debug.adb

(setq ada-gps-size-threshold 100000)
test/debug_wisi.adb

AdaCore suggests using the libadalang indentation engine
    see Q406-078
    doesn't tolerate syntax errors yet
    fix as much of ada-gps as possible, then wait for libadalang to replace it

ada_mode_gps_indent 1.001 compiled for linux in c:/tmp

download GPS 17.1, verify and report GPS bugs
    see email for list

 functional (next page for speed issues/ideas)
http://langserver.org/
    open protocol for IDE/compiler communication

ada_mode_gps_indent bug #12: comment align with hanging code.
    bug in GPS

ada-indent-hanging-rel-exp
    see FIXME: in ada-wisi.el
    need input from ludovic

    add to NEWS
    add to .texi

    not relevant for gps?

    more cases:

    if FTFX.Main_CASA_Result.Suspension.Status /= Previous_Suspension_Info.Status
      or FTFX.Main_CASA_Result.Suspension.Delay_Threshold_Exceeded_Reg
        /= Previous_Suspension_Info.Delay_Threshold_Exceeded_Reg
    wisi aligns "/=" with "or"

if wisi is too slow on large buffers:
    see o.e.a.stephe-2 parse-action
    modify grammar actions:
        (cl-ecase wisi-indent-engine
         (gps ;; reduced to just face, nav
            (wisi-statement-action ...)
            (wisi-containing-action ...))
         (wisi
            ... current code))

 wisi work

indent bugs:
   if not Update_Flight_Status
     and then FTFX.Covering.Cumulative_Shift > Time.Zero
     and then Input_ATOT /= Time.None_Time
     and then Normal_Flight.Profiles (Flight_Model.CTFM) /= Curtain.Profile.None
       and then Input_ATOT /= Take_Off_Time (Normal_Flight, Flight_Model.CTFM)
   then
   end if;

   C :=
     Fim.Kind (Action_Info.Message) /= Fim.DLA
       and Fim.Kind (Action_Info.Message) /= Fim.APL
         and Fim.Kind (Action_Info.Message) /= Fim.ACH
           and Fim.Kind (Action_Info.Message) /= Fim.ARR
             and Fim.Kind (Action_Info.Message) /= Fim.DEP;


gpr_query --help show relevant trace settings
    add -v; shows *.ali

see pdf-tools for ideas on compiling during package install

gps vs wisi
    when hit return with invalid syntax, does not indent until type some code

    comments aligned with prev code, not next

    missing ada-indent-label

    conditional expressions different continuation

    expression function "is"

    generic renaming

    generic package continuation

    named association continuation

    missing ada-indent-renames > 0

    overriding continuation

    bug in record field; ada_mode-nominal-child.ads

    aspect continuation

    anonymous access function return type

ada_mode_gps_indent.gpr use gps.gpr?
    reduce source installed?
    or doc why not

https://www.emacswiki.org/emacs/AdaMode

update ada-mode-keys.el on savannah

C-u C-c C-r append references
    rewrite gnatxref to not use compilation-start
    or use xref

gpr_query does not see libraries?
    need clear example; libadalang mains vs langkit?
    compare to GPS, gnatinspect

change Emacs manual section on ada-mode to mention elpa

new syntax in AI12-061:
    http://www.adacore.com/developers/development-log/NF-17-P617-043-gnat

adding "<" => "<" still confuses wisi

ada-goto-declaration-start
    fails on task declaration
        only a problem if misusing C-c C-b ada-make-subprogram-body to make a task body
        C-x C-e skeleton expand works fine

        ada-make-subprogram-body should throw an error if it's not on a
        _subprogram_ spec, and recommend C-c C-e in the error message.

        but also fails on
        task body TA is
        begin
           null;
        end TA;

        fix the latter, see if it fixes ada-make-subprogram-body
            if not, make it throw an error.

    fails on separate (P) procedure X;
        C-c C-e works

        but also fails on
        separate (P)
        procedure X;
        is
        begin
        end X;

        fix the latter, see if it fixes ada-make-subprogram-body
            if not, obsolete that.

add gnat_find_opts or obj_dir?
    see email from Ludovic Brenta

$ADA_OBJECTS_PATH...= in .prj:
    += for list
    Needs $CUR_DIR (or PRJ_DIR?)

    but doesn't fix gnatfind xref problem?
        test

ada-mode.texi
    add "upgrading from 4.0" section
        obj_dir is now ignored
        therefore gnatfind requires gpr_file

add "show all overloads" in navigate
    leave out file, line, col from gpr-query id

fill comments:
    set `fill-paragraph-function' to `ada-fill-comment-paragraph'

    `ada-fill-comment-paragraph' doesn't respect the region

    fix errors in filling:
procedure Non_Comment           -- The following line will be removed on M-Q,
                                --
is                              --  * if it was an empty comment.

   E : String := (1 =>    -- The following line will stay when pressing M-Q,
                          --
                          --  * even though it was empty.
                    'A');


add gpr-projects.el in emacs 25
    see project.el

add gpr-ede.el
    see ede.el

    compare to project

see http://ecb.sourceforge.net/ for ideas?
    or add Ada to that?

get casing from gpr file

gnat-core support RTS choice
    with GNAT GPL 2014:
    foo.gpr contains:
       package Builder is
          for Default_Switches ("ada") use ("--RTS=sjlj");
       end Builder;

    'gnat list -v -P foo.gpr' returns the wrong system library.

    'gnat list -v --RTS=sjlj' returns the correct system library.

    add project variable 'rts'

Gpr_query
    gnatcoll gpl 2015 has full aggregate support
        provide gpr_query_2014, gpr_query_2015, pick one at compile/install time

    check gnatinspect for new features

    grok --RTS
        may be already done in 2015:
            for Runtime ("ada") use "stm32f429i-disco-rtos";


test with gnat gpl 2015

completion
    (info "(elisp)Completion")
    examples:
        Ada.Text_IO.<tab> => Put, Put_line, Get, etc
            needs new query; all symbols that match prefix
            better as an ASIS query?

        what does GPS do?
            works on non-compiled, bad syntax code
            type 'with '; puts up a list of all packages in the project.
            type 'with Ada.'; list of all children of Ada
                requires scroll, <ret> to select
                while scrolling, puts up help text next to list

            type 'Put', puts up a list of all simple names in project matching that prefix
            type 'Put (', puts up a list of all params of all Puts (_not_ filtered by current context clause)

            does _not_ handle 'foo_io.put', where 'foo_io' is an instance of A.Tio.float_io.
                maybe it would if foo_io is:
                    a library package instantiation
                    a local instantiation, but was previously compiled

            find the GPS source code

use goto-decl-start to indent aspects?
    avoid lots of nested cond/cl-ecase in ada-wisi-before|after-cache

c:/Archive/Emacs/slime-2.10.1.tar.gz

http://wikemacs.org/wiki/Projectile

face actions in gpr grammar?

after ada-mode is fast enough:
    built-in ada-mode: (make-obsolete 'ada-mode "use later version from ELPA via `list-packages')

use cl-lib class/method for dispatching

"others" clauses in all case statements, that return an indention of 0
(or something similar) instead of throwing errors. They could still
throw errors if wisi-debug > 0.

emacs 25 compile.el supports HYPERLINK in compilation regexp; use for secondary ref?
    ada-gnat-compile.el ada-gnat-compilation-filter


 speed up, handle bad grammar

implement packrat in fasttoken, generate elisp

skip blocks of text unless needed for current user command

    two grammars
        use elisp parser
            simplifies debugging, installation

        coarse grammar skips all non-block statements

        sets high level caches that are start/end points for detailed grammar

        invalidate both for any change; "end" can make a new block.

        define both in one .wy file?
            share keywords, tokens

        start with test language in .wy


    skip statements at lexer level?
         mark all tokens as level 1 or 2
         level 1: function begin end if loop etc
         parse level 2 on demand

5.1.x: misc

if specify project file in gnat_stub_opts, gnat stub can't find it due to changed directory
    change to gnat_stub_gpr, manage directory
    or edit gnat_stub_opts, insert project dir?

skeleton refactor/cleanup

ftp://alpha.gnu.org/gnu/emacs/pretest/emacs-24.3.91.tar.xz
    better compile trunk, emacs-24 branch
    (dvc-status-one "/Projects/emacs/trunk")

gpr-skel.el
    ./gpr-skel.el:111:;; FIXME: code below should be in skeleton.el
    ./gpr-skel.el:199:	;; FIXME: hook for Ada case adjust

    move skel-expand to emacs-compat-*?
        assume will be in emacs 24.5 or 25.*
    use in ada-skel?

move stuff out of ada-mode-keys.el
    ada-make-package-spec
        skel default to (ada-name-from-file-name (buffer-file-name))?

C-c C-d on +Normalize_Pathname
    includes + in identifier

prev-statement-keyword in subprogram skips exception

ada_mode-parens.adb:214:09: (style) bad column

ada-set-point-accordingly
    use parse info to find identifier declaration instead of reference?

different casing for identifiers (uppercase) and attributes (mixed)

src_dir=/foo/bar/* for C++

ada-next-statement-keyword skip matched parens if on paren

emacs-ada-prj-mode
    or emacs-gnat-prj-mode?

test on debian testing?

gpr-add-log-current-function dispatch to gpr-wisi

ada-add-log-current-function

gpr log-edit-function-name
    use package.attribute:
        Source_Dirs
        Compiler.Default_Switches

separate color for vendor-specific aspects
    spark aspects in test/aspects.ads

(see general below for more possibilites)

completion:
    match GPS behavior
        get completion candidates from gpr_query
        all names in scope at point

    built-in pcomplete
        completion-at-point-functions

    http://elpa.gnu.org/packages/company.html
        including C++ parameters, class members

    MELPA package auto-complete
    https://github.com/auto-complete/auto-complete
    https://github.com/capitaomorte/yasnippet

find-identifer-in-prj
    prompt for identifier, goto declaration
    not useful until have completion

reflect changes in subprogram spec to subprogram body
    ada-resync-spec-body

fix fontification of aspect names
    they are _not_ context clauses
    they are often on a different line than 'with'
    there are more than one of them
    use parser actions

fix wisi-compile.el needing comp.el, not comp.elc
    some systems don't install emacs source by default

handle all indent options like ada-case-strict
    need case-strict, ada-indent prj-wide for aflex
    need case-strict buffer-local for ada-mode ada_tokens

    set buffer-local from prj-get in ada-mode-hook
        use an alist or auto naming rule to define prj var

    or user write cond string-match on default-dir

set face correctly for name on next line
    edited some tests; see fixmes
    use parser actions

use post-self-insert-hook for casing
    in 23.2?

use electric-indent-mode instead of ada-indent-newline-indent

refactoring

    rename entity:
        use xref to rename all uses (with/without confirm)

    change parameter_result_profile
        make same change in all overrides
        offer to walk thru all uses

    promote primitive subprogram-local variable to type component

    move primitive from parent to child class

    extract subprogram
        from Eclipse
        highlight lines of source
        prompt for name
        it guesses parameter_result_profile

support for "Adadoc"?
    formatted comments that mention parameters; check that they are all mentioned, spelled correctly

support for "ElDoc"?
    display parameter list for current function

Add Ada parser to gnu global?

 gpr_query
build/Makefile one

get casing from gpr file

gpr_query refs output distinguishes between read ref and write ref
    useful for "where is this var set?"
    xref filter?
    elisp filter?

use --display_progress

write tests!

implement C++ C-c ? children
    /home/Projects/GDS/work_stephe_2/common/itc/itcsb/libitcsb_1553/inc/Itcsb1553/Bus.hpp

    overridden_recursive

    child_types_recursive
        works

add Ada, C++ tests of xref
    /home/Projects/GDS/work_stephe_2/dscovr/build/x86_gnu_linux_release/Makefile
    /home/Projects/GDS/work_stephe_2/common/itc/opsim/itc_dscovr_gdsi/Gds1553/src/Gds1553.cpp


cd /home/Projects/GDS/work_stephe_2/dscovr/build/x86_gnu_linux_release/

export ADA_PROJECT_PATH=../../../makerules:../../../common/build/x86_gnu_linux_release:../../../sal/build:../../../sal/build/x86_gnu_linux_release:../../../opentoken/build/linux_release

parse linker cross reference output; -cref
    for pragma import


(require 'gpr-mode)
(gpr-set-as-project "c:/Apps/GNAT-7.1.2/gnatcoll-1.6w-src/src/gnatcoll_tools.gpr")
(browse-url "file:///c:/Apps/GNAT-7.1.2/gnatcoll-1.6w-src/docs/_build/html/xref.html")

 general
build/wisi/Makefile
build/Makefile

do C-x 5 prefix
    for Emacs 24.x
    after 24.4 feature freeze

move gpr-skel.el skel-expand to compat*.el
    use in ada-mode
    discuss on emacs-devel

need indent test of skel expansions
    verify they parse

tooltip/skel support for subprogram param names

implement secondary-error for scope in 'gnat-inspect-all'
    /Projects/GDS/work_dscovr_release/common/build/x86_gnu_windows_release/Makefile
    /Projects/GDS/work_dscovr_release/common/1553/gds-hardware-bus_1553.ads RX_Enable
    secondary-error in compilation regexp not working
        highlight can't be a function

    change ada-show-secondary-error to parse line, col from text, not text-property?

move gnat-inspect ada-* to ada-gnat-inspect.el

wisi-validate-cache should call grammar parser in a loop
    that would handle multiple compilation units; doesn't need to be in grammar
    parser needs to ignore invalid token following valid parse.

suggest jit-lock enable hook
    allow enforcing order in after-change-functions

ask about start-process vs --batch

expression functions

gpr fix errors
    gds_dscovr_utf_agg.gpr:12:19: expected "gds_dscovr_utf_agg"

add C++ tests

C-c C-d on <= use

'Access gives wrong face to following token:
     Percent_Percent & EOF + Output_Elisp'Access and

don't parse or move cache if narrowed

ada-fix-error.el
    sort 'limited private with' at end of context clause

add test for el_file

gnatprep
    the value of a preprocessor symbol is either empty, a string
    literal, or an Ada identifier/keyword; handle $symbol in lexer

    gnatprep minor mode?

manage "scenario variables" on project menu?
    GDS_DEVICE_PLATFORM

separate gpr-mode indent variables

gpr-next-statement-keyword

new align rule
    from Florian Schanda <florian.schanda@altran.com>
    >    case Foo |
    >         Some_Other_Thing |
    >         Bar |
    >         Baz =>
    >       null;
    >
    > It would be really nifty to have a macro that transforms it into this:
    >
    >    case Foo              |
    >         Some_Other_Thing |
    >         Bar              |
    >         Baz              =>

allow finding compiler libraries with no project
    define the default project search path to contain the compiler library dirs
    there is no default project!
        big change to support that.

test on debian testing?

 possible enhancements

make as much as possible work with no project
    use ada-build-require-project-file when a project is necessary

example custom indentation function for Markus Schöpflin <markus.schoepflin@comsoft.aero>
   FOOBAR.PROC (
      ARG1 => VAL1,
      ARG2 => VAL2
   );

EDE projects?
    just .el files with random code

skeleton
    see python-skeleton-autoinsert

    add else placeholders to all skeletons?
        add 'placeholder text property, before-change that deletes it/checks for "..."
        add goto-next-/prev-placeholder, kill-placeholder

    bug in skeleton handling of _; if skeleton-end-hook indents, the pos of _ moves; should be a marker.

    template system could be defined by parsing ada-grammar.wy
        for ada-skel-verbose

ada-align-paramlist
    test/ada_mode-parens.adb

    handle wrapping due to line length limit?

    handle single-line trailing comments, or longer comments, in paramlist?

DEC Ada legacy code
    foo.a for spec, foo_b.a for body

share/convert case exceptions with GPS
    see email for python script

file-local case exceptions
    for -fdump-spec C imports

vhdl-wisi

ada-control.el from JP Rosen; see email

completion
    http://emacswiki.org/emacs/CategoryCompletion
    autocomplete package

http://cedet.sourceforge.net/addlang.shtml

time on long code
    get stats on GDS file sizes

put-text-property fails if read-only

 possible new options
ada-wisi-comment
    add option to match gnat comment style check
        have tests in ada_mode-conditional_expressions.adb, ada_mode-parens.adb

from Simon Wright:
   --  I'd like (the option to have) the 'is' line up with the 'type'.
   type A;
   type A_Finalizer
     (AP : access A)
   is new Ada.Finalization.Limited_Controlled with null record;

Markus Schöpflin <markus.schoepflin@comsoft.aero> wants this style (including all caps):

   FOOBAR.PROC (
      ARG1 => VAL1,
      ARG2 => VAL2
   );

    add a custom indent function, like the one for opentoken
    12 sep 2013: sent email

 relevant files, debug hints
Edebug displays

in wisi-parse-reduce:
(setq edebug-eval-list
 '(nonterm
   tok
   first
   ))

in wisi--indent-token-1:
(setq edebug-eval-list
 '((wisi-ind-indent wisi--indent)
   wisi-nterm
   i
   delta
   indent
   ))

in wisi-indent-action:
(setq edebug-eval-list
 '((wisi-ind-indent wisi--indent)
   wisi-nterm
   wisi-tokens
   deltas
   wisi-token-index
   tok
   token-delta
   comment-delta
   ))

wisi-indent-region:
(setq edebug-eval-list
 '((wisi-ind-indent wisi--indent)
   anchor-indent
   i
   indent
   new-indent
   ))

(progn (profiler-start 'cpu) (time-it 'wisi-parse-buffer 10) (profiler-report) (profiler-stop))
    B - profiler-report-render-reversed-calltree shows low-level time hogs

attach gud-gdb to running emacs: attach <process id>
    source emacs/src/.gdbinit
    xbacktrace shows lisp backtrace

"kill -USR2 <emacspid>" which should also drop you into the (elisp?) debugger.

(browse-url "c:/Projects/arm_info/org.adaic.arm_form/build/html/arm2012/RM-P.html")
(info "(aarm2012)Annex P" "*info Annex P*")
http://www.ada-auth.org/standards/
(info "(elisp)Parser State" "*info syntax-ppss*")
"c:/home/stephe/Backup/eBooks/Dick Grune/Parsing.pdf" [dickgrune]

http://savannah.gnu.org/projects/emacs/

http://git.savannah.gnu.org/cgit/emacs.git/tree/README?h=elpa
http://elpa.gnu.org/

https://www.dropbox.com/sh/7jr3vbv9tm1zod0/jPuvfrJAe8
    w32 builds of cutting-edge emacs branches, pretests

ftp://alpha.gnu.org/gnu/emacs/pretest/

 access to ada-france:

anonymous (read only) access:
    mtn --db ~/monotone-dbs/ada-france.db --key '' pull www.ada-france.org "org.emacs.*"

read/write access requires a public key:
    send output of 'mtn pubkey' to Ludovic Brenta
    <ludovic@ludovic-brenta.org> or Stephe Leake
    <stephen_leake@stephe-leake.org>

    add it to monotone db via 'mtn read'
    add it to /etc/monotone/write-permissions
    /etc/init.d/monotone restart

    mtn --db ~/monotone-dbs/ada-france.db sync "mtn://www.ada-france.org?org.emacs.*"

 release process
(dvc-status ".")
(dvc-status "/Projects/org.opentoken")

# uninstall elpa packages before change version
build/Makefile uninstall-elpa

check for ELPA patches by others
    (dvc-status "/Projects/elpa")
        revert local changes
    (dvc-pull "/Projects/elpa")
    (dvc-sync-review "/Projects/elpa")
        update
        clean sync
    cd /Projects/elpa
    git log -2 -- packages/wisi
    git log -2 -- packages/ada-mode
    git log -2 -- packages/ada-ref-man
    if changes:
        (dvc-log "/Projects/elpa/packages/<dir>/<file>")
        apply changes to current

check emacs buglist
    http://debbugs.gnu.org/cgi/pkgreport.cgi?package=ada-mode

bump versions
    bump if _any_ changes other than autoloads, so ELPA package handler knows to update

    build stuff to compare with previous release in elpa:
        build/Makefile docs pub-ada pub-ada-ref-man pub-wisi

        (list-packages) install ada-mode, wisi, ada-ref-man from public ELPA

    change versions in compares below to match installed versions.

    compare:
        (ediff-directories "~/.emacs.d/elpa/wisi-1.1.3" "/Projects/elpa/packages/wisi" nil)
            NEWS-wisi.text
                add release date
                add new features

            wisi.el
                Version:

        (ediff-directories "~/.emacs.d/elpa/ada-mode-5.2.0" "/Projects/elpa/packages/ada-mode" nil)
            NEWS-ada-mode.text
                add release date
                add new features

            ada-mode.el
                Version:
                package-requires wisi version
                ada-mode-version

            more below

        (ediff-directories "~/.emacs.d/elpa/ada-ref-man-2012.0" "/Projects/elpa/packages/ada-ref-man" nil)
            ada-ref-man.el
                Version:

    ada-mode.texi
        @title
        top node
    README-ada-mode
        first line
    README-ada-ref-man
        first line
    README-wisi
        first line
    build/Makefile
        ADA_MODE_VERSION
        ADA_REF_MAN_VERSION
        WISI_VERSION

    (find-file "d:/Web/savannah/ada-mode/index.html")
        ada-mode find-replace i.j.k
        opentoken find-replace i.jk

    (find-file "d:/Web/savannah/ada-mode/wisi/wisi.html")
        wisi-i.j.k find-replace
        wisi-generate version
        opentoken version

    (d:/Web/stephe-leake/ada/opentoken.html copied by web makefile)

    ~/Web/Makefile
        ADA_MODE_VERSION

verify other metadata
    ada-mode.el
    ada-ref-man.el
    wisi.el

check for latest Emacs release
    http://ftp.gnu.org/gnu/emacs/windows/

Emacs 25.1, gnat 2016:
    build/wisi/Makefile all byte-compile-clean

prep for other version tests:
    build/Makefile all
    # pushes to elpa workspace, builds archive, uninstalls

Emacs 24.5, gnat 2015, installed elpa (Eurocontrol)
    (gnat-2015)
    (setenv "ADA_MODE_DIR" "-f package-initialize")
    org.opentoken/build/release/Makefile clean
    build/Makefile install-elpa
    build/wisi/Makefile all
    build/Makefile uninstall-elpa

Emacs 24.4, gnat 2016 (sal-standard), installed ada-mode:
    (setenv "ADA_MODE_DIR" "-f package-initialize")
    build/Makefile install-elpa
    build/wisi/Makefile all
    build/Makefile uninstall-elpa

Emacs 24.3, gnat 2016 (sal-standard), installed ada-mode:
    (setenv "ADA_MODE_DIR" "-f package-initialize")
    build/Makefile install-elpa
    build/wisi/Makefile all
    build/Makefile uninstall-elpa

Emacs 24.2, gnat 2016 (sal-standard), installed ada-mode:
    (setenv "ADA_MODE_DIR" "-f package-initialize")
    build/Makefile install-elpa
    build/wisi/Makefile all
        ignore byte-compile warnings about 'foo' from cl package called at runtime
    build/Makefile uninstall-elpa

sync for Debian:
    Emacs 25 for dvc
    (dvc-status ".")
    (dvc-status "/Projects/org.opentoken")
    (dvc-sync-run ".")
    (dvc-sync-review ".")

Debian stable is 8.2 jessie as of 5 Sept 2015
    emacs  24.5
    gnat   4.9.2

    emacs-stable.sh ;; for dvc and testing
    (sal-debian)

    (dvc-sync-run "/home/Projects/org.emacs.ada-mode")
    (dvc-sync-review "/home/Projects/org.emacs.ada-mode")

    /home/Projects/org.emacs.ada-mode/build/wisi/Makefile
        all

    emacs.sh ;; current for dvc
    (dvc-status)
    (dvc-sync-run "/home/Projects/org.emacs.ada-mode")
    (dvc-sync-review "/home/Projects/org.emacs.ada-mode")

(dvc-sync-run ".")
(dvc-sync-review ".")

commit elpa:
    (dvc-pull "/Projects/elpa")
    (dvc-sync-review "/Projects/elpa")

    build/Makefile docs pub-ada pub-ada-ref-man pub-wisi

    (dvc-state-one "/Projects/elpa")
        add, stage, commit ada-mode, ada-ref-man, wisi

    (dvc-push "/Projects/elpa")
    (dvc-sync-review "/Projects/elpa")
    # 24 hrs for web repository to update

test install from elpa
    5.1.8 crashed emacs for me

(dvc-state-one ".")
mtn tag h:org.emacs.ada-mode "org.emacs.ada-mode-<version>"

(dvc-sync-run ".")
(dvc-sync-review ".")

mtn checkout -b org.emacs.ada-mode -r t:org.emacs.ada-mode-5.2.1 ../org.emacs.ada-mode-5.2.1

build/Makefile zip

not under emacs:
    cd /Projects/org.emacs.ada-mode/build/
    rm <old>.tar.gz .sig
    gpg2 -b *.tar.gz

    scp *.tar.gz     stephen_leake@dl.sv.nongnu.org:/releases/ada-mode/
    scp *.tar.gz.sig stephen_leake@dl.sv.nongnu.org:/releases/ada-mode/

~/Web/Makefile
    ada-mode wisi

(cvs-examine "d:/Web/savannah/ada-mode/" nil)
    mark all, commit

FIXME: wisi-generate.exe to savannah?

after Gnu ELPA updated, post on emacs-ada-mode mailing list, c.l.a newsgroup
http://www.nongnu.org/ada-mode/
https://savannah.nongnu.org/projects/ada-mode

mark fixed bugs
    http://debbugs.gnu.org/cgi/pkgreport.cgi?package=ada-mode
    http://debbugs.gnu.org/Developer.html

check https://www.emacswiki.org/emacs/AdaMode


-- end of file<|MERGE_RESOLUTION|>--- conflicted
+++ resolved
@@ -75,7 +75,6 @@
         can compute at grammar compile time
         add result as 'error' entry in state machine?
 
-<<<<<<< HEAD
         cache for virtual end token (if one needed) located after last real token in sentence
             needed for 'goto end', and for setting something in 'end' field
             add space if at eob?
@@ -90,19 +89,6 @@
 
     don't use virtual tokens for indent
         => don't set markers to them
-=======
-(setq ada-gps-size-threshold most-positive-fixnum)
-(setq wisi-disable-face t)
-(setq wisi-indent-region-fallback nil)
-- current issues:
-bad indent:
-                        Append
-                          (Token_Image (Generate_Utils.Token_Pkg.ID (Action_Node.Item.LHS.all)) & "," &
-                             Integer'Image (Action_Node.Item.Token_Count) & ", " &
-                             Action_Name
-                             (Generate_Utils.Token_Pkg.ID (Action_Node.Item.LHS.all), Action_Node.Item.Index));
->>>>>>> 8daac1ae
 
     show location of virtual tokens in 'show parse error'?
         could be many
@@ -118,14 +104,6 @@
  indent issues
 
 indent is slow
-<<<<<<< HEAD
-    add 'byte-compile' to wisi-compile-grammar
-
-    inhibit change hooks while indenting/aligning?
-
-    skip computing indent in nonterms not in indent region.
-=======
->>>>>>> 8daac1ae
 
     wisi-anchored-2, wisi--indent-token-1
         don't apply anchor if all lines already anchored
@@ -190,8 +168,6 @@
             wisi middle line: per iteration 2.562810, 2.791537, 2.750257
             wisi last line: per iteration 2.750262, 2.750256
 
-<<<<<<< HEAD
-=======
         apr 17 add byte-compile in wisi-semantic-action
             wisi whole buffer: per iteration 3.127059, 3.109702, 2.984694 seconds, 13 gcs
 
@@ -204,7 +180,6 @@
             second line cold cache: 2.735604 seconds 12 gcs
             second line warm cache: 0.006563 seconds
 
->>>>>>> 8daac1ae
 time wisi-forward-token use structs
     (setq ada-gps-size-threshold most-positive-fixnum)
     d:/Apps/GNAT-gpl_2016/gnatcoll-gpl-2016-src/src/sqlite/gnatcoll-xref.adb
