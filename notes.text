--- conflicted
+++ resolved
@@ -51,37 +51,34 @@
 (setq gpr-query-exec "c:/Projects/org.emacs.ada-mode/gpr_query")
   current work
-<<<<<<< HEAD
-=======
+try packrat
+    see fixme in gen_run_wisi_lr
+
+    time packrat_gen parse
+        gnatcoll-xref.adb: gnatcoll-xref.adb:40:1: parse failed
+            but verbosity parse=3 says it gets much further, and doesn't say why it fails!
+
+maybe on line 1265:          Lines.Lines (Tmp'Range) := Tmp.all;
+
+            packrat_proc says gnatcoll-xref.adb:1265:27: parse failed
+                so packrat_gen is not updating max_examined_pos properly
+                add wisitoken test
+                add verbosity in update.
+
+        copies lots of stream_index; all ref counted.
+
+    mckenzie error recover
+    packrat lists
+        optimizes query time, not parse time?
+
+    optimize rhs order; most common first
+
+
 GNAT Community going away
     https://blog.adacore.com/a-new-era-for-ada-spark-open-source-community
     get gnat fsf from alire https://alire.ada.dev/
     simplest way is to package ada-mode code as Alire crates
     use tarball on savannah
-
->>>>>>> 5f1afbdf
-try packrat
-    see fixme in gen_run_wisi_lr
-
-    time packrat_gen parse
-        gnatcoll-xref.adb: gnatcoll-xref.adb:40:1: parse failed
-            but verbosity parse=3 says it gets much further, and doesn't say why it fails!
-
-maybe on line 1265:          Lines.Lines (Tmp'Range) := Tmp.all;
-
-            packrat_proc says gnatcoll-xref.adb:1265:27: parse failed
-                so packrat_gen is not updating max_examined_pos properly
-                add wisitoken test
-                add verbosity in update.
-
-        copies lots of stream_index; all ref counted.
-
-    mckenzie error recover
-    packrat lists
-        optimizes query time, not parse time?
-
-    optimize rhs order; most common first
-
 
 update wisitoken.grammar/wisitoken_grammar_01.wy to match
 
