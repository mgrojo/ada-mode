General notes on Emacs Ada mode

build/Makefile

o.e.a: release, in use
o.e.a.stephe-1: dead
o.e.a.stephe-2 (with o.w.s-2/o.s_l.sal): work;
o.e.a.stephe-3 (?): emacs module parser (very old)
o.e.a.stephe-4 (?): eglot/ada_language_server
o.e.a.stephe-5 (?): libadalang backend
o.e.a.stephe-6 (with o.w.s-2/o.s_l.sal.stephe-1): incremental parse

(dvc-state-multiple
'((xgit . "/Projects/org.stephe_leake.makerules")
  (xgit . "/Projects/org.stephe_leake.sal")
  (xgit . "/Projects/org.stephe_leake.aunit_ext")
  (xgit . "/Projects/org.wisitoken")
  (xgit . "/Projects/elpa") ;; for uniquify-files
  (xgit . "/Projects/org.emacs.ada-mode/")))

(dvc-propagate-multiple
 '(("../org.stephe_leake.sal"  . "../org.stephe_leake.sal.stephe-1")
   ("../org.wisitoken"         . "../org.wisitoken.stephe-2")
   ("../org.emacs.ada-mode"    . "../org.emacs.ada-mode.stephe-6")))

(dvc-state-multiple
'((xgit . "/Projects/org.stephe_leake.sal.stephe-1")
  (xgit . "/Projects/org.wisitoken.stephe-2")
  (xgit . "/Projects/org.emacs.ada-mode.stephe-6")))

(dvc-propagate-multiple
 '(("../org.stephe_leake.sal.stephe-1" . "../org.stephe_leake.sal")
   ("../org.wisitoken.stephe-2"        . "../org.wisitoken")
   ("../org.emacs.ada-mode.stephe-6"   . "../org.emacs.ada-mode")))

(setenv "GPR_PROJECT_PATH" "c:/Projects/org.wisitoken/build;c:/Projects/org.stephe_leake.sal/build;c:/Projects/org.stephe_leake.makerules")

for test/subdir/ada_mode_parent.gpr
(setenv "GPR_PROJECT_PATH" "C:\\Projects\\org.emacs.ada_mode\\test;C:\\Projects\\org.emacs.ada_mode\\test\\subdir")

for ada_mode_wisi_parse.gpr:
(setenv "GPR_PROJECT_PATH" "C:\Projects\org.emacs.ada-mode;c:/Projects/org.emacs.ada-mode;c:/Projects/org.wisitoken/build;c:/Projects/org.stephe_leake.sal/build;c:/Projects/org.stephe_leake.makerules;d:/Apps/GNAT-gpl_2019/x86_64-windows/lib/gnat;d:/Apps/GNAT-gpl_2019/x86_64-windows/share/gpr;d:/Apps/GNAT-gpl_2019/share/gpr;d:/Apps/GNAT-gpl_2019/lib/gnat;d:/apps/gnat-gpl_2019/x86_64-windows/share/gpr;d:/apps/gnat-gpl_2019/x86_64-windows/lib/gnat;d:/apps/gnat-gpl_2019/share/gpr;d:/apps/gnat-gpl_2019/lib/gnat")

(setq gpr-query-exec "c:/Projects/org.emacs.ada-mode/gpr_query")
 current work
<<<<<<< HEAD
report gnat bug
    Tree.Line_Begin_Char_Pos (L) := Tree.Line_Begin_Char_Pos (L) + Shift_Chars;
        @ doesn't work here

incremental parse
    in parser-log, disable undo, set read-only

    test/ada_mode-incremental_parse.adb
        make one
        added shift line_begin_char_pos in stable
            cause exceptions
=======
delete ada-language-version

refactor fails if file has DOS line endings
    test/refactor_dos.ads
        not ./run_ada_lalr_parse.exe refactor 5 test/refactor_dos.ads 1105 --verbosity "action=3"
        not "" lr1

test/ada_mode-interactive_2.adb
    has nil indent

build/test.log
    ada_mode-interactive_2.adb Local_Proc_1
        right paren indented 1 too much when error correction present
            Delete_Token update line_begin_char_pos?

    gpr-skel-test.el parse navigate unhandled exception: CONSTRAINT_ERROR: sal-gen_unb
>>>>>>> c916252c

    post_parse navigate
        only need to edit changed caches?
        use kmn_list?
        change one 'begin' to 'end' => lots more invalid

    preserve errors, recover_ops for complete error list after incr parse
        only in elisp; delete errors in requested parse region, parse, add new.

    redesign navigation?
        on another branch
        don't compute text properties
        always get destination from parser

    never need begin_indent; compute it from line_begin_char_pos, line_begin_token

    run all tests with incremental mode enabled
        build/test.log

    error recover try prev solution
        edit it?

still need wisi-lexer?

optimize initial full parse
    generated packrat should be faster than generalized LR1
    if encounter error, save partial trees, do incremental generalized LR1 error correcting to finish

split org.emacs.ada-mode into .wisi, .ada-mode to match elpa

in ada_annex_p.wy:
    wisi-parse-buffer indent doesn't use lisp-indent-buffer

indent bug:
    indent_line had delta_indent.hanging_paren_state for delta_2, but not delta_1
        caused bad comment indent in ada_mode-ada2020.adb Func_Declare_1
        otherwise not used; delete it?

indent recover bug:
               (case Shared_Parser.Tree.Label (Parser_State.Shared_Token.Node) is
               when Shared_Terminal => Shared_Parser.Tree.Shared_Stream --  Missing comma
          when others => raise SAL.Programmer_Error)


.all fix doesn't work with Fedora gcc gnat
    try debian

bug#43742:
    https://www.gnu.org/software/emacs/manual/html_mono/ada-mode.html#Installation
        for core ada-mode; should be deleted, since emacs 27 is current and no longer has ada-mode
            or replace with manual from elpa


    add 'for Driver ("C") use "gcc";' in wisi.gpr.gp package Compiler


navigate bug
    need test
        add 'use type' for 'delete > 0': wisitoken-parse.adb
        ada-declarative-region-start-p handle block_label
            Delete_Non_Grammar :
            declare
               Containing : Base_Token_Array_Var_Ref renames Parser.Tree.Non_Grammar_Var (Parser.Last_Grammar_Node);
               Delete : SAL.Base_Peek_Type := 0;
            begin
               for I in Containing.First_Index .. Containing.Last_Index loop
                  if not Overlaps (Containing (I).Byte_Region, Inserted_Region) then
                     Delete := I;
                     exit;
                  end if;
               end loop;
               if Delete > 0 then

indent bug
    need test
    wisitoken-parse.adb
                       not (Overlaps (Token.Byte_Region - Shift_Bytes, Stable_Region) or
                              (KMN.Inserted_Bytes > 0 and then (Overlaps (Token.Byte_Region, Inserted_Region))) or
                              (KMN.Inserted_Bytes = 0 and then

doc wisi-enable-parse in skeleton-end-hook?


ada2020
    recursion reduces power of Minimal_Complete in error recover too much
        handle recursion in minimal_complete at runtime?

wisi.texi
    $FOO only sees vars defined in the current project
        workaround:
    :compile-env
     (list
       (concat "HOME=" (getenv "HOME")))

    also add comments to code; 'process-environment' specifically excluded.
        $BAR declared in .prj only affect that project, not others.

add .prj syntax: import_env_var=HOME

ada-process.el missing TICK_2 on debian o.e.a.s-5
    because generated by External
    should be ada-process-external.el!

compare_ada_annex_p
    arm_texi use bold underscore for bold, to distinguish keywords
    write arm-info-mode, to apply faces

ada-which-function fails in wisi-ada_annex_p-format_parameter_list.adb

output min_complete fraction in .parse_table - changed when recursion blew up?

navigate bug
    wisitoken-bnf-output_ada_emacs.adb
    point on 'begin' of Create_Ada_Action
    wisi-reset-parser
    sal-ada-next-declaration; ok

    point on 'procedure Translate_Sexp (Line : in String)'
    wisi-reset-parser
    sal-ada-next-declaration; on 'begin'
    sal-ada-next-declaration; no declaration-start found
        nav cache not being overwritten!?

navigate in .wy buffer
    can always parse locally
    only need global for completion list
        background that, like in gpr-query

need better homepage for wisi
    point to user guide, show some screen shots
    populate Savannah 'docs' page?
    set savannah devel status to 'in production'

indent bugs
    State.Kernel (I) :=
      (Production        => Item.Prod,
       Recursion         =>
       --  Item.Recursion is used by at generate time by Delete_Non_Minimal
         ((case To_Index (Item.Dot) is

        comment should align with expression, not discrete_choice
            which is _not_ what wisi-hanging Indenting_Comment True does
            semantics of Indenting_Comment are confused
                Indenting_Token should be the token to which wisi-hanging applies, not the one containing the comment?
                they are the same when there is a comment-pair
                    so keep what we have for consistency?

        test/ada_mode-generic_package.ads
            preceding comment moved when wisi-hanging added to name.

        test/ada_mode-recover_30.adb
            comment after aspect_specification in subprogram_body
                should be indented with 'is'

Don't put name properties - just accum completion list. Set name prop only for which func, add-log - in small region.
    More detailed parse-action?

Separate set of McKenzie params for face parse

ada-format-param-list take option to convert from single line to multi-line
    and vice-versa?
    requires passing that option to Ada reformat code; changes elisp-ada API

gpr-query: mode line Symbols > 100%
    maybe fixed that, but now symbols % is not showing

eldoc
    use gpr_query to provide info
    see eglot

wisi-prj.el use project-switch-project?
    stores projects in a file

test/ada_mode-recover_partial_02_lr1.adb
    add language_fix to push_back to before '('
    add paren to descriptor, add this in -explore?

language_fixes; duplicate test_mckenzie_recover test cases here, to test this code
    selected_component 1

test/ada_mode-recover_06, _10.adb
    not _24
    'end' not inserted on blank line so indent is correct for adding another statement
    could be inserted on comment line.

ada-mode language_fix 'extra begin'
    PRAGMA_ID | USE_ID should be First (declaration)
    output First in ada_process_actions?

LEFT_SQUARE_BRACKET is equiv to LEFT_PAREN at least for aggregates
    update all refs to paren in wisi.adb? wisi-ada.adb? -mckenzie_recover-ada.adb?

when move to new gnat, need to fix compilation errors
    assume wisitoken is broken
    need different compile-env for compiler, xref
    improve wisi-prj

fix "string not terminated by end of line" bug
    use parser to fontify strings

    same for unterminated placeholder; use parser to fontify comments
        ada_mode-placeholders.adb

move EXE_EXT, GNAT_EXE, INSTALL_BIN into makefile.conf

fix blinking fringe mark when type "--"
    delay the display of the fringe mark (using a timer), without delaying font-lock itself

paper_2019.latex
    ada-mode use of wisitoken parser
    metric for comparing error correction
        argh. redo using lr1 for wisitoken-tokens
            really slow loading lr1 table for each file; loop on files in dump_wisitoken_corrected

        sum_diff_lengths.adb
        file_count: 55
        correct-wisitoken:  total size: 14325
        correct-libadalang: total size: 52040

    excellent examples:
        recover_02: wisitoken inserts "end; end;" prematurely
        recover_05: libadalang deletes entire partial record type declaration; wisitoken finishes it
        recover_07: libadalang splits an assignment rather than insert a semicolon.
        recover_08: wisitoken inserts "end;" prematurely
        recover_15; wisitoken inserts "end loop;" just right.
        recover_16; wisitoken inserts "end if;" just right.
        recover_18; libadalang deletes start of two loops; can't get indentation right.
        recover_21: libadalang deletes 'elsif', 'else' instead of inserting 'if then'; can't get indentation right.
        recover_deleted_procedure_1: libadalang deletes lots of code
        recover_end_1: libadalang deletes 'procedure'
        recover_string_quote_1, 2, 3: libadalang does better

Do spark on mckenzie-base

other ada 202x syntax
    http://www.ada-auth.org/standards/ada2x.html /5
    http://www.ada-auth.org/standards/2xrm/html/RM-0-2.html Language Changes
        test/ada_mode-ada2020.adb
        put features not supported in Ada Community 2020 (if any?) in ada_mode-ada2020_more.adb,
            move them to -ada2020.adb when Ada Community 2021 available

        parallel
             parallel loops 5.5 3/5, 4/5 [parallel [chunck]] for
             iterator_filter 5.5 :== when condition
             parallel blocks 5.6.1
             parallel container iteration

             parallel reduction
                subset of parallel container/array iteration

        container aggregate 4.3.5 []

        lightweight iteration => procedure iterators

        reduction expression 4.5.10 attributes Reduce, Parallel_Reduce
            no new syntax, just new semantics

        iterator filter

    declare_expression
        http://www.ada-auth.org/cgi-bin/cvsweb.cgi/ai12s/ai12-0236-1.txt?rev=1.10

    process all acats tests?
        http://www.ada-auth.org/acats.html
        not avail for 202x yet
        d:/Archive/GNAT/ACATS41.ZIP

present spark counter example info
    c:/Projects/org.stephe_leake.sal/build/obj/gnatprove/prove_bounded_definite_vectors_sorted.spark
        JSON format
    <gnat>share/gps/plug-ins/spark2014.py

bugs/suboptimal:
    ada_mode-recover_02.adb
        inserts 'end; end;' prematurely, ending package; next statement is legal
            but there's no way to know that without looking farther ahead.
        minimal complete is too cheap?
        review all error corrections to see if there's a way to optimize?

    ada_mode-recover_09,adb
        inserts 'if then if then end if;' instead of 'if then'

    ada_mode-recover_10.adb
        allow "of" where "in" should be; common mistake
            produce warning?

        missing 'end' inserted _after_ 'end check_rhs_order'; should be before

ada-build.el
    add spark commands: prove { project | file | function/procedure | assertion at point}

gpr_query.adb process_overridden should return method def for all ancestor types, not just parent

figure out how gnatfind finds ada_mode-separate_procedure body
    report bug: -f not respected (test/ada_mode.ads)
    improve gpr_query to find separate body

move dvc-kill-all-review/workspace to wisi?
    add delete projects in the workspace?
    delete project call wisi-kill-xref, wisi-kill-parser

gpr_query does not see libraries?
    need clear example; libadalang mains vs langkit?
    compare to GPS, gnatinspect

align region too large:
   case A is
      when 0            =>
         --  plain identifier
         RHS.Tokens.Append
           ((Label      => +"",
             Identifier => +Get_Text (Data, Tree, Tree.Child (I, 1))));
   end case;

    ada-align groups preceding comment lines with declarations

    lsp language server can do align as part of "format"

    add wisi refactor case (similar to format_param_list)

libadalang/lsp backend
    o.e.a.stephe-4 on Debian, for gnatpro 20
    use ada_language_server via lsp?

    gnu elpa eglot
        eglot-x has extended xref for ccls server

    lsp can't do grammar actions or org source blocks; no associated file!
        eglot issue #523

    https://github.com/microsoft/language-server-protocol/issues/18 semantic info for highlight = face

    Convert wisitoken syntax tree to adalang - plug in to Lang server

    use lang server infrastructure as wrapper around wisitoken ada parser/wisi post-process

    use wisitoken parser with GPS
        add incremental parsing
        ebooks/Parsing/Wager, Graham 1998 Efficient and Flexible Incremental Parsing.pdf
        new error correction metric; minimize tree change span

AdaCore tickets:
    Q406-078 2017-Aug : AdaCore (Nicolas Setton, Arnaud Charlet)
        mentions not fixing old GPS engine in favor of libadalang;
        wait for libadalang to introduce new config flags. Phippe
        Waroquiers wants GPS & Emacs indentation to be the same,
        and match Eurocontrol style.

    R801-052 2018-Aug : Stephe mentions transforming libadalang
        tree to wisitoken tree, using wisitoken indent code.
        AdaCore says GPS not using libadalang for indentation yet.

    R821-023 2018-Aug .. 2018-Dec : gnatpp using libadalang, but it is not ready for indent.

    SA31-041 2019-Oct

time on huge eurocontrol files c:/eurocontrol
    if need more than one source file, use current buffer or disk file?
    keep one context active, for the current project?
        see playground.adb in libadalang source

pp-command_lines.ads Name_Casing Name_Case_As_Declared - requires name resolution
    too slow?

compute reverse parse lr table, use that to extend parse backwards to find reasonable start point

improve test/ada_mode-recover_32.adb
    recover gets CONSTRAINT_ERROR, config ops full

speed up lalr compile
    decrease subprog size?

replace ada.wy with ada_annex_p.wy
    too many conflicts
    ada.wy:774: ;; FIXME: | digits_constraint
    ada.wy:775: ;; FIXME: | delta_constraint
    ada.wy:1015:;; FIXME: leaving out [renaming] [aspect_specification]
    ada.wy:1245:      ;; FIXME: indentation of comment after 'is' (and 'with' in
    ada.wy:1929: ;; allocator, FIXME: leaving out subpool_specification.

Adjust-indent loop on each token, handle 'end <keyword>'

Eurocontrol/debbugs bugs
https://debbugs.gnu.org/cgi/pkgreport.cgi?package=emacs;include=subject:ada-mode
    33744 indentation of subexpressions
        https://debbugs.gnu.org/cgi/bugreport.cgi?bug=33744
        need to identify subexpressions
        test/hanging.adb need more test cases
        waiting for money
            procedure Operator_Indentation is
            begin
              if B
                   or else C
                     > 2 -- indented relative to "or else"
              then
                null;
              end if;
            end Operator_Indentation;

do module interface
    see if it's faster; should be

    add re2c_emacs lexer, that handles emacs raw buffer text
        that lets the emacs buffer be the text buffer, avoiding copy/encode/bookkeeping

    use partial and incremental parse
        _only_ parse on demand, mininal amount of text
        maintain list of parse trees

    add parser task, one per buffer
        parse ada_mode.ads for face while finishing indent ada_mode.adb

        queue parse requests for one buffer
            first parse builds syntax tree
            use it for all post-parse actions

packrat
    need to override wisitoken.parse.put_errors for emacs process interface
        derive an Emacs_Parser type?

        or add abstract error_list, change wisi_runtime.put_errors to use that

        using Parser.Put_Errors for now

    langkit packrat is significantly faster than wisitoken lalr
        because of generated code, not table interpreter?
            try generated code for lalr
                lose error correction?
        use non-error-correcting packrat as primary parser, error-correcting lalr as fallback

    generate, compile packrat speed?
        ada_packrat_process_main.adb (31347 lines) compiles _way_ faster than ada_process_main.adb (13692 lines)

make-subprogram-body should strip aspects.

compute align in grammar actions
    align-list action on ':', '=>' etc

support variable pitch fonts
    for indent use (put-text-property 118 120 'display '(space :width (10))))

add wisi-forward-anchor, use for comments after 'is', 'when' in record type

 benchmarks:
    update only in o.e.a

    build/Makefile
        comment out 'export Standard_Common_Build := Debug'
        make recursive-clean build_ada_executables

d:/Apps/GNAT-gpl_2016/gnatcoll-gpl-2016-src/src/sqlite/gnatcoll-xref.adb
    copied to c:/eurocontrol/gnatcoll-xref.adb
    7252 lines, 29461 tokens, 254989 characters

wisitoken-bnf-generate
    $WISITOKEN/wisitoken-bnf-generate.exe --time ada_annex_p.wy

    04 mar 2018
        o.e.a.s-2 12.919s
        o.e.a.s-4 24.398s, 24.625s

    12 Apr 2018
        o.e.a.s-4 16.136s

    23 May 2018
        11.967s, 12.035s

    25 Jul 2018
        trees in lr1_items search, -O3
        LALR elisp generate time: 3.290167687
        LALR re2c generate time: 3.309398246
        LR1 re2c generate time: 602.235431713
        lr1 text_rep size:

    26  Jul 2018
        don't loop on all token_ids; loop on set
        LALR elisp generate time: 0.445727505
        LALR re2c generate time: 0.450525800
        LR1 re2c generate time: 31.202567095
        lr1 text_rep size:

    1 Aug 2018 replace Constrain_Terminals with Minimal_Complete_Actions
        LALR elisp generate time: 0.472614643
        LALR re2c generate time: 0.480273867
        LR1 re2c generate time: 31.820868201
        lr1 text_rep size:

    30 Jan 2020 ada-mode 7.0.1
        LALR re2c generate time: 0.689046474
        LR1 re2c generate time: 37.564196185
        lr1 text_rep size: 50_322_028

    14 May 2020 ada-mode 7.1.1
        GNAT Community 2019
        LALR re2c generate time: 0.520925872
        LR1 re2c generate time: 62.148224014
        lr1 text_rep size:
        LALR   0 accept/reduce conflicts, 34 shift/reduce conflicts, 17 reduce/reduce conflicts
             224 rules, 230 user actions, 37 checks, 1293 states
        LR1    0 accept/reduce conflicts, 4750 shift/reduce conflicts, 24 reduce/reduce conflicts
             224 rules, 230 user actions, 37 checks, 119354 states

    25 Jun 2020 Ada 2020 grammar, hash-table/red-black tree for collisions
        GNAT Community 2019
        before hash table, tree depth was log_2 (states) ~ 18, not bad.
        LR1 hash table states: 469463 rows: 124087 max_row_depth: 9 average_row_depth: 2
        LR1 initial item_sets time: 163.506717162

    29 Jun 2020 parallelize LR1_Item_Sets
        initial item_sets time: 103.791729848, 108.724074927

    ada_annex_p.wy LR1:
    4 Jul 2020 all Ada 2020, no actions:
        states: 444034, 22107 states with conflicts
        0 accept/reduce conflicts, 41267 shift/reduce conflicts, 1616 reduce/reduce conflicts
        initial item_sets time: 126.852255667

    27 Nov 2020 removed some conflicts, restore full recursion, cache recursion between LALR, LR1
        translate to bnf time: 0.076125248
        compute full recursion time: 27.081835029
        compute parse table time: 0.491019990
        compute minimal actions time: 0.005436412
        LALR re2c generate time: 48.579241802
        initial item_sets time:-5.803985594
        add_actions time: 8.118982585
        compute minimal actions time: 1.863305087
        compute conflicts time: 0.311614998
        LR1 re2c generate time: 121.018392728

mckenzie recover
    ./run_ada_lr1_parse.exe parse indent test/ada_mode-recover_partial_02_lr1.adb --enqueue_limit 120_000 --check_delta 20_000 --verbosity "debug=1 time=1 mckenzie=1" --task_count 8
        record all recover sessions
            start all parsers
            end all parsers 'succeed/fail' line
        subtract times: post-recover - pre-recover

    12 Jul 2019 ada-mode 6.1.1
        0: succeed 2, enqueue 110, check  14, cost:  2
        time 0.003358967

        1: fail; enqueue limit ( 120000 cost 11)
        1: fail, enqueue 120063, check  11824, max shared_token  64
        0: succeed 2, enqueue 73734, check  7599, cost:  8
        time 0.680450032

    o.e.a-m just_pushed_back_or_inlined expanded
        0.671804168, 0.673667911, 0.671176628

    "", drop token_index compare
        0.678247599, 0.670705783, 0.678376354

    o.e.a-m.s-4 config_heap.pre_add
        0: succeed 2, enqueue 110, check  14, cost:  2
        time 0.003585515

        0: fail; enqueue limit ( 120000 cost 10)
        1: succeed 2, enqueue 73734, check  7599, cost:  8
        time 0.665732656, 0.661565665, 0.660932083, 0.668397249 - not worth it

    o.e.a-m.s-4, o.w.s-2 binary search action_for
        0: succeed 2, enqueue 110, check  14, cost:  2
        time: 0.003279674

        0: fail; enqueue limit ( 120000 cost 11)
        1: succeed 2, enqueue 73734, check  7599, cost:  8
        time: 0.665491758

        after propagate:
        0.695314665, 0.691568300, 0.714005333

    binary search goto_for
        0.696081911, 0.727982272, 0.692549635 -- no slower, no faster; keep for clean

    sal.list in sal.unbounded_queue
        0.679426409, 0.703120410, 0.711440799

    use spark bounded_queue; no controlled
        0.703130227, 0.677916459, 0.674938851

    in bounded_queue, add suppress (all_checks), explicit check for full
        0.768971400, 0.677694819, 0.699692724, 0.680185725

    spark bounded_stack, suppress (all_checks)
        0.475089053, 0.471345331, 0.470334167 yes!

    14 Jun 2020 ada-mode 7.1.3
    ;;  1: fail; total enqueue limit ( 120000 cost 9)
    ;;  1: fail, enqueue 57219, check  5433, max shared_token  64
    ;;  0: succeed 2, enqueue 62819, check  6409, cost:  7
        0.315512031

    13 Jul 2020 devel branch:
        increase to enqueue_limit 500_000, check_delta 100_000
        LR1:
            task_count 1
            ;; 2020-07-13 21:11:34.04 pre-recover 2 active
            ;;  1: fail; total enqueue limit ( 500000 cost 11)
            ;;  1: succeed 7, enqueue 441907, check  41699, cost:  11
            ;;  0: succeed 2, enqueue 58102, check  5805, cost:  7
            ;; 2020-07-13 21:11:36.43 post-recover 9 active, 2.387545121
            2.39 seconds

            ;; 2020-07-13 22:15:10.49 pre-recover 2 active
            ;;  8 parallel tasks
            task_count 8
            ;;  0: fail; total enqueue limit ( 500000 cost 10)
            ;;  0: succeed 8, enqueue 441988, check  41725, cost:  11
            ;;  1: succeed 2, enqueue 58102, check  5805, cost:  7
            ;; 2020-07-13 22:15:11.97 post-recover 13 active, 1.480531181
            1.48 seconds, 1.07 seconds

            (/ (- 2.39 1.48) 2.39) = 0.389 not very good.

        LALR:
            task_count 1:
                ;; 2020-07-13 22:43:09.05 pre-recover 1 active
                ;;  0: succeed 2, enqueue 118, check  14, cost:  2
                ;; 2020-07-13 22:43:09.05 post-recover 2 active, 0.001850146
                ;; 2020-07-13 22:43:09.05 pre-recover 4 active
                ;;  4: fail; total enqueue limit ( 500000 cost 11)
                ;;  1: fail; total enqueue limit ( 500000 cost 11)
                ;;  4: fail, enqueue 283434, check  26607, max shared_token  64
                ;;  1: fail, enqueue 122328, check  11820, max shared_token  64
                ;;  0: succeed 1, enqueue 43714, check  4420, cost:  7
                ;;  5: succeed 2, enqueue 50538, check  5087, cost:  7
                ;; 2020-07-13 22:43:11.54 post-recover 5 active, 2.491979429
                0 seconds + 2.49 seconds

            task_count 8
                ;; 2020-07-13 22:46:15.31 pre-recover 4 active
                ;;  4: fail; total enqueue limit ( 500000 cost 11)
                ;;  1: fail; total enqueue limit ( 500000 cost 11)
                ;;  5: succeed 2, enqueue 50538, check  5087, cost:  7
                ;;  4: fail, enqueue 283458, check  26708, max shared_token  64
                ;;  1: fail, enqueue 122328, check  11820, max shared_token  64
                ;;  0: succeed 1, enqueue 43714, check  4420, cost:  7
                ;; 2020-07-13 22:46:16.47 post-recover 5 active, 1.159587153
                1.16 seconds, 1.12 seconds

    13 Jul 2020 incremental parse devel branch (main branch similar):
        --debug_mode does not show time; use --repeat_count 2
        ;; parser 0: State 14545 Current_Token (LEFT_PAREN, (859 . 859)) Resume_Token_Goal 51
        ;;  0: succeed 2, enqueue 217, check  21, cost:  2

        ;; parser 1: State 2649 Current_Token (RIGHT_PAREN, (906 . 906)) Resume_Token_Goal 66
        ;; parser 0: State 1439 Current_Token (RIGHT_PAREN, (906 . 906)) Resume_Token_Goal 66
        ;;  1: succeed 2, enqueue 1616, check  148, cost:  1
        ;;  0: succeed 2, enqueue 2528, check  204, cost:  1

        ;; parser 0: State 14545 Current_Token (LEFT_PAREN, (859 . 859)) Resume_Token_Goal 51
        ;;  0: succeed 2, enqueue 217, check  21, cost:  2

        ;; parser 1: State 2649 Current_Token (RIGHT_PAREN, (906 . 906)) Resume_Token_Goal 66
        ;; parser 0: State 1439 Current_Token (RIGHT_PAREN, (906 . 906)) Resume_Token_Goal 66
        ;;  1: succeed 1, enqueue 1394, check  123, cost:  1
        ;;  0: succeed 2, enqueue 2533, check  216, cost:  1
        total parse time per iteration 0.022099088

    27 Nov 2020 incremental parse, syntax_trees never copies nodes, ada-mode tests pass
        ;; parser 2: State 20013 Current_Token (-1, 47:(LEFT_PAREN, (978 . 978))) Resume_Token_Goal 51
        ;;  2: succeed 2, enqueue 183, check  19, cost:  2
        time : 0.01 seconds

        ;; parser 5: State 3141 Current_Token (-1, 62:(RIGHT_PAREN, (1025 . 1025))) Resume_Token_Goal 66
        ;;  5: succeed 6, enqueue 7649, check  628, cost:  5
        ;; parser 4: State 3108 Current_Token (-1, 62:(RIGHT_PAREN, (1025 . 1025))) Resume_Token_Goal 66
        ;;  4: succeed 2, enqueue 1772, check  141, cost:  3
        ;; parser 3: State 3107 Current_Token (-1, 62:(RIGHT_PAREN, (1025 . 1025))) Resume_Token_Goal 66
        ;;  3: succeed 2, enqueue 1769, check  141, cost:  3
        ;; parser 2: State 3140 Current_Token (-1, 62:(RIGHT_PAREN, (1025 . 1025))) Resume_Token_Goal 66
        ;;  2: succeed 6, enqueue 7554, check  622, cost:  5
            time: 0.22 seconds

navigate, face, indent
    make -r benchmark
        copy per iteration values here
        uses gnatcoll-xref.adb

    27 Nov 2017 - compute actions in Ada
        1.377199 seconds 3 gcs 6560 responses 0.509915 wait
        1.523548 seconds 2 gcs 6560 responses 0.518090 wait

    12 Apr 2018 - syntax table
        navigate 1.411872 seconds 4 gcs 6560 responses 0.352224 wait
        face     1.507372 seconds 5 gcs 2145 responses 0.319860 wait
        indent   1.447788 seconds 1 gcs 7251 responses 0.350474 wait

    23 May 2018
        navigate 1.542892 seconds 4 gcs 6560 responses 0.473158 wait
        face     1.645698 seconds 4 gcs 2145 responses 0.452539 wait
        indent   1.603725 seconds 1 gcs 7251 responses 0.491922 wait

    2 Sep 2018
    using lalr
        navigate 0.985181 seconds 4 gcs 6568 responses 0.248143 wait
        face     1.119776 seconds 4 gcs 2145 responses 0.246759 wait
        indent   1.033525 seconds 1 gcs 7251 responses 0.251972 wait
    lr1:
        navigate 0.968994 seconds 4 gcs 6568 responses 0.231818 wait
        face     1.085459 seconds 4 gcs 2145 responses 0.219220 wait
        indent   1.020811 seconds 1 gcs 7251 responses 0.237752 wait

    12 Jul 2019 ada-mode 6.1.1
        navigate 1.383730 seconds 6 gcs 7431 responses 0.241632 wait
        face     1.490733 seconds 8 gcs 2151 responses 0.215659 wait
        indent   1.382439 seconds 3 gcs 7252 responses 0.241366 wait

    4 Jun 2020 ada-mode 7.1.3
        navigate 1.292225 seconds 5 gcs 6249 responses 0.254697 wait
        face     1.401879 seconds 7 gcs 2151 responses 0.215092 wait
        indent   1.286356 seconds 2 gcs 7252 responses 0.223322 wait

    28 Sep 2020 ada_annex_p, allocated syntax tree
        navigate 1.411824 seconds 5 gcs 6240 responses 0.362340 wait
        face     1.567617 seconds 7 gcs 2149 responses 0.345864 wait
        indent   1.435476 seconds 2 gcs 7252 responses 0.366811 wait

    27 Nov 2020 syntax tree never copies nodes
        navigate 1.093543 seconds 5 gcs 6240 responses 0.186905 wait
        face     1.334711 seconds 8 gcs 2149 responses 0.182050 wait
        indent   1.229119 seconds 2 gcs 7252 responses 0.204471 wait

 wisi work

disable or use electric-indent-post-self-insert-function
    called during ada-indent-newline-indent
    on post-self-insert-hook
        use that for ada-mode capitalization?

ada-goto-declaration-start
    fails on task declaration
        only a problem if misusing C-c C-b ada-make-subprogram-body to make a task body
        C-x C-e skeleton expand works fine

        ada-make-subprogram-body should throw an error if it's not on a
        _subprogram_ spec, and recommend C-c C-e in the error message.

        but also fails on
        task body TA is
        begin
           null;
        end TA;

        fix the latter, see if it fixes ada-make-subprogram-body
            if not, make it throw an error.

    fails on separate (P) procedure X;
        C-c C-e works

        but also fails on
        separate (P)
        procedure X;
        is
        begin
        end X;

        fix the latter, see if it fixes ada-make-subprogram-body
            if not, obsolete that.

add "show all overloads" in navigate
    leave out file, line, col from gpr-query id

refactoring
    rename entity:
        use xref to rename all uses (with/without confirm)

    change parameter_result_profile
        make same change in all overrides
        offer to walk thru all uses

    promote primitive subprogram-local variable to type component

    move primitive from parent to child class

    extract subprogram
        from Eclipse
        highlight lines of source
        prompt for name
        it guesses parameter_result_profile

 debug hints, relevant files
https://debbugs.gnu.org/Developer.html
https://debbugs.gnu.org/server-control.html
https://debbugs.gnu.org/cgi/pkgreport.cgi?package=emacs;include=subject:ada-mode

wisi.adb insert_token
    p data.descriptor.image (tree.shared_tree.nodes.elements (token).id).all

gdb run_ada_parse
    in wisitoken-wisi_runtime.adb Indent_Action_0:
        break on 'if token.first_indent_line then' line 1050
        call wisitoken.syntax_trees.id (tree, nonterm)
        p data.descriptor.image ($)
        p i
        p data.descriptor.image (token.id)
        p token.line
        p token.col
        p pair
        p data.indents.elements.ea(token.line)

    in wisitoken-semantic_state.adb Reduce
        break on 'nonterm.paren_state := ' line 334
        p descriptor.image (nonterm.id)
        p i
        p descriptor.image (aug_token.id)
        p aug_token
        p nonterm

to change process executable for all current and future buffers:

    in any *.adb buffer:
    (setf (wisi-process--parser-exec-file wisi--parser)
      "c:/Projects/org.emacs.ada-mode.stephe-2/ada_mode_wisi_parse.exe")
    M-x wisi-kill-parser

    to undo:
      (setf (wisi-process--parser-exec-file wisi--parser)
        "ada_mode_wisi_parse.exe")
    M-x wisi-kill-parser

    if *-process.el has changed:
    in *-process.el: M-x eval-buffer
    in *.<lang> buffer:
    (wisi-kill-parser
    (setq wisi-process--alist nil)
    M-x <lang>-mode

Edebug displays

in wisi-process-parse--Reduce_Stack:


in wisi-parse-reduce:
(setq edebug-eval-list
 '(nonterm
   tok
   first
   ))

in wisi--indent-token-1:
(setq edebug-eval-list
 '((wisi-ind-indent wisi--indent)
   wisi-nterm
   i
   delta
   indent
   ))

in wisi-indent-action:
(setq edebug-eval-list
 '((wisi-ind-indent wisi--indent)
   wisi-nterm
   wisi-tokens
   deltas
   wisi-token-index
   tok
   token-delta
   comment-delta
   ))

wisi-indent-region:
(setq edebug-eval-list
 '((wisi-ind-indent wisi--indent)
   anchor-indent
   i
   indent
   new-indent
   ))

use elp (emacs lisp profiler)?
    (with-current-buffer (find-file-noselect "~/src/xdisp.c")
      (elp-instrument-function 'c-beginning-of-defun)
      (goto-char (point-max))
      (condition-case nil
          (while (beginning-of-defun) nil)
        (error nil))
      (elp-results))

(progn (profiler-start 'cpu) (time-it 'wisi-parse-buffer 10) (profiler-report) (profiler-stop))
    B - profiler-report-render-reversed-calltree shows low-level time hogs

attach gud-gdb to running emacs: attach <process id>
    source emacs/src/.gdbinit
    xbacktrace shows lisp backtrace

"kill -USR2 <emacspid>" which should also drop you into the (elisp?) debugger.

(browse-url "c:/Projects/arm_info/org.adaic.arm_form/build/html/arm2012/RM-P.html")
(info "(aarm2012)Annex P" "*info Annex P*")
http://www.ada-auth.org/standards/
(info "(elisp)Parser State" "*info syntax-ppss*")
"c:/home/stephe/Backup/eBooks/Dick Grune/Parsing.pdf" [dickgrune]

http://savannah.gnu.org/projects/emacs/

http://git.savannah.gnu.org/cgit/emacs.git/tree/README?h=elpa
http://elpa.gnu.org/

https://www.dropbox.com/sh/7jr3vbv9tm1zod0/jPuvfrJAe8
    w32 builds of cutting-edge emacs branches, pretests

ftp://alpha.gnu.org/gnu/emacs/pretest/
    untar with cygwin
    in mys32 under emacs:
        cd /c/Projects/emacs/emacs-24.3.9x
        ./configure --prefix=/mingw32
        make
        # don't make install, just run from the build dir

 git config for elpa checkout
in ~/.gitconfig:
    # 15 Feb 2016: ELPA has an object that fails this check; only need
    # to disable (set to false) when pull a full repository (that includes that
    # object)
        fsckObjects = false

[core]
	repositoryformatversion = 0
	filemode = false # don't set exec bits
	bare = false
	logallrefupdates = true
	ignorecase = true
[remote "origin"]
	fetch = +refs/heads/master:refs/remotes/origin/master
	push  = +refs/heads/master
	url = stephen_leake@git.sv.gnu.org:/srv/git/emacs/elpa.git
[branch "master"]
	remote = origin
	merge = refs/heads/master

 release process
split org.emacs.ada-mode into .wisi, .ada-mode to match elpa

keep status in ~/projects.text
do wisitoken release ../org.wisitoken/build/release_process.text

update benchmarks above

generate ada.wy LR1 with --task_count 1 in build.sh; not in git


savannah support tickets work; mention in readme

https://en.wikipedia.org/wiki/Comparison_of_parser_generators

add wisitoken grammar doc to wisi package
    doc Ada grammar actions

provide wisitoken_rules.make
    for %.re2c etc

(dvc-status ".")

# uninstall elpa packages before change version
build/Makefile uninstall-elpa

elpa builds info; don't check them into .git
    specify .texi files in elpa-packages

to test local elpa tarball, elpa make build/ada-mode should work


check for ELPA patches by others
    (dvc-status "/Projects/elpa")
        revert local changes in ada, wisi, ada-ref-main; commit in uniquify
    (dvc-pull "/Projects/elpa")
    (dvc-sync-review "/Projects/elpa")
        update
        clean, quit sync
    cd c:/Projects/elpa
    git log -2 -- packages/wisi
    git log -2 -- packages/ada-mode
    git log -2 -- packages/ada-ref-man
    git log -2 -- packages/uniquify-files
    if changes:
        (dvc-log "/Projects/elpa/packages/<dir>/<file>")
        apply changes to current

check emacs buglist
    http://debbugs.gnu.org/cgi/pkgreport.cgi?package=ada-mode
    to update a bug: nnn@debbugs.gnu.org
        subject: from bug title, for people who rely on that.
    if fixed in devel sources, add 'pending' tag:
        control@debbugs.gnu.org
        tags nnn + pending

check for latest Emacs release
    http://ftp.gnu.org/gnu/emacs/windows/

run all tests without elpa:
    build/Makefile elisp
    build/Makefile byte-compile-clean

    - Windows Emacs master, current gnat
    - Windows Emacs 25.3, current gnat
    - Windows Emacs 26.1, current gnat

    #dvc-state-multiple above
    (dvc-push)
    - Debian testing, Emacs master, current gnat (community or pro)
    - Debian testing, Emacs master, Debian gnat
        su -l root
            aptitude update
            aptitude full-upgrade --without-recommends
        gnat
        libgnatcoll-xrefnn-dev
        gprbuild

compare:
    build stuff to compare with previous release in elpa:
        build/Makefile pub

    (list-packages)
        install previous ada-mode, wisi, ada-ref-man from public ELPA for diffs
        change versions in compares below to match installed versions.

    (ediff-directories "~/.emacs.d/elpa/wisi-3.1.1" "/Projects/elpa/packages/wisi" nil)
        NEWS-wisi.text
            copyright date
            add release date
            add new features

    (ediff-directories "~/.emacs.d/elpa/ada-mode-7.1.2" "/Projects/elpa/packages/ada-mode" nil)
        NEWS-ada-mode.text
            add release date
            add new features
            list fixed bugs

    (ediff-directories "~/.emacs.d/elpa/ada-ref-man-2012.5" "/Projects/elpa/packages/ada-ref-man" nil)
        /Projects/org.adaic.arm_form/NEWS
            add release date, new features

bump versions
    Gnu ELPA requires single digits between dots in versions

    bump if _any_ changes other than autoloads, so ELPA package handler knows to update
        bump third digit for bug fixes, minor features, no user-incompatible changes
        bump second digit for major features
            - GPS indentation engine add/delete
            - partial parse
            - delete elisp lexer
            - wisi use virtual tokens in indent

        bump first digit for really major changes
            ada-mode:
            - 5 use parser
            - 6 compute indentation in grammar actions, external parser with error correction
            - 7 move lots of stuff to wisi; many ada-* variables, functions deleted.

            wisi:
            - 3 project.el integration

    emacs_wisi_common_parse.ads
        (should have been changed already, but verify)
        Protocol_Version if this file changed, or
        wisi-process-parse.el -send-parse, -send-refactor, -execute
        changed; ie, if installed parser must be replaced on upgrade
        or downgrade

    wisi-ada.ads
        (should have been changed already, but verify)
        Language_Protocol_Version if this file changed
        ie, if installed parser must be replaced on upgrade or downgrade

    wisi.el
        Version:

    wisi.texi
        @title
        @node top

    README-wisi
        first line

    build.sh
        WISI_DIR wisi version

    install.sh
        WISI_DIR wisi version

    ada-mode.el
        Version:
        package-requires wisi version
        ada-mode-version

    ada-mode.texi
        @title
        @node top

    README-ada-mode
        first line

    ada-ref-man.el
        Version:

    build/Makefile
        run uninstall-elpa with old values before changing!
        ADA_MODE_VERSION
        ADA_REF_MAN_VERSION
        WISI_VERSION

    d:/Web/savannah/ada-mode/index.html
        find-replace ada-mode i.j.k
        wisi version does not appear
        _not_ WisiToken (done in wisitoken release)

    _not_ d:/Web/stephe-leake/ada/wisitoken.html - done in wisitoken release

    ~/Web/Makefile
        ADA_MODE_VERSION
        _not_ WISITOKEN_ZIP_VERSION

verify other metadata
    ada-mode.el
    ada-ref-man.el
    wisi.el

prep for elpa tests:
    build/Makefile byte-compile-clean pub
    # pushes to elpa workspace, builds archive

Check copyright on files in elpa
    c:/Projects/elpa/GNUMakefile check_copyrights
    if any ada/wisi files added to output, fix them (add or change to FSF)

Emacs 25.3, current gnat
    ~/bin/emacs-25.sh
    (add-to-list 'package-archives (cons "test" "/Projects/elpa/archive/packages"))
    build/Makefile install-elpa
    (gpr-query-kill-all-sessions)
    (list-processes)
    # 'd' = kill; gpr_mode_wisi_parse.exe, ada_mode_lr1_wisi_parse.exe
    cd ~/.emacs.d/elpa/ada-mode-7.1.0; ./build.sh; ./install.sh
    cd ~/.emacs.d/elpa/wisi-3.1.0; ./build-wisitoken-bnf-generate.sh

    restart Emacs to set load-path

    build/Makefile compile-ada-test autoloads test-clean
    build/Makefile test TEST_DIR=elpa

    build/Makefile uninstall-elpa
    (gpr-query-kill-all-sessions)
    build/Makefile recursive-clean clean # if changing compilers

sync for Debian check bogus execute permissions:
    current Emacs for dvc
    # dvc-state-multiple above
    # only uniquify-files in elpa ; commit ada-mode, wisi elpa on Debian for file permissions
    (dvc-push)

Debian testing has elpa checkout
    build/Makefile uninstall-elpa
        # before versions change

    (dvc-pull ".")
    (dvc-sync-review ".")

    upgrade debian (to avoid eventually needing to reinstall from scratch)

    FIXME: test with the latest Debian gnat release

    if new machine, install gnat CE 2019, gnatcoll
        http://libre.adacore.com
        ada-mode.texi

    (dvc-pull "/Projects/elpa")
    (dvc-sync-review "/Projects/elpa")

    build/Makefile
        # no ARM_INFO on Debian
        docs pub-ada pub-wisi clean-elpa build-elpa uninstall-elpa
        install-elpa
            # byte-compile errors, warnings show in *compile-log*

    check for bogus execute permissions in elpa
        $ cd /Projects/elpa/
        $ ls -R -l packages/ada-mode | grep -- -rwx
        $ ls -R -l packages/wisi | grep -- -rwx
        $ chmod -x *.el *.adb
        # keep execute on *.sh

    commit elpa:
    (dvc-state-one "/Projects/elpa")
        add/delete, stage, commit ada-mode, wisi

    (dvc-push "/Projects/elpa")

    # dvc-state-multiple above
    (dvc-push ".")

On Windows
(dvc-pull)
(dvc-sync-review ".")

delete changes in elpa:
    $ cd c:/Projects/elpa/
    $ git checkout .

update elpa, commit elpa/ada-ref-man (not done on Debian)
    (dvc-pull "/Projects/elpa")
    (dvc-sync-review "/Projects/elpa")

    check version ada-ref-man.el

    build/Makefile pub-ada-ref-man

    (dvc-state-one "/Projects/elpa")
        add, stage, commit

    (dvc-push "/Projects/elpa")
    (dvc-sync-review "/Projects/elpa")

    # 24 hrs for web repository to update

after Gnu ELPA updated, test install from GNU ELPA
    5.1.8 crashed emacs for me
    see 'build.sh; install.sh' above for compiling
    also wisitoken-grammar-mode

(dvc-state-one ".")
build/Makefile tag zip

in cygwin console for gpg prompts:
    cd /Projects/org.emacs.ada-mode/build/
    ls *.tar*
    rm <old>.tar*
    gpg -b *.tar.*

    scp *.tar.* stephen_leake@dl.sv.nongnu.org:/releases/ada-mode/

~/Web/Makefile
    # no 'sync' here; all on savannah via cvs, scp
    ada-mode

add elpa .tar.gz to savannah?

commit savannah
    if emacs cvs-examine fails, do 'cvs status' in shell to see real error message (probably IP address confusion)
        # see projects.text "conflicting keys for savannah"
        $ cd /d/Web/savannah/ada-mode
        $ cvs status
        # edit ~/.ssh/known_hosts, delete offending one, repeat 'cvs status'
    (cvs-examine "d:/Web/savannah/ada-mode" nil)
    mark all 'm'
    commit   'c'
    edit commit message "release version i.j.k"
    C-c C-c

    takes ~ 10 min for http://www.nongnu.org/ada-mode/ to reflect cvs commit

update gnu ada-mode manual?
     https://www.gnu.org/software/emacs/manual/html_mono/ada-mode.html

publish on Alire?
    https://alire.ada.dev/

post on emacs-ada-mode mailing list, c.l.a newsgroup:

-------------------
Gnu Emacs Ada mode 7.1.3 released.
-------------------

Gnu Emacs Ada mode 7.1.3 is now available in GNU ELPA.

Relative to the previous Ada mode release (7.1.2), this is a
bug fix release.

Changed default of ada-end-name-optional; t is better for newbies,
and nil is pre-mature optimization



See the NEWS files in ~/.emacs.d/elpa/ada-mode-7.1.3 and wisi-3.1.3,
or at http://www.nongnu.org/ada-mode/, for more details.

The required Ada code requires a manual compile step, after the normal
list-packages installation ('install.sh' is new in this release):

cd ~/.emacs.d/elpa/ada-mode-7.1.1
./build.sh
./install.sh


This requires AdaCore gnatcoll packages which you may not have
installed; see ada-mode.info Installation for help in installing them.
-------------------

-------------------
Ada Reference Manual info format 2020.1 released.
-------------------

ada-ref-man 2020.1 is now available in GNU ELPA.

This includes Ada 202x draft 25, as well as Ada 2012. GNAT Community
2020 has some support for some of the new language features in Ada
202x.

There is also now a searchable info index, containing the entries in
the ARM Index.
-------------------

mark fixed bugs
    http://debbugs.gnu.org/cgi/pkgreport.cgi?package=ada-mode
    http://debbugs.gnu.org/Developer.html
    email to nnn-close@debbugs.gnu.org
        subject: closed by ada-mode version 7.1.3
        don't include Version: header; that's an Emacs version
    debbugs updates ada-mode summary page within half an hour; no emails

check https://www.emacswiki.org/emacs/AdaMode
    https://www.emacswiki.org/emacs/StephenLeake

-- end of file<|MERGE_RESOLUTION|>--- conflicted
+++ resolved
@@ -44,10 +44,16 @@
 (setq gpr-query-exec "c:/Projects/org.emacs.ada-mode/gpr_query")
   current work
-<<<<<<< HEAD
 report gnat bug
     Tree.Line_Begin_Char_Pos (L) := Tree.Line_Begin_Char_Pos (L) + Shift_Chars;
         @ doesn't work here
+
+delete ada-language-version
+
+refactor fails if file has DOS line endings
+    test/refactor_dos.ads
+        not ./run_ada_lalr_parse.exe refactor 5 test/refactor_dos.ads 1105 --verbosity "action=3"
+        not "" lr1
 
 incremental parse
     in parser-log, disable undo, set read-only
@@ -56,16 +62,27 @@
         make one
         added shift line_begin_char_pos in stable
             cause exceptions
-=======
-delete ada-language-version
-
-refactor fails if file has DOS line endings
-    test/refactor_dos.ads
-        not ./run_ada_lalr_parse.exe refactor 5 test/refactor_dos.ads 1105 --verbosity "action=3"
-        not "" lr1
-
-test/ada_mode-interactive_2.adb
-    has nil indent
+
+    post_parse navigate
+        only need to edit changed caches?
+        use kmn_list?
+        change one 'begin' to 'end' => lots more invalid
+
+    preserve errors, recover_ops for complete error list after incr parse
+        only in elisp; delete errors in requested parse region, parse, add new.
+
+    redesign navigation?
+        on another branch
+        don't compute text properties
+        always get destination from parser
+
+    never need begin_indent; compute it from line_begin_char_pos, line_begin_token
+
+    run all tests with incremental mode enabled
+        build/test.log
+
+    error recover try prev solution
+        edit it?
 
 build/test.log
     ada_mode-interactive_2.adb Local_Proc_1
@@ -73,28 +90,6 @@
             Delete_Token update line_begin_char_pos?
 
     gpr-skel-test.el parse navigate unhandled exception: CONSTRAINT_ERROR: sal-gen_unb
->>>>>>> c916252c
-
-    post_parse navigate
-        only need to edit changed caches?
-        use kmn_list?
-        change one 'begin' to 'end' => lots more invalid
-
-    preserve errors, recover_ops for complete error list after incr parse
-        only in elisp; delete errors in requested parse region, parse, add new.
-
-    redesign navigation?
-        on another branch
-        don't compute text properties
-        always get destination from parser
-
-    never need begin_indent; compute it from line_begin_char_pos, line_begin_token
-
-    run all tests with incremental mode enabled
-        build/test.log
-
-    error recover try prev solution
-        edit it?
 
 still need wisi-lexer?
 
