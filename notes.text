General notes on Emacs Ada mode

build/Makefile   wisi
Alire.make       Alire
ELPA.make        elpa

o.e.a: release, in use
o.e.a.stephe-1: dead
o.e.a.stephe-2 (o.s_l.sal.s-1, o.w.s-1, o.e.w.s-1): work
o.e.a.stephe-3 : emacs module parser (very old)
o.e.a.stephe-4 (o.s_l.sal.s-1 o.w.s-1 o.e.w.s-4): integrate tree-sitter
<<<<<<< HEAD
o.e.a.stephe-5 (?): libadalang backend; dead
o.e.a.stephe-6 (o.e.w.s-2/o.w.s-2/o.s_l.sal.stephe-1): packrat error correction via lr; dead?
=======
o.e.a.stephe-5 : dead; libadalang backend
o.e.a.stephe-6 : dead; packrat error correction via lr
>>>>>>> ecfdcfb4
o.e.a.stephe-7 (): available

(dvc-state-multiple
'((xgit . "/Projects/org.stephe_leake.makerules")
  (xgit . "/Projects/org.stephe_leake.aunit_ext")
  (xgit . "/Projects/org.stephe_leake.sal")
  (xgit . "/Projects/org.wisitoken")
;;  (xgit . "/Projects/elpa/packages/uniquify-files")
  (xgit . "/Projects/elpa/packages/gnat-compiler/")
  (xgit . "/Projects/elpa/packages/gpr-query/")
  (xgit . "/Projects/org.emacs.wisi/")
  (xgit . "/Projects/org.emacs.gpr-mode/")
  (xgit . "/Projects/org.emacs.ada-mode/")
;;  (xgit . "/Projects/eglot-stephe")
  ))

(dvc-propagate-multiple
 '(("../org.stephe_leake.sal"    . "../org.stephe_leake.sal.stephe-1")
   ("../org.wisitoken"           . "../org.wisitoken.stephe-1")
;;   ("../org.emacs.gnat-compiler" . "../elpa_work/packages/gnat-compiler")
;;   ("../org.emacs.gpr-query"     . "../elpa_work/packages/gpr-query")
   ("../org.emacs.wisi"          . "../org.emacs.wisi.stephe-1")
   ("../org.emacs.ada-mode"      . "../org.emacs.ada-mode.stephe-2")))

(dvc-state-multiple
'((xgit . "/Projects/org.stephe_leake.makerules")
  (xgit . "/Projects/org.stephe_leake.aunit_ext")
  (xgit . "/Projects/org.stephe_leake.sal.stephe-1")
  (xgit . "/Projects/org.wisitoken.stephe-1")
  (xgit . "/Projects/elpa_work/gnat-compiler")
  ;; (xgit . "/Projects/elpa_work/gpr-query.stephe-1")
  (xgit . "/Projects/org.emacs.wisi.stephe-4")
  ;;(xgit . "/Projects/org.emacs.gpr-mode/.stephe-4")
  (xgit . "/Projects/org.emacs.ada-mode.stephe-4")
  (xgit . "/Projects/eglot-stephe")))

(dvc-propagate-multiple
 '(("../org.stephe_leake.sal.stephe-1"           . "../org.stephe_leake.sal")
   ("../org.wisitoken.stephe-1"                  . "../org.wisitoken")
   ("../org.emacs.wisi.stephe-4"                 . "../org.emacs.wisi")
   ("/Projects/elpa_work/gnat-compiler"          . "/Projects/elpa/packages/gnat-compiler")
;;   ("/Projects/elpa_work/gpr-query"              . "/Projects/elpa/packages/gpr-query")
   ("../org.emacs.ada-mode.stephe-4"             . "../org.emacs.ada-mode")
;;   ("/Projects/org.emacs.gpr-mode.stephe-4/"     . "/Projects/org.emacs.gpr-mode/")
   ))

 current work
<<<<<<< HEAD
run all tests
error: c:/Projects/org.emacs.ada-mode.stephe-4/test/ada_mode-interactive_01.adb:116:
... result of '(unless (eq ada-statement-backend 'none) (end-of-line 2)(kill-line 2)(newline-and-indent)(insert "end loop;")(newline-and-indent)(wisi-goto-statement-start)(looking-at "for File_Name"))' does not match.
... expect 't'
    wisi-goto-statement-start on comment following statement goes instead to containing start
        wisi-backward-cache when to 'for', not final ';'
        no cache on ';'

slice missing name ( name constraint )
    is that legal?



fix "too many parsers" in aggregates
    subprograms_process_actions.adb
    %conflict REDUCE record_component_association | REDUCE expression_list on token COMMA

    delete parenthesized_expression; redundant with aggregate

    merge record_component_association with positional_array_aggregate?


propagate to main

use tree-sitter as parser for wisi
    add run_ada_tree_sitter_parse.ads

    try tree_sitter parse on debug.adb with input from FIXME: cases

    need wisi backends to access tree-sitter syntax tree

    wisi-ada*.adb handle ada_annex_p_process_*_actions!
        add ada_actions.* for each feature, bodies dispatch?

Apply changes slowly in o.e.a-m.s-2, find out why recursion blows up
=======
Add output_dir option to w-b-gen

test re2c 2.0.3, for Rolf Ebert on Debian bullseye
    https://github.com/alire-project/alire/issues/1312

https://github.com/AdaCore/ada_language_server/releases
    binary ada_language_server
>>>>>>> ecfdcfb4

Add ALIRE_BUILD_ARGS ?= --release to Alire.make

c:/Projects/org.emacs.ada-mode/test/ada_mode-recover_02.adb:5 tests passed 0
partial parse:
indenting
wisi-indent-region 1 1367
wisi: parse indent ada_mode-recover_02.adb:1 1367 1 ...
run-test-here: error: nil indent for line 47

incremental parse:
wisi: post-parse indent ada_mode-interactive_04.adb:1 994 1 ...
run-test-here: error: nil indent for line 20

wisi: parse incremental indent ada_mode-recover_partial_18.ads:1 988 1 ...
run-test-here: error: nil indent for line 17

create emacs issue for eglot semantic_tokens
    announce i'm working on it

build ada-mode with stephe-patches alire index
    cd ~/.emacs.d/elpa/ada-mode-8*
    ./build.sh

    alr toolchain gnat-12 broken
        https://github.com/alire-project/GNAT-FSF-builds/issues/43

    using external gnat-2021
        als build fails on gnat version
        /=2020 is from libgpr, vss
            vss needs -gnat2020
                figure out how to add that in .toml
                [build-switches]
                "*" = ["-gnat2020"] doesn't work
                "*".Ada_Version = ["-gnat2020"] doesn't work
                "*".Ada_Version = "Ada2022" doesn't work

                fork vss, add in .gpr

            push stephepatches
            edit local community index
            push community, do pull request

elpa build failing
    only for release packages; not critical
    don't fix unless get more emails

testing ada-eglot
    in unit test using ada-eglot-gpr-file, didChangeConfiguration sent after didOpen
        => error about more than one gpr file
        bug#59556
        eglot--signal-textDocument/didOpen called from eglot--maybe-activate-editing-mode
            calls jsonrpc-notify; does not call jsonrpc-connection-ready-p

        eglot-signal-didChangeConfiguration called from eglot-connect-hook
            calls jsonrpc-notify; does not call jsonrpc-connection-ready-p

create emacs issue for eglot range end < begin

ada-mode.texi "may want to customize"
    add eglot-stay-out-of imenu
        really slow - times out on open new buffers
        need ada-imenu-backend?

    use custom-set-variables, not setq

testing ada-eglot
    test-ada-eglot.stamp
        global custom ada-eglot-gpr-file doesn't work
            can't set custom vars via local variables?

    test/ada_mode-child_procedure.adb
        bogus indent/edit of trailing comments
        /Projects/ada_language_server-23.1-patch/alire.make
        /Projects/ada_language_server-23.1-patch/testsuite/.als/inout.txt
        /Projects/ada_language_server-23.1-patch/testsuite/ada_lsp/range_formatting_03
        duplicates; run in debugger

        there is an extra edit on lsp line 7 = emacs line 8, which inserts 2 spaces.
        in pp-actions.adb Format_Vector
        in pp-actions.adb Tree_To_Ada
        tree_to_Ada_2.Convert_Tree_to_Ada
        emacs line 8 is token #27 Other_Whole_Line_Comment
            not listed in Templates (not a syntax token kind)
        comments are trailing stuff after SubpBody
        there is a template for Ada_Subp_Body
            doc of template symbols is in comment at 'type Str_Template'
            it's followed by ';', a literal in Ada_Declarative_Part template
            which is followed by $, a hard line break

            gnatpp -d9 dumps tree
                comments shown in Src_Tokens following tree

    because wisi prj is global, uses one eglot instance for all files
        which is wrong for als amd gpr_query
        do something with eglot-lsp-context; eglot--current-project let-binds that to t
        (if eglot-lsp-context
            (member default-directory (wisi-prj-source-dirs wisi-prj--current))

        should check file in (project-files (eglot-project server))
        do that in eglot or in ada-eglot-setup?
            eglot--maybe-activate-editing-mode just calls eglot-current-server
            which checks eglot--servers-by-project for major-mode
            so it's not eglot's fault; I need to ensure the current project is correct.
                two active projects, check for dominating file or project-files
                wisi-add-project


    eglot outputs messages when indenting; don't do that!
        https://debbugs.gnu.org/cgi/bugreport.cgi?bug=59149


    hover/signature info too much
        set eldoc/eglot vars to limit height
        mention in ada-mode.texi "may want to customize"
        eldoc-echo-area-use-multiline-p 5

elpa build failing
    only for release packages; not critical
    don't fix unless get more emails

fix alr bug
    /Projects/ada_language_server-23.1-patch/alire.make
    runs post-fetch actions at build time

eglot startup from ada-mode-hook
    bug#59556

    use jsonrpc-request (not -async) in eglot--connect
        have to translate :error-fn, :success-fn into direct calls; complicated

Eglot-shutdown turn off ada minor modes

what does the wisi statement minor mode menu look like?
    Delete "Ada"?
    ditto gpr-query

test eglot/als with semantic tokens
    test/ada_mode-generic_package.ads needs cl-ecase

ada_mode-nominal.adb
        storage_error
        requests 9 .. 13 are sent before response to 8 is received
        als test semantic_tokens_storage_error
            test succeeds; no storage_error

Eglot font-lock respect decoration level?

Add to elpa makefile and or elpa-admin:
    create new elpa package with no upstream

     $ cd c:/Projects/elpa/
     $ git stash
     $ git checkout --orphan externals/gpr-mode
     $ git rm --cached "*"
     $ git commit --allow-empty -m "new package gpr-mode"
     $ git checkout -f main
     # edit elpa-packages - copy from wisi
     $ git commit -m "new package gpr-mode"
     $ git push --set-upstream origin externals/gpr-mode
     $ make packages/gpr-mode
     # copy files, commit
     $ cd packages/gpr-mode
     $ git checkout -b externals-release/gpr-mode
     $ git push --set-upstream origin externals-release/gpr-mode
     $ git checkout externals/gpr-mode
     $ cd c:/Projects/elpa/
     $ git push
     $ git stash pop

 after full release

test eglot ada-which-function; documentSymbol hierarchicalDocumentSymbolSupport
    need another ada-*-backend?

alire.toml post-fetch action to patch als for indent etc?

test eglot/als indent
    waiting on fix for https://github.com/AdaCore/ada_language_server/issues/1074
        no response; do workaround in eglot.el

    style is really different;
        put gnatpp package in .gpr, with --source-line-breaks etc.
            match default ada-mode indent?

        need separate eglot indent tests?

        run-test skip indent if eglot unless test-eglot-indent set? and vice versa?
            that part of wisi must be eglot-aware
            otherwise set skip-indent in _all_ other files. sigh.

        or add top level makefile target test-ada-eglot-indent
            change run-indent-test-eglot to run-test-eglot

test/ada_mode-interactive_04.adb
    wisi indent
    final indent: run-test-here: error: nil indent for line 20
        reproduced in 'make one', but parse log shows indent 3 for line 20
            line-begin-pos is wrong; that's line 22
        reproduced in debug.cmd
            18 is correct; lost new-line after that
            run in 7.3.0; passes
            every edit while attempting to simplify causes a different error; later.

ada_mode-recover_partial_18.ads
    similar

ada_language_server --language-gpr => gpr_language_server
    do gpr-eglot.el

wisi use flymake to show error messages

start wisitoken-grammar-mode hangs emacs; must use windows task manager to kill

Patch alr to return error status, submit pull request.

test gnat pro 23 beta
    see email in home
    ask Eurocontrol about beta?

test eglot with initializationOptions in initialize
    see IMPROVME: in ada-eglot.el
    (progn
     (setq ada-face-backend   'none)
     (setq ada-indent-backend 'none)
     (setq ada-xref-backend   'eglot))

    (progn
     (setq ada-face-backend   'wisi)
     (setq ada-indent-backend 'wisi)
     (setq ada-xref-backend   'gpr_query))

    (find-file "build/Makefile")
    (find-file "wisi-ada.adb")

    GNAT GPL 2021 als: still get "multiple gpr files" message, then CONSTRAINT_ERROR

    try als 22
        /Projects/Alire/ada_language_server
        windows: (setq gnat-lsp-server-exec "c:/home/stephe/.local/bin/ada_language_server.exe")
            CONSTRAINT_ERROR
        debian: works

test eglot/als with semantic tokens
    /Projects/alire-workspace/ada_language_server_23.0.0_66f2e7fb
        requires gnat 12; in alire, exported to ~/.local

    /Projects/eglot-stephe
        should change to emacs/scratch/eglot-semantic-tokens-2?

    debian:
    (let ((default-directory "/Projects/ada_language_server/")) (load-file "prj.el"))
    (setq gnat-lsp-server-exec "/Projects/ada_language_server/.obj/server/ada_language_server")

    Windows:
    (let ((default-directory "c:/Projects/Alire/ada_language_server_22.0.0_ef4bdf41/")) (load-file "prj.el"))
    (setq gnat-lsp-server-exec "c:/home/stephe/.local/bin/ada_language_server.exe")
        gnat-alire project broken

    eglot
        https://github.com/joaotavora/eglot/issues/615
        https://github.com/joaotavora/eglot/pull/839
        /Projects/eglot-stephe/eglot.el

    (sal-devel-als-eglot)
    (require 'eglot)

    make test-ada-eglot.stamp
        build/run-indent-test-eglot.el

    test/debug.adb
        als raises constraint_error
        capture eglot log
        duplicate in als test
        submit github issue

    test/ada_mode-nominal.ads
        lots of stuff right, lots wrong
        in context_clause; Ada.Text_IO has (font-lock-builtin-face font-lock-keyword-face)
            but test-face reports nil; race condition
                font-lock-ensure only issues request; need to wait for response
                    for now, use (sleep-for 0.1)
                no "wait" functions in eglot
                see eglot-test.el eglot--wait-for, eglot--sniffing


als supported tokens:
(:tokenTypes
  ["namespace" "type" "class" "enum" "interface" "struct" "typeParameter" "parameter" "variable" "property"
   "enumMember" "function" "keyword" "comment" "string" "number" "operator"]
 :tokenModifiers
  ["declaration" "definition" "readonly" "static" "deprecated" "abstract" "modification" "documentation"
  "defaultLibrary"])

    /Projects/ada_language_server/testsuite/ada_lsp/V628-012.highlighting.defining_names/
        "basic test for semantictokens" does range first, then full
        on a very small file

Doc ada-mode wisi indent settings that match als

try eglot on alire project
    use gnat-run to run eglot?

wisi/gnat/gpr-query vs eglot/als capabilities:
    auto-case      - onTypeFormatting, except that seems more oriented towards indent? als does not provide it.
    font-lock/face - semanticTokens
    indent         - :documentFormattingProvider

    completion-at-point gpr-query - completionProvider
        eglot also supports company

    <none>  - :hoverProvider
    <none>  - :signatureHelpProvider
        handled by eldoc

    gpr-query    - :declarationProvider
    gpr-query    - :definitionProvider
    gpr-query    - :typeDefinitionProvider
    gpr-query    - :implementationProvider
    gpr-query    - :referencesProvider
    <none>       - :documentHighlightProvider (highlight references in current scope to symbol under point)
    gpr-query    - :documentSymbolProvider    (wisi does flat only; lsp single file)

    fix-error    - :codeActionProvider      (gnat does some quickfix, ada-mode does some refactor)
                                          als does ["quickfix" "refactor.rewrite"]

    wisi-fringe  - eglot sends diagnostics to flymake
        wisi could also

    <none>    - :renameProvider           workspace-wide rename of symbol
              - :foldingRangeProvider      hide statement_sequences in if-then-else etc.
              - :executeCommandProvider    perform code actions
                    als does (:commands ["als-other-file" "als-named-parameters" "als-refactor-imports" "als-refactor-remove-parameters" "als-refactor-move-parameter" "als-refactor-change-parameter-mode" "als-suppress-separate"])

    gpr-query - :workspaceSymbolProvider    all symbols in workspace

    wisi tree query - als extension :alsReferenceKinds "parent" "child"
                        also "reference" "access" "write" "call" "dispatching call"

                    - als extensions: :alsShowDepsProvider

    wisi-disable-face; enables semanticTokens when implemented.

    wisi-disable-indent; don't set indent-region-function, indent-line-function.
        eglot does not set indent-region-function or indent-line-function!?
        defines eglot-format function
            set that as indent-region-function in ada-eglot-setup
                also wrap for indent-line-function as wisi does
            provides no options


    eglot--managed-mode has list of hooks that eglot sets
        run by find-file-hook, after-change-major-mode-hook
        which run after ada-mode-hook

    in wisi but not LSP/als
        context-clause
        enclosing-declaration; goto-declaration-start, goto-declarative-region-start
        in-paramlist-p, format-paramlist
        refactor
            add package-level use clause
            add local 'use type'
        arbitrary tree query; many tree nonterms have elisp symbols

try adacore 23 in alire alr index --add=git+ https://github.com/alire-project/alire-index#adacore_lib_23-0 --name=adacore_lib_23-0 --before=community

/Projects/org.emacs.ada-mode.stephe-4/test/ada_mode-expression_functions.ads
    when run by make one ada_language_server reports more than one gpr file

        eglot is started by wisi-prj-select-cache via wisi-compiler-select-prj
        but "workspace/didChangeConfiguration" is not sent until after that completes!?
            what in eglot triggers sending it?
            eglot-connect-hook
                run just before "Connected! ... " message
                hack-dir-local-variables is also run then

        try overriding eglot-initialization-options, as eglot-eclipse does
            can specify in eglot-server-programs, as a function that is called at eglot start time
                that function can specify the gpr file from the wisi project


ada-make-subprogram-body is a refactor case

Gnat-compiler-fix-hook for ada fixes. Or wisi-goto-declar*

in Ediff; 't' does not insert type name in *xgit-log-edit*
    (add-log-current-defun) returns nil
    add-log-current-defun-function is ada-add-log-current-function
        which calls ada-which-function
        which only supports wisi-parser-shared
        add eglot?
        or add ada-eglot-log-current-function?

bug in gpr parser/navigate
    gnatcoll.gpr via /Projects/org.wisitoken.stephe-3/Makefile
    point on 'case OS'
    M-C-left => wisi-tree-node nil
    fix in /Projects/org.emacs.gpr-mode/notes.text

process coding for line-ending bug:
    eglot uses :coding 'utf-8-emacs-unix

http://www.ada-auth.org/standards/overview22.html
    add missing tests?

fix/use tree-sitter
    o.e.a.s-7/o.e.w.s-1
    see if tree-sitter error recover is good enough

run parser on ACATS

need test for ada-find-file
    it is currently broken
    also broken in ada-mode 7.2.0 with latest projects.el from ELPA

respond to https://rust-analyzer.github.io/blog/2020/09/16/challeging-LR-parsing.html
   https://github.com/tree-sitter/tree-sitter-rust

test/ada_mode-interactive_2.adb
    virtual 'null;' inserted on blank line,
        but wisi-repair-error puts it on the next line
        position in error message is wrong
            because set before Insert_Token changed it?

change set_parents to be incremental
    notes in o.w.s-1/notes.text

README-ada-ref-man moved to org.adaic.arm_form
    change elpa to push from there.

first parser operation after opening a large file is slow
    waiting for full parse to complete
    do partial parse on visible part for font-lock
    then incremental parse expand tree.
    meanwhile separate thread does full parse
    wait until get user requests for it

test/ada_mode-recover_51.adb
    error is on "=>"; tree.others is an expression  (could be tree.foo)
    Desired solution: (Undo_Reduce, undo_reduce ..., push_back 'others', push_back '.', delete '.')
    fails after first undo_reduce, doesn't try a second.
        not clear why

    other solution: delete '=> <>' cost 6
        that's interrupted by minimal_complete; ((DELETE, EQUAL_GREATER, 2), (INSERT, RIGHT_PAREN, 3)) cost 3
            that keeps going, inserting more right_parens; bug
        cost 6 not dequeued in 10_000 enqueue
        need separate minimal_complete queue.

mmm-mode
    need one parse_context per region
    other use case; one parse_context for each submode, with contiguous text from each region
        text is in a "rope", not a flat buffer.
        elisp can handle the rope aspect.

language specific function for name face?

review this file!

classify errors as local/long distance
    in Edit_Tree, only undo long distance if not affected by a change.

trying to copy c:/Projects/org.wisitoken.stephe-1/test/test_incremental.adb:623 Edit_Comment_14
    wisi-validate-cache-current-statement cancels active region highlight
    but leaves mark-active t!
    even when no parsing needed due to cache valid
    c:/Projects/org.emacs.wisi/wisi-process-parse.el wisi-parse-tree-query cancels it
        recompile that body, now it does not cancel!
        reproduces on restart emacs
        explicitly byte-compile that file: no help
        delete wisi-process-parse.elc: no help
        delete c:/Projects/org.emacs.wisi/*.elc: no help
           recompiling wisi-parse-tree-query does not fix.
           recompiling debug, step thru => not canceled
              go => still cancels

        call wisi-parse-tree-query explicitly, not from wisi-forward-sexp
           (wisi-parse-tree-query wisi--parser 'containing-statement (point))
           => cancels

        call (wisi-process-parse--send-query wisi--parser 'containing-statement (point))
           => no cancel
           must be in wisi-process-parse--handle-messages-file-not-found
           call
           (progn (wisi-process-parse--send-query wisi--parser 'containing-statement (point))
                  (wisi-process-parse--handle-messages wisi--parser))
              => no cancel

        call (wisi-process-parse--prepare wisi--parser 'containing-statement)

        wisi-reset-parser fixes it!?
            not in fresh emacs, only after something else.
            got "parser busy" error during last try.
            can't reproduce.

    how is highlight displayed?
        and therefore how is it removed
        transient-mark-mode
        applies region face
        (redisplay--update-region-highlight (selected-window))
        calls redisplay-unhighlight-region-function, which is some lambda, which calls delete-overlay

    doing any paste fixes it!


it should be easier to change the skeleton inserted in a newly created
file
    from Tony Brown on ada-mode-users

auto-insert.el references old ada-mode stuff
    from Tony Brown on ada-mode-users

move string, placeholder face to parser
    syntax-table processing does not respect new-line

test/ada_mode-recover_27.adb
    incremental recover for extra 'begin' has only one solution (insert begin)
    full also has (push_back ...) (delete begin), which would be the best solution
    possibly because incremental doesn't enounter 'renames' during recover, while full does?

    delete end loop needs undo_reduce handled_sequence_of_statements
    undo_reduce not valid? because must be done before delete
    ((PUSH_BACK, END, 1), (UNDO_REDUCE, handled_sequence_of_statements, 1, -70) not continued
    because check returns abandon
    because check would undo it
        so don't run check?
            otherwise try_undo_reduce is pointless; it can only be used by language_fixes
        need test_mckenzie_recover test

new refactor:
    expression_function <> subprogram_body

test/ada_mode-recover_45.adb
    bad solution to "mixed logical ops" error
    minimal complete went too far
    need language fix for 'expression and then expression or expression'.
        error on 'or'; insert left paren before prev expression

ada_mode-recover_44.adb
    matching_begin return list of token arrays, so insert '(if foo' is cheap
        also '(case foo' before 'when'
        '(declare' before 'begin'
        look thru ada_annex_p.wy for more.

uniquify-files should not set project-read-file-name-function
    https://debbugs.gnu.org/cgi/bugreport.cgi?bug=52167
    set or let-bind it in ada-mode
    also make uniquify-files a "recommends" (in README? in .info), not a hard dependency

xref workaround
    use "summary", not ":summary"
    "oref", "with-slots" work with cl-defstruct on master
        test on 28.

incremental parse does full reparse every time if FAIL_ENQUEUE_LIMIT
    test/ada
    every char for font-lock
    wait til user complains

    automatically disable parsing
        re-enable on wisi-reset-parser

font-lock use separate partial_parse process while incremental parse is busy with full parse?

if open another file while first parsing full, need queue
   parser process use threads, one per command/parse_context?
       from thread pool?

test Manuel Gomez use case
    his former invocation: (ada-set-default-project-file "project.gpr")
    test with installed elpa version:

        emacs -Q  -l "c:/Projects/org.emacs.ada-mode/test/Example_2/test.el"
        => (wrong-type-argument stringp nil)
            wisi-prj-select-cache calls wisi-proj-current-parse with wisi-prj--current-file nil; should not call?
                normally project-find-functions has more stuff, so (current-project) is not nil
            need to set :init-prj to ada-default-prj
            add that to wisi-prj--default with file nil? dangerous, not scalable to multiple modes
            add with 'ada-mode?

    minimal recipe/patch with ada-mode 7.1.8:
  (package-initialize)
  (require 'wisi-prj)
  (setq project-find-functions '(wisi-prj-current-parse) debug-on-error t)
  (wisi-prj-parse-file :prj-file "hello.gpr" :init-prj (ada-prj-default))
  (wisi-prj-select-file "hello.gpr" (ada-prj-default))

    add filename arg to wisi-prj-dtrt-parse-file, doc in wisi.info

see ELPA pdf-tools for automatic compile, install
    (pdf-tools-install)
    (pdf-loader-install) in user .emacs

include wisi-run-indent-test.el, wisi-tests.el in elpa
    for running with old installed elpa, allow users to write tests

send bug report on wisitoken keeps binding wisitoken-bnf-generate

wisi-prj-delete needs to kill gpr-query buffers for local process-env

add Ada code to decrement byte_pos by one char, use in emacs_common, run_common
    just reference wikipedia

move Trace from Parser to Lexer
    use in Find_Next
    no separate param in tree operations

ada_mode_wisi_lr1_parse --version
    would be helpful

set comment-auto-fill-only-comments

try adding wisi-refresh-prj-cache to compilation-finish-functions.

send bug report on wisitoken keeps binding wisitoken-bnf-generate

turn off undo in *gpr_query-* buffers

define ada-prj-default in ada-mode.texi project files section

mention wisi-size-threshold in wisi & ada-mode user guides

doc ada-indent-record, other ada indent functions, in ada-mode.texi

add option ada-record-end-names-optional, default t?
    requires specifying option in each match-names action

don't use navigate text_properties cache?
    just get pos of destination from tree
    requires general tree query

implement wisi parser for java using tree-sitter grammar
    find a large java file, compare command-line parse times
    compare eglot font-lock times?
    post to emacs-devel

    also try https://codeberg.org/FelipeLema/tree-sitter-indent.el

multi-major-mode
    separate parse_context for each sub-mode region
        => need a region # in addition to file-name
    initial parse needs start text bound

test/ada_mode-recover_partial_02_lr1.adb
    recover finds too many solutions (see benchmark data)

c:/Eurocontrol/matreshka-internals-unicode-ucd-colls.ads
    84,168 lines, 3,418,945 chars
    full parse => storage_error
        probably traversing the tree using recursion

    partial parse doesn't help, because of large aggregates?
        first aggregate is 30,000 lines, => storage_error
        need limit on partial_parse size?

Line_char take start_at or return array for line_region

Store indent in buffer-local array, not text property?
    Property moves with insert, but text properties are slow

gpr_query failing because sal/build/devel_obj does not exist
    when are the obj directories created?
    apparently by something that also emitted that error; wisi-referesh-prj-cache succeeds on second try.

don't add "previous parse failed ..." and other messages to *wisi syntax errors*

test/ada_mode-nested_parens.adb
    number of parsers required grows with paren nesting level
    fix grammar

wisi package should contain wisi.gpr, so modes that use it don't need to build it
    only gnatprep variable is ELPA

indent bug:
   procedure Find_New_Line_1
     (Tree     : in     Syntax_Trees.Tree;
      Ref      : in out Stream_Node_Parents;
      Line     : in     Line_Number_Type;
      Char_Pos :    out Buffer_Pos)
   with Pre => Line > Line_Number_Type'First and Ref.Ref.Element /= Invalid_Stream_Index,
     Post => Ref.Ref.Element = Ref.Ref.Element'Old and
             (Ref.Ref.Node = Invalid_Node_Access or else
                (Ref.Ref.Node.Label in Terminal_Label))
                --  Update Ref to node under Ref.Node in Ref.Stream that ends Line -
                --  1. Set Char_Pos to the position of the first character on Line. If
                --  not found, Ref.Ref.Node is Invalid_Node_Access, Char_Pos is
                --  Invalid_Buffer_Pos.
   is

    comment should align with 'is'

test/mixed_unix_dos_line_ends.adb
      coding conversion in send-string strips stray ^M
        only in emacs 28?
        change to utf-8-emacs; still strips.
        change to binary!?
            not in elisp manual list of coding conventions?
            doesn't work

        write bug report
        change to use null-terminated string?
            then byte, char pos wrong.
            if emacs buffer contains null, it's not valid text (even less valid than stray ^M)

in gpr_query, add output line stating query:
  References to Debug at flight.ads:25:5
  plus blank line when append

initial parse first do partial parse on visible region, for faster fontification
    also spawn a parser thread to run the full parse.
    if more fontification is required before full parse done, do partial parse on the new visible region.

    on file open:
        start asynchronous full parse, and mark buffer read-only
        if font-lock is requested while full parse is busy, call synchronous partial parse on the requested region
        when full parse is done, clear read-only

error recover fail:
   case Label is
   when virtual_label =>
     case Virtual_Label'(Label) is -- must be a discriminant direct_name, not an expression
         when Virtual_Terminal =>
            null;
         when Virtual_Identifier =>
            Identifier : Identifier_Index; -- index into user data
     end case;
   when nonterm =>
   end case;

incremental error recover requires higher enqueue limit
    test/ada_mode-recover_43.adb
    try lr1 - same error
    simplified; get mckenzie log
        desired solution: (delete '=')(insert ':=') cost 6
        minimal complete is too cheap
            nesting means there is more to complete
            separate minimal_complete heap; always do one from there, one from other.

    test/ada_mode-recover_partial_13.adb
        solution requires one delete, then expensive minimal_complete
        would also benefit from separate min_complete heap (or queue? not many on it)

    ./ada_mode-recover_43.adb.diff
        need separate minimal_complete queue?

    test/ada_mode-recover_partial_07.adb

    test/ada_mode-recover_24.adb
        Fast_Forward not found in config stack, because previous error correction completed too much.
        (delete 'loop') is not one of the language_fix solutions
        it is found by explore, but at cost 4 it is never dequeued.
            separate heap for minimal_complete and language_fixes


indent (point)(point) should work for indent-line

lexer_error that is not unbalanced quote is probably an indication of loss of file edit sync
    due to bug in code; don't work around!

Try_insert_quote computes line_region for every dequeue. Check time diff if disable - ada95.ads.
    test lexer_error.length > 0 and in parse_region?

move global indent/user vars to parse_context?
    or parse_data?
    don't send in every parse command, just when they change

log to file, not stdout; don't overload emacs process_io

Debug_parser_count abort on too many parsers

incremental parse
    wisi-show-errors show _all_ errors in buffer
        if parse succeeds, delete errors in regions parsed
        could do that in ada, send current list of errors (aka diagnostics) on request?

    see wisitoken notes

    redesign navigation?
        on another branch
        don't compute text properties
        always get destination from parser; query-tree
        same for names

    never need begin_indent; compute it from line_begin_char_pos, line_begin_token

    error recover try prev solution
        edit it?

    store shared_stream_index in parse stream element, for faster "continue search in shared_stream"
        or just shared_stream_index for stack_top
            may be broken down?

    nonterm node_ids are not unique
        don't reset in start_parse
            add_nonterm_1 uses tree.nodes.last_index
                which is condensed in Clear_Parse_Streams
                use tree.next_nonterm_node_id, with wrap at 4 chars

    narrow-to-defun
        make everything work, if possible


GNAT CE 2021
    sal, wisitoken tests pass
    ada-mode waiting on gnatcoll-sql/xref accessiblity error fix; AdaCore ticket U618-052

insert_after
    could use active_region to distinguish:
        indent single line - continue code
        indent multiple lines - correct 'end' position

gnat-get-paths called more than once for ada-mode project

Ada-mode add newbie test
    no project
    VC project
    no gpr_query.exe

split org.emacs.ada-mode into .wisi, .ada-mode to match elpa

Make wisitoken compatible with debian stable?

for wisi.texi:
    ----------------------
    gpr-query relies on the cross reference information output by the
    compiler; it assumes the code is compiled.

    When gpr-query reads the compiler output, it caches the results in a
    database.

    This error message indicates that the cached cross reference database does not
    contain the requested symbol. This is due to one of three things:

    - the code has never been compiled, or changed but not compiled

        solution; compile it and try again

    - the code has been changed and compiled since the database was
    refreshed

        solution: refresh the database with C-c C-q (wisi-refresh-prj-cache)

    - the compiler does not output information for this symbol.

        give up

    AdaCore is moving to a different cross reference system, so they are not
    likely to make changes in the compiler output info to support new
    features.
    -----------


    if package install complains about wisi--lexer-error undefined,
    check for old copies of wisi or ada-mode on your load-path.

testimonial:
    Jonty Needham Feb 2021 ada-mode 7.1.4 Ada-mode is even better than it used to be and a real pleasure to use.

Add child menu on prj select - close buffers, select, close project

indent bug:
   procedure Find_New_Line
     (Tree     : in     Syntax_Trees.Tree;
      Ref      : in out Stream_Node_Parents;
      Line     : in     Line_Number_Type;
      Char_Pos :    out Buffer_Pos)
   with Pre => Line > Line_Number_Type'First and Ref.Parents.Is_Empty and
               Ref.Ref.Element = Tree.Streams (Ref.Stream.Cur).Elements.First and
               Ref.Ref.Node = Stream_Element_Lists.Constant_Ref (Ref.Ref.Element.Cur).Node
   --  On entry, Ref.Ref should be Stream_First (Ref.Stream)
   --  Update Ref to node in Ref.Stream that ends Line - 1. Set Char_Pos
   --  to the position of the first character on Line. If not found,
   --  Ref.Ref is Invalid_Stream_Node_Ref, Char_Pos is
   --  Invalid_Buffer_Pos.
   is begin

    comment wrong; ok if precondition is only one line

'with unreferenced' in parameter list
    in gnat pro 21.1
    > So I'd guess that you can put the aspect directly on the parameters in the
    > usual way (but that may require a compiler not available yet; the change was
    > approved in Sept [AI12-0395-1] and Oct [AI12-0398-1]). So, I'd expect the
    > following to work (eventually):
    >
    >  overriding function Expand_Tabs
    >      (This   : Dummy_Editor_Buffer with Unreferenced;
    >       Line   : Editable_Line_Type with Unreferenced;
    >       Column : Character_Offset_Type with Unreferenced) return
    > Visible_Column_Type is (0);
    While you're at it, you probably ought to add any other contexts where
    aspect_specifications are now allowed:

        parameter_specification
        discriminant_specification
        extended_return_object_declaration
        entry_index_specification


    do another diff between annex P and my grammar

find better hippie function for completion-at-point, add to recommended settings

wisi-skel expand
    'if trace': 'if' does not take a block name, so don't expand.

better error message for devault vc project
    "select an ada-mode project"
    or use default ada-mode project?

test completion with ada-mode default project
    joakim@verona.se
    > cl-no-applicable-method: No applicable method:
    > wisi-xref-completion-at-point-table, #s(gnatxref-xref nil
    > "*gnatxref-/home/joakim/pub/all-the-hellos/ada/hello-world/default_.adp*"
    need better error message "no project defined, so can't complete on Ada identifiers"

savannah support tickets work; mention in readme

delete ada-language-version

provide binary for windows and Debian on Savannah as an aide to new users
    AdaCore gnat distributions only have two flavors
    build.sh can just download those
    or some elisp code can

build.sh provide helpful error for missing gnatcoll
    refer to ada-mode.info

use case-fold instead of downcase; turkish locale

merge sal-ada-goto-declaration-start, java-wisi-goto-declaration-start into wisi

gpr_query process symbols in background thread, yeild periodically
    avoid pausing user interface

test/ada_mode-recover_44.adb
    fails with ENQUEUE_LIMIT
        never dequeues the obvious solution (delete =) (insert :=); cost 7
            don't just decrease the cost!
        minimal_complete runs away into the weeds
            limit via solution_count?

    smaller file with just the failing if statement finds a solution
        presence of larger shared_stream gives more to push_back?

in ada_annex_p.wy, wisitoken-grammar-mode:
    wisi-parse-buffer indent doesn't use lisp-indent-buffer

indent recover bug:
               (case Shared_Parser.Tree.Label (Parser_State.Shared_Token.Node) is
               when Shared_Terminal => Shared_Parser.Tree.Shared_Stream --  Missing comma
          when others => raise SAL.Programmer_Error)


.all fix doesn't work with Fedora gcc gnat
    try debian

navigate bug
    need test
        add 'use type' for 'delete > 0': wisitoken-parse.adb
        ada-declarative-region-start-p handle block_label
            Delete_Non_Grammar :
            declare
               Containing : Base_Token_Array_Var_Ref renames Parser.Tree.Non_Grammar_Var (Parser.Last_Grammar_Node);
               Delete : SAL.Base_Peek_Type := 0;
            begin
               for I in Containing.First_Index .. Containing.Last_Index loop
                  if not Overlaps (Containing (I).Byte_Region, Inserted_Region) then
                     Delete := I;
                     exit;
                  end if;
               end loop;
               if Delete > 0 then

indent bug
    need test
    wisitoken-parse.adb
                       not (Overlaps (Token.Byte_Region - Shift_Bytes, Stable_Region) or
                              (KMN.Inserted_Bytes > 0 and then (Overlaps (Token.Byte_Region, Inserted_Region))) or
                              (KMN.Inserted_Bytes = 0 and then

doc wisi-enable-parse in skeleton-end-hook?


ada2020
    recursion reduces power of Minimal_Complete in error recover too much
        handle recursion in minimal_complete at runtime?

wisi.texi
    $FOO only sees vars defined in the current project
        workaround:
    :compile-env
     (list
       (concat "HOME=" (getenv "HOME")))

    also add comments to code; 'process-environment' specifically excluded.
        $BAR declared in .prj only affect that project, not others.

add .prj syntax: import_env_var=HOME

ada-process.el missing TICK_2 on debian o.e.a.s-5
    because generated by External
    should be ada-process-external.el!

compare_ada_annex_p
    arm_texi use bold underscore for bold, to distinguish keywords
    write arm-info-mode, to apply faces

ada-which-function fails in wisi-ada_annex_p-format_parameter_list.adb

output min_complete fraction in .parse_table - changed when recursion blew up?

navigate bug
    wisitoken-bnf-output_ada_emacs.adb
    point on 'begin' of Create_Ada_Action
    wisi-reset-parser
    sal-ada-next-declaration; ok

    point on 'procedure Translate_Sexp (Line : in String)'
    wisi-reset-parser
    sal-ada-next-declaration; on 'begin'
    sal-ada-next-declaration; no declaration-start found
        nav cache not being overwritten!?

navigate in .wy buffer
    can always parse locally
    only need global for completion list
        background that, like in gpr-query

need better homepage for wisi
    point to user guide, show some screen shots
    populate Savannah 'docs' page?
    extend http://www.nongnu.org/ada-mode/? = savannah
    set savannah devel status to 'in production'

indent bugs
    State.Kernel (I) :=
      (Production        => Item.Prod,
       Recursion         =>
       --  Item.Recursion is used by at generate time by Delete_Non_Minimal
         ((case To_Index (Item.Dot) is

        comment should align with expression, not discrete_choice
            which is _not_ what wisi-hanging Indenting_Comment True does
            semantics of Indenting_Comment are confused
                Indenting_Token should be the token to which wisi-hanging applies, not the one containing the comment?
                they are the same when there is a comment-pair
                    so keep what we have for consistency?

        test/ada_mode-generic_package.ads
            preceding comment moved when wisi-hanging added to name.

        test/ada_mode-recover_30.adb
            comment after aspect_specification in subprogram_body
                should be indented with 'is'

Don't put name properties - just accum completion list. Set name prop only for which func, add-log - in small region.
    More detailed parse-action?

Separate set of McKenzie params for face parse

ada-format-param-list take option to convert from single line to multi-line
    and vice-versa?
    requires passing that option to Ada reformat code; changes elisp-ada API

gpr-query: mode line Symbols > 100%
    maybe fixed that, but now symbols % is not showing

eldoc
    use gpr_query to provide info
    see eglot

wisi-prj.el use project-switch-project?
    stores projects in a file

test/ada_mode-recover_partial_02_lr1.adb
    add language_fix to push_back to before '('
    add paren to descriptor, add this in -explore?

language_fixes; duplicate test_mckenzie_recover test cases here, to test this code
    selected_component 1

test/ada_mode-recover_06, _10.adb
    not _24
    'end' not inserted on blank line so indent is correct for adding another statement
    could be inserted on comment line.

ada-mode language_fix 'extra begin'
    PRAGMA_ID | USE_ID should be First (declaration)
    output First in ada_process_actions?

LEFT_SQUARE_BRACKET is equiv to LEFT_PAREN at least for aggregates
    update all refs to paren in wisi.adb? wisi-ada.adb? -mckenzie_recover-ada.adb?

when move to new gnat, need to fix compilation errors
    assume wisitoken is broken
    need different compile-env for compiler, xref
    improve wisi-prj

fix "string not terminated by end of line" bug
    use parser to fontify strings

    same for unterminated placeholder; use parser to fontify comments
        ada_mode-placeholders.adb

fix blinking fringe mark when type "--"
    delay the display of the fringe mark (using a timer), without delaying font-lock itself

paper_2019.latex
    ada-mode use of wisitoken parser
    metric for comparing error correction
        argh. redo using lr1 for wisitoken-tokens
            really slow loading lr1 table for each file; loop on files in dump_wisitoken_corrected

        sum_diff_lengths.adb
        file_count: 55
        correct-wisitoken:  total size: 14325
        correct-libadalang: total size: 52040

    excellent examples:
        recover_02: wisitoken inserts "end; end;" prematurely
        recover_05: libadalang deletes entire partial record type declaration; wisitoken finishes it
        recover_07: libadalang splits an assignment rather than insert a semicolon.
        recover_08: wisitoken inserts "end;" prematurely
        recover_15; wisitoken inserts "end loop;" just right.
        recover_16; wisitoken inserts "end if;" just right.
        recover_18; libadalang deletes start of two loops; can't get indentation right.
        recover_21: libadalang deletes 'elsif', 'else' instead of inserting 'if then'; can't get indentation right.
        recover_deleted_procedure_1: libadalang deletes lots of code
        recover_end_1: libadalang deletes 'procedure'
        recover_string_quote_1, 2, 3: libadalang does better

Do spark on mckenzie-base

other ada 202x syntax
    http://www.ada-auth.org/standards/ada2x.html /5
    http://www.ada-auth.org/standards/2xrm/html/RM-0-2.html Language Changes
        test/ada_mode-ada2020.adb
        put features not supported in Ada Community 2020 (if any?) in ada_mode-ada2020_more.adb,
            move them to -ada2020.adb when Ada Community 2021 available

        parallel
             parallel loops 5.5 3/5, 4/5 [parallel [chunck]] for
             iterator_filter 5.5 :== when condition
             parallel blocks 5.6.1
             parallel container iteration

             parallel reduction
                subset of parallel container/array iteration

        container aggregate 4.3.5 []

        lightweight iteration => procedure iterators

        reduction expression 4.5.10 attributes Reduce, Parallel_Reduce
            no new syntax, just new semantics

        iterator filter

    declare_expression
        http://www.ada-auth.org/cgi-bin/cvsweb.cgi/ai12s/ai12-0236-1.txt?rev=1.10

    process all acats tests?
        http://www.ada-auth.org/acats.html
        not avail for 202x yet
        d:/Archive/GNAT/ACATS41.ZIP

present spark counter example info
    c:/Projects/org.stephe_leake.sal/build/obj/gnatprove/prove_bounded_definite_vectors_sorted.spark
        JSON format
    <gnat>share/gps/plug-ins/spark2014.py

bugs/suboptimal:
    ada_mode-recover_02.adb
        inserts 'end; end;' prematurely, ending package; next statement is legal
            but there's no way to know that without looking farther ahead.
        minimal complete is too cheap?
        review all error corrections to see if there's a way to optimize?

    ada_mode-recover_09,adb
        inserts 'if then if then end if;' instead of 'if then'

    ada_mode-recover_10.adb
        allow "of" where "in" should be; common mistake
            produce warning?

        missing 'end' inserted _after_ 'end check_rhs_order'; should be before

ada-build.el
    add spark commands: prove { project | file | function/procedure | assertion at point}

gpr_query.adb process_overridden should return method def for all ancestor types, not just parent

figure out how gnatfind finds ada_mode-separate_procedure body
    report bug: -f not respected (test/ada_mode.ads)
    improve gpr_query to find separate body

move dvc-kill-all-review/workspace to wisi?
    add delete projects in the workspace?
    delete project call wisi-kill-xref, wisi-kill-parser

gpr_query does not see libraries?
    need clear example; libadalang mains vs langkit?
    compare to GPS, gnatinspect

align region too large:
   case A is
      when 0            =>
         --  plain identifier
         RHS.Tokens.Append
           ((Label      => +"",
             Identifier => +Get_Text (Data, Tree, Tree.Child (I, 1))));
   end case;

    ada-align groups preceding comment lines with declarations

    lsp language server can do align as part of "format"

    add wisi refactor case (similar to format_param_list)

libadalang/lsp backend
    o.e.a.stephe-4 on Debian, for gnatpro 20
    use ada_language_server via lsp?

    gnu elpa eglot
        eglot-x has extended xref for ccls server

    lsp can't do grammar actions or org source blocks; no associated file!
        eglot issue #523

    https://github.com/microsoft/language-server-protocol/issues/18 semantic info for highlight = face

    use lang server infrastructure as wrapper around wisitoken ada parser/wisi post-process

    better error correction; parse with wisitoken parser, apply corrections, feed that to libadalang

AdaCore tickets:
    Q406-078 2017-Aug : AdaCore (Nicolas Setton, Arnaud Charlet)
        mentions not fixing old GPS engine in favor of libadalang;
        wait for libadalang to introduce new config flags. Phippe
        Waroquiers wants GPS & Emacs indentation to be the same,
        and match Eurocontrol style.

    R801-052 2018-Aug : Stephe mentions transforming libadalang
        tree to wisitoken tree, using wisitoken indent code.
        AdaCore says GPS not using libadalang for indentation yet.

    R821-023 2018-Aug .. 2018-Dec : gnatpp using libadalang, but it is not ready for indent.

    SA31-041 2019-Oct

time on huge eurocontrol files c:/eurocontrol
    if need more than one source file, use current buffer or disk file?
    keep one context active, for the current project?
        see playground.adb in libadalang source

pp-command_lines.ads Name_Casing Name_Case_As_Declared - requires name resolution
    too slow?

compute reverse parse lr table, use that to extend parse backwards to find reasonable start point

improve test/ada_mode-recover_32.adb
    recover gets CONSTRAINT_ERROR, config ops full

speed up lalr compile
    decrease subprog size?

Adjust-indent loop on each token, handle 'end <keyword>'

Eurocontrol/debbugs bugs
https://debbugs.gnu.org/cgi/pkgreport.cgi?package=emacs;include=subject:ada-mode
    33744 indentation of subexpressions
        https://debbugs.gnu.org/cgi/bugreport.cgi?bug=33744
        need to identify subexpressions
        test/hanging.adb need more test cases
        waiting for money
            procedure Operator_Indentation is
            begin
              if B
                   or else C
                     > 2 -- indented relative to "or else"
              then
                null;
              end if;
            end Operator_Indentation;

do module interface
    see if it's faster; should be

    add re2c_emacs lexer, that handles emacs raw buffer text
        that lets the emacs buffer be the text buffer, avoiding copy/encode/bookkeeping

    use partial and incremental parse
        _only_ parse on demand, mininal amount of text
        maintain list of parse trees

    add parser task, one per buffer
        parse ada_mode.ads for face while finishing indent ada_mode.adb

        queue parse requests for one buffer
            first parse builds syntax tree
            use it for all post-parse actions

    emacs on windows uses a custom malloc
        use storage pool to specify that?
        run in a separate OS thread, so we don't care?
        why do we care?
            because tree-sitter integration is trying to expose TSNode directly to lisp?
            if wisi doesn't do that, do we care?
            Emacs allocator xmalloc calls memory_full on error
                that releases some reserved memory, prompts the user to save and exit

                so wisi should signal memory-full on Ada allocator fail, let elisp call memory_full

packrat
    need to override wisitoken.parse.put_errors for emacs process interface
        derive an Emacs_Parser type?

        or add abstract error_list, change wisi_runtime.put_errors to use that

        using Parser.Put_Errors for now

    langkit packrat is significantly faster than wisitoken lalr
        because of generated code, not table interpreter?
            try generated code for lalr
                lose error correction?
        use non-error-correcting packrat as primary parser, error-correcting lalr as fallback

    generate, compile packrat speed?
        ada_packrat_process_main.adb (31347 lines) compiles _way_ faster than ada_process_main.adb (13692 lines)

make-subprogram-body should strip aspects.

compute align in grammar actions
    align-list action on ':', '=>' etc

support variable pitch fonts
    for indent use (put-text-property 118 120 'display '(space :width (10))))

add wisi-forward-anchor, use for comments after 'is', 'when' in record type

disable or use electric-indent-post-self-insert-function
    called during ada-indent-newline-indent
    on post-self-insert-hook
        use that for ada-mode capitalization?

ada-goto-declaration-start
    fails on task declaration
        only a problem if misusing C-c C-b ada-make-subprogram-body to make a task body
        C-x C-e skeleton expand works fine

        ada-make-subprogram-body should throw an error if it's not on a
        _subprogram_ spec, and recommend C-c C-e in the error message.

        but also fails on
        task body TA is
        begin
           null;
        end TA;

        fix the latter, see if it fixes ada-make-subprogram-body
            if not, make it throw an error.

    fails on separate (P) procedure X;
        C-c C-e works

        but also fails on
        separate (P)
        procedure X;
        is
        begin
        end X;

        fix the latter, see if it fixes ada-make-subprogram-body
            if not, obsolete that.

add "show all overloads" in navigate
    leave out file, line, col from gpr-query id

refactoring
    rename entity:
        use xref to rename all uses (with/without confirm)

    change parameter_result_profile
        make same change in all overrides
        offer to walk thru all uses

    promote primitive subprogram-local variable to type component

    move primitive from parent to child class

    extract subprogram
        from Eclipse
        highlight lines of source
        prompt for name
        it guesses parameter_result_profile

 build ada_language_server main devel
    copy ada_language_server.toml
    /Projects/ada_language_server/alire.toml
    (let ((default-directory "/Projects/ada_language_server/"))
       (load-file "prj.el"))

        alr build
        missing dependencies:
        libgpr2: https://github.com/AdaCore/gpr
        pin https://github.com/AdaCore/templates-parser
            tp_xmlada not found; comment out for now
        pin https://github.com/AdaCore/langkit
            for langkit_support newer version
        pin https://github.com/AdaCore/gnatcoll-bindings
            for gnatcoll-gmp newer version
        pin https://github.com/AdaCore/gnatcoll-core
            for gnatcoll newer version
        clone https://github.com/AdaCore/gprbuild
        direct depends, pin libgpr (in gprbuild)
            for gnatcoll main
        direct depends on xmlada
            for gprbuild/libgpr
            edit gpr.gpr OS to lowercase "unix"; set by gnat

 debug hints, relevant files
browse Alire source:
    (let ((default-directory "/Projects/alire-main/"))
       (load-file "prj.el"))

run als tests:
    generate test from log: M-x ada-eglot-log-to-als-test
        see IMPROVEME in ada-eglot.el on what needs to be edited manually

    cd /Projects/ada_language_server/testsuite; ./run.sh $(TEST_NAME)

    test output is in /Projects/ada_language_server/testsuite/.als/inout.txt
    test will timeout if expected output does not match actual output.

to run als in debugger, driven by tester:
# $ cd .../ada_language_server/testsuite
# $ export ALS=../.obj/server/ada_language_server
# $ ../.obj/tester/tester-run --debug ada_lsp/<test>/test.json
# that starts als; find its PID with:
# $ ps -x | grep ada_language_server
# M-x gud-gdb /Projects/gnat/pro-23.0w-20220523/bin/gdb --fullname /Projects/ada_language_server/.obj/server/ada_language_server
# attach gdb to it


https://github.com/alire-project/alire/blob/master/doc/catalog-format-spec.md

https://debbugs.gnu.org/Developer.html
https://debbugs.gnu.org/server-control.html
https://debbugs.gnu.org/cgi/pkgreport.cgi?package=emacs;include=subject:ada-mode

wisitoken keeps binding wisitoken-bnf-generate, thus regenerating ada_annex_p* from .wy
    - see obj/*.bexch; hash of *.gpr is wrong, one updated on each run, eventually ok.
    first happened in gnat community 2020
    still there in 2021

(wisi-process-parse-save-text wisi--parser "c:/Projects/org.emacs.ada-mode.stephe-2/real_edited" t)
(wisi-process-parse-compare-tree-text wisi--parser :disable t)
(setq jit-lock-defer-time 1.5)

one ELISP="(setq save-parser-log \"../debug-2.log\" save-edited-text \"../edited\")" ONE_TEST_FILES=ada_mode-*.adb
    wisi-parser-transaction-log-buffer-size-default most-positive-fixnum
    compare-tree-text t

test-ada-lalr-incremental-process-gpr_query ELISP="(setq-default wisi-process-time-out 30.0)"

two RUN_ARGS="command_file debug.cmd &> debug.log"

*.debug RUNTEST=run-indent-test-lalr-incremental-process-gpr_query.el ELISP="(setq-default wisi-mckenzie-task-count 1 save-parser-log \"../debug-2.log\" wisi-parser-verbosity \"debug=1\")"

ada-mode option defaults:
--lang_params "3 2 0 0 -3 3 2 0 2 3 2 2 1"

end-name-optional nil:
--lang_params "3 2 0 0 -3 3 2 0 2 3 2 2 0"

to change process executable for all current and future buffers:

    in any *.adb buffer:
    (setf (wisi-process--parser-exec-file wisi--parser)
      "c:/Projects/org.emacs.ada-mode.stephe-2/ada_mode_wisi_parse.exe")
    M-x wisi-kill-parser

    to undo:
      (setf (wisi-process--parser-exec-file wisi--parser)
        "ada_mode_wisi_parse.exe")
    M-x wisi-kill-parser

    if *-process.el has changed:
    in *-process.el: M-x eval-buffer
    in *.<lang> buffer:
    (wisi-kill-parser
    (setq wisi-process--alist nil)
    M-x <lang>-mode


use elp (emacs lisp profiler)?
    (with-current-buffer (find-file-noselect "~/src/xdisp.c")
      (elp-instrument-function 'c-beginning-of-defun)
      (goto-char (point-max))
      (condition-case nil
          (while (beginning-of-defun) nil)
        (error nil))
      (elp-results))

(progn (profiler-start 'cpu) (time-it 'wisi-parse-buffer 10) (profiler-report) (profiler-stop))
    B - profiler-report-render-reversed-calltree shows low-level time hogs

attach gud-gdb to running emacs: attach <process id>
    source emacs/src/.gdbinit
    xbacktrace shows lisp backtrace

call wisitoken.parse.lr.mckenzie_recover.put ("", shared_parser.tree, Super.parser_Status (Parser_Index).parser_state.stream, config, false)

"kill -USR2 <emacspid>" which should also drop you into the (elisp?) debugger.

(browse-url "c:/Projects/arm_info/org.adaic.arm_form/build/html/arm2012/RM-P.html")
(info "(aarm2012)Annex P" "*info Annex P*")
http://www.ada-auth.org/standards/
(info "(elisp)Parser State" "*info syntax-ppss*")

 git config for elpa checkout
in ~/.gitconfig:
    # 15 Feb 2016: ELPA has an object that fails this check; only need
    # to disable (set to false) when pull a full repository (that includes that
    # object)
        fsckObjects = false

[core]
	repositoryformatversion = 0
	filemode = false # don't set exec bits
	bare = false
	logallrefupdates = true
	ignorecase = true
[remote "origin"]
	fetch = +refs/heads/master:refs/remotes/origin/master
	push  = +refs/heads/master
	url = stephen_leake@git.sv.gnu.org:/srv/git/emacs/elpa.git
[branch "master"]
	remote = origin
	merge = refs/heads/master

 elpa hints
to test compiling info files:
    in *.texi[nfo], F5 makeinfo *.texi[nfo]

if package is not published, check https://elpa.gnu.org/devel/<package>-build-failure.log

 release process
Do everything on Debian
    required for Alire
    git is faster

upgrade debian (to avoid eventually needing to reinstall from scratch)

keep status in ~/projects.text
    dependency releases done below, after tests that test all of them.

sync Windows with Debian
    Windows:
    (dvc-state-multiple "/Projects" t)
    (dvc-push "/Projects/elpa")
    (dvc-push "/Projects/org.emacs.ada-mode")

    Debian:
    (dvc-sync-run "/Projects/org.emacs.ada-mode")
    (dvc-sync-review "/Projects/org.emacs.ada-mode")
    (dvc-sync-run "/Projects/elpa")
    (dvc-sync-review "/Projects/elpa")

update benchmark_results.text

drop emacs 26 - not tested? at least drop emacs 25

check for ELPA patches by others
    cd c:/Projects/elpa/packages/ada-mode
    git log -2
        apply changes to current via ediff

check emacs buglist
    http://debbugs.gnu.org/cgi/pkgreport.cgi?package=ada-mode
    to update a bug: nnn@debbugs.gnu.org
        subject: from bug title, for people who rely on that.
    if fixed in devel sources, add 'pending' tag:
        control@debbugs.gnu.org
        tags nnn + pending

check for latest Emacs release
    http://ftp.gnu.org/gnu/emacs/windows/

update to current emacs master
    (dvc-pull "/Projects/emacs/master")
    (dvc-sync-review "/Projects/emacs/master")
    exit emacs; in mingw shell:
        cd /c/Projects/emacs/master
        make

run codespell
    not an elpa package

run all tests without elpa:
    build/Makefile byte-compile test byte-compile-clean

    - Windows Emacs master, current gnat
    - Windows Emacs 25.3, current gnat
    - Windows Emacs 26.1, current gnat
    - Windows Emacs 27.1, current gnat
    - Windows Emacs 28.1, current gnat

    #dvc-state-multiple above
    (dvc-push)
    - Debian testing, Emacs master, current gnat (community or pro)
    - Debian testing, Emacs master, Debian gnat
        su -l root
            aptitude update
            aptitude full-upgrade --without-recommends
        gnat
        libgnatcoll-xrefnn-dev
        gprbuild

Alire.make
    rm -rf alire config
    alire-build

build in elpa
    build/Makefile pub

    /Projects/elpa/packages/ada-mode/ELPA.make all
    check for unused sources in wisi; no .o => edit Makefile pub-*

do other package releases:
    ../org.stephe_leake.sal/notes.text local, alire
    ../org.wisitoken/build/release_process.text  local, alire
    ../org.emacs.wisi/notes.text                 elpa, alire
    ../org.emacs.gnat-compiler/notes.text        elpa, alire
    ../org.emacs.gpr-query/notes.text            elpa, alire

    recommended:
    ../org.emacs.gpr-mode/notes.text elpa, alire

compare:
    (ediff-directories "/Projects/elpa/packages/ada-mode" "/Projects/org.emacs.ada-mode" nil)
    (ediff-directories "/Projects/elpa_release/packages/ada-mode" "/Projects/org.emacs.ada-mode" nil)
        NEWS
            add release date
            add new features
            list fixed bugs

    (ediff-directories "~/.emacs.d/elpa/ada-ref-man-2012.5" "/Projects/elpa/packages/ada-ref-man" nil)
        /Projects/org.adaic.arm_form/NEWS
            add release date, new features

Check copyright on files in elpa
    /Projects/elpa/GNUmakefile check/ada-mode
        # _don't_ follow symlink

    check for bogus execute permissions in elpa
        $ cd /Projects/elpa/
        $ ls -R -l packages/ada-mode | grep -- -rwx
        $ chmod -x *.el *.adb
        # keep execute on *.sh

bump versions
    Gnu ELPA requires single digits between dots in versions; always use three digits

    beta test: don't push to release branch
    release: propagated to release below.

    bump if _any_ changes other than autoloads, so ELPA package handler knows to update
        bump third digit for bug fixes, minor features, no user-incompatible changes
        bump second digit for major features, mostly backward-compatible
            or if third digit gets to 10
            - GPS indentation engine add/delete
            - partial parse
            - delete elisp lexer
            - wisi use virtual tokens in indent
            - ada-mode 7.3 incremental parse
            - ? module?

        bump first digit for really major elisp user-visible changes:
            ada-mode:
            - 5 use parser
            - 6 compute indentation in grammar actions, external parser with error correction
            - 7 move lots of stuff to wisi; many ada-* variables, functions deleted.
            - 8 split out gpr-mode, gpr-query; add eglot

            wisi:
            - 3 project.el integration
            - 4 incremental parse

    NEWS
        if not done above

    wisi-ada.ads    Language_Protocol_Version
    ada-mode.el     ada-wisi-language-protocol-version
        (should have been changed already, but verify;
         should match last mention of language protocol version in NEWS)
        ie, if installed parser must be replaced on upgrade or downgrade

    ada-mode.el
        Version:
        package-requires
        ada-mode-version

    ada-mode.texi
        @node top
        don't include third digit

    README
        first line

    alire.toml
        only change if a file used in Alire build changed
        version
        depends-on

    build.sh
        alire get (must match alire.toml)
        if -d ../wisi-, WISI_DIR

    # install.sh none

    ada-ref-man.el
        Version:

    build/Makefile
        run uninstall-elpa with old values before changing!
        ADA_MODE_VERSION       for beta, must include timestamp; copy from c:/Projects/elpa/archive-devel
        ADA_REF_MAN_VERSION

    build/uninstall-elpa.el
        wisi version, uniquify-files version

Publish Alire crate
    (dvc-status ".")
    ~/bin/alire_publish-tar.sh
    # at "upload and enter url" prompt, C-c C-k
    ~/bin/alire-to-savannah.sh
    # wait until http download actually works; even then alr publish may fail; wait some more
    cd ~/Downloads; curl -L -O https://download.savannah.nongnu.org/releases/ada-mode/emacs_ada_mode-1.0.0.tgz

    similarly for all depends-on
    when all are in local index:
    cd /Projects/alire-workspace
    rm -rf emacs_ada_mode*
    alr get emacs_ada_mode --build

    git tag done below after pull request accepted; review may find problems

    (dvc-status "~/.config/alire/indexes/stephe/repo")
    (dvc-push "~/.config/alire/indexes/stephe/repo/")

    post ada_annex_p_lr1_parse_table.txt to https://download.savannah.nongnu.org/releases/ada-mode/
        with version
        for people whose machines are too small to regenerate it

publish to elpa devel:
    build/Makefile pub

    (dvc-status "/Projects/elpa/packages/ada-mode")
    (dvc-push "/Projects/elpa/packages/ada-mode")

    If the ELPA processing fails, it logs the error messages in
        https://elpa.gnu.org/devel/<package>-build-failure.txt
        https://elpa.gnu.org/packages/<package>-build-failure.txt

prep for elpa tests:
    build/Makefile byte-compile-clean
    build/Makefile pub-install
    # builds local elpa archive, installs it

    build/Makefile uninstall-elpa
        # for other emacs versions

Emacs 25.3, current gnat/alire
    ~/bin/emacs-25.sh
    build/Makefile install-elpa
    (gpr-query-kill-all-sessions)
    (list-processes)
    # 'd' = kill; gpr_mode_wisi_parse.exe, ada_mode_lr1_wisi_parse.exe
    cd ~/.emacs.d/elpa/ada-mode-7.1.0*
    ./build.sh
    cd .. # allow uninstall-elpa

    restart Emacs to set load-path

    build/Makefile compile-ada-test test-clean
    build/Makefile test TEST_DIR=elpa

    build/Makefile uninstall-elpa
    (gpr-query-kill-all-sessions)
    build/Makefile recursive-clean clean # if changing compilers

Emacs 26
Emacs 27
Emacs 28
Emacs master testing done above.

do alire pull request
    when accepted:
    git tag <branch>-alire-<version>

install current version from ELPA, to test upgrade to new
    (list-packages)
    ~/.emacs.d/early-init.el
        ada-mode 7.1.5 should have required wisi 3.1.5

after Gnu ELPA updated, test install from GNU ELPA devel
    (list-packages)
    5.1.8 crashed emacs for me
    see 'build.sh; install.sh' above for compiling

If release:
    (dvc-propagate-multiple
     '(("/Projects/elpa/packages/ada-mode"      . "/Projects/elpa_release/packages/ada-mode")
       ("/Projects/elpa/packages/gnat-compiler" . "/Projects/elpa_release/packages/gnat-compiler")
       ("/Projects/elpa/packages/gpr-mode"      . "/Projects/elpa_release/packages/gpr-mode")
       ("/Projects/elpa/packages/gpr-query"     . "/Projects/elpa_release/packages/gpr-query")
       ("/Projects/elpa/packages/wisi"          . "/Projects/elpa_release/packages/wisi")))

    git push
    # 24 hrs for web repository to update

    /Projects/web/ada-mode/index.html
        find-replace ada-mode i.j.k
        wisi version does not appear
        _not_ WisiToken (done in wisitoken release)

        echoed to savannah web page on CVS commit via M-x cvs-examine.

        if emacs cvs-examine fails, do 'cvs status' in shell to see real error message (probably IP address confusion)
            # see projects.text "conflicting keys for savannah"
            $ cd /d/Web/savannah/ada-mode
            $ cvs status
            # edit ~/.ssh/known_hosts, delete offending one, repeat 'cvs status'
        (cvs-examine "d:/Web/savannah/ada-mode" nil)
        mark all 'm'
        commit   'c'
        edit commit message "release version i.j.k"
        C-c C-c

        takes ~ 10 min for http://www.nongnu.org/ada-mode/ to reflect cvs commit

    scp /home/stephe/.local/bin/ada_annex_p_lr1_parse_table.txt stephen_leake@dl.sv.nongnu.org:/releases/ada-mode/ada_annex_p_lr1_parse_table.txt-8.0.4

post on:
    https://savannah.nongnu.org/news/submit.php?group_id=11631
        then approve: https://savannah.nongnu.org/news/approve.php?group=ada-mode click submit
        # accessed via News | Manage
    emacs-ada-mode mailing list
    c.l.a newsgroup
    https://forum.ada-lang.io/
    gitter alire

-------------------
Gnu Emacs Ada mode 8.0 beta released.
-------------------

Gnu Emacs Ada mode 8.0 beta is now available in GNU ELPA devel for
beta testing.

All Ada mode executables can now be built with Alire
(https://alire.ada.dev/); this greatly simplifies that process.

gpr-query and gpr-mode are split out into separate GNU ELPA packages.
You must install them separately (Emacs install-package doesn't
support "recommended packages" like Debian does).

Ada mode can now be used with Eglot; this is controlled by new variables:

ada-face-backend - one of wisi, eglot, none

ada-xref-backend - one of gnat, gpr_query, eglot, none

ada-indent-backend - one of wisi, eglot, none

The the indent and face backends default to wisi if the wisi parser is
found in PATH, to eglot if the Ada LSP server is found, and none
otherwise. The xref backend also looks for the gpr_query executable in
PATH.

The current AdaCore language server (23) support face but not indent.
The current version of eglot (19) does not support face. So for now,
eglot + ada_language_server only provides xref.

The AdaCore language server ada_language_server is installed with
GNATStudio (which ada-mode will find by default), or can be built with
Alire. If you build it with Alire, either put it in PATH, or set
gnat-lsp-server-exec.

I have not tested ada-mode with lsp-mode. You can set ada-*-backend to
'other to expermiment with that, or tree-sitter, or some other
backend.

To access the beta version via Gnu ELPA, add the devel archive to
package-archives:

(add-to-list 'package-archives (cons "gnu-devel" "https://elpa.gnu.org/devel/"))

Then M-x list-packages; the beta release shows as ada-mode version
8.0.3.0.20221106.55317, wisi version similarly.

Please report success and issues to the Emacs ada-mode mailing list
https://lists.nongnu.org/mailman/listinfo/ada-mode-users.

The required Ada code requires a manual compile step, after the normal
list-packages installation:

cd ~/.emacs.d/elpa/ada-mode-7.3beta*
./build.sh
./install.sh

If you have Alire installed, these scripts use it. Otherwise, this
requires AdaCore gnatcoll packages which you may not have installed;
see ada-mode.info Installation for help in installing them.

-------------------


-------------------
Gnu Emacs Ada mode 7.3.1 released.
-------------------

Gnu Emacs Ada mode 7.3.1 is now available in GNU ELPA; the beta
version has been promoted to release.

ada-mode and wisi are now compatible with recent gnat versions. The
grammar is updated to the proposed Ada 2022 version.

Incremental parse is provided. It still has some bugs, so it is not
enabled by default. To try it:

(setq-default wisi-incremental-parse-enable t).

Incremental parse often gets confused; to recover, use M-x
wisi-reset-parser. That does a full parse of the entire buffer, which
can be noticeably slow in large buffers.

See the NEWS files in ~/.emacs.d/elpa/ada-mode-7.3.1 and wisi-4.0.0,
or at http://www.nongnu.org/ada-mode/, for more details.

The required Ada code requires a manual compile step, after the normal
list-packages installation ('install.sh' is new in this release):

cd ~/.emacs.d/elpa/ada-mode-7.3.1
./build.sh
./install.sh

This requires AdaCore gnatcoll packages which you may not have
installed; see ada-mode.info Installation for help in installing them.
-------------------

-------------------
Ada Reference Manual info format 2020.1 released.
-------------------

ada-ref-man 2020.1 is now available in GNU ELPA.

This includes Ada 202x draft 25, as well as Ada 2012. GNAT Community
2020 has some support for some of the new language features in Ada
202x.

There is also now a searchable info index, containing the entries in
the ARM Index.
-------------------

mark fixed bugs
    http://debbugs.gnu.org/cgi/pkgreport.cgi?package=ada-mode
    http://debbugs.gnu.org/Developer.html
    email to nnn-close@debbugs.gnu.org
        subject: copy from bug report
        body: closed by ada-mode version 7.2.1
        don't include Version: header; that's an Emacs version
    debbugs updates ada-mode summary page within half an hour; no emails

bugs:
    https://debbugs.gnu.org/cgi/bugreport.cgi?bug=56236

check https://www.emacswiki.org/emacs/AdaMode
    https://www.emacswiki.org/emacs/StephenLeake

-- end of file<|MERGE_RESOLUTION|>--- conflicted
+++ resolved
@@ -9,13 +9,8 @@
 o.e.a.stephe-2 (o.s_l.sal.s-1, o.w.s-1, o.e.w.s-1): work
 o.e.a.stephe-3 : emacs module parser (very old)
 o.e.a.stephe-4 (o.s_l.sal.s-1 o.w.s-1 o.e.w.s-4): integrate tree-sitter
-<<<<<<< HEAD
-o.e.a.stephe-5 (?): libadalang backend; dead
-o.e.a.stephe-6 (o.e.w.s-2/o.w.s-2/o.s_l.sal.stephe-1): packrat error correction via lr; dead?
-=======
 o.e.a.stephe-5 : dead; libadalang backend
 o.e.a.stephe-6 : dead; packrat error correction via lr
->>>>>>> ecfdcfb4
 o.e.a.stephe-7 (): available
 
 (dvc-state-multiple
@@ -64,7 +59,6 @@
 
   current work
-<<<<<<< HEAD
 run all tests
 error: c:/Projects/org.emacs.ada-mode.stephe-4/test/ada_mode-interactive_01.adb:116:
 ... result of '(unless (eq ada-statement-backend 'none) (end-of-line 2)(kill-line 2)(newline-and-indent)(insert "end loop;")(newline-and-indent)(wisi-goto-statement-start)(looking-at "for File_Name"))' does not match.
@@ -76,8 +70,6 @@
 slice missing name ( name constraint )
     is that legal?
 
-
-
 fix "too many parsers" in aggregates
     subprograms_process_actions.adb
     %conflict REDUCE record_component_association | REDUCE expression_list on token COMMA
@@ -89,6 +81,11 @@
 
 propagate to main
 
+https://github.com/AdaCore/ada_language_server/releases
+    binary ada_language_server
+
+Add output_dir option to w-b-gen
+
 use tree-sitter as parser for wisi
     add run_ada_tree_sitter_parse.ads
 
@@ -98,17 +95,6 @@
 
     wisi-ada*.adb handle ada_annex_p_process_*_actions!
         add ada_actions.* for each feature, bodies dispatch?
-
-Apply changes slowly in o.e.a-m.s-2, find out why recursion blows up
-=======
-Add output_dir option to w-b-gen
-
-test re2c 2.0.3, for Rolf Ebert on Debian bullseye
-    https://github.com/alire-project/alire/issues/1312
-
-https://github.com/AdaCore/ada_language_server/releases
-    binary ada_language_server
->>>>>>> ecfdcfb4
 
 Add ALIRE_BUILD_ARGS ?= --release to Alire.make
 
