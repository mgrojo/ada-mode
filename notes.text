--- conflicted
+++ resolved
@@ -10,16 +10,11 @@
 
   current work
-<<<<<<< HEAD
-=======
 for Ada_Emacs Ada body, translate wisi actions to Ada:
     /Projects/org.emacs.ada-mode.stephe-4/wisitoken-wisi_runtime.ads
     /Projects/org.wisitoken.stephe-1/wisi/wisi-output_ada_emacs.adb
     testing in o.e.a.s-4
 
-delete -liconv, -lpsapi?
-
->>>>>>> c6b80e5a
 still losing memory
     possibly Augmented_Token_Array
         deallocation thru root class type?
