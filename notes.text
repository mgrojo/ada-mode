General notes on Emacs Ada mode

build/Makefile
build/wisi/Makefile

o.e.a.stephe-1 (from o.e.a): external process opentoken parser
o.e.a.stephe-2 (from o.e.a): compute indent via indent-action deltas in grammar; working
o.e.a.stephe-3 (from o.e.a.s-1): FFI parser
o.e.a.stephe-4 (from o.e.a.s-2): syntax error handling in fasttoken
o.e.a.stephe-5 (from o.e.a): gpr_query completion table

(add-to-list 'load-path "/Projects/org.emacs.ada-mode")
(setq ada-xref-tool 'gnat_inspect)

run test from emacs -Q using installed elpa:
(progn
;;  (add-to-list 'exec-path "/apps/GNAT-2014/bin")
  (setenv "PATH" (mapconcat 'identity  exec-path  path-separator))
  (package-initialize)
  (setq debug-on-error t)
;;  (setq wisi-debug 1)
  (add-to-list 'load-path "/Projects/org.emacs.ada-mode/build")
  (load "run-wisi-test")
  (setq default-directory "/Projects/org.emacs.ada-mode/build/wisi/")
  (run-test "ada-number-literal"))

run test from emacs -Q using source:
(progn
  (add-to-list 'exec-path "d:/apps/GNAT-GPL_2016/bin")
  (setenv "PATH" (mapconcat 'identity  exec-path  path-separator))
  (add-to-list 'load-path "/Projects/org.emacs.ada-mode.stephe-2")
  (add-to-list 'load-path "/Projects/org.emacs.ada-mode.stephe-2/build")
  (setq debug-on-error t)
  (load "autoloads.el")
  (require 'ada-mode)
  (setq default-directory "/Projects/org.emacs.ada-mode.stephe-2/")
  (load "run-indent-test-wisi-gpr_query")
  (setq wisi-debug 1)
  (find-file "/Projects/org.emacs.ada-mode.stephe-2/test/gnatprep.adb")
  (ada-wisi-debug-keys)
  (run-test-here)
  )

(progn
  (setq eval-expression-debug-on-error nil)
  (add-to-list 'load-path "/Projects/org.emacs.ada-mode.stephe-4")
  (load "autoloads.el")
  (require 'ada-mode)
  (setq wisi-debug 2)
  (find-file "/Projects/org.emacs.ada-mode.stephe-2/test/access_in_record.ads")
  (wisi-parse-buffer 'navigate)
  )

install packages in -Q:
(progn
 (require 'package)
 (add-to-list 'package-archives (cons "test" "/Projects/elpa/archive/packages"))
 (list-packages))

 syntax error handling

/Projects/org.fasttoken/notes.text
/Projects/org.fasttoken/build/release/Makefile

generated file is *-grammar-elisp.el
    contents are different from OpenToken
    run all ada, gpr tests


add FastToken LR1 table generator

<<<<<<< HEAD
test/debug.adb
test/debug.ads

 current issues:

move wisi-max-cache out of wisi-parse.el

bad indent:
                        Append
                          (Token_Image (Generate_Utils.Token_Pkg.ID (Action_Node.Item.LHS.all)) & "," &
                             Integer'Image (Action_Node.Item.Token_Count) & ", " &
                             Action_Name
                             (Generate_Utils.Token_Pkg.ID (Action_Node.Item.LHS.all), Action_Node.Item.Index));

    last line should be indented
=======
add error handling

5.1.d:

handle parser errors more gracefully
    continue by adding virtual tokens
        find shortest path from current state to defined action on next real token
            go thru FIRST, look for actions on next token, use first found
                provide grammar source hint for picking? (prefer semicolon, or 'then')
            if none, recurse (breadth-first search)
        can compute at grammar compile time
        add result as 'error' entry in state machine?

        cache for virtual end token (if one needed) located after last real token in sentence
            needed for 'goto end', and for setting something in 'end' field
            add space if at eob?

        no storage cache for other virtual tokens

        adding 'if then else end if' before 'foo := bar;'; just typed 'if <expression>'; add 'then'
            that will later add 'end if;' before the next 'end', which will be wrong
                no problem; it will be deleted by invalidate-cache when the new 'end if' is typed/parsed
                invalidate-cache must also delete refs to the virtual token?
                    they will be overwritten?

    don't use virtual tokens for indent
        => don't set markers to them

    show location of virtual tokens in 'show parse error'?
        could be many

can abandon parse when reach desired point (not just for errors)

    if command is 'goto-end', "desired point" is end of current statement
    in goto-end, check if end reached is virtual; if so, reparse



 indent issues
>>>>>>> 1cb66672

indent max-cache doesn't work
    if only indent one line, cache marks whole buffer as indented

    set "indented" cache on each line?
    set wisi-parse-try if interactive?

    set align-indent-before false?

indent is slow
    inhibit change hooks while indenting/aligning?

    skip computing indent in nonterms not in indent region.

    wisi-anchored-2, wisi--indent-token-1
        don't apply anchor if all lines already anchored
        don't loop thru lines more than once?

    on 5 var decl in smm-server.adb
    calls parser to navigate, then indent
        could do both at once
        or do navigate in font-lock parse

    indent compute only lines needed
        skip nonterms that don't overlap

    delete 'end' processing, use next-statement-keyword to look for 'end'?


    (time-it (lambda () (wisi-invalidate-cache) (wisi-validate-cache (point-max) t 'navigate)) 1)
            gnatcoll-xref.adb: 2.220942 seconds
            smm-server.adb: 0.111099

    (time-it (lambda () (wisi-invalidate-cache) (wisi-indent-region (point-min) (point-max))) 1)
        gnatcoll-xref.adb: 5.173755 seconds
        smm-server.adb: 0.124231

    (time-it 'ada-align 1)
        smm-server.adb: 0.241679 ~ (+ 0.124231 0.111099) 340 lines, ~13k char
        5.2.1 smm-server.adb: 0.009062 (parse done by font-lock in idle time)

    (time-it (lambda() (let ((wisi--parse-action nil)) (wisi--run-parse))) 1)
        smm-server.adb:

time indent
    (setq ada-gps-size-threshold most-positive-fixnum)
    gnatcoll-xref.adb  (copy to avoid messing up original)

    ada-mode 5.2
        indent whole buffer:
            (time-it (lambda () (progn (wisi-invalidate-cache)(indent-region (point-min) (point-max)))) 1)

        gps: per iteration 4.463700
        wisi: per iteration 8.331166

        indent one line

    ada-mode 6.x
        indent whole buffer:
            (time-it 'wisi-parse-buffer 1)

        indent first line: (time-it (lambda() (goto-line 1) (indent-for-tab-command)) 1)
        indent middle line: (time-it (lambda() (goto-line 3500) (indent-for-tab-command)) 1)
        indent last line: (time-it (lambda() (goto-line 7251) (indent-for-tab-command)) 1)

        march 8 2017; sort of working
            wisi whole buffer: per iteration 2.484650

        april 16 2017; all Ada tests pass
            wisi whole buffer: per iteration 3.516
            wisi first line: per iteration 2.594025, 2.562731, 2.578430
            wisi middle line: per iteration 2.562810, 2.791537, 2.750257
            wisi last line: per iteration 2.750262, 2.750256

        apr 17 add byte-compile in wisi-semantic-action
            wisi whole buffer: per iteration 3.127059, 3.109702, 2.984694 seconds, 13 gcs

time wisi-forward-token use structs
    (setq ada-gps-size-threshold most-positive-fixnum)
    d:/Apps/GNAT-gpl_2016/gnatcoll-gpl-2016-src/src/sqlite/gnatcoll-xref.adb
            7252 lines, 256857 chars
    (time-it 'wisi-lex-buffer 10)

    non-struct:                        Total 2.102593 seconds; per iteration 0.210259
    structs:                           Total 2.454529 seconds; per iteration 0.245453
    count lines in forward-token:      Total 3.411111 seconds; per iteration 0.341111
    line-begin array in forward-token: Total 3.070206 seconds; per iteration 0.307021

handle ada-wisi-opentoken
    similar to comment; call before parse
    change reliance on cache to search for := token

 Eurocontrol bugs:

ada_mode_gps_indent bug #1: wisi-validate-cache: parse failed
    use wisi parser for navigation, face with gps for indent; done
    AdaCore ticket: not reported

ada_mode_gps_indent bug #2: does not honor ada-broken-indent
    GPS code patch - done
    AdaCore ticket: Q406-078

ada_mode_gps_indent bug #3: comments inside expressions badly indented
    post processor for comments. - done
    AdaCore ticket: Q406-082

ada_mode_gps_indent bug #4: multiline comments starting after code
    post processor for comments - done
    AdaCore ticket: Q406-083

ada_mode_gps_indent bug #5: jumps to column zero after RET
    insert fictitious code when call GPS - done
    AdaCore ticket: not reported

ada_mode_gps_indent bug #6: indentation inside aggregate which is a parameter
    GPS code patch - done
    AdaCore ticket: Q406-085

ada_mode_gps_indent bug #7: comments after last parameter and end of statement
    fix ada-gps-comment - done
    AdaCore ticket: not reported; GPS gets it right

ada_mode_gps_indent bug #8: double ada-indent-broken in rare cases
    bug triggered by coding standard violation; low priority
    needs GPS code patch; waiting for AdaCore
    AdaCore ticket: Q406-088

ada_mode_gps_indent bug #9: hanging indent in expressions
    bug in GPS
    'and' expression also wrong in ada-wisi
    also tests ada-indent-hanging-rel-exp

ada_mode_gps_indent bug #10: more comments, ada-gps only
    GPS gets this right
    fix other comment cases in gps code, delete ada-gps-comment

ada_mode_gps_indent bug #11: hanging indent in named association
    bug in GPS

 Eurocontrol work:
(setq ada-gps-size-threshold 0)
test/debug.adb

(setq ada-gps-size-threshold 100000)
test/debug_wisi.adb

AdaCore suggests using the libadalang indentation engine
    see Q406-078
    doesn't tolerate syntax errors yet
    fix as much of ada-gps as possible, then wait for libadalang to replace it

ada_mode_gps_indent 1.001 compiled for linux in c:/tmp

download GPS 17.1, verify and report GPS bugs
    see email for list

 functional (next page for speed issues/ideas)
http://langserver.org/
    open protocol for IDE/compiler communication

ada_mode_gps_indent bug #12: comment align with hanging code.
    bug in GPS

ada-indent-hanging-rel-exp
    see FIXME: in ada-wisi.el
    need input from ludovic

    add to NEWS
    add to .texi

    not relevant for gps?

    more cases:

    if FTFX.Main_CASA_Result.Suspension.Status /= Previous_Suspension_Info.Status
      or FTFX.Main_CASA_Result.Suspension.Delay_Threshold_Exceeded_Reg
        /= Previous_Suspension_Info.Delay_Threshold_Exceeded_Reg
    wisi aligns "/=" with "or"

if wisi is too slow on large buffers:
    see o.e.a.stephe-2 parse-action
    modify grammar actions:
        (cl-ecase wisi-indent-engine
         (gps ;; reduced to just face, nav
            (wisi-statement-action ...)
            (wisi-containing-action ...))
         (wisi
            ... current code))

 wisi work

indent bugs:
   if not Update_Flight_Status
     and then FTFX.Covering.Cumulative_Shift > Time.Zero
     and then Input_ATOT /= Time.None_Time
     and then Normal_Flight.Profiles (Flight_Model.CTFM) /= Curtain.Profile.None
       and then Input_ATOT /= Take_Off_Time (Normal_Flight, Flight_Model.CTFM)
   then
   end if;

   C :=
     Fim.Kind (Action_Info.Message) /= Fim.DLA
       and Fim.Kind (Action_Info.Message) /= Fim.APL
         and Fim.Kind (Action_Info.Message) /= Fim.ACH
           and Fim.Kind (Action_Info.Message) /= Fim.ARR
             and Fim.Kind (Action_Info.Message) /= Fim.DEP;


gpr_query --help show relevant trace settings
    add -v; shows *.ali

see pdf-tools for ideas on compiling during package install

gps vs wisi
    when hit return with invalid syntax, does not indent until type some code

    comments aligned with prev code, not next

    missing ada-indent-label

    conditional expressions different continuation

    expression function "is"

    generic renaming

    generic package continuation

    named association continuation

    missing ada-indent-renames > 0

    overriding continuation

    bug in record field; ada_mode-nominal-child.ads

    aspect continuation

    anonymous access function return type

ada_mode_gps_indent.gpr use gps.gpr?
    reduce source installed?
    or doc why not

https://www.emacswiki.org/emacs/AdaMode

update ada-mode-keys.el on savannah

C-u C-c C-r append references
    rewrite gnatxref to not use compilation-start
    or use xref

gpr_query does not see libraries?
    need clear example; libadalang mains vs langkit?
    compare to GPS, gnatinspect

change Emacs manual section on ada-mode to mention elpa

new syntax in AI12-061:
    http://www.adacore.com/developers/development-log/NF-17-P617-043-gnat

adding "<" => "<" still confuses wisi

ada-goto-declaration-start
    fails on task declaration
        only a problem if misusing C-c C-b ada-make-subprogram-body to make a task body
        C-x C-e skeleton expand works fine

        ada-make-subprogram-body should throw an error if it's not on a
        _subprogram_ spec, and recommend C-c C-e in the error message.

        but also fails on
        task body TA is
        begin
           null;
        end TA;

        fix the latter, see if it fixes ada-make-subprogram-body
            if not, make it throw an error.

    fails on separate (P) procedure X;
        C-c C-e works

        but also fails on
        separate (P)
        procedure X;
        is
        begin
        end X;

        fix the latter, see if it fixes ada-make-subprogram-body
            if not, obsolete that.

add gnat_find_opts or obj_dir?
    see email from Ludovic Brenta

$ADA_OBJECTS_PATH...= in .prj:
    += for list
    Needs $CUR_DIR (or PRJ_DIR?)

    but doesn't fix gnatfind xref problem?
        test

ada-mode.texi
    add "upgrading from 4.0" section
        obj_dir is now ignored
        therefore gnatfind requires gpr_file

add "show all overloads" in navigate
    leave out file, line, col from gpr-query id

fill comments:
    set `fill-paragraph-function' to `ada-fill-comment-paragraph'

    `ada-fill-comment-paragraph' doesn't respect the region

    fix errors in filling:
procedure Non_Comment           -- The following line will be removed on M-Q,
                                --
is                              --  * if it was an empty comment.

   E : String := (1 =>    -- The following line will stay when pressing M-Q,
                          --
                          --  * even though it was empty.
                    'A');


add gpr-projects.el in emacs 25
    see project.el

add gpr-ede.el
    see ede.el

    compare to project

see http://ecb.sourceforge.net/ for ideas?
    or add Ada to that?

get casing from gpr file

gnat-core support RTS choice
    with GNAT GPL 2014:
    foo.gpr contains:
       package Builder is
          for Default_Switches ("ada") use ("--RTS=sjlj");
       end Builder;

    'gnat list -v -P foo.gpr' returns the wrong system library.

    'gnat list -v --RTS=sjlj' returns the correct system library.

    add project variable 'rts'

Gpr_query
    gnatcoll gpl 2015 has full aggregate support
        provide gpr_query_2014, gpr_query_2015, pick one at compile/install time

    check gnatinspect for new features

    grok --RTS
        may be already done in 2015:
            for Runtime ("ada") use "stm32f429i-disco-rtos";


test with gnat gpl 2015

completion
    (info "(elisp)Completion")
    examples:
        Ada.Text_IO.<tab> => Put, Put_line, Get, etc
            needs new query; all symbols that match prefix
            better as an ASIS query?

        what does GPS do?
            works on non-compiled, bad syntax code
            type 'with '; puts up a list of all packages in the project.
            type 'with Ada.'; list of all children of Ada
                requires scroll, <ret> to select
                while scrolling, puts up help text next to list

            type 'Put', puts up a list of all simple names in project matching that prefix
            type 'Put (', puts up a list of all params of all Puts (_not_ filtered by current context clause)

            does _not_ handle 'foo_io.put', where 'foo_io' is an instance of A.Tio.float_io.
                maybe it would if foo_io is:
                    a library package instantiation
                    a local instantiation, but was previously compiled

            find the GPS source code

use goto-decl-start to indent aspects?
    avoid lots of nested cond/cl-ecase in ada-wisi-before|after-cache

c:/Archive/Emacs/slime-2.10.1.tar.gz

http://wikemacs.org/wiki/Projectile

face actions in gpr grammar?

after ada-mode is fast enough:
    built-in ada-mode: (make-obsolete 'ada-mode "use later version from ELPA via `list-packages')

use cl-lib class/method for dispatching

"others" clauses in all case statements, that return an indention of 0
(or something similar) instead of throwing errors. They could still
throw errors if wisi-debug > 0.

emacs 25 compile.el supports HYPERLINK in compilation regexp; use for secondary ref?
    ada-gnat-compile.el ada-gnat-compilation-filter


 speed up, handle bad grammar

implement packrat in fasttoken, generate elisp

skip blocks of text unless needed for current user command

    two grammars
        use elisp parser
            simplifies debugging, installation

        coarse grammar skips all non-block statements

        sets high level caches that are start/end points for detailed grammar

        invalidate both for any change; "end" can make a new block.

        define both in one .wy file?
            share keywords, tokens

        start with test language in .wy


    skip statements at lexer level?
         mark all tokens as level 1 or 2
         level 1: function begin end if loop etc
         parse level 2 on demand

5.1.x: misc

if specify project file in gnat_stub_opts, gnat stub can't find it due to changed directory
    change to gnat_stub_gpr, manage directory
    or edit gnat_stub_opts, insert project dir?

skeleton refactor/cleanup

ftp://alpha.gnu.org/gnu/emacs/pretest/emacs-24.3.91.tar.xz
    better compile trunk, emacs-24 branch
    (dvc-status-one "/Projects/emacs/trunk")

gpr-skel.el
    ./gpr-skel.el:111:;; FIXME: code below should be in skeleton.el
    ./gpr-skel.el:199:	;; FIXME: hook for Ada case adjust

    move skel-expand to emacs-compat-*?
        assume will be in emacs 24.5 or 25.*
    use in ada-skel?

move stuff out of ada-mode-keys.el
    ada-make-package-spec
        skel default to (ada-name-from-file-name (buffer-file-name))?

C-c C-d on +Normalize_Pathname
    includes + in identifier

prev-statement-keyword in subprogram skips exception

ada_mode-parens.adb:214:09: (style) bad column

ada-set-point-accordingly
    use parse info to find identifier declaration instead of reference?

different casing for identifiers (uppercase) and attributes (mixed)

src_dir=/foo/bar/* for C++

ada-next-statement-keyword skip matched parens if on paren

emacs-ada-prj-mode
    or emacs-gnat-prj-mode?

test on debian testing?

gpr-add-log-current-function dispatch to gpr-wisi

ada-add-log-current-function

gpr log-edit-function-name
    use package.attribute:
        Source_Dirs
        Compiler.Default_Switches

separate color for vendor-specific aspects
    spark aspects in test/aspects.ads

(see general below for more possibilites)

completion:
    match GPS behavior
        get completion candidates from gpr_query
        all names in scope at point

    built-in pcomplete
        completion-at-point-functions

    http://elpa.gnu.org/packages/company.html
        including C++ parameters, class members

    MELPA package auto-complete
    https://github.com/auto-complete/auto-complete
    https://github.com/capitaomorte/yasnippet

find-identifer-in-prj
    prompt for identifier, goto declaration
    not useful until have completion

reflect changes in subprogram spec to subprogram body
    ada-resync-spec-body

fix fontification of aspect names
    they are _not_ context clauses
    they are often on a different line than 'with'
    there are more than one of them
    use parser actions

fix wisi-compile.el needing comp.el, not comp.elc
    some systems don't install emacs source by default

handle all indent options like ada-case-strict
    need case-strict, ada-indent prj-wide for aflex
    need case-strict buffer-local for ada-mode ada_tokens

    set buffer-local from prj-get in ada-mode-hook
        use an alist or auto naming rule to define prj var

    or user write cond string-match on default-dir

set face correctly for name on next line
    edited some tests; see fixmes
    use parser actions

use post-self-insert-hook for casing
    in 23.2?

use electric-indent-mode instead of ada-indent-newline-indent

refactoring

    rename entity:
        use xref to rename all uses (with/without confirm)

    change parameter_result_profile
        make same change in all overrides
        offer to walk thru all uses

    promote primitive subprogram-local variable to type component

    move primitive from parent to child class

    extract subprogram
        from Eclipse
        highlight lines of source
        prompt for name
        it guesses parameter_result_profile

support for "Adadoc"?
    formatted comments that mention parameters; check that they are all mentioned, spelled correctly

support for "ElDoc"?
    display parameter list for current function

Add Ada parser to gnu global?

 gpr_query
build/Makefile one

get casing from gpr file

gpr_query refs output distinguishes between read ref and write ref
    useful for "where is this var set?"
    xref filter?
    elisp filter?

use --display_progress

write tests!

implement C++ C-c ? children
    /home/Projects/GDS/work_stephe_2/common/itc/itcsb/libitcsb_1553/inc/Itcsb1553/Bus.hpp

    overridden_recursive

    child_types_recursive
        works

add Ada, C++ tests of xref
    /home/Projects/GDS/work_stephe_2/dscovr/build/x86_gnu_linux_release/Makefile
    /home/Projects/GDS/work_stephe_2/common/itc/opsim/itc_dscovr_gdsi/Gds1553/src/Gds1553.cpp


cd /home/Projects/GDS/work_stephe_2/dscovr/build/x86_gnu_linux_release/

export ADA_PROJECT_PATH=../../../makerules:../../../common/build/x86_gnu_linux_release:../../../sal/build:../../../sal/build/x86_gnu_linux_release:../../../opentoken/build/linux_release

parse linker cross reference output; -cref
    for pragma import


(require 'gpr-mode)
(gpr-set-as-project "c:/Apps/GNAT-7.1.2/gnatcoll-1.6w-src/src/gnatcoll_tools.gpr")
(browse-url "file:///c:/Apps/GNAT-7.1.2/gnatcoll-1.6w-src/docs/_build/html/xref.html")

 general
build/wisi/Makefile
build/Makefile

do C-x 5 prefix
    for Emacs 24.x
    after 24.4 feature freeze

move gpr-skel.el skel-expand to compat*.el
    use in ada-mode
    discuss on emacs-devel

need indent test of skel expansions
    verify they parse

tooltip/skel support for subprogram param names

implement secondary-error for scope in 'gnat-inspect-all'
    /Projects/GDS/work_dscovr_release/common/build/x86_gnu_windows_release/Makefile
    /Projects/GDS/work_dscovr_release/common/1553/gds-hardware-bus_1553.ads RX_Enable
    secondary-error in compilation regexp not working
        highlight can't be a function

    change ada-show-secondary-error to parse line, col from text, not text-property?

move gnat-inspect ada-* to ada-gnat-inspect.el

wisi-validate-cache should call grammar parser in a loop
    that would handle multiple compilation units; doesn't need to be in grammar
    parser needs to ignore invalid token following valid parse.

suggest jit-lock enable hook
    allow enforcing order in after-change-functions

ask about start-process vs --batch

expression functions

gpr fix errors
    gds_dscovr_utf_agg.gpr:12:19: expected "gds_dscovr_utf_agg"

add C++ tests

C-c C-d on <= use

'Access gives wrong face to following token:
     Percent_Percent & EOF + Output_Elisp'Access and

don't parse or move cache if narrowed

ada-fix-error.el
    sort 'limited private with' at end of context clause

add test for el_file

gnatprep
    the value of a preprocessor symbol is either empty, a string
    literal, or an Ada identifier/keyword; handle $symbol in lexer

    gnatprep minor mode?

manage "scenario variables" on project menu?
    GDS_DEVICE_PLATFORM

separate gpr-mode indent variables

gpr-next-statement-keyword

new align rule
    from Florian Schanda <florian.schanda@altran.com>
    >    case Foo |
    >         Some_Other_Thing |
    >         Bar |
    >         Baz =>
    >       null;
    >
    > It would be really nifty to have a macro that transforms it into this:
    >
    >    case Foo              |
    >         Some_Other_Thing |
    >         Bar              |
    >         Baz              =>

allow finding compiler libraries with no project
    define the default project search path to contain the compiler library dirs
    there is no default project!
        big change to support that.

test on debian testing?

 possible enhancements

make as much as possible work with no project
    use ada-build-require-project-file when a project is necessary

example custom indentation function for Markus Schöpflin <markus.schoepflin@comsoft.aero>
   FOOBAR.PROC (
      ARG1 => VAL1,
      ARG2 => VAL2
   );

EDE projects?
    just .el files with random code

skeleton
    see python-skeleton-autoinsert

    add else placeholders to all skeletons?
        add 'placeholder text property, before-change that deletes it/checks for "..."
        add goto-next-/prev-placeholder, kill-placeholder

    bug in skeleton handling of _; if skeleton-end-hook indents, the pos of _ moves; should be a marker.

    template system could be defined by parsing ada-grammar.wy
        for ada-skel-verbose

ada-align-paramlist
    test/ada_mode-parens.adb

    handle wrapping due to line length limit?

    handle single-line trailing comments, or longer comments, in paramlist?

DEC Ada legacy code
    foo.a for spec, foo_b.a for body

share/convert case exceptions with GPS
    see email for python script

file-local case exceptions
    for -fdump-spec C imports

vhdl-wisi

ada-control.el from JP Rosen; see email

completion
    http://emacswiki.org/emacs/CategoryCompletion
    autocomplete package

http://cedet.sourceforge.net/addlang.shtml

time on long code
    get stats on GDS file sizes

put-text-property fails if read-only

 possible new options
ada-wisi-comment
    add option to match gnat comment style check
        have tests in ada_mode-conditional_expressions.adb, ada_mode-parens.adb

from Simon Wright:
   --  I'd like (the option to have) the 'is' line up with the 'type'.
   type A;
   type A_Finalizer
     (AP : access A)
   is new Ada.Finalization.Limited_Controlled with null record;

Markus Schöpflin <markus.schoepflin@comsoft.aero> wants this style (including all caps):

   FOOBAR.PROC (
      ARG1 => VAL1,
      ARG2 => VAL2
   );

    add a custom indent function, like the one for opentoken
    12 sep 2013: sent email

 relevant files, debug hints
Edebug displays

in wisi-parse-reduce:
(setq edebug-eval-list
 '(nonterm
   tok
   first
   ))

in wisi--indent-token-1:
(setq edebug-eval-list
 '((wisi-ind-indent wisi--indent)
   wisi-nterm
   i
   delta
   indent
   ))

in wisi-indent-action:
(setq edebug-eval-list
 '((wisi-ind-indent wisi--indent)
   wisi-nterm
   wisi-tokens
   deltas
   wisi-token-index
   tok
   token-delta
   comment-delta
   ))

wisi-indent-region:
(setq edebug-eval-list
 '((wisi-ind-indent wisi--indent)
   anchor-indent
   i
   indent
   new-indent
   ))

(progn (profiler-start 'cpu) (time-it 'wisi-parse-buffer 10) (profiler-report) (profiler-stop))
    B - profiler-report-render-reversed-calltree shows low-level time hogs

attach gud-gdb to running emacs: attach <process id>
    source emacs/src/.gdbinit
    xbacktrace shows lisp backtrace

"kill -USR2 <emacspid>" which should also drop you into the (elisp?) debugger.

(browse-url "c:/Projects/arm_info/org.adaic.arm_form/build/html/arm2012/RM-P.html")
(info "(aarm2012)Annex P" "*info Annex P*")
http://www.ada-auth.org/standards/
(info "(elisp)Parser State" "*info syntax-ppss*")
"c:/home/stephe/Backup/eBooks/Dick Grune/Parsing.pdf" [dickgrune]

http://savannah.gnu.org/projects/emacs/

http://git.savannah.gnu.org/cgit/emacs.git/tree/README?h=elpa
http://elpa.gnu.org/

https://www.dropbox.com/sh/7jr3vbv9tm1zod0/jPuvfrJAe8
    w32 builds of cutting-edge emacs branches, pretests

ftp://alpha.gnu.org/gnu/emacs/pretest/

 access to ada-france:

anonymous (read only) access:
    mtn --db ~/monotone-dbs/ada-france.db --key '' pull www.ada-france.org "org.emacs.*"

read/write access requires a public key:
    send output of 'mtn pubkey' to Ludovic Brenta
    <ludovic@ludovic-brenta.org> or Stephe Leake
    <stephen_leake@stephe-leake.org>

    add it to monotone db via 'mtn read'
    add it to /etc/monotone/write-permissions
    /etc/init.d/monotone restart

    mtn --db ~/monotone-dbs/ada-france.db sync "mtn://www.ada-france.org?org.emacs.*"

 release process
(dvc-status ".")
(dvc-status "/Projects/org.opentoken")

# uninstall elpa packages before change version
build/Makefile uninstall-elpa

check for ELPA patches by others
    (dvc-status "/Projects/elpa")
        revert local changes
    (dvc-pull "/Projects/elpa")
    (dvc-sync-review "/Projects/elpa")
        update
        clean sync
    cd /Projects/elpa
    git log -2 -- packages/wisi
    git log -2 -- packages/ada-mode
    git log -2 -- packages/ada-ref-man
    if changes:
        (dvc-log "/Projects/elpa/packages/<dir>/<file>")
        apply changes to current

check emacs buglist
    http://debbugs.gnu.org/cgi/pkgreport.cgi?package=ada-mode

bump versions
    bump if _any_ changes other than autoloads, so ELPA package handler knows to update

    build stuff to compare with previous release in elpa:
        build/Makefile docs pub-ada pub-ada-ref-man pub-wisi

        (list-packages) install ada-mode, wisi, ada-ref-man from public ELPA

    change versions in compares below to match installed versions.

    compare:
        (ediff-directories "~/.emacs.d/elpa/wisi-1.1.3" "/Projects/elpa/packages/wisi" nil)
            NEWS-wisi.text
                add release date
                add new features

            wisi.el
                Version:

        (ediff-directories "~/.emacs.d/elpa/ada-mode-5.2.0" "/Projects/elpa/packages/ada-mode" nil)
            NEWS-ada-mode.text
                add release date
                add new features

            ada-mode.el
                Version:
                package-requires wisi version
                ada-mode-version

            more below

        (ediff-directories "~/.emacs.d/elpa/ada-ref-man-2012.0" "/Projects/elpa/packages/ada-ref-man" nil)
            ada-ref-man.el
                Version:

    ada-mode.texi
        @title
        top node
    README-ada-mode
        first line
    README-ada-ref-man
        first line
    README-wisi
        first line
    build/Makefile
        ADA_MODE_VERSION
        ADA_REF_MAN_VERSION
        WISI_VERSION

    (find-file "d:/Web/savannah/ada-mode/index.html")
        ada-mode find-replace i.j.k
        opentoken find-replace i.jk

    (find-file "d:/Web/savannah/ada-mode/wisi/wisi.html")
        wisi-i.j.k find-replace
        wisi-generate version
        opentoken version

    (d:/Web/stephe-leake/ada/opentoken.html copied by web makefile)

    ~/Web/Makefile
        ADA_MODE_VERSION

verify other metadata
    ada-mode.el
    ada-ref-man.el
    wisi.el

check for latest Emacs release
    http://ftp.gnu.org/gnu/emacs/windows/

Emacs 25.1, gnat 2016:
    build/wisi/Makefile all byte-compile-clean

prep for other version tests:
    build/Makefile all
    # pushes to elpa workspace, builds archive, uninstalls

Emacs 24.5, gnat 2015, installed elpa (Eurocontrol)
    (gnat-2015)
    (setenv "ADA_MODE_DIR" "-f package-initialize")
    org.opentoken/build/release/Makefile clean
    build/Makefile install-elpa
    build/wisi/Makefile all
    build/Makefile uninstall-elpa

Emacs 24.4, gnat 2016 (sal-standard), installed ada-mode:
    (setenv "ADA_MODE_DIR" "-f package-initialize")
    build/Makefile install-elpa
    build/wisi/Makefile all
    build/Makefile uninstall-elpa

Emacs 24.3, gnat 2016 (sal-standard), installed ada-mode:
    (setenv "ADA_MODE_DIR" "-f package-initialize")
    build/Makefile install-elpa
    build/wisi/Makefile all
    build/Makefile uninstall-elpa

Emacs 24.2, gnat 2016 (sal-standard), installed ada-mode:
    (setenv "ADA_MODE_DIR" "-f package-initialize")
    build/Makefile install-elpa
    build/wisi/Makefile all
        ignore byte-compile warnings about 'foo' from cl package called at runtime
    build/Makefile uninstall-elpa

sync for Debian:
    Emacs 25 for dvc
    (dvc-status ".")
    (dvc-status "/Projects/org.opentoken")
    (dvc-sync-run ".")
    (dvc-sync-review ".")

Debian stable is 8.2 jessie as of 5 Sept 2015
    emacs  24.5
    gnat   4.9.2

    emacs-stable.sh ;; for dvc and testing
    (sal-debian)

    (dvc-sync-run "/home/Projects/org.emacs.ada-mode")
    (dvc-sync-review "/home/Projects/org.emacs.ada-mode")

    /home/Projects/org.emacs.ada-mode/build/wisi/Makefile
        all

    emacs.sh ;; current for dvc
    (dvc-status)
    (dvc-sync-run "/home/Projects/org.emacs.ada-mode")
    (dvc-sync-review "/home/Projects/org.emacs.ada-mode")

(dvc-sync-run ".")
(dvc-sync-review ".")

commit elpa:
    (dvc-pull "/Projects/elpa")
    (dvc-sync-review "/Projects/elpa")

    build/Makefile docs pub-ada pub-ada-ref-man pub-wisi

    (dvc-state-one "/Projects/elpa")
        add, stage, commit ada-mode, ada-ref-man, wisi

    (dvc-push "/Projects/elpa")
    (dvc-sync-review "/Projects/elpa")
    # 24 hrs for web repository to update

test install from elpa
    5.1.8 crashed emacs for me

(dvc-state-one ".")
mtn tag h:org.emacs.ada-mode "org.emacs.ada-mode-<version>"

(dvc-sync-run ".")
(dvc-sync-review ".")

mtn checkout -b org.emacs.ada-mode -r t:org.emacs.ada-mode-5.2.1 ../org.emacs.ada-mode-5.2.1

build/Makefile zip

not under emacs:
    cd /Projects/org.emacs.ada-mode/build/
    rm <old>.tar.gz .sig
    gpg2 -b *.tar.gz

    scp *.tar.gz     stephen_leake@dl.sv.nongnu.org:/releases/ada-mode/
    scp *.tar.gz.sig stephen_leake@dl.sv.nongnu.org:/releases/ada-mode/

~/Web/Makefile
    ada-mode wisi

(cvs-examine "d:/Web/savannah/ada-mode/" nil)
    mark all, commit

FIXME: wisi-generate.exe to savannah?

after Gnu ELPA updated, post on emacs-ada-mode mailing list, c.l.a newsgroup
http://www.nongnu.org/ada-mode/
https://savannah.nongnu.org/projects/ada-mode

mark fixed bugs
    http://debbugs.gnu.org/cgi/pkgreport.cgi?package=ada-mode
    http://debbugs.gnu.org/Developer.html

check https://www.emacswiki.org/emacs/AdaMode


-- end of file<|MERGE_RESOLUTION|>--- conflicted
+++ resolved
@@ -4,9 +4,9 @@
 build/wisi/Makefile
 
 o.e.a.stephe-1 (from o.e.a): external process opentoken parser
-o.e.a.stephe-2 (from o.e.a): compute indent via indent-action deltas in grammar; working
+o.e.a.stephe-2 (from o.e.a): compute indent via indent-action deltas in grammar
 o.e.a.stephe-3 (from o.e.a.s-1): FFI parser
-o.e.a.stephe-4 (from o.e.a.s-2): syntax error handling in fasttoken
+o.e.a.stephe-4 (from o.e.a.s-2):
 o.e.a.stephe-5 (from o.e.a): gpr_query completion table
 
 (add-to-list 'load-path "/Projects/org.emacs.ada-mode")
@@ -70,24 +70,6 @@
 
 add FastToken LR1 table generator
 
-<<<<<<< HEAD
-test/debug.adb
-test/debug.ads
-
-- current issues:
-
-move wisi-max-cache out of wisi-parse.el
-
-bad indent:
-                        Append
-                          (Token_Image (Generate_Utils.Token_Pkg.ID (Action_Node.Item.LHS.all)) & "," &
-                             Integer'Image (Action_Node.Item.Token_Count) & ", " &
-                             Action_Name
-                             (Generate_Utils.Token_Pkg.ID (Action_Node.Item.LHS.all), Action_Node.Item.Index));
-
-    last line should be indented
-=======
 add error handling
 
 5.1.d:
@@ -128,7 +110,6 @@
 
   indent issues
->>>>>>> 1cb66672
 
 indent max-cache doesn't work
     if only indent one line, cache marks whole buffer as indented
@@ -139,6 +120,8 @@
     set align-indent-before false?
 
 indent is slow
+    add 'byte-compile' to wisi-compile-grammar
+
     inhibit change hooks while indenting/aligning?
 
     skip computing indent in nonterms not in indent region.
@@ -202,9 +185,6 @@
             wisi first line: per iteration 2.594025, 2.562731, 2.578430
             wisi middle line: per iteration 2.562810, 2.791537, 2.750257
             wisi last line: per iteration 2.750262, 2.750256
-
-        apr 17 add byte-compile in wisi-semantic-action
-            wisi whole buffer: per iteration 3.127059, 3.109702, 2.984694 seconds, 13 gcs
 
 time wisi-forward-token use structs
     (setq ada-gps-size-threshold most-positive-fixnum)
