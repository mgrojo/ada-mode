--- conflicted
+++ resolved
@@ -6,13 +6,8 @@
 o.e.a.stephe-1 (from o.e.a): external process opentoken parser
 o.e.a.stephe-2 (from o.e.a): compute indent via indent-action deltas in grammar
 o.e.a.stephe-3 (from o.e.a.s-1): FFI parser
-<<<<<<< HEAD
-o.e.a.stephe-4 (from o.e.a.s-2):
-o.e.a.stephe-5 (from o.e.a): gpr_query completion table
-=======
 o.e.a.stephe-4 (from o.e.a.s-2): syntax error handling in fasttoken
 o.e.a.stephe-5 (from o.e.a): available
->>>>>>> 053cb9f2
 
 (add-to-list 'load-path "/Projects/org.emacs.ada-mode")
 (setq ada-xref-tool 'gnat_inspect)
@@ -85,7 +80,6 @@
         can compute at grammar compile time
         add result as 'error' entry in state machine?
 
-<<<<<<< HEAD
         cache for virtual end token (if one needed) located after last real token in sentence
             needed for 'goto end', and for setting something in 'end' field
             add space if at eob?
@@ -110,15 +104,17 @@
     in goto-end, check if end reached is virtual; if so, reparse
 
 
-
-- indent issues
-=======
 (setq ada-gps-size-threshold most-positive-fixnum)
 (setq wisi-disable-face t)
 (setq wisi-indent-region-fallback nil)
   current issues:
+bad indent:
+                        Append
+                          (Token_Image (Generate_Utils.Token_Pkg.ID (Action_Node.Item.LHS.all)) & "," &
+                             Integer'Image (Action_Node.Item.Token_Count) & ", " &
+                             Action_Name
+                             (Generate_Utils.Token_Pkg.ID (Action_Node.Item.LHS.all), Action_Node.Item.Index));
 
 parse face is slow
     noticeable delay when typing code
@@ -129,8 +125,9 @@
     parse-action nil: 0.256851
         set jit-lock-defer-time for now
         lr1 parser will be faster?
->>>>>>> 053cb9f2
-
+
++ indent issues
 indent is slow
 
     wisi-anchored-2, wisi--indent-token-1
