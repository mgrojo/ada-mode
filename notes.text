--- conflicted
+++ resolved
@@ -46,7 +46,9 @@
 
   next release
-<<<<<<< HEAD
+o.e.a.stephe-1: external opentoken parser
+o.e.a.stephe-2: external gps parser
+
 5.1.c: use compiled Ada parser in background process
     (setq wisi-ada-parse-exec "/Projects/org.emacs.ada-mode.stephe-1/build/wisi/ada_mode_wisi_parse.exe")
     build/wisi/Makefile
@@ -453,13 +455,6 @@
         triggered by 'return' keyword; see ada-wisi.el ada-wisi-post-local-vars
 
 5.1.d handle parser errors more gracefully
-=======
-o.e.a.stephe-1: external opentoken parser
-o.e.a.stephe-2: external gps parser
-o.e.a.stephe-3: rewrite elisp grammar, actions, parser to use arrays
-
-5.1.c:
->>>>>>> a22d6bc3
 
     continue by adding virtual tokens
         find shortest path from current state to defined action on next real token
