build/Makefile

branches:
org.wisitoken/o.s_l.sal                   - main, used by o.e.a
org.wisitoken.stephe-1/o.s_l.sal.stephe-1 - speed up lr1
org.wisitoken.stephe-2/o.s_l.sal.stephe-1 - Translate_EBNF recognize more canonical lists

(dvc-state-multiple
'((xgit . "/Projects/org.stephe_leake.makerules")
  (xgit . "/Projects/org.stephe_leake.aunit_ext")
  (xgit . "/Projects/org.stephe_leake.sal")
  (xgit . "/Projects/org.wisitoken")))

(dvc-propagate-multiple
 '(("../org.stephe_leake.sal" . "../org.stephe_leake.sal.stephe-1")
   ("../org.wisitoken"        . "../org.wisitoken.stephe-1")))

update-wisitoken_grammar
(dvc-propagate-multiple
 '(("../org.stephe_leake.sal.stephe-1" . "../org.stephe_leake.sal")
   ("../org.wisitoken.stephe-2"        . "../org.wisitoken")))

 current work
<<<<<<< HEAD
delete descriptor.case_insensitive?
    used in regexp lexer?
    move to lexer?

recognize more canonical lists
    ada_lite_ebnf.wy
    simple_expression ::= [unary_adding_operator] term {binary_adding_operator term}
        recognize term_list
            _not_ just add parens

    java_types_ch19.wy Dims
=======
speed up lr1 for ada_annex_p
    build/Makefile generate_ada_lr1.gprof

    parallelize?
>>>>>>> a88c7064

wisitoken-generate-lr.adb Add_Actions FIXME:
    doesn't use Goto_List for terminals!
    Goto_List _does_ contain terminals
        use them instead of other code in Add_Actions

-explore.check
         --  FIXME: if there were conflicts, enqueue them; they might yield a
         --  cheaper or same cost solution?
         same code as fast_forward; just use that?

        see if parsing all affects any tests

        item.shift_count not used

String_literal, numeric_literal, identifier are equivalent - only insert one
    minimal_complete does this for expression

test/ada_mode-recover_31.adb
    language_fixes changes char_literal '|-' to string_literal; ok for first call on real error

    but later, it gets a config where Error_Token is set by Parse.Parse
        with min_terminal_index = invalid_token_index, virtual = true

    because in Parse.Parse_One_Item, Current_Token is a Base_Token, which does not have Token_Index
        use parser_state.current_shared_token?
        or change Current_Token to Recover_Token?

redesign parse table to speed recovery
    group identical reduce actions
        ada_mode-recover_02.adb
        only do each reduce once, then insert lots of terminals

rename "semantic checks" to "in-parse actions", others to "post-parse actions".

error_correction_algorithm.tex
    full vs partial_recursion
        java_expressions_antlr_lr1
        full:
            state 34 mca => RPAREN 30.4
            state 56, 126, 140 Minimal_Complete_Action => (RPAREN 30.4, DOT 31.4)
        partial
            state 34 mca => (RPAREN 30.4, DOT 31.4)
            state 56, 126140    Minimal_Complete_Action => RPAREN 30.4
                31.4 appears to be other_left

    forbid push_back:
        if push_back over insert/delete, get duplicate results
        can push_back into fast-forward:
            1 do large push_back, insert/delete there
            2 fast forward to orig error point
            3 do small push_back, insert/delete there
                useful for fixing 'end *;' errors in Ada.
                t_mck Error_3.

    doc Just_Pushed_Back_Or_Deleted
        required because do insert last
        try_delete also checks for just_inserted
        check multiple ops
        duplicate_state does not eliminate these because '(delete
            end)(insert end)' replaces a real token with a virtual
            token, which changes the buffer region on the nonterms.

    explain check_reduce_to_start

    In Check, "made some progress" does _not_ mean "closer to
    Resume_Token_Goal than _original_ config"; it means "moved away
    from the edit point".
        if the "progress" is only shifting tokens that were previously
        pushed_back, that's a waste. Which is why we don't check
        configs that would lead to that.

    redo examples with partial recursion
        causes problems?

    doc Minimal_Complete done?

    see comments in .tex file

    test and/or prove Nullable

    redo compare using lr1 for wisitoken-tokens
        add ANTLR  https://github.com/Alex-Gamper/Ada-Grammar.git
        add tree-sitter https://tree-sitter.github.io/tree-sitter/using-parsers
            has python parser
            java?
            add ada parser

    compare size of ada_lr1.txt

    compare speed of recover

    LALR vs LR1
        test_mckenzie_recover
            String_Quote_2
            String_Quote_5
            Two_Missing_Ends enqueue 50 vs 101
            Do_Delete_First 280 vs 202
            Two_Parsers 18 vs 55
            Match_Selected_Component_1

    Get Ludovic to enable --recover-log, publish real data from production environment.

   - search Google scholar for partial parse

   - ask for review
     - Stefan Monnier
     - Emmanual Briot
     - adacore adalang people
     - Laurent? peg/packrat expert

   - publish in some ACM journal?
     McKenzie in ACM Transactions on Programming Languages and Systems
     Fischer/Mauney in  Acta Informatica Springer
     Stefan Monnier paper on SMIE in  https://programming-journal.org/

wisitoken user guide mention concrete syntax tree

terminate duplicate_state missed one
    convert_if_to_case.ada_lite
task 0 3: (2891 : 20:(SEMICOLON, (145 . 145)), 2865 : 19:(IF, (143 . 144)), 2817 : 18:(END, (139 . 141)), 2724 :(sequence_of_statements, (97 . 137)), 2646 : 13:(ELSE, (89 . 92)), 2505 :(sequence_of_statements, (49 . 87)), 2351 : 7:(THEN, (41 . 44)), 2090 :(expression_opt, (25 . 39)), 1701 :(IF), 1216 :(EQUAL_GREATER), 783 :(NUMERIC_LITERAL), 368 :(WHEN), 169 : 3:(IS, (20 . 21)), 45 :(expression_opt, (6 . 18)), 1 : 1:(CASE, (1 . 4)), 0 :)
task 0 2: (2891 : 20:(SEMICOLON, (145 . 145)), 2865 : 19:(IF, (143 . 144)), 2817 : 18:(END, (139 . 141)), 2724 :(sequence_of_statements, (97 . 137)), 2646 : 13:(ELSE, (89 . 92)), 2505 :(sequence_of_statements, (49 . 87)), 2351 : 7:(THEN, (41 . 44)), 2090 :(expression_opt, (23 . 39)), 1701 :(IF), 1216 :(EQUAL_GREATER), 783 :(NUMERIC_LITERAL), 368 :(WHEN), 169 : 3:(IS, (20 . 21)), 45 :(expression_opt, (6 . 18)), 1 : 1:(CASE, (1 . 4)), 0 :)
    should have terminated one!

java-ch19.wy TryStatement has optional statement-end
    need override on previous tokens

improve mismatched paren checks in actions
    maybe just in wisitoken_grammar_mode?
        only active if mmm-mode recognizes action; improve that?
    partial parse in ada.wy?

use duplicate_reduce in text_rep

allow undo_reduce after insert/fast_forward
    in Recover, processing ops
        need test case; ada_mode.recover_25 with language_fix that does not push_back declarative_part_opt
        ada_mode-recover_27.adb uses Undo_Reduce (to allow 'insert loop'), but not after insert.
        if no useful test cases, delete Try_Undo_Reduce, and doc why.
        or add None_At_All (Insert) to try_Undo_Reduce.

test_mckenzie use lr-parser-gen_aunit

change to incremental parse
    integrate with tree-sitter?

    change syntax tree; store lists in a single node
        needs syntax in .wy to indicate a list
            ebnf recognize canonical list might be enough
        fewer nodes in syntax tree; should be faster (for large files)
            push_back part of a list?
        simplifies syntax tree editing (translate_ebnf)

make "canonical list" compatible with packrat?
    ie swap rhs_index 0, 1
    better to implement list in packrat

c:/Projects/org.emacs.java-wisi/test/recover_001.java
    don't delete next if minimal_c_a inserted

    minimal_complete_actions isn't globally minimal
        state 245 could use
            classOrInterfaceType <= IDENTIFIER
            lambdaParameters <= IDENTIFIER
            primary <= IDENTIFIER
            classType <= IDENTIFIER

            picks first = classOrInterfaceType => inserts .class,  reduces to primary
            find that in a post-optimize step?

Python
    c:/Projects/org.emacs.python-wisi/python.wy
    need INDENT, DEDENT in lexer
    no other new syntax
    only one state with more than two actions
    reduce conflicts by recognizing canonical list in local_stmt (correctly)
    improve process_main compile time
        reduce number of statements in each subprogram
        or use text_rep

lalr generator bug
    long term fix; reimplement lalr using deremer, penello 1982
    lalr_generator_bug_01.wy => error
        parser 0 looking for 19.0:association <= identifier => expression
         0: 10:  7:(IDENTIFIER, (38 . 38)) : shift and goto state 18
         0: 18:  8:(RIGHT_PAREN, (39 . 39)) : reduce 1 tokens to name ...   (state 10) goto state 22
         0: 22:  8:(RIGHT_PAREN, (39 . 39)) : reduce 1 tokens to primary... (state 10) goto state -1

        state 10 missing goto for primary, because that's an error;
        the only choice would be goto state 36, but there's no
        unary_adding_operator_opt on the stack.

        state 22 should not have both 23.0 and 25.0
            but lalr_goto_transitions clearly does that
                could include sequence of empty nonterms in first_nonterm_set, return two goto_sets
            compare to bison lalr_generator_bug_01.bison_table
            parse .input using bison table
            bison state 36 is the same

re2c now has --location-format <gnu | msvc>
    Apr 2019 in devel, not release

c:/eurocontrol/query_display-flight_operations.adb
    errors cause huge slowdown in parse speed
        due to parallel parse, delete_dup?

    do multi-cpu parsing?
        benefit depends on density, duration of conflicts
        errors are when speed is noticeable

enqueue_limit should be for total over all parsers; more consistent max time
    need test case?

Error messages need gen_alg prefix - add to Error_message

capture diff between lr1, lalr recover
    ./ada_lite_lalr_run.exe -m 1 -t 1
    ada_lite_recover_repeatable.input:45:
        package body P is procedure Remove is begin A := B; exception end; A := B; end Remove; end P; procedure Q;
        lr1: reports syntax error, all 4 parsers find solutions quickly
        lalr: reports match_names_error, two parsers fail on cost

        similar on line 47; lalr finds no solutions

can generate code for LR parser, rather than using table
    see Google drive/Parsing/notes
    screws up recover because parse stack = cpu stack; not accessible?

try packrat indirect recursion solution
    see paper by laurent, mens
        in ebooks/parsing, google drive
        used in https://tatsu.readthedocs.io/

    docs/indirect_recursion_in_packrat.latex
        finish it

    add "run grammar.wy input" main for -procedural_*?

    adding head, grow_set to Parser
        must be on a stack for nested recursion?

    test with optional unary minus

    warth_left_recurse_expr_1.adb : Test_Parse_Proc

    trying to implement full warth, but it's missing stuff, and some makes no sense
        try https://github.com/alexwarth/ometa-js
        or figure out what it must do; ie understand the algorithm

    try S Medeiros, F Mascarenhas, R Ierusalimschy 2014 Left recursion in parsing expression grammars.pdf
        very similar, mentions "memoization scope", doesn't say how to detect recursion

    or adapt langkit with pre-computed indirect


Implement Redziejowski language hiding check

add packrat to ada-mode s-4
    time, compare to langkit

   - https://arxiv.org/pdf/1806.11150 error recovery for PEG
     compares LPegLabel to ANTLR, on synthetic errors


compare to bison times

implement IELR?
    merges states like LALR, but only if that doesn't introduce new conflicts
        => faster than LR1
        for Ada, would only add 1 state

    IELR and LALR merge states with different lookaheads; it is the lookaheads that determine error correction
        define some other state merging criteria for error correction?

packrat space use
    can free low level derivs; they will never be evaled
        derive condition
        use free list in syntax tree

add packrat error recover
    "d:/Books/eBooks/Parsing/Fischer Mauney 1992 - Simple fast LL1 error repair.pdf"
    assumes no backtracking?
        pg 112: "parser announces error when prediction does not fit next input"

adacore langkit_support.packrat implements one row of the derivs table
        it only stores 16 most recently computed items; enough to compute a typical subroutine?
            slows down error recovery if have to go back more than 16 (not likely)
            clearly adequate given fast performance
            compare performance to a sparse vector
        libadalang.analysis.parsers Parser_Private_Part_Type stores all the rows

use wisi-gen_output_ada_common.adb Append in wisi-output_ada, _emacs.

do google search for "ada parser generator"
    add wisitoken to those sites

rename mckenzie to dpa_explore?
    dpa = deterministic parsing automata (McKenzie)
        = Deterministic Pushdown Automata (Wikipedia, Grune)

    aflex uses "dfa" deterministic finite automata
    grune also uses 'deterministic fs automata' (Finite State)

    includes special rules


automatically augment grammar with empty productions
    anything not a keyword is optional
    may create too many conflicts

integrate with emacs module

 build/release_process.text

# end of file<|MERGE_RESOLUTION|>--- conflicted
+++ resolved
@@ -22,10 +22,14 @@
 
   current work
-<<<<<<< HEAD
 delete descriptor.case_insensitive?
     used in regexp lexer?
     move to lexer?
+
+speed up lr1 for ada_annex_p
+    build/Makefile generate_ada_lr1.gprof
+
+    parallelize?
 
 recognize more canonical lists
     ada_lite_ebnf.wy
@@ -34,12 +38,6 @@
             _not_ just add parens
 
     java_types_ch19.wy Dims
-=======
-speed up lr1 for ada_annex_p
-    build/Makefile generate_ada_lr1.gprof
-
-    parallelize?
->>>>>>> a88c7064
 
 wisitoken-generate-lr.adb Add_Actions FIXME:
     doesn't use Goto_List for terminals!
