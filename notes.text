--- conflicted
+++ resolved
@@ -35,19 +35,14 @@
  current work
 wisitoken-bnf-output_ada_emacs.adb: change _check to _in_parse, other to _post_parse
 
-<<<<<<< HEAD
 improve doc of %if; add 'in' to condition
     add 'not' ? see ada_annex_p.wy conflict only in LALR
 
-test_incremental.adb fails
-=======
 new test case:
     test_mckenzie missing_name_1 with end_name_optional true
         hangs in tree.current_error
 
-
 test_mckenzie, test_incremental fail on Multiple_Errors_On_One_Token_*
->>>>>>> 9dfb9a6d
     Multiple_Errors_On_One_Token_1
         recover_insert_delete node 1 not in tree
     inserted node was on a stream that is now deleted.
