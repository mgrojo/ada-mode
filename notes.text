--- conflicted
+++ resolved
@@ -14,7 +14,7 @@
 
 run test from emacs -Q using installed elpa:
 (progn
-;;  (add-to-list 'exec-path "/apps/GNAT-gpl_2014/bin")
+;;  (add-to-list 'exec-path "/apps/GNAT-2014/bin")
   (setenv "PATH" (mapconcat 'identity  exec-path  path-separator))
   (package-initialize)
   (setq debug-on-error t)
@@ -26,20 +26,18 @@
 
 run test from emacs -Q using source:
 (progn
-<<<<<<< HEAD
   (add-to-list 'exec-path "d:/apps/GNAT-GPL_2016/bin")
-=======
-  (add-to-list 'exec-path "/apps/GNAT-gpl_2014/bin")
->>>>>>> b0d15786
   (setenv "PATH" (mapconcat 'identity  exec-path  path-separator))
   (add-to-list 'load-path "/Projects/org.emacs.ada-mode.stephe-1")
   (add-to-list 'load-path "/Projects/org.emacs.ada-mode.stephe-1/build")
   (load "autoloads.el")
-<<<<<<< HEAD
-  (load "run-indent-test-wisi-gpr_query")
+  (load "run-indent-test-wisi-ext-gpr_query")
   (setq wisi-debug 1)
-  (setq default-directory "/Projects/org.emacs.ada-mode/build/wisi/")
-  (run-test "../../test/gnatprep.adb")
+  (setq ada-wisi-font-lock-size-threshold 0)
+  (setq debug-on-error t)
+  (setq default-directory "/Projects/org.emacs.ada-mode.stephe-1/build/wisi/")
+;;  (run-test "../../test/ada_mode-interactive_common.adb")
+  (find-file "../../test/ada_mode-parens.ads")
   (ada-wisi-debug-keys))
 
 (progn
@@ -55,18 +53,6 @@
   (load "run-indent-test-gps")
   (find-file "/Projects/org.emacs.ada-mode/test/ada-gps/ada_gps_bug_005.adb")
   )
-=======
-  (load "run-indent-test-wisi-ext-gpr_query")
-  (setq wisi-debug 1)
-  (setq ada-wisi-font-lock-size-threshold 0)
-  (setq debug-on-error t)
-  (setq default-directory "/Projects/org.emacs.ada-mode.stephe-1/build/wisi/")
-;;  (run-test "../../test/ada_mode-interactive_common.adb")
-  (find-file "../../test/ada_mode-parens.ads")
-  (ada-wisi-debug-keys))
-
-(progn (push-mark)(goto-char wisi-cache-max))
->>>>>>> b0d15786
 
 install packages in -Q:
 (progn
@@ -490,7 +476,6 @@
     (time-it (lambda () (indent-region (point-min) (point-max))) 1)
         ~700 seconds?
 
-<<<<<<< HEAD
     (progn
         (goto-char (point-max))
         (forward-line -3)
@@ -499,8 +484,6 @@
 
     include *.adb, build/Makefile in ELPA for gpr_query, ada_mode_gps_indent
 
-5.1.d:
-=======
 see https://github.com/ensime for Emacs SCALA compiler interface
     c:/Archive/Emacs/ensime-emacs-master.zip
 
@@ -820,7 +803,6 @@
         triggered by 'return' keyword; see ada-wisi.el ada-wisi-post-local-vars
 
 5.1.d handle parser errors more gracefully
->>>>>>> b0d15786
 
     continue by adding virtual tokens
         find shortest path from current state to defined action on next real token
@@ -1258,12 +1240,25 @@
     mtn --db ~/monotone-dbs/ada-france.db sync "mtn://www.ada-france.org?org.emacs.*"
 
 + git config for elpa checkout
+[core]
+	repositoryformatversion = 0
+	filemode = false # don't set exec bits
+	bare = false
+	logallrefupdates = true
+	ignorecase = true
+[remote "origin"]
+	fetch = +refs/heads/master:refs/remotes/origin/master
+	push  = +refs/heads/master
+	url = stephen_leake@git.sv.gnu.org:/srv/git/emacs/elpa.git
+[branch "master"]
+	remote = origin
+	merge = refs/heads/master
+
+  release process
-<<<<<<< HEAD
-=======
 do opentoken release, if needed
 
->>>>>>> b0d15786
 (dvc-status ".")
 (dvc-status "/Projects/org.opentoken")
 
