General notes on Emacs Ada mode

build/Makefile
(load-file "build/prj-eglot.el")

o.e.a: release, in use
o.e.a.stephe-1: dead
o.e.a.stephe-2 (with o.s_l.sal.s_1, o.w.s_1, o.e.w.s_1): work
o.e.a.stephe-3 (?): emacs module parser (very old)
o.e.a.stephe-4 (?): eglot/ada_language_server
o.e.a.stephe-5 (?): libadalang backend
o.e.a.stephe-6 (o.w.s-2/o.s_l.sal.stephe-1): delete error recover multi-tasking

(dvc-state-multiple
'((xgit . "/Projects/org.stephe_leake.makerules")
  (xgit . "/Projects/org.stephe_leake.sal")
  (xgit . "/Projects/org.stephe_leake.aunit_ext")
  (xgit . "/Projects/org.wisitoken")
;;  (xgit . "/Projects/elpa/packages/uniquify-files")
  (xgit . "/Projects/org.emacs.wisi/")
  (xgit . "/Projects/org.emacs.ada-mode/")))

(dvc-propagate-multiple
 '(("../org.stephe_leake.sal"  . "../org.stephe_leake.sal.stephe-1")
   ("../org.wisitoken"         . "../org.wisitoken.stephe-1")
   ("../org.emacs.wisi"        . "../org.emacs.wisi.stephe-1")
   ("../org.emacs.ada-mode"    . "../org.emacs.ada-mode.stephe-2")))

(dvc-state-multiple
'((xgit . "/Projects/org.stephe_leake.makerules")
  (xgit . "/Projects/org.stephe_leake.aunit_ext")
  (xgit . "/Projects/org.stephe_leake.sal.stephe-1")
  (xgit . "/Projects/org.wisitoken.stephe-1")
  (xgit . "/Projects/org.emacs.wisi.stephe-1")
  (xgit . "/Projects/org.emacs.ada-mode.stephe-2")))

(dvc-propagate-multiple
 '(("../org.stephe_leake.sal.stephe-1" . "../org.stephe_leake.sal")
   ("../org.wisitoken.stephe-1"        . "../org.wisitoken")
   ("../org.emacs.wisi.stephe-1"       . "../org.emacs.wisi")
   ("../org.emacs.ada-mode.stephe-2"   . "../org.emacs.ada-mode")))

(setenv "GPR_PROJECT_PATH" "c:/Projects/org.wisitoken/build;c:/Projects/org.stephe_leake.sal/build;c:/Projects/org.stephe_leake.makerules")

for test/subdir/ada_mode_parent.gpr
(setenv "GPR_PROJECT_PATH" "C:\\Projects\\org.emacs.ada_mode\\test;C:\\Projects\\org.emacs.ada_mode\\test\\subdir")

for ada_mode_wisi_parse.gpr:
(setenv "GPR_PROJECT_PATH" "C:\Projects\org.emacs.ada-mode;c:/Projects/org.emacs.ada-mode;c:/Projects/org.wisitoken/build;c:/Projects/org.stephe_leake.sal/build;c:/Projects/org.stephe_leake.makerules;d:/Apps/GNAT-gpl_2019/x86_64-windows/lib/gnat;d:/Apps/GNAT-gpl_2019/x86_64-windows/share/gpr;d:/Apps/GNAT-gpl_2019/share/gpr;d:/Apps/GNAT-gpl_2019/lib/gnat;d:/apps/gnat-gpl_2019/x86_64-windows/share/gpr;d:/apps/gnat-gpl_2019/x86_64-windows/lib/gnat;d:/apps/gnat-gpl_2019/share/gpr;d:/apps/gnat-gpl_2019/lib/gnat")

(setq gpr-query-exec "c:/Projects/org.emacs.ada-mode/gpr_query")
 Negotiate with Eurocontrol:
    ask AdaCore:
        old issues: SA31-041 Oct 31, 2019 GNAT Studio using libadalang for format? (closed)
            short answer: wait for ada_language_server (estimated 2020, ie now)
            so this is just a ping

        submitted UB18-067 18 Nov:
            What is the plan to improve error correction and
            formatting to allow indent/format one line while editing?

            documentation on the format of the custom format template file?

For the near future, we still need the WisiToken parser to support
indent while editing, which means we need incremental parse to make it
faster and more accurate/reliable. It will also most likely make sense
to implement a libadalang xref backend, or something else to replace
gpr_query.

acknowledge that previous work was not really worth it, because
gnatstudio indent was not adaptable to Eurocontrol style.

Research Eurocontrol - what is their area of business, what location/culture are they - linked in etc.
read Kate's book on culture/persuasion.

        - currently doing incremental (making progress. ready for beta test?)
        - send money to speed up
        - send money to integrate libadalang xref backend
        - find another volunteer to speed up
        - pay someone in-house to work on this - I will mentor

 current work
<<<<<<< HEAD
o.w.s-2 wisitoken-parse-lr-mckenzie_recover-base.adb
    editing Get, declare Check_Delta_limit
        error mark on next line does not go away
        not when done with replay-kbd-macro
            race condition with font-lock
            add wisi-replay-kbd-macro-2; explicitly call font-lock-ensure every n chars instead of delay
                no help

        type by hand, copy *Ada-parser-log* after kill-context to debug-3.log, convert to debug.cmd
            in debug-3.log, final parse gives error "found renames"

        reproduce in debug.adb
            main editor log debug-4.log
            command file    debug-4.cmd
            run_ada_lr1 log debug-4b.log
            run_ada_lalr    debug-4c.log
            full parse lalr debug-4d.log

            final parse is for insert "B;"
                why does that still have an error?
                compare to full parse
                tree has defining_identifier_list instead of seleced_component
                    that node was created before renames was typed
                    after recover, spawned a parser to consider renames, didn't find it

                    flag nonterm nodes that are the result of conflict during recover, break those down in edit_tree
                        ie, all nonterms created while resume_active true and parsers.count > 1

        reproduced in ada_mode-interactive_15.adb

        need wisitoken test


test_incremental.adb
    added nonterm_resume_01; indenting paramlist => compare tree/text fail .root.virtual got TRUE expecting FALSE

    indent restore_deleted_01
        didn't work, reported fallback
        insert space, invoke ada-format-paramlist => worked, compare tree/text fail

wisi-kill-parser must be followed by wisi-reset-parser
    fix it.

ada-align-paramlist very rarely puts garbage
    yet another screwed up tree error

wisi-indent-current-statement
    should indent statement before or containing pos
    edited code, but something broken; query-tree with pos after statement returns nil
    add to test_syntax_tree?
=======
ediff ada_annex_p.wy
    parse 2 "ada_annex_p.wy" "debug=1" 1 -1 -1 -1 0 1 ""
    Fri Jan 28 02:41:29 2022:
    protocol error at 49: emacs_wisi_common_parse.adb:181 range check failed
        empty buffer before retrieve original?

    wisitoken-which-function fails with nil tree node

handle merge conflict markers
    ada_mode-recover_conflict_markers.adb
    treat them as comment-new-line
    better treat variant b as comment delimiters
        but that loses highlighting there.
>>>>>>> f615e75b

need kill-context on delete buffer

test/ada_mode-recover_27.adb
    incremental recover for extra 'begin' has only one solution (insert begin)
    full also has (push_back ...) (delete begin), which would be the best solution
    possibly because incremental doesn't enounter 'renames' during recover, while full does?

ada-mode-hook runs before initial parse
    because we want to allow it to set debug etc that affect initial parse
    if user puts a function on ada-mode-hook that requires parse, it signals file-not-found
        that confuses things, get extra messages because of nowait
        distinguish between context-not-found and need-text?
        need command sequence numbers. sigh.
        or process extra messages if nowait?
            need test
            run-test sets wisi-parse-full-background; it should not

    need another hook that runs after initial parse started

ada_mode-interactive_10.adb
    if add another ';', get SAL.Programmer_Error.

debug.adb
    could be fixed by ada_mode-interactive_10.adb fix

review FIXMEs
    (grep-find "find c:/Projects/org.wisitoken -type f -print | \"xargs\" grep  -nH --null FIXME")
        c:/Projects/org.wisitoken.stephe-1/notes.text
    (grep-find "find c:/Projects/org.emacs.wisi -type f -print | \"xargs\" grep  -nH --null FIXME")
    (grep-find "find c:/Projects/org.emacs.ada-mode -type f -print | \"xargs\" grep  -nH --null FIXME")

incremental parse does full reparse every time if FAIL_ENQUEUE_LIMIT
    every char for font-lock
    automatically disable parsing
        re-enable on wisi-reset-parser

respond to https://rust-analyzer.github.io/blog/2020/09/16/challeging-LR-parsing.html
   https://github.com/tree-sitter/tree-sitter-rust

incremental parse rationale
    have to compute absolute buffer_pos for tokens involved in post-parse action at some point
        either shift all during edit_tree, or sum previous during action
        buffer_pos used for some other things; review

    store length in each token
        plus trailing whitespace
        to compute byte_region in post-parse, sum all previous nodes, and cache it
            also cache in nonterms

    shift approach avoids caching, but we already cache parent links
    cache approach avoids computing nodes after region required for post-parse action => some gain in compute time

test/ada_mode-interactive_2.adb
    virtual 'null;' inserted on blank line,
        but wisi-repair-error puts it on the next line
        position in error message is wrong
            because set before Insert_Token changed it?

change set_parents to be incremental
    benchmark current
    descend tree; if find a parent link, no need to descend that branch
    insert_token also needs to set parents?

delete elpa branches, push o.e.*
    so users can test elpa-devel packages
    don't change versions to prevent release
        change version everywhere except :version header, so users can keep track
        how does elpa-admin check for that?
            must store last-release-version somewhere; in name of tarball?
        ask Stefan if there's another way?

    set :url in elpa/elpa-packages; see other savannah

README-ada-ref-man moved to org.adaic.arm_form
    change elpa to push from there.

wisitoken-grammar-mode
    change to push to elpa

push to elpa
    advertize alpha testing on comp.lang.ada, ada-mode mailing list
    doc how to use elpa HEAD

 after incremental
review this file!

ada_mode-recover_27.adb
    delete end loop needs undo_reduce handled_sequence_of_statements
    undo_reduce not valid? because must be done before delete
    ((PUSH_BACK, END, 1), (UNDO_REDUCE, handled_sequence_of_statements, 1, -70) not continued
    because check returns abandon
    because check would undo it
        so don't run check?
            otherwise try_undo_reduce is pointless; it can only be used by language_fixes
        need test_mckenzie_recover test

new refactor:
    expression_function <> subprogram_body

test/ada_mode-recover_45.adb
    bad solution to "mixed logical ops" error
    minimal complete went too far
    need language fix for 'expression and then expression or expression'.
        error on 'or'; insert left paren before prev expression

ada_mode-recover_44.adb
    matching_begin return list of token arrays, so insert '(if foo' is cheap
        also '(case foo' before 'when'
        '(declare' before 'begin'
        look thru ada_annex_p.wy for more.

uniquify-files should not set project-read-file-name-function
    https://debbugs.gnu.org/cgi/bugreport.cgi?bug=52167
    set or let-bind it in ada-mode
    also make uniquify-files a "recommends" (in README? in .info), not a hard dependency

xref workaround
    use "summary", not ":summary"
    "oref", "with-slots" work with cl-defstruct on master
        test on 28.

test/ada_mode-nested_packages.adb
    symbols length = 2!?

font-lock use separate partial_parse process while incremental parse is busy with full parse?

if open another file while first parsing full, need queue
   parser process use threads, one per command/parse_context?
       from thread pool?

test Manuel Gomez use case
    his former invocation: (ada-set-default-project-file "project.gpr")
    test with installed elpa version:

        emacs -Q  -l "c:/Projects/org.emacs.ada-mode/test/Example_2/test.el"
        => (wrong-type-argument stringp nil)
            wisi-prj-select-cache calls wisi-proj-current-parse with wisi-prj--current-file nil; should not call?
                normally project-find-functions has more stuff, so (current-project) is not nil
            need to set :init-prj to ada-default-prj
            add that to wisi-prj--default with file nil? dangerous, not scalable to multiple modes
            add with 'ada-mode?

    minimal recipe/patch with ada-mode 7.1.8:
  (package-initialize)
  (require 'wisi-prj)
  (setq project-find-functions '(wisi-prj-current-parse) debug-on-error t)
  (wisi-prj-parse-file :prj-file "hello.gpr" :init-prj (ada-prj-default))
  (wisi-prj-select-file "hello.gpr" (ada-prj-default))

    add filename arg to wisi-prj-dtrt-parse-file, doc in wisi.info

improve compilation-error-regexp-alist; see FIXME in gnat-core.el

see ELPA pdf-tools for automatic compile, install
    (pdf-tools-install)
    (pdf-loader-install) in user .emacs

include wisi-run-indent-test.el, wisi-tests.el in elpa
    for running with old installed elpa, allow users to write tests

send bug report on wisitoken keeps binding wisitoken-bnf-generate

wisi-prj-delete needs to kill gpr-query buffers for local process-env

add Ada code to decrement byte_pos by one char, use in emacs_common, run_common FIXMEs
    just reference wikipedia

move Trace from Parser to Lexer
    use in Find_Next
    no separate param in tree operations

ada_mode_wisi_lr1_parse --version
    would be helpful

set comment-auto-fill-only-comments

try adding wisi-refresh-prj-cache to compilation-finish-functions.

send bug report on wisitoken keeps binding wisitoken-bnf-generate

turn off undo in *gpr_query-* buffers

define ada-prj-default in ada-mode.texi project files section

mention wisi-size-threshold in wisi & ada-mode user guides

doc ada-indent-record, other ada indent functions, in ada-mode.texi

add option ada-record-end-names-optional, default t?
    requires specifying option in each match-names action

don't use navigate text_properties cache?
    just get pos of destination from tree
    requires general tree query

implement wisi parser for java using tree-sitter grammar
    find a large java file, compare command-line parse times
    compare eglot font-lock times?
    post to emacs-devel

    also try https://codeberg.org/FelipeLema/tree-sitter-indent.el

multi-major-mode
    separate parse_context for each sub-mode region
        => need a region # in addition to file-name
    initial parse needs start text bound

test/ada_mode-recover_partial_02_lr1.adb
    recover finds too many solutions (see benchmark data)

c:/Eurocontrol/matreshka-internals-unicode-ucd-colls.ads
    84,168 lines, 3,418,945 chars
    full parse => storage_error
        probably traversing the tree using recursion

    partial parse doesn't help, because of large aggregates?
        first aggregate is 30,000 lines, => storage_error
        need limit on partial_parse size?

Line_char take start_at or return array for line_region

Store indent in buffer-local array, not text property?
    Property moves with insert, but text properties are slow

gpr_query failing because sal/build/devel_obj does not exist
    when are the obj directories created?
    apparently by something that also emitted that error; wisi-referesh-prj-cache succeeds on second try.

don't add "previous parse failed ..." and other messages to *wisi syntax errors*

test/ada_mode-nested_parens.adb
    number of parsers required grows with paren nesting level
    fix grammar

wisi package should contain wisi.gpr, so modes that use it don't need to build it
    only gnatprep variable is ELPA

indent bug:
   procedure Find_New_Line_1
     (Tree     : in     Syntax_Trees.Tree;
      Ref      : in out Stream_Node_Parents;
      Line     : in     Line_Number_Type;
      Char_Pos :    out Buffer_Pos)
   with Pre => Line > Line_Number_Type'First and Ref.Ref.Element /= Invalid_Stream_Index,
     Post => Ref.Ref.Element = Ref.Ref.Element'Old and
             (Ref.Ref.Node = Invalid_Node_Access or else
                (Ref.Ref.Node.Label in Terminal_Label))
                --  Update Ref to node under Ref.Node in Ref.Stream that ends Line -
                --  1. Set Char_Pos to the position of the first character on Line. If
                --  not found, Ref.Ref.Node is Invalid_Node_Access, Char_Pos is
                --  Invalid_Buffer_Pos.
   is

    comment should align with 'is'

test/mixed_unix_dos_line_ends.adb
      coding conversion in send-string strips stray ^M
        only in emacs 28?
        change to utf-8-emacs; still strips.
        change to binary!?
            not in elisp manual list of coding conventions?
            doesn't work

        write bug report
        change to use null-terminated string?
            then byte, char pos wrong.
            if emacs buffer contains null, it's not valid text (even less valid than stray ^M)

in gpr_query, add output line stating query:
  References to Debug at flight.ads:25:5
  plus blank line when append

initial parse first do partial parse on visible region, for faster fontification
    also spawn a parser thread to run the full parse.
    if more fontification is required before full parse done, do partial parse on the new visible region.

    on file open:
        start asynchronous full parse, and mark buffer read-only
        if font-lock is requested while full parse is busy, call synchronous partial parse on the requested region
        when full parse is done, clear read-only

error recover fail:
   case Label is
   when virtual_label =>
     case Virtual_Label'(Label) is -- must be a discriminant direct_name, not an expression
         when Virtual_Terminal =>
            null;
         when Virtual_Identifier =>
            Identifier : Identifier_Index; -- index into user data
     end case;
   when nonterm =>
   end case;

incremental error recover requires higher enqueue limit
    test/ada_mode-recover_43.adb
    try lr1 - same error
    simplified; get mckenzie log
        desired solution: (delete '=')(insert ':=') cost 6
        minimal complete is too cheap
            nesting means there is more to complete
            separate minimal_complete heap; always do one from there, one from other.

    test/ada_mode-recover_partial_13.adb
        solution requires one delete, then expensive minimal_complete
        would also benefit from separate min_complete heap (or queue? not many on it)

    ./ada_mode-recover_43.adb.diff
        need separate minimal_complete queue?

    test/ada_mode-recover_partial_07.adb

    test/ada_mode-recover_24.adb
        Fast_Forward not found in config stack, because previous error correction completed too much.
        (delete 'loop') is not one of the language_fix solutions
        it is found by explore, but at cost 4 it is never dequeued.
            separate heap for minimal_complete and language_fixes


indent (point)(point) should work for indent-line

lexer_error that is not unbalanced quote is probably an indication of loss of file edit sync
    due to bug in code; don't work around!

Try_insert_quote computes line_region for every dequeue. Check time diff if disable - ada95.ads.
    test lexer_error.length > 0 and in parse_region?

move global indent/user vars to parse_context?
    or parse_data?
    don't send in every parse command, just when they change

log to file, not stdout; don't overload emacs process_io

Debug_parser_count abort on too many parsers

incremental parse
    wisi-show-errors show _all_ errors in buffer
        if parse succeeds, delete errors in regions parsed
        could do that in ada, send current list of errors (aka diagnostics) on request?

    see wisitoken notes, FIXMEs

    redesign navigation?
        on another branch
        don't compute text properties
        always get destination from parser; query-tree
        same for names

    never need begin_indent; compute it from line_begin_char_pos, line_begin_token

    error recover try prev solution
        edit it?

    store shared_stream_index in parse stream element, for faster "continue search in shared_stream"
        or just shared_stream_index for stack_top
            may be broken down?

    nonterm node_ids are not unique
        don't reset in start_parse
            add_nonterm_1 uses tree.nodes.last_index
                which is condensed in Clear_Parse_Streams
                use tree.next_nonterm_node_id, with wrap at 4 chars

    narrow-to-defun
        make everything work, if possible


GNAT CE 2021
    sal, wisitoken tests pass
    ada-mode waiting on gnatcoll-sql/xref accessiblity error fix; AdaCore ticket U618-052

insert_after
    could use active_region to distinguish:
        indent single line - continue code
        indent multiple lines - correct 'end' position

gnat-get-paths called more than once for ada-mode project

Ada-mode add newbie test
    no project
    VC project
    no gpr_query.exe

split org.emacs.ada-mode into .wisi, .ada-mode to match elpa

Make wisitoken compatible with debian stable?

for wisi.texi:
    ----------------------
    gpr-query relies on the cross reference information output by the
    compiler; it assumes the code is compiled.

    When gpr-query reads the compiler output, it caches the results in a
    database.

    This error message indicates that the cached cross reference database does not
    contain the requested symbol. This is due to one of three things:

    - the code has never been compiled, or changed but not compiled

        solution; compile it and try again

    - the code has been changed and compiled since the database was
    refreshed

        solution: refresh the database with C-c C-q (wisi-refresh-prj-cache)

    - the compiler does not output information for this symbol.

        give up

    AdaCore is moving to a different cross reference system, so they are not
    likely to make changes in the compiler output info to support new
    features.
    -----------


    if package install complains about wisi--lexer-error undefined,
    check for old copies of wisi or ada-mode on your load-path.

testimonial:
    Jonty Needham Feb 2021 ada-mode 7.1.4 Ada-mode is even better than it used to be and a real pleasure to use.

Add child menu on prj select - close buffers, select, close project

indent bug:
   procedure Find_New_Line
     (Tree     : in     Syntax_Trees.Tree;
      Ref      : in out Stream_Node_Parents;
      Line     : in     Line_Number_Type;
      Char_Pos :    out Buffer_Pos)
   with Pre => Line > Line_Number_Type'First and Ref.Parents.Is_Empty and
               Ref.Ref.Element = Tree.Streams (Ref.Stream.Cur).Elements.First and
               Ref.Ref.Node = Stream_Element_Lists.Constant_Ref (Ref.Ref.Element.Cur).Node
   --  On entry, Ref.Ref should be Stream_First (Ref.Stream)
   --  Update Ref to node in Ref.Stream that ends Line - 1. Set Char_Pos
   --  to the position of the first character on Line. If not found,
   --  Ref.Ref is Invalid_Stream_Node_Ref, Char_Pos is
   --  Invalid_Buffer_Pos.
   is begin

    comment wrong; ok if precondition is only one line

'with unreferenced' in parameter list
    in gnat pro 21.1
    > So I'd guess that you can put the aspect directly on the parameters in the
    > usual way (but that may require a compiler not available yet; the change was
    > approved in Sept [AI12-0395-1] and Oct [AI12-0398-1]). So, I'd expect the
    > following to work (eventually):
    >
    >  overriding function Expand_Tabs
    >      (This   : Dummy_Editor_Buffer with Unreferenced;
    >       Line   : Editable_Line_Type with Unreferenced;
    >       Column : Character_Offset_Type with Unreferenced) return
    > Visible_Column_Type is (0);
    While you're at it, you probably ought to add any other contexts where
    aspect_specifications are now allowed:

        parameter_specification
        discriminant_specification
        extended_return_object_declaration
        entry_index_specification


    do another diff between annex P and my grammar

find better hippie function for completion-at-point, add to recommended settings

wisi-skel expand
    'if trace': 'if' does not take a block name, so don't expand.

better error message for devault vc project
    "select an ada-mode project"
    or use default ada-mode project?

test completion with ada-mode default project
    joakim@verona.se
    > cl-no-applicable-method: No applicable method:
    > wisi-xref-completion-at-point-table, #s(gnatxref-xref nil
    > "*gnatxref-/home/joakim/pub/all-the-hellos/ada/hello-world/default_.adp*"
    need better error message "no project defined, so can't complete on Ada identifiers"

savannah support tickets work; mention in readme

delete ada-language-version

provide binary for windows and Debian on Savannah as an aide to new users
    AdaCore gnat distributions only have two flavors
    build.sh can just download those
    or some elisp code can

build.sh provide helpful error for missing gnatcoll
    refer to ada-mode.info

use case-fold instead of downcase; turkish locale

merge sal-ada-goto-declaration-start, java-wisi-goto-declaration-start into wisi

gpr_query process symbols in background thread, yeild periodically
    avoid pausing user interface

test/ada_mode-recover_44.adb
    fails with ENQUEUE_LIMIT
        never dequeues the obvious solution (delete =) (insert :=); cost 7
            don't just decrease the cost!
        minimal_complete runs away into the weeds
            limit via solution_count?

    smaller file with just the failing if statement finds a solution
        presence of larger shared_stream gives more to push_back?

in ada_annex_p.wy, wisitoken-grammar-mode:
    wisi-parse-buffer indent doesn't use lisp-indent-buffer

indent recover bug:
               (case Shared_Parser.Tree.Label (Parser_State.Shared_Token.Node) is
               when Shared_Terminal => Shared_Parser.Tree.Shared_Stream --  Missing comma
          when others => raise SAL.Programmer_Error)


.all fix doesn't work with Fedora gcc gnat
    try debian

navigate bug
    need test
        add 'use type' for 'delete > 0': wisitoken-parse.adb
        ada-declarative-region-start-p handle block_label
            Delete_Non_Grammar :
            declare
               Containing : Base_Token_Array_Var_Ref renames Parser.Tree.Non_Grammar_Var (Parser.Last_Grammar_Node);
               Delete : SAL.Base_Peek_Type := 0;
            begin
               for I in Containing.First_Index .. Containing.Last_Index loop
                  if not Overlaps (Containing (I).Byte_Region, Inserted_Region) then
                     Delete := I;
                     exit;
                  end if;
               end loop;
               if Delete > 0 then

indent bug
    need test
    wisitoken-parse.adb
                       not (Overlaps (Token.Byte_Region - Shift_Bytes, Stable_Region) or
                              (KMN.Inserted_Bytes > 0 and then (Overlaps (Token.Byte_Region, Inserted_Region))) or
                              (KMN.Inserted_Bytes = 0 and then

doc wisi-enable-parse in skeleton-end-hook?


ada2020
    recursion reduces power of Minimal_Complete in error recover too much
        handle recursion in minimal_complete at runtime?

wisi.texi
    $FOO only sees vars defined in the current project
        workaround:
    :compile-env
     (list
       (concat "HOME=" (getenv "HOME")))

    also add comments to code; 'process-environment' specifically excluded.
        $BAR declared in .prj only affect that project, not others.

add .prj syntax: import_env_var=HOME

ada-process.el missing TICK_2 on debian o.e.a.s-5
    because generated by External
    should be ada-process-external.el!

compare_ada_annex_p
    arm_texi use bold underscore for bold, to distinguish keywords
    write arm-info-mode, to apply faces

ada-which-function fails in wisi-ada_annex_p-format_parameter_list.adb

output min_complete fraction in .parse_table - changed when recursion blew up?

navigate bug
    wisitoken-bnf-output_ada_emacs.adb
    point on 'begin' of Create_Ada_Action
    wisi-reset-parser
    sal-ada-next-declaration; ok

    point on 'procedure Translate_Sexp (Line : in String)'
    wisi-reset-parser
    sal-ada-next-declaration; on 'begin'
    sal-ada-next-declaration; no declaration-start found
        nav cache not being overwritten!?

navigate in .wy buffer
    can always parse locally
    only need global for completion list
        background that, like in gpr-query

need better homepage for wisi
    point to user guide, show some screen shots
    populate Savannah 'docs' page?
    extend http://www.nongnu.org/ada-mode/? = savannah
    set savannah devel status to 'in production'

indent bugs
    State.Kernel (I) :=
      (Production        => Item.Prod,
       Recursion         =>
       --  Item.Recursion is used by at generate time by Delete_Non_Minimal
         ((case To_Index (Item.Dot) is

        comment should align with expression, not discrete_choice
            which is _not_ what wisi-hanging Indenting_Comment True does
            semantics of Indenting_Comment are confused
                Indenting_Token should be the token to which wisi-hanging applies, not the one containing the comment?
                they are the same when there is a comment-pair
                    so keep what we have for consistency?

        test/ada_mode-generic_package.ads
            preceding comment moved when wisi-hanging added to name.

        test/ada_mode-recover_30.adb
            comment after aspect_specification in subprogram_body
                should be indented with 'is'

Don't put name properties - just accum completion list. Set name prop only for which func, add-log - in small region.
    More detailed parse-action?

Separate set of McKenzie params for face parse

ada-format-param-list take option to convert from single line to multi-line
    and vice-versa?
    requires passing that option to Ada reformat code; changes elisp-ada API

gpr-query: mode line Symbols > 100%
    maybe fixed that, but now symbols % is not showing

eldoc
    use gpr_query to provide info
    see eglot

wisi-prj.el use project-switch-project?
    stores projects in a file

test/ada_mode-recover_partial_02_lr1.adb
    add language_fix to push_back to before '('
    add paren to descriptor, add this in -explore?

language_fixes; duplicate test_mckenzie_recover test cases here, to test this code
    selected_component 1

test/ada_mode-recover_06, _10.adb
    not _24
    'end' not inserted on blank line so indent is correct for adding another statement
    could be inserted on comment line.

ada-mode language_fix 'extra begin'
    PRAGMA_ID | USE_ID should be First (declaration)
    output First in ada_process_actions?

LEFT_SQUARE_BRACKET is equiv to LEFT_PAREN at least for aggregates
    update all refs to paren in wisi.adb? wisi-ada.adb? -mckenzie_recover-ada.adb?

when move to new gnat, need to fix compilation errors
    assume wisitoken is broken
    need different compile-env for compiler, xref
    improve wisi-prj

fix "string not terminated by end of line" bug
    use parser to fontify strings

    same for unterminated placeholder; use parser to fontify comments
        ada_mode-placeholders.adb

move EXE_EXT, GNAT_EXE, INSTALL_BIN into makefile.conf

fix blinking fringe mark when type "--"
    delay the display of the fringe mark (using a timer), without delaying font-lock itself

paper_2019.latex
    ada-mode use of wisitoken parser
    metric for comparing error correction
        argh. redo using lr1 for wisitoken-tokens
            really slow loading lr1 table for each file; loop on files in dump_wisitoken_corrected

        sum_diff_lengths.adb
        file_count: 55
        correct-wisitoken:  total size: 14325
        correct-libadalang: total size: 52040

    excellent examples:
        recover_02: wisitoken inserts "end; end;" prematurely
        recover_05: libadalang deletes entire partial record type declaration; wisitoken finishes it
        recover_07: libadalang splits an assignment rather than insert a semicolon.
        recover_08: wisitoken inserts "end;" prematurely
        recover_15; wisitoken inserts "end loop;" just right.
        recover_16; wisitoken inserts "end if;" just right.
        recover_18; libadalang deletes start of two loops; can't get indentation right.
        recover_21: libadalang deletes 'elsif', 'else' instead of inserting 'if then'; can't get indentation right.
        recover_deleted_procedure_1: libadalang deletes lots of code
        recover_end_1: libadalang deletes 'procedure'
        recover_string_quote_1, 2, 3: libadalang does better

Do spark on mckenzie-base

other ada 202x syntax
    http://www.ada-auth.org/standards/ada2x.html /5
    http://www.ada-auth.org/standards/2xrm/html/RM-0-2.html Language Changes
        test/ada_mode-ada2020.adb
        put features not supported in Ada Community 2020 (if any?) in ada_mode-ada2020_more.adb,
            move them to -ada2020.adb when Ada Community 2021 available

        parallel
             parallel loops 5.5 3/5, 4/5 [parallel [chunck]] for
             iterator_filter 5.5 :== when condition
             parallel blocks 5.6.1
             parallel container iteration

             parallel reduction
                subset of parallel container/array iteration

        container aggregate 4.3.5 []

        lightweight iteration => procedure iterators

        reduction expression 4.5.10 attributes Reduce, Parallel_Reduce
            no new syntax, just new semantics

        iterator filter

    declare_expression
        http://www.ada-auth.org/cgi-bin/cvsweb.cgi/ai12s/ai12-0236-1.txt?rev=1.10

    process all acats tests?
        http://www.ada-auth.org/acats.html
        not avail for 202x yet
        d:/Archive/GNAT/ACATS41.ZIP

present spark counter example info
    c:/Projects/org.stephe_leake.sal/build/obj/gnatprove/prove_bounded_definite_vectors_sorted.spark
        JSON format
    <gnat>share/gps/plug-ins/spark2014.py

bugs/suboptimal:
    ada_mode-recover_02.adb
        inserts 'end; end;' prematurely, ending package; next statement is legal
            but there's no way to know that without looking farther ahead.
        minimal complete is too cheap?
        review all error corrections to see if there's a way to optimize?

    ada_mode-recover_09,adb
        inserts 'if then if then end if;' instead of 'if then'

    ada_mode-recover_10.adb
        allow "of" where "in" should be; common mistake
            produce warning?

        missing 'end' inserted _after_ 'end check_rhs_order'; should be before

ada-build.el
    add spark commands: prove { project | file | function/procedure | assertion at point}

gpr_query.adb process_overridden should return method def for all ancestor types, not just parent

figure out how gnatfind finds ada_mode-separate_procedure body
    report bug: -f not respected (test/ada_mode.ads)
    improve gpr_query to find separate body

move dvc-kill-all-review/workspace to wisi?
    add delete projects in the workspace?
    delete project call wisi-kill-xref, wisi-kill-parser

gpr_query does not see libraries?
    need clear example; libadalang mains vs langkit?
    compare to GPS, gnatinspect

align region too large:
   case A is
      when 0            =>
         --  plain identifier
         RHS.Tokens.Append
           ((Label      => +"",
             Identifier => +Get_Text (Data, Tree, Tree.Child (I, 1))));
   end case;

    ada-align groups preceding comment lines with declarations

    lsp language server can do align as part of "format"

    add wisi refactor case (similar to format_param_list)

libadalang/lsp backend
    o.e.a.stephe-4 on Debian, for gnatpro 20
    use ada_language_server via lsp?

    gnu elpa eglot
        eglot-x has extended xref for ccls server

    lsp can't do grammar actions or org source blocks; no associated file!
        eglot issue #523

    https://github.com/microsoft/language-server-protocol/issues/18 semantic info for highlight = face

    use lang server infrastructure as wrapper around wisitoken ada parser/wisi post-process

    better error correction; parse with wisitoken parser, apply corrections, feed that to libadalang

AdaCore tickets:
    Q406-078 2017-Aug : AdaCore (Nicolas Setton, Arnaud Charlet)
        mentions not fixing old GPS engine in favor of libadalang;
        wait for libadalang to introduce new config flags. Phippe
        Waroquiers wants GPS & Emacs indentation to be the same,
        and match Eurocontrol style.

    R801-052 2018-Aug : Stephe mentions transforming libadalang
        tree to wisitoken tree, using wisitoken indent code.
        AdaCore says GPS not using libadalang for indentation yet.

    R821-023 2018-Aug .. 2018-Dec : gnatpp using libadalang, but it is not ready for indent.

    SA31-041 2019-Oct

time on huge eurocontrol files c:/eurocontrol
    if need more than one source file, use current buffer or disk file?
    keep one context active, for the current project?
        see playground.adb in libadalang source

pp-command_lines.ads Name_Casing Name_Case_As_Declared - requires name resolution
    too slow?

compute reverse parse lr table, use that to extend parse backwards to find reasonable start point

improve test/ada_mode-recover_32.adb
    recover gets CONSTRAINT_ERROR, config ops full

speed up lalr compile
    decrease subprog size?

replace ada.wy with ada_annex_p.wy
    too many conflicts
    ada.wy:774: ;; FIXME: | digits_constraint
    ada.wy:775: ;; FIXME: | delta_constraint
    ada.wy:1015:;; FIXME: leaving out [renaming] [aspect_specification]
    ada.wy:1245:      ;; FIXME: indentation of comment after 'is' (and 'with' in
    ada.wy:1929: ;; allocator, FIXME: leaving out subpool_specification.

Adjust-indent loop on each token, handle 'end <keyword>'

Eurocontrol/debbugs bugs
https://debbugs.gnu.org/cgi/pkgreport.cgi?package=emacs;include=subject:ada-mode
    33744 indentation of subexpressions
        https://debbugs.gnu.org/cgi/bugreport.cgi?bug=33744
        need to identify subexpressions
        test/hanging.adb need more test cases
        waiting for money
            procedure Operator_Indentation is
            begin
              if B
                   or else C
                     > 2 -- indented relative to "or else"
              then
                null;
              end if;
            end Operator_Indentation;

do module interface
    see if it's faster; should be

    add re2c_emacs lexer, that handles emacs raw buffer text
        that lets the emacs buffer be the text buffer, avoiding copy/encode/bookkeeping

    use partial and incremental parse
        _only_ parse on demand, mininal amount of text
        maintain list of parse trees

    add parser task, one per buffer
        parse ada_mode.ads for face while finishing indent ada_mode.adb

        queue parse requests for one buffer
            first parse builds syntax tree
            use it for all post-parse actions

    emacs on windows uses a custom malloc
        use storage pool to specify that?
        run in a separate OS thread, so we don't care?
        why do we care?
            because tree-sitter integration is trying to expose TSNode directly to lisp?
            if wisi doesn't do that, do we care?
            Emacs allocator xmalloc calls memory_full on error
                that releases some reserved memory, prompts the user to save and exit

                so wisi should signal memory-full on Ada allocator fail, let elisp call memory_full

packrat
    need to override wisitoken.parse.put_errors for emacs process interface
        derive an Emacs_Parser type?

        or add abstract error_list, change wisi_runtime.put_errors to use that

        using Parser.Put_Errors for now

    langkit packrat is significantly faster than wisitoken lalr
        because of generated code, not table interpreter?
            try generated code for lalr
                lose error correction?
        use non-error-correcting packrat as primary parser, error-correcting lalr as fallback

    generate, compile packrat speed?
        ada_packrat_process_main.adb (31347 lines) compiles _way_ faster than ada_process_main.adb (13692 lines)

make-subprogram-body should strip aspects.

compute align in grammar actions
    align-list action on ':', '=>' etc

support variable pitch fonts
    for indent use (put-text-property 118 120 'display '(space :width (10))))

add wisi-forward-anchor, use for comments after 'is', 'when' in record type

disable or use electric-indent-post-self-insert-function
    called during ada-indent-newline-indent
    on post-self-insert-hook
        use that for ada-mode capitalization?

ada-goto-declaration-start
    fails on task declaration
        only a problem if misusing C-c C-b ada-make-subprogram-body to make a task body
        C-x C-e skeleton expand works fine

        ada-make-subprogram-body should throw an error if it's not on a
        _subprogram_ spec, and recommend C-c C-e in the error message.

        but also fails on
        task body TA is
        begin
           null;
        end TA;

        fix the latter, see if it fixes ada-make-subprogram-body
            if not, make it throw an error.

    fails on separate (P) procedure X;
        C-c C-e works

        but also fails on
        separate (P)
        procedure X;
        is
        begin
        end X;

        fix the latter, see if it fixes ada-make-subprogram-body
            if not, obsolete that.

add "show all overloads" in navigate
    leave out file, line, col from gpr-query id

refactoring
    rename entity:
        use xref to rename all uses (with/without confirm)

    change parameter_result_profile
        make same change in all overrides
        offer to walk thru all uses

    promote primitive subprogram-local variable to type component

    move primitive from parent to child class

    extract subprogram
        from Eclipse
        highlight lines of source
        prompt for name
        it guesses parameter_result_profile

 debug hints, relevant files
https://debbugs.gnu.org/Developer.html
https://debbugs.gnu.org/server-control.html
https://debbugs.gnu.org/cgi/pkgreport.cgi?package=emacs;include=subject:ada-mode

wisitoken keeps binding wisitoken-bnf-generate, thus regenerating ada_annex_p* from .wy
    - see obj/*.bexch; hash of *.gpr is wrong, one updated on each run, eventually ok.
    first happened in gnat community 2020
    still there in 2021

in ada_annex_p.wy:
%partial_recursion ;; FIXME: faster compile time while debugging

one ELISP="(setq save-parser-log \"../debug-2.log\" save-edited-text \"../edited\")" ONE_TEST_FILES=ada_mode-*.adb
    wisi-parser-transaction-log-buffer-size-default most-positive-fixnum
    compare-tree-text t

test-ada-lalr-incremental-process-gpr_query ELISP="(setq-default wisi-process-time-out 30.0)"

two RUN_ARGS="command_file debug.cmd &> debug.log"

*.debug RUNTEST=run-indent-test-lalr-incremental-process-gpr_query.el ELISP="(setq-default wisi-mckenzie-task-count 1 save-parser-log \"../debug-2.log\" wisi-parser-verbosity \"debug=1\")"

when saving kbd macros for tests:
    (define-key global-map "\M-w" 'kill-ring-save)
    (define-key global-map "\M-w" 'sal-save-all-buffers)

after each wisi-reset-parser:
    (wisi-process-parse-compare-tree-text wisi--parser)

ada-mode option defaults:
--lang_params "3 2 0 0 -3 3 2 0 2 3 2 2 1"

end-name-optional nil:
--lang_params "3 2 0 0 -3 3 2 0 2 3 2 2 0"

to change process executable for all current and future buffers:

    in any *.adb buffer:
    (setf (wisi-process--parser-exec-file wisi--parser)
      "c:/Projects/org.emacs.ada-mode.stephe-2/ada_mode_wisi_parse.exe")
    M-x wisi-kill-parser

    to undo:
      (setf (wisi-process--parser-exec-file wisi--parser)
        "ada_mode_wisi_parse.exe")
    M-x wisi-kill-parser

    if *-process.el has changed:
    in *-process.el: M-x eval-buffer
    in *.<lang> buffer:
    (wisi-kill-parser
    (setq wisi-process--alist nil)
    M-x <lang>-mode


use elp (emacs lisp profiler)?
    (with-current-buffer (find-file-noselect "~/src/xdisp.c")
      (elp-instrument-function 'c-beginning-of-defun)
      (goto-char (point-max))
      (condition-case nil
          (while (beginning-of-defun) nil)
        (error nil))
      (elp-results))

(progn (profiler-start 'cpu) (time-it 'wisi-parse-buffer 10) (profiler-report) (profiler-stop))
    B - profiler-report-render-reversed-calltree shows low-level time hogs

attach gud-gdb to running emacs: attach <process id>
    source emacs/src/.gdbinit
    xbacktrace shows lisp backtrace

"kill -USR2 <emacspid>" which should also drop you into the (elisp?) debugger.

(browse-url "c:/Projects/arm_info/org.adaic.arm_form/build/html/arm2012/RM-P.html")
(info "(aarm2012)Annex P" "*info Annex P*")
http://www.ada-auth.org/standards/
(info "(elisp)Parser State" "*info syntax-ppss*")

 git config for elpa checkout
in ~/.gitconfig:
    # 15 Feb 2016: ELPA has an object that fails this check; only need
    # to disable (set to false) when pull a full repository (that includes that
    # object)
        fsckObjects = false

[core]
	repositoryformatversion = 0
	filemode = false # don't set exec bits
	bare = false
	logallrefupdates = true
	ignorecase = true
[remote "origin"]
	fetch = +refs/heads/master:refs/remotes/origin/master
	push  = +refs/heads/master
	url = stephen_leake@git.sv.gnu.org:/srv/git/emacs/elpa.git
[branch "master"]
	remote = origin
	merge = refs/heads/master

 elpa hints
to test compiling info files:
    in *.texi[nfo], F5 makeinfo *.texi[nfo]

 release process
keep status in ~/projects.text
do wisitoken release ../org.wisitoken/build/release_process.text

update benchmark_results.text

generate ada.wy LR1 with --task_count 1 in build.sh; not in git

https://en.wikipedia.org/wiki/Comparison_of_parser_generators

add wisitoken grammar doc to wisi package
    doc Ada grammar actions

provide wisitoken_rules.make
    for %.re2c etc

find info cross reference checker; ref to wisi from ada-mode was wrong.

(dvc-status ".")

# uninstall elpa packages before change version
build/Makefile uninstall-elpa

elpa builds info; don't check them into .git
    specify .texi files in elpa-packages

check for ELPA patches by others
    (dvc-status "/Projects/elpa")
    (dvc-state-multiple "/Projects/elpa/packages")
        revert local changes in ada, wisi, ada-ref-main; commit in uniquify
    (dvc-pull "/Projects/elpa")
    (dvc-sync-review "/Projects/elpa")
        update
        clean, quit sync
    cd c:/Projects/elpa
    git log -2 -- packages/wisi
    git log -2 -- packages/ada-mode
    git log -2 -- packages/ada-ref-man
    git log -2 -- packages/uniquify-files
    if changes:
        (dvc-log "/Projects/elpa/packages/<dir>/<file>")
        apply changes to current

check emacs buglist
    http://debbugs.gnu.org/cgi/pkgreport.cgi?package=ada-mode
    to update a bug: nnn@debbugs.gnu.org
        subject: from bug title, for people who rely on that.
    if fixed in devel sources, add 'pending' tag:
        control@debbugs.gnu.org
        tags nnn + pending

check for latest Emacs release
    http://ftp.gnu.org/gnu/emacs/windows/

run all tests without elpa:
    build/Makefile elisp
    build/Makefile byte-compile-clean

    - Windows Emacs master, current gnat
    - Windows Emacs 25.3, current gnat
    - Windows Emacs 26.1, current gnat
    - mingw64 gnat

    #dvc-state-multiple above
    (dvc-push)
    - Debian testing, Emacs master, current gnat (community or pro)
    - Debian testing, Emacs master, Debian gnat
        su -l root
            aptitude update
            aptitude full-upgrade --without-recommends
        gnat
        libgnatcoll-xrefnn-dev
        gprbuild

compare:
    build stuff to compare with previous release in elpa:
        build/Makefile pub

    (list-packages)
        install previous ada-mode, wisi, ada-ref-man from public ELPA for diffs
        change versions in compares below to match installed versions.

    (ediff-directories "~/.emacs.d/elpa/wisi-3.1.1" "/Projects/elpa/packages/wisi" nil)
        NEWS-wisi.text
            copyright date
            add release date
            add new features

    (ediff-directories "~/.emacs.d/elpa/ada-mode-7.1.2" "/Projects/elpa/packages/ada-mode" nil)
        NEWS-ada-mode.text
            add release date
            add new features
            list fixed bugs

    (ediff-directories "~/.emacs.d/elpa/ada-ref-man-2012.5" "/Projects/elpa/packages/ada-ref-man" nil)
        /Projects/org.adaic.arm_form/NEWS
            add release date, new features

commit elpa, ask for alpha testers
    devel version: (add-to-list 'package-archives (cons "gnu-devel" "https://elpa.gnu.org/devel"))
        shows in list-packages as version 7.1.4.0.20201130.221942

bump versions
    Gnu ELPA requires single digits between dots in versions

    bump if _any_ changes other than autoloads, so ELPA package handler knows to update
        bump third digit for bug fixes, minor features, no user-incompatible changes
        bump second digit for major features, mostly backward-compatible
            or if third digit gets to 10
            - GPS indentation engine add/delete
            - partial parse
            - delete elisp lexer
            - wisi use virtual tokens in indent
            - incremental parse
            - ? module?

        bump first digit for really major user-visible changes:
            ada-mode:
            - 5 use parser
            - 6 compute indentation in grammar actions, external parser with error correction
            - 7 move lots of stuff to wisi; many ada-* variables, functions deleted.
            - future: restructure git to match elpa? incremental parse?

            wisi:
            - 3 project.el integration
            - future: restructure git to match elpa? incremental parse?

    o.e.ada-mode/emacs_wisi_common_parse.ads
        (should have been changed already, but verify)
        Protocol_Version if this file changed, or
        wisi-process-parse.el -send-parse, -send-refactor, -execute
        changed; ie, if installed parser must be replaced on upgrade or downgrade

    o.e.ada-mode/wisi-ada.ads
        (should have been changed already, but verify)
        Language_Protocol_Version if this file changed
        ie, if installed parser must be replaced on upgrade or downgrade

    o.e.wisi/wisi.el
        copyright date
        Version:

    o.e.wisi/NEWS
        if not done above

    o.e.wisi/wisi.texi
        copyright date
        @title
        @node top

    o.e.wisi/README
        first line

    o.e.ada-mode/ada-mode.el
        Version:
        package-requires wisi version
        ada-mode-version

    o.e.ada-mode/NEWS
        if not done above

    o.e.ada-mode/ada-mode.texi
        @title
        @node top

    o.e.ada-mode/README
        first line

    o.e.ada-mode/ada-ref-man.el
        Version:

    o.e.ada-mode/build/Makefile
        run uninstall-elpa with old values before changing!
        ADA_MODE_VERSION
        ADA_REF_MAN_VERSION
        WISI_VERSION

    d:/Web/savannah/ada-mode/index.html
        find-replace ada-mode i.j.k
        wisi version does not appear
        _not_ WisiToken (done in wisitoken release)

        echoed to savannah web page on CVS commit.
        other files in that dir updated by ~/web/Makefile
        FIXME; need a savannah wisi package

    _not_ d:/Web/stephe-leake/ada/wisitoken.html - done in wisitoken release

    ~/Web/Makefile
        ADA_MODE_VERSION
        _not_ WISITOKEN_ZIP_VERSION

verify other metadata
    ada-mode.el
    ada-ref-man.el
    wisi.el

prep for elpa tests:
    build/Makefile byte-compile-clean pub
    # pushes to elpa workspace
    # commit: (dvc-state-multiple "c:/Projects/elpa/packages")
    build/Makefile pub-install
    # builds local elpa archive, installs it

Check copyright on files in elpa
    c:/Projects/elpa/GNUMakefile check-all
    if any ada/wisi files added to output, fix them (add or change to FSF)

Emacs 25.3, current gnat
    ~/bin/emacs-25.sh
    build/Makefile install-elpa
    (gpr-query-kill-all-sessions)
    (list-processes)
    # 'd' = kill; gpr_mode_wisi_parse.exe, ada_mode_lr1_wisi_parse.exe
    cd ~/.emacs.d/elpa/ada-mode-7.1.0; ./build.sh; ./install.sh
    cd ~/.emacs.d/elpa/wisi-3.1.0; ./build-wisitoken-bnf-generate.sh

    restart Emacs to set load-path

    build/Makefile compile-ada-test test-clean
    build/Makefile test TEST_DIR=elpa

    build/Makefile uninstall-elpa
    (gpr-query-kill-all-sessions)
    build/Makefile recursive-clean clean # if changing compilers

sync for Debian check bogus execute permissions:
    current Emacs for dvc
    # dvc-state-multiple above
    # only uniquify-files in elpa ; commit ada-mode, wisi elpa on Debian for file permissions
    (dvc-push)

Debian testing has elpa checkout
    build/Makefile uninstall-elpa
        # before versions change

    (dvc-pull ".")
    (dvc-sync-review ".")

    upgrade debian (to avoid eventually needing to reinstall from scratch)

    FIXME: test with the latest Debian gnat release
        bugs to https://gcc.gnu.org/bugzilla/buglist.cgi?quicksearch=comp%3Aada

    if new machine, install gnat CE 2019, gnatcoll
        http://libre.adacore.com
        ada-mode.texi

    (dvc-pull "/Projects/elpa")
    (dvc-sync-review "/Projects/elpa")

    build/Makefile
        # no ARM_INFO on Debian
        docs pub-ada pub-wisi clean-elpa
        # build-elpa uses latest commit; FIXME: change that?
        (dvc-state-multiple "/Projects/elpa/packages")
        build-elpa uninstall-elpa
        install-elpa
            # byte-compile errors, warnings show in *compile-log*

    check for bogus execute permissions in elpa
        $ cd /Projects/elpa/
        $ ls -R -l packages/ada-mode | grep -- -rwx
        $ ls -R -l packages/wisi | grep -- -rwx
        $ chmod -x *.el *.adb
        # keep execute on *.sh

    commit elpa:
    (dvc-state-multiple "/Projects/elpa/packages")
        add/delete, stage, commit ada-mode, wisi

    (dvc-push "/Projects/elpa")

    # dvc-state-multiple above
    (dvc-push ".")

On Windows
(dvc-pull)
(dvc-sync-review ".")

delete changes in elpa:
    $ cd c:/Projects/elpa/
    $ git checkout .

update elpa, commit elpa/ada-ref-man (not done on Debian)
    (dvc-pull "/Projects/elpa")
    (dvc-sync-review "/Projects/elpa")

    check version ada-ref-man.el

    build/Makefile pub-ada-ref-man

    (dvc-state-one "/Projects/elpa")
        add, stage, commit

    (dvc-push "/Projects/elpa")
    (dvc-sync-review "/Projects/elpa")

    # 24 hrs for web repository to update

after Gnu ELPA updated, test install from GNU ELPA
    first install current version, to be sure upgrade requires new versions
        ada-mode 7.1.5 should have required wisi 3.1.5

    (list-packages)
    5.1.8 crashed emacs for me
    see 'build.sh; install.sh' above for compiling

    also wisitoken-grammar-mode

(dvc-state-one ".")
build/Makefile tag zip

in cygwin console for gpg prompts:
    cd /Projects/org.emacs.ada-mode/build/
    ls *.tar*
    rm <old>.tar*
    gpg -b *.tar.*

    scp *.tar.* stephen_leake@dl.sv.nongnu.org:/releases/ada-mode/

~/Web/Makefile
    # no 'sync' here; all on savannah via cvs, scp
    ada-mode

commit savannah
    if emacs cvs-examine fails, do 'cvs status' in shell to see real error message (probably IP address confusion)
        # see projects.text "conflicting keys for savannah"
        $ cd /d/Web/savannah/ada-mode
        $ cvs status
        # edit ~/.ssh/known_hosts, delete offending one, repeat 'cvs status'
    (cvs-examine "d:/Web/savannah/ada-mode" nil)
    mark all 'm'
    commit   'c'
    edit commit message "release version i.j.k"
    C-c C-c

    takes ~ 10 min for http://www.nongnu.org/ada-mode/ to reflect cvs commit

List in FSF/UNESCO free software directory?
    https://directory.fsf.org/

publish on Alire?
    https://alire.ada.dev/
    https://blog.adacore.com/announcing-the-first-ada-spark-crate-of-the-year-award

checkout reference copy in c:/Projects/ada-mode-releases
    cd c:/Projects/ada-mode-releases
    mkdir ada-mode-i.j.k
    mkdir -p ada-mode-i.j.k/org.emacs.ada-mode
    mkdir -p ada-mode-i.j.k/org.wisitoken
    mkdir -p ada-mode-i.j.k/org.stephe_leake.sal
    mkdir -p ada-mode-i.j.k/org.stephe_leake.makerules
    cd c:/Projects/org.emacs.ada-mode
    git archive ada-mode-i.j.k | tar -x -C /c/Projects/ada-mode-releases/ada-mode-i.j.k/org.emacs.ada-mode
    cd c:/Projects/org.wisitoken
    git archive wisitoken-i.j.k | tar -x -C c:/Projects/ada-mode-releases/ada-mode-i.j.k/org.wisitoken
    cd c:/Projects/org.stephe_leake.sal
    git archive sal-i.j.k | tar -x -C c:/Projects/ada-mode-releases/ada-mode-i.j.k/org.stephe_leake.sal
    cd c:/Projects/org.stephe_leake.makerules
    git archive HEAD | tar -x -C c:/Projects/ada-mode-releases/ada-mode-i.j.k/org.stephe_leake.makerules
    aunit_ext?

post on emacs-ada-mode mailing list, c.l.a newsgroup, https://savannah.nongnu.org/news/submit.php?group_id=11631:

-------------------
Gnu Emacs Ada mode 7.1.6 released.
-------------------

Gnu Emacs Ada mode 7.1.6 is now available in GNU ELPA.

This is a bug fix release.

ada-mode and wisi are now compatible with gnat FSF 11, Pro 22,
Community 2021.

See the NEWS files in ~/.emacs.d/elpa/ada-mode-7.1.6 and wisi-3.1.3,
or at http://www.nongnu.org/ada-mode/, for more details.

The required Ada code requires a manual compile step, after the normal
list-packages installation ('install.sh' is new in this release):

cd ~/.emacs.d/elpa/ada-mode-7.1.6
./build.sh
./install.sh

This requires AdaCore gnatcoll packages which you may not have
installed; see ada-mode.info Installation for help in installing them.
-------------------

-------------------
Ada Reference Manual info format 2020.1 released.
-------------------

ada-ref-man 2020.1 is now available in GNU ELPA.

This includes Ada 202x draft 25, as well as Ada 2012. GNAT Community
2020 has some support for some of the new language features in Ada
202x.

There is also now a searchable info index, containing the entries in
the ARM Index.
-------------------

mark fixed bugs
    http://debbugs.gnu.org/cgi/pkgreport.cgi?package=ada-mode
    http://debbugs.gnu.org/Developer.html
    email to nnn-close@debbugs.gnu.org
        subject: closed by ada-mode version 7.1.6
        don't include Version: header; that's an Emacs version
    debbugs updates ada-mode summary page within half an hour; no emails

check https://www.emacswiki.org/emacs/AdaMode
    https://www.emacswiki.org/emacs/StephenLeake

-- end of file<|MERGE_RESOLUTION|>--- conflicted
+++ resolved
@@ -82,58 +82,6 @@
 
   current work
-<<<<<<< HEAD
-o.w.s-2 wisitoken-parse-lr-mckenzie_recover-base.adb
-    editing Get, declare Check_Delta_limit
-        error mark on next line does not go away
-        not when done with replay-kbd-macro
-            race condition with font-lock
-            add wisi-replay-kbd-macro-2; explicitly call font-lock-ensure every n chars instead of delay
-                no help
-
-        type by hand, copy *Ada-parser-log* after kill-context to debug-3.log, convert to debug.cmd
-            in debug-3.log, final parse gives error "found renames"
-
-        reproduce in debug.adb
-            main editor log debug-4.log
-            command file    debug-4.cmd
-            run_ada_lr1 log debug-4b.log
-            run_ada_lalr    debug-4c.log
-            full parse lalr debug-4d.log
-
-            final parse is for insert "B;"
-                why does that still have an error?
-                compare to full parse
-                tree has defining_identifier_list instead of seleced_component
-                    that node was created before renames was typed
-                    after recover, spawned a parser to consider renames, didn't find it
-
-                    flag nonterm nodes that are the result of conflict during recover, break those down in edit_tree
-                        ie, all nonterms created while resume_active true and parsers.count > 1
-
-        reproduced in ada_mode-interactive_15.adb
-
-        need wisitoken test
-
-
-test_incremental.adb
-    added nonterm_resume_01; indenting paramlist => compare tree/text fail .root.virtual got TRUE expecting FALSE
-
-    indent restore_deleted_01
-        didn't work, reported fallback
-        insert space, invoke ada-format-paramlist => worked, compare tree/text fail
-
-wisi-kill-parser must be followed by wisi-reset-parser
-    fix it.
-
-ada-align-paramlist very rarely puts garbage
-    yet another screwed up tree error
-
-wisi-indent-current-statement
-    should indent statement before or containing pos
-    edited code, but something broken; query-tree with pos after statement returns nil
-    add to test_syntax_tree?
-=======
 ediff ada_annex_p.wy
     parse 2 "ada_annex_p.wy" "debug=1" 1 -1 -1 -1 0 1 ""
     Fri Jan 28 02:41:29 2022:
@@ -147,7 +95,6 @@
     treat them as comment-new-line
     better treat variant b as comment delimiters
         but that loses highlighting there.
->>>>>>> f615e75b
 
 need kill-context on delete buffer
 
