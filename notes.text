build/Makefile

branches:
org.wisitoken/o.s_l.sal                   - main, used by o.e.a
org.wisitoken.stephe-1/o.s_l.sal.stephe-1 - work, used by o.e.a-2
org.wisitoken.stephe-2/o.s_l.sal.stephe-1 - available

(dvc-state-multiple
'((xgit . "/Projects/org.stephe_leake.makerules")
  (xgit . "/Projects/org.stephe_leake.aunit_ext")
  (xgit . "/Projects/org.stephe_leake.sal")
  (xgit . "/Projects/org.wisitoken")))

(dvc-state-multiple
'((xgit . "/Projects/org.stephe_leake.makerules")
  (xgit . "/Projects/org.stephe_leake.aunit_ext")
  (xgit . "/Projects/org.stephe_leake.sal.stephe-1")
  (xgit . "/Projects/org.wisitoken.stephe-2")))

(dvc-propagate-multiple
 '(("../org.stephe_leake.sal" . "../org.stephe_leake.sal.stephe-1")
   ("../org.wisitoken"        . "../org.wisitoken.stephe-1")))

update-wisitoken_grammar
(dvc-propagate-multiple
 '(("../org.stephe_leake.sal.stephe-1" . "../org.stephe_leake.sal")
   ("../org.wisitoken.stephe-1"        . "../org.wisitoken")))

 current work
<<<<<<< HEAD
dump_tree_sitter_ada_lite_corrected
    runs, token_ids wrong

auto_token_labels
    check for empty statement-action params
        wisitoken_grammar_1_bnf.wy nontemrinal_009
=======
tree_sitter
    test ada_annex_p
    killed after 90 min; wisitoken LALR is 2.3 seconds
    try convert to bnf first

doc ebnf vs actions in wisitoken.texi
>>>>>>> 28acb0e1

error_correction_algorithm.tex
    finish "results"
        difference between desired and found terminal sequence file_count: 59
            libadalang-recover-compare:             total size: 27843 zero size: 5


        libadalang better:
            recover_02
                example of losing recover power to imprecise recursion
                    could rebalance cost, but we favor fixing large errors.

            recover_13 (perfect)

    need title
        \title, \author not working!?

    supported in part by Eurocontrol

    recursion in minimal_complete
        Here the production is labeled \code{recursive}, because it is part of
        a recursion cycle in the grammar. The grammar in this example is a
        subset of Java; the productions involved in this recursion cycle are:
        \begin{verbatim}
        Assignment           <= LeftHandSide ^ EQUAL Expression
        Expression           <= LambdaExpression  | AssignmentExpression
        AssignmentExpression <= AdditiveExpression | Assignment
        \end{verbatim}
        This says that an \code{Expression} in this grammar can be \code{A :=
          B := C := 1}. Thus it makes no sense for \code{Minimal\_Complete} to
        insert \code{:=}; that will never result in a minimal length. In
        general, recursive productions are never minimal length, so
        \code{Minimal\_Complete} drops them when computing the actions, unless
        all the productions in a kernel are recursive. Then the recursion is
        ignored, and all the actions are queued; one of the later states will
        break the recursion. Note that since we normally set
        the cost of a \code{Minimal\_Complete} step negative, we cannot rely
        on cost to eliminate recursive productions.


    forbid push_back:
        if push_back over insert/delete, get duplicate results
        can push_back into fast-forward:
            1 do large push_back, insert/delete there
            2 fast forward to orig error point
            3 do small push_back, insert/delete there
                useful for fixing 'end *;' errors in Ada.
                t_mck Error_3.

    doc Just_Pushed_Back_Or_Deleted
        required because do insert last
        try_delete also checks for just_inserted
        check multiple ops
        duplicate_state does not eliminate these because '(delete
            end)(insert end)' replaces a real token with a virtual
            token, which changes the buffer region on the nonterms.

    In Check, "made some progress" does _not_ mean "closer to
    Resume_Token_Goal than _original_ config"; it means "moved away
    from the edit point".
        if the "progress" is only shifting tokens that were previously
        pushed_back, that's a waste. Which is why we don't check
        configs that would lead to that.

    redo examples with partial recursion
        causes problems?

    doc Minimal_Complete done?

    see comments in .tex file

    test and/or prove Nullable

    ada-mode/test compare
        wisitoken both ada.wy and ada_annex_p.wy
        Bison?
        ANTLR  https://github.com/Alex-Gamper/Ada-Grammar.git
        tree-sitter https://tree-sitter.github.io/tree-sitter/using-parsers
            can't handle ada_annex_p.wy

    Get Ludovic to enable --recover-log, publish real data from production environment.
        enhance to capture files

   - ask for review
     - Stefan Monnier
     - Emmanual Briot
     - adacore adalang people
     - Laurent? peg/packrat expert

   - publish in some ACM journal?
     McKenzie in ACM Transactions on Programming Languages and Systems
     Fischer/Mauney in  Acta Informatica Springer
     Stefan Monnier paper on SMIE in  https://programming-journal.org/

LR1 algorithm.tex:
    super needs C_Tree to compute unique state numbers.
    w workers
    worker gets N states, returns M new
    of which Md are also found by other workers before wi are processed
    super searches/inserts M states in 1 trees, (M - Md) in w trees.
    when average M << N (later in process), worker search dominates super insert => parallel wins,
    when average M >> N, super insert into w workers dominates worker search
    ada.wy states: 469_463
        rows:     113; initial item sets time: 178.?
        rows:     467; initial item_sets time: 168.460805229, max_row_depth: 14 average_row_depth: 13
        rows:    1877; initial item_sets time: 165.346752806, max_row_depth: 12 average_row_depth: 10
        rows:  62_039; initial item_sets time: 163.757085680, max_row_depth: 9 average_row_depth: 4
        rows: 124_087; initial item_sets time: 161.564576128, max_row_depth: 9 average_row_depth: 2
        rows: 248_177; initial item_sets time: 163.082249550, max_row_depth: 9 average_row_depth: 1

implement %local_keyword?
    for ada_annex_p aspect_mark 'class', some others
    add in-parse action to check identifier in local_keyword set.

need gnat-prep for tree-sitter
    most devels won't have it

add tree-sitter parser, lexer
    ada_lite.wy
        getting syntax errors
            that's just generalized parsing; the lexer is aware of the parser state

    write Ada code to traverse tree-sitter tree
    report errors:
        ts_node_has_error
            traverse tree, checking each node

        find nodes with errors Tree Query for `(ERROR)`; ts_query_new, ts_query_cursor_new
            https://tree-sitter.github.io/tree-sitter/using-parsers#pattern-matching-with-queries

        https://github.com/tree-sitter/tree-sitter/issues/255 for adding APIs suited toward user-facing error messages.


    case insensitive:
        alias(/[fF][oO][rR]/, 'for')

    translate tree-sitter parse tree to wisitoken?
        api.h has root, node_children,  etc.

    time parts of w-bnf-generate tree_sitter; seems slow on ada_annex_p

    need to_grammar for actions
        which needs all tokens defined
        and is done before translate_to_tree_sitter is done
        so do subset of translate_to_bnf
            allow to_grammar to call execute_actions and declare the tokens.
            preserve token numbers for actions
            build the actions

improve bnf generation
    copy/preserve trailing comments on ebnf nodes
        ada_ebnf.wy ";; end of file"
        python_ebnf_bnf.wy
            atom: forced terminating semicolon should be before trailing comment

    java_ebnf.wy Statement
        inline expand ()

    java_types_ch19.wy Dims top level is canonical list, list_element = Annotation_list LEFT_BRACKET RIGHT_BRACKET
        requires adding 'empty' to Annotation_list instead of inserting optional rhs
        or first phase of extracting common sequences.

    python.wy
        decorated: decorators (classdef | funcdef | async_funcdef)
            expand group locally
            helps if user needs to copy bnf output to .wy for actions

        testlist_star_expr use names from alt_list for nonterminal

        try_stmt: indent +1 for paren

        classdef: don't copy newline in insert_optional?

   separate pass to eliminate single-token productions
       ada_annex_p explicit_generic_actual_parameter ::= expression
       also have to edit conflicts, or user will be confused
       output substitutions so user can do them

write Python INDENT, DEDENT as re2c code

delete descriptor.case_insensitive?
    used in regexp lexer?
    move to lexer?

syntax_trees.Replace_Child
    update cached data as in Set_Children

-explore.check
         --  FIXME: if there were conflicts, enqueue them; they might yield a
         --  cheaper or same cost solution?
         same code as fast_forward; just use that?

        see if parsing all affects any tests

        item.shift_count not used

String_literal, numeric_literal, identifier are equivalent - only insert one
    minimal_complete does this for expression

test/ada_mode-recover_31.adb
    language_fixes changes char_literal '|-' to string_literal; ok for first call on real error

    but later, it gets a config where Error_Token is set by Parse.Parse
        with min_terminal_index = invalid_token_index, virtual = true

    because in Parse.Parse_One_Item, Current_Token is a Base_Token, which does not have Token_Index
        use parser_state.current_shared_token?
        or change Current_Token to Recover_Token?

redesign parse table to speed recovery
    group identical reduce actions
        ada_mode-recover_02.adb
        only do each reduce once, then insert lots of terminals

rename "semantic checks" to "in-parse actions", others to "post-parse actions".

wisitoken user guide mention concrete syntax tree

terminate duplicate_state missed one
    convert_if_to_case.ada_lite
task 0 3: (2891 : 20:(SEMICOLON, (145 . 145)), 2865 : 19:(IF, (143 . 144)), 2817 : 18:(END, (139 . 141)), 2724 :(sequence_of_statements, (97 . 137)), 2646 : 13:(ELSE, (89 . 92)), 2505 :(sequence_of_statements, (49 . 87)), 2351 : 7:(THEN, (41 . 44)), 2090 :(expression_opt, (25 . 39)), 1701 :(IF), 1216 :(EQUAL_GREATER), 783 :(NUMERIC_LITERAL), 368 :(WHEN), 169 : 3:(IS, (20 . 21)), 45 :(expression_opt, (6 . 18)), 1 : 1:(CASE, (1 . 4)), 0 :)
task 0 2: (2891 : 20:(SEMICOLON, (145 . 145)), 2865 : 19:(IF, (143 . 144)), 2817 : 18:(END, (139 . 141)), 2724 :(sequence_of_statements, (97 . 137)), 2646 : 13:(ELSE, (89 . 92)), 2505 :(sequence_of_statements, (49 . 87)), 2351 : 7:(THEN, (41 . 44)), 2090 :(expression_opt, (23 . 39)), 1701 :(IF), 1216 :(EQUAL_GREATER), 783 :(NUMERIC_LITERAL), 368 :(WHEN), 169 : 3:(IS, (20 . 21)), 45 :(expression_opt, (6 . 18)), 1 : 1:(CASE, (1 . 4)), 0 :)
    should have terminated one!

java-ch19.wy TryStatement has optional statement-end
    need override on previous tokens

improve mismatched paren checks in actions
    maybe just in wisitoken_grammar_mode?
        only active if mmm-mode recognizes action; improve that?
    partial parse in ada.wy?

use duplicate_reduce in text_rep

allow undo_reduce after insert/fast_forward
    in Recover, processing ops
        need test case; ada_mode.recover_25 with language_fix that does not push_back declarative_part_opt
        ada_mode-recover_27.adb uses Undo_Reduce (to allow 'insert loop'), but not after insert.
        if no useful test cases, delete Try_Undo_Reduce, and doc why.
        or add None_At_All (Insert) to try_Undo_Reduce.

test_mckenzie use lr-parser-gen_aunit

change to incremental parse
    integrate with tree-sitter?

    change syntax tree; store lists in a single node
        what does tree_sitter do?
        needs syntax in .wy to indicate a list
            ebnf recognize canonical list might be enough
        fewer nodes in syntax tree; should be faster (for large files)
            push_back part of a list?
        simplifies syntax tree editing (translate_ebnf)

make "canonical list" compatible with packrat?
    ie swap rhs_index 0, 1
    better to implement list in packrat

c:/Projects/org.emacs.java-wisi/test/recover_001.java
    don't delete next if minimal_c_a inserted

    minimal_complete_actions isn't globally minimal
        state 245 could use
            classOrInterfaceType <= IDENTIFIER
            lambdaParameters <= IDENTIFIER
            primary <= IDENTIFIER
            classType <= IDENTIFIER

            picks first = classOrInterfaceType => inserts .class,  reduces to primary
            find that in a post-optimize step?

Python
    c:/Projects/org.emacs.python-wisi/python.wy
    need INDENT, DEDENT in lexer
    no other new syntax
    only one state with more than two actions
    reduce conflicts by recognizing canonical list in local_stmt (correctly)
    improve process_main compile time
        reduce number of statements in each subprogram
        or use text_rep

lalr generator bug
    long term fix; reimplement lalr using deremer, penello 1982
    lalr_generator_bug_01.wy => error
        parser 0 looking for 19.0:association <= identifier => expression
         0: 10:  7:(IDENTIFIER, (38 . 38)) : shift and goto state 18
         0: 18:  8:(RIGHT_PAREN, (39 . 39)) : reduce 1 tokens to name ...   (state 10) goto state 22
         0: 22:  8:(RIGHT_PAREN, (39 . 39)) : reduce 1 tokens to primary... (state 10) goto state -1

        state 10 missing goto for primary, because that's an error;
        the only choice would be goto state 36, but there's no
        unary_adding_operator_opt on the stack.

        state 22 should not have both 23.0 and 25.0
            but lalr_goto_transitions clearly does that
                could include sequence of empty nonterms in first_nonterm_set, return two goto_sets
            compare to bison lalr_generator_bug_01.bison_table
            parse .input using bison table
            bison state 36 is the same

re2c now has --location-format <gnu | msvc>
    Apr 2019 in devel, not release

c:/eurocontrol/query_display-flight_operations.adb
    errors cause huge slowdown in parse speed
        due to parallel parse, delete_dup?

    do multi-cpu parsing?
        benefit depends on density, duration of conflicts
        errors are when speed is noticeable

enqueue_limit should be for total over all parsers; more consistent max time
    need test case?

Error messages need gen_alg prefix - add to Error_message

capture diff between lr1, lalr recover
    ./ada_lite_lalr_run.exe -m 1 -t 1
    ada_lite_recover_repeatable.input:45:
        package body P is procedure Remove is begin A := B; exception end; A := B; end Remove; end P; procedure Q;
        lr1: reports syntax error, all 4 parsers find solutions quickly
        lalr: reports match_names_error, two parsers fail on cost

        similar on line 47; lalr finds no solutions

can generate code for LR parser, rather than using table
    see Google drive/Parsing/notes
    screws up recover because parse stack = cpu stack; not accessible?

try packrat indirect recursion solution
    see paper by laurent, mens
        in ebooks/parsing, google drive
        used in https://tatsu.readthedocs.io/

    https://arxiv.org/abs/2005.06444 pika parser
        bottom-up, right-to-left
            allows error correction
            same as LR?

    http://mousepeg.sourceforge.net
        http://www.romanredz.se/pubs.htm

    docs/indirect_recursion_in_packrat.latex
        finish it

    add "run grammar.wy input" main for -procedural_*?

    adding head, grow_set to Parser
        must be on a stack for nested recursion?

    test with optional unary minus

    warth_left_recurse_expr_1.adb : Test_Parse_Proc

    trying to implement full warth, but it's missing stuff, and some makes no sense
        try https://github.com/alexwarth/ometa-js
        or figure out what it must do; ie understand the algorithm

    try S Medeiros, F Mascarenhas, R Ierusalimschy 2014 Left recursion in parsing expression grammars.pdf
        very similar, mentions "memoization scope", doesn't say how to detect recursion

    or adapt langkit with pre-computed indirect


Implement Redziejowski language hiding check

add packrat to ada-mode s-4
    time, compare to langkit

   - https://arxiv.org/pdf/1806.11150 error recovery for PEG
     compares LPegLabel to ANTLR, on synthetic errors


compare to bison times

implement IELR?
    merges states like LALR, but only if that doesn't introduce new conflicts
        => faster than LR1
        for Ada, would only add 1 state

    IELR and LALR merge states with different lookaheads; it is the lookaheads that determine error correction
        define some other state merging criteria for error correction?

packrat space use
    can free low level derivs; they will never be evaled
        derive condition
        use free list in syntax tree

add packrat error recover
    "d:/Books/eBooks/Parsing/Fischer Mauney 1992 - Simple fast LL1 error repair.pdf"
    assumes no backtracking?
        pg 112: "parser announces error when prediction does not fit next input"

adacore langkit_support.packrat implements one row of the derivs table
        it only stores 16 most recently computed items; enough to compute a typical subroutine?
            slows down error recovery if have to go back more than 16 (not likely)
            clearly adequate given fast performance
            compare performance to a sparse vector
        libadalang.analysis.parsers Parser_Private_Part_Type stores all the rows

use wisi-gen_output_ada_common.adb Append in wisi-output_ada, _emacs.

do google search for "ada parser generator"
    add wisitoken to those sites

rename mckenzie to dpa_explore?
    dpa = deterministic parsing automata (McKenzie)
        = Deterministic Pushdown Automata (Wikipedia, Grune)

    aflex uses "dfa" deterministic finite automata
    grune also uses 'deterministic fs automata' (Finite State)

    includes special rules


automatically augment grammar with empty productions
    anything not a keyword is optional
    may create too many conflicts

integrate with emacs module

 build/release_process.text

# end of file<|MERGE_RESOLUTION|>--- conflicted
+++ resolved
@@ -28,21 +28,11 @@
 
   current work
-<<<<<<< HEAD
-dump_tree_sitter_ada_lite_corrected
-    runs, token_ids wrong
-
 auto_token_labels
     check for empty statement-action params
         wisitoken_grammar_1_bnf.wy nontemrinal_009
-=======
-tree_sitter
-    test ada_annex_p
-    killed after 90 min; wisitoken LALR is 2.3 seconds
-    try convert to bnf first
 
 doc ebnf vs actions in wisitoken.texi
->>>>>>> 28acb0e1
 
 error_correction_algorithm.tex
     finish "results"
