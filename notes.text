General notes on Emacs Ada mode

build/Makefile

o.e.a: release, in use
o.e.a.stephe-1: dead
o.e.a.stephe-2 (with o.w.s-2/o.s_l.sal): work;
o.e.a.stephe-3 (?): emacs module parser (very old)
o.e.a.stephe-4 (?): eglot/ada_language_server
o.e.a.stephe-5 (?): libadalang backend
o.e.a.stephe-6 (with o.w.s-2/o.s_l.sal.stephe-1): incremental parse

(dvc-state-multiple
'((xgit . "/Projects/org.stephe_leake.makerules")
  (xgit . "/Projects/org.stephe_leake.sal")
  (xgit . "/Projects/org.stephe_leake.aunit_ext")
  (xgit . "/Projects/org.wisitoken")
  (xgit . "/Projects/elpa") ;; for uniquify-files
  (xgit . "/Projects/org.emacs.ada-mode/")))

(dvc-propagate-multiple
 '(("../org.stephe_leake.sal"  . "../org.stephe_leake.sal.stephe-1")
   ("../org.wisitoken"         . "../org.wisitoken.stephe-2")
   ("../org.emacs.ada-mode"    . "../org.emacs.ada-mode.stephe-6")))

(dvc-state-multiple
'((xgit . "/Projects/org.stephe_leake.sal.stephe-1")
  (xgit . "/Projects/org.wisitoken.stephe-2")
  (xgit . "/Projects/org.emacs.ada-mode.stephe-6")))

(dvc-propagate-multiple
 '(("../org.stephe_leake.sal.stephe-1" . "../org.stephe_leake.sal")
   ("../org.wisitoken.stephe-2"        . "../org.wisitoken")
   ("../org.emacs.ada-mode.stephe-6"   . "../org.emacs.ada-mode")))

(setenv "GPR_PROJECT_PATH" "c:/Projects/org.wisitoken/build;c:/Projects/org.stephe_leake.sal/build;c:/Projects/org.stephe_leake.makerules")

for test/subdir/ada_mode_parent.gpr
(setenv "GPR_PROJECT_PATH" "C:\\Projects\\org.emacs.ada_mode\\test;C:\\Projects\\org.emacs.ada_mode\\test\\subdir")

for ada_mode_wisi_parse.gpr:
(setenv "GPR_PROJECT_PATH" "C:\Projects\org.emacs.ada-mode;c:/Projects/org.emacs.ada-mode;c:/Projects/org.wisitoken/build;c:/Projects/org.stephe_leake.sal/build;c:/Projects/org.stephe_leake.makerules;d:/Apps/GNAT-gpl_2019/x86_64-windows/lib/gnat;d:/Apps/GNAT-gpl_2019/x86_64-windows/share/gpr;d:/Apps/GNAT-gpl_2019/share/gpr;d:/Apps/GNAT-gpl_2019/lib/gnat;d:/apps/gnat-gpl_2019/x86_64-windows/share/gpr;d:/apps/gnat-gpl_2019/x86_64-windows/lib/gnat;d:/apps/gnat-gpl_2019/share/gpr;d:/apps/gnat-gpl_2019/lib/gnat")

(setq gpr-query-exec "c:/Projects/org.emacs.ada-mode/gpr_query")
 current work
<<<<<<< HEAD
'with unreferenced' in parameter list
    in gnat pro 21.1
> So I'd guess that you can put the aspect directly on the parameters in the
> usual way (but that may require a compiler not available yet; the change was
> approved in Sept [AI12-0395-1] and Oct [AI12-0398-1]). So, I'd expect the
> following to work (eventually):
>
>  overriding function Expand_Tabs
>      (This   : Dummy_Editor_Buffer with Unreferenced;
>       Line   : Editable_Line_Type with Unreferenced;
>       Column : Character_Offset_Type with Unreferenced) return
> Visible_Column_Type is (0);
While you're at it, you probably ought to add any other contexts where
aspect_specifications are now allowed:

    parameter_specification
    discriminant_specification
    extended_return_object_declaration
    entry_index_specification


do another diff between annex P and my grammar

test completion with ada-mode default project
    joakim@verona.se
    > cl-no-applicable-method: No applicable method:
    > wisi-xref-completion-at-point-table, #s(gnatxref-xref nil
    > "*gnatxref-/home/joakim/pub/all-the-hellos/ada/hello-world/default_.adp*"
    need better error message "no project defined, so can't complete on Ada identifiers"

savannah support tickets work; mention in readme

delete ada-language-version
=======
incremental parse
    wisi-show-errors show _all_ errors in buffer
        if parse succeeds, delete errors in regions parsed
        could do that in ada, send current list of errors (aka diagnostics) on request?

    Edit previous error correction, try that first

    see wisitoken notes, FIXMEs

    post_parse navigate
        only need to edit changed caches?
        use kmn_list?
        change one 'begin' to 'end' => lots more invalid

    preserve errors, recover_ops for complete error list after incr parse
        only in elisp; delete errors in requested parse region, parse, add new.

    redesign navigation?
        on another branch
        don't compute text properties
        always get destination from parser

    never need begin_indent; compute it from line_begin_char_pos, line_begin_token

    run all tests with incremental mode enabled
        build/test.log

    error recover try prev solution
        edit it?

    store shared_stream_index in parse stream element, for faster "continue search in shared_stream"
        or just shard_stream_index for stack_top
            may be broken down?
>>>>>>> eadadda7

build/test.log
    ada_mode-interactive_2.adb Local_Proc_1
        right paren indented 1 too much when error correction present
            Delete_Token update line_begin_char_pos?

    gpr-skel-test.el parse navigate unhandled exception: CONSTRAINT_ERROR: sal-gen_unb

still need wisi-lexer?

optimize initial full parse
    generated packrat should be faster than generalized LR1
    if encounter error, save partial trees, do incremental generalized LR1 error correcting to finish

split org.emacs.ada-mode into .wisi, .ada-mode to match elpa

provide binary for windows and Debian on Savannah as an aide to new users
    AdaCore gnat distributions only have two flavors
    build.sh can just download those
    or some elisp code can

build.sh provide helpful error for missing gnatcoll
    refer to ada-mode.info

gpr_query process symbols in background thread, yeild periodically
    avoid pausing user interface

in ada_annex_p.wy:
    wisi-parse-buffer indent doesn't use lisp-indent-buffer

indent bug:
    indent_line had delta_indent.hanging_paren_state for delta_2, but not delta_1
        caused bad comment indent in ada_mode-ada2020.adb Func_Declare_1
        otherwise not used; delete it?

indent recover bug:
               (case Shared_Parser.Tree.Label (Parser_State.Shared_Token.Node) is
               when Shared_Terminal => Shared_Parser.Tree.Shared_Stream --  Missing comma
          when others => raise SAL.Programmer_Error)


.all fix doesn't work with Fedora gcc gnat
    try debian

bug#43742:
    https://www.gnu.org/software/emacs/manual/html_mono/ada-mode.html#Installation
        for core ada-mode; should be deleted, since emacs 27 is current and no longer has ada-mode
            or replace with manual from elpa


    add 'for Driver ("C") use "gcc";' in wisi.gpr.gp package Compiler


navigate bug
    need test
        add 'use type' for 'delete > 0': wisitoken-parse.adb
        ada-declarative-region-start-p handle block_label
            Delete_Non_Grammar :
            declare
               Containing : Base_Token_Array_Var_Ref renames Parser.Tree.Non_Grammar_Var (Parser.Last_Grammar_Node);
               Delete : SAL.Base_Peek_Type := 0;
            begin
               for I in Containing.First_Index .. Containing.Last_Index loop
                  if not Overlaps (Containing (I).Byte_Region, Inserted_Region) then
                     Delete := I;
                     exit;
                  end if;
               end loop;
               if Delete > 0 then

indent bug
    need test
    wisitoken-parse.adb
                       not (Overlaps (Token.Byte_Region - Shift_Bytes, Stable_Region) or
                              (KMN.Inserted_Bytes > 0 and then (Overlaps (Token.Byte_Region, Inserted_Region))) or
                              (KMN.Inserted_Bytes = 0 and then

doc wisi-enable-parse in skeleton-end-hook?


ada2020
    recursion reduces power of Minimal_Complete in error recover too much
        handle recursion in minimal_complete at runtime?

wisi.texi
    $FOO only sees vars defined in the current project
        workaround:
    :compile-env
     (list
       (concat "HOME=" (getenv "HOME")))

    also add comments to code; 'process-environment' specifically excluded.
        $BAR declared in .prj only affect that project, not others.

add .prj syntax: import_env_var=HOME

ada-process.el missing TICK_2 on debian o.e.a.s-5
    because generated by External
    should be ada-process-external.el!

compare_ada_annex_p
    arm_texi use bold underscore for bold, to distinguish keywords
    write arm-info-mode, to apply faces

ada-which-function fails in wisi-ada_annex_p-format_parameter_list.adb

output min_complete fraction in .parse_table - changed when recursion blew up?

navigate bug
    wisitoken-bnf-output_ada_emacs.adb
    point on 'begin' of Create_Ada_Action
    wisi-reset-parser
    sal-ada-next-declaration; ok

    point on 'procedure Translate_Sexp (Line : in String)'
    wisi-reset-parser
    sal-ada-next-declaration; on 'begin'
    sal-ada-next-declaration; no declaration-start found
        nav cache not being overwritten!?

navigate in .wy buffer
    can always parse locally
    only need global for completion list
        background that, like in gpr-query

need better homepage for wisi
    point to user guide, show some screen shots
    populate Savannah 'docs' page?
    set savannah devel status to 'in production'

indent bugs
    State.Kernel (I) :=
      (Production        => Item.Prod,
       Recursion         =>
       --  Item.Recursion is used by at generate time by Delete_Non_Minimal
         ((case To_Index (Item.Dot) is

        comment should align with expression, not discrete_choice
            which is _not_ what wisi-hanging Indenting_Comment True does
            semantics of Indenting_Comment are confused
                Indenting_Token should be the token to which wisi-hanging applies, not the one containing the comment?
                they are the same when there is a comment-pair
                    so keep what we have for consistency?

        test/ada_mode-generic_package.ads
            preceding comment moved when wisi-hanging added to name.

        test/ada_mode-recover_30.adb
            comment after aspect_specification in subprogram_body
                should be indented with 'is'

Don't put name properties - just accum completion list. Set name prop only for which func, add-log - in small region.
    More detailed parse-action?

Separate set of McKenzie params for face parse

ada-format-param-list take option to convert from single line to multi-line
    and vice-versa?
    requires passing that option to Ada reformat code; changes elisp-ada API

gpr-query: mode line Symbols > 100%
    maybe fixed that, but now symbols % is not showing

eldoc
    use gpr_query to provide info
    see eglot

wisi-prj.el use project-switch-project?
    stores projects in a file

test/ada_mode-recover_partial_02_lr1.adb
    add language_fix to push_back to before '('
    add paren to descriptor, add this in -explore?

language_fixes; duplicate test_mckenzie_recover test cases here, to test this code
    selected_component 1

test/ada_mode-recover_06, _10.adb
    not _24
    'end' not inserted on blank line so indent is correct for adding another statement
    could be inserted on comment line.

ada-mode language_fix 'extra begin'
    PRAGMA_ID | USE_ID should be First (declaration)
    output First in ada_process_actions?

LEFT_SQUARE_BRACKET is equiv to LEFT_PAREN at least for aggregates
    update all refs to paren in wisi.adb? wisi-ada.adb? -mckenzie_recover-ada.adb?

when move to new gnat, need to fix compilation errors
    assume wisitoken is broken
    need different compile-env for compiler, xref
    improve wisi-prj

fix "string not terminated by end of line" bug
    use parser to fontify strings

    same for unterminated placeholder; use parser to fontify comments
        ada_mode-placeholders.adb

move EXE_EXT, GNAT_EXE, INSTALL_BIN into makefile.conf

fix blinking fringe mark when type "--"
    delay the display of the fringe mark (using a timer), without delaying font-lock itself

paper_2019.latex
    ada-mode use of wisitoken parser
    metric for comparing error correction
        argh. redo using lr1 for wisitoken-tokens
            really slow loading lr1 table for each file; loop on files in dump_wisitoken_corrected

        sum_diff_lengths.adb
        file_count: 55
        correct-wisitoken:  total size: 14325
        correct-libadalang: total size: 52040

    excellent examples:
        recover_02: wisitoken inserts "end; end;" prematurely
        recover_05: libadalang deletes entire partial record type declaration; wisitoken finishes it
        recover_07: libadalang splits an assignment rather than insert a semicolon.
        recover_08: wisitoken inserts "end;" prematurely
        recover_15; wisitoken inserts "end loop;" just right.
        recover_16; wisitoken inserts "end if;" just right.
        recover_18; libadalang deletes start of two loops; can't get indentation right.
        recover_21: libadalang deletes 'elsif', 'else' instead of inserting 'if then'; can't get indentation right.
        recover_deleted_procedure_1: libadalang deletes lots of code
        recover_end_1: libadalang deletes 'procedure'
        recover_string_quote_1, 2, 3: libadalang does better

Do spark on mckenzie-base

other ada 202x syntax
    http://www.ada-auth.org/standards/ada2x.html /5
    http://www.ada-auth.org/standards/2xrm/html/RM-0-2.html Language Changes
        test/ada_mode-ada2020.adb
        put features not supported in Ada Community 2020 (if any?) in ada_mode-ada2020_more.adb,
            move them to -ada2020.adb when Ada Community 2021 available

        parallel
             parallel loops 5.5 3/5, 4/5 [parallel [chunck]] for
             iterator_filter 5.5 :== when condition
             parallel blocks 5.6.1
             parallel container iteration

             parallel reduction
                subset of parallel container/array iteration

        container aggregate 4.3.5 []

        lightweight iteration => procedure iterators

        reduction expression 4.5.10 attributes Reduce, Parallel_Reduce
            no new syntax, just new semantics

        iterator filter

    declare_expression
        http://www.ada-auth.org/cgi-bin/cvsweb.cgi/ai12s/ai12-0236-1.txt?rev=1.10

    process all acats tests?
        http://www.ada-auth.org/acats.html
        not avail for 202x yet
        d:/Archive/GNAT/ACATS41.ZIP

present spark counter example info
    c:/Projects/org.stephe_leake.sal/build/obj/gnatprove/prove_bounded_definite_vectors_sorted.spark
        JSON format
    <gnat>share/gps/plug-ins/spark2014.py

bugs/suboptimal:
    ada_mode-recover_02.adb
        inserts 'end; end;' prematurely, ending package; next statement is legal
            but there's no way to know that without looking farther ahead.
        minimal complete is too cheap?
        review all error corrections to see if there's a way to optimize?

    ada_mode-recover_09,adb
        inserts 'if then if then end if;' instead of 'if then'

    ada_mode-recover_10.adb
        allow "of" where "in" should be; common mistake
            produce warning?

        missing 'end' inserted _after_ 'end check_rhs_order'; should be before

ada-build.el
    add spark commands: prove { project | file | function/procedure | assertion at point}

gpr_query.adb process_overridden should return method def for all ancestor types, not just parent

figure out how gnatfind finds ada_mode-separate_procedure body
    report bug: -f not respected (test/ada_mode.ads)
    improve gpr_query to find separate body

move dvc-kill-all-review/workspace to wisi?
    add delete projects in the workspace?
    delete project call wisi-kill-xref, wisi-kill-parser

gpr_query does not see libraries?
    need clear example; libadalang mains vs langkit?
    compare to GPS, gnatinspect

align region too large:
   case A is
      when 0            =>
         --  plain identifier
         RHS.Tokens.Append
           ((Label      => +"",
             Identifier => +Get_Text (Data, Tree, Tree.Child (I, 1))));
   end case;

    ada-align groups preceding comment lines with declarations

    lsp language server can do align as part of "format"

    add wisi refactor case (similar to format_param_list)

libadalang/lsp backend
    o.e.a.stephe-4 on Debian, for gnatpro 20
    use ada_language_server via lsp?

    gnu elpa eglot
        eglot-x has extended xref for ccls server

    lsp can't do grammar actions or org source blocks; no associated file!
        eglot issue #523

    https://github.com/microsoft/language-server-protocol/issues/18 semantic info for highlight = face

    Convert wisitoken syntax tree to adalang - plug in to Lang server

    use lang server infrastructure as wrapper around wisitoken ada parser/wisi post-process

    use wisitoken parser with GPS
        add incremental parsing
        ebooks/Parsing/Wager, Graham 1998 Efficient and Flexible Incremental Parsing.pdf
        new error correction metric; minimize tree change span

AdaCore tickets:
    Q406-078 2017-Aug : AdaCore (Nicolas Setton, Arnaud Charlet)
        mentions not fixing old GPS engine in favor of libadalang;
        wait for libadalang to introduce new config flags. Phippe
        Waroquiers wants GPS & Emacs indentation to be the same,
        and match Eurocontrol style.

    R801-052 2018-Aug : Stephe mentions transforming libadalang
        tree to wisitoken tree, using wisitoken indent code.
        AdaCore says GPS not using libadalang for indentation yet.

    R821-023 2018-Aug .. 2018-Dec : gnatpp using libadalang, but it is not ready for indent.

    SA31-041 2019-Oct

time on huge eurocontrol files c:/eurocontrol
    if need more than one source file, use current buffer or disk file?
    keep one context active, for the current project?
        see playground.adb in libadalang source

pp-command_lines.ads Name_Casing Name_Case_As_Declared - requires name resolution
    too slow?

compute reverse parse lr table, use that to extend parse backwards to find reasonable start point

improve test/ada_mode-recover_32.adb
    recover gets CONSTRAINT_ERROR, config ops full

speed up lalr compile
    decrease subprog size?

replace ada.wy with ada_annex_p.wy
    too many conflicts
    ada.wy:774: ;; FIXME: | digits_constraint
    ada.wy:775: ;; FIXME: | delta_constraint
    ada.wy:1015:;; FIXME: leaving out [renaming] [aspect_specification]
    ada.wy:1245:      ;; FIXME: indentation of comment after 'is' (and 'with' in
    ada.wy:1929: ;; allocator, FIXME: leaving out subpool_specification.

Adjust-indent loop on each token, handle 'end <keyword>'

Eurocontrol/debbugs bugs
https://debbugs.gnu.org/cgi/pkgreport.cgi?package=emacs;include=subject:ada-mode
    33744 indentation of subexpressions
        https://debbugs.gnu.org/cgi/bugreport.cgi?bug=33744
        need to identify subexpressions
        test/hanging.adb need more test cases
        waiting for money
            procedure Operator_Indentation is
            begin
              if B
                   or else C
                     > 2 -- indented relative to "or else"
              then
                null;
              end if;
            end Operator_Indentation;

do module interface
    see if it's faster; should be

    add re2c_emacs lexer, that handles emacs raw buffer text
        that lets the emacs buffer be the text buffer, avoiding copy/encode/bookkeeping

    use partial and incremental parse
        _only_ parse on demand, mininal amount of text
        maintain list of parse trees

    add parser task, one per buffer
        parse ada_mode.ads for face while finishing indent ada_mode.adb

        queue parse requests for one buffer
            first parse builds syntax tree
            use it for all post-parse actions

packrat
    need to override wisitoken.parse.put_errors for emacs process interface
        derive an Emacs_Parser type?

        or add abstract error_list, change wisi_runtime.put_errors to use that

        using Parser.Put_Errors for now

    langkit packrat is significantly faster than wisitoken lalr
        because of generated code, not table interpreter?
            try generated code for lalr
                lose error correction?
        use non-error-correcting packrat as primary parser, error-correcting lalr as fallback

    generate, compile packrat speed?
        ada_packrat_process_main.adb (31347 lines) compiles _way_ faster than ada_process_main.adb (13692 lines)

make-subprogram-body should strip aspects.

compute align in grammar actions
    align-list action on ':', '=>' etc

support variable pitch fonts
    for indent use (put-text-property 118 120 'display '(space :width (10))))

add wisi-forward-anchor, use for comments after 'is', 'when' in record type

 benchmarks:
    update only in o.e.a

    build/Makefile
        comment out 'export Standard_Common_Build := Debug'
        make recursive-clean build_ada_executables

d:/Apps/GNAT-gpl_2016/gnatcoll-gpl-2016-src/src/sqlite/gnatcoll-xref.adb
    copied to c:/eurocontrol/gnatcoll-xref.adb
    7252 lines, 29461 tokens, 254989 characters

wisitoken-bnf-generate
    $WISITOKEN/wisitoken-bnf-generate.exe --time ada_annex_p.wy

    04 mar 2018
        o.e.a.s-2 12.919s
        o.e.a.s-4 24.398s, 24.625s

    12 Apr 2018
        o.e.a.s-4 16.136s

    23 May 2018
        11.967s, 12.035s

    25 Jul 2018
        trees in lr1_items search, -O3
        LALR elisp generate time: 3.290167687
        LALR re2c generate time: 3.309398246
        LR1 re2c generate time: 602.235431713
        lr1 text_rep size:

    26  Jul 2018
        don't loop on all token_ids; loop on set
        LALR elisp generate time: 0.445727505
        LALR re2c generate time: 0.450525800
        LR1 re2c generate time: 31.202567095
        lr1 text_rep size:

    1 Aug 2018 replace Constrain_Terminals with Minimal_Complete_Actions
        LALR elisp generate time: 0.472614643
        LALR re2c generate time: 0.480273867
        LR1 re2c generate time: 31.820868201
        lr1 text_rep size:

    30 Jan 2020 ada-mode 7.0.1
        LALR re2c generate time: 0.689046474
        LR1 re2c generate time: 37.564196185
        lr1 text_rep size: 50_322_028

    14 May 2020 ada-mode 7.1.1
        GNAT Community 2019
        LALR re2c generate time: 0.520925872
        LR1 re2c generate time: 62.148224014
        lr1 text_rep size:
        LALR   0 accept/reduce conflicts, 34 shift/reduce conflicts, 17 reduce/reduce conflicts
             224 rules, 230 user actions, 37 checks, 1293 states
        LR1    0 accept/reduce conflicts, 4750 shift/reduce conflicts, 24 reduce/reduce conflicts
             224 rules, 230 user actions, 37 checks, 119354 states

    25 Jun 2020 Ada 2020 grammar, hash-table/red-black tree for collisions
        GNAT Community 2019
        before hash table, tree depth was log_2 (states) ~ 18, not bad.
        LR1 hash table states: 469463 rows: 124087 max_row_depth: 9 average_row_depth: 2
        LR1 initial item_sets time: 163.506717162

    29 Jun 2020 parallelize LR1_Item_Sets
        initial item_sets time: 103.791729848, 108.724074927

    ada_annex_p.wy LR1:
    4 Jul 2020 all Ada 2020, no actions:
        states: 444034, 22107 states with conflicts
        0 accept/reduce conflicts, 41267 shift/reduce conflicts, 1616 reduce/reduce conflicts
        initial item_sets time: 126.852255667

    27 Nov 2020 removed some conflicts, restore full recursion, cache recursion between LALR, LR1
        translate to bnf time: 0.076125248
        compute full recursion time: 27.081835029
        compute parse table time: 0.491019990
        compute minimal actions time: 0.005436412
        LALR re2c generate time: 48.579241802
        initial item_sets time:-5.803985594
        add_actions time: 8.118982585
        compute minimal actions time: 1.863305087
        compute conflicts time: 0.311614998
        LR1 re2c generate time: 121.018392728

mckenzie recover
    ./run_ada_lr1_parse.exe parse indent test/ada_mode-recover_partial_02_lr1.adb --enqueue_limit 120_000 --check_delta 20_000 --verbosity "debug=1 time=1 mckenzie=1" --task_count 8
        record all recover sessions
            start all parsers
            end all parsers 'succeed/fail' line
        subtract times: post-recover - pre-recover

    12 Jul 2019 ada-mode 6.1.1
        0: succeed 2, enqueue 110, check  14, cost:  2
        time 0.003358967

        1: fail; enqueue limit ( 120000 cost 11)
        1: fail, enqueue 120063, check  11824, max shared_token  64
        0: succeed 2, enqueue 73734, check  7599, cost:  8
        time 0.680450032

    o.e.a-m just_pushed_back_or_inlined expanded
        0.671804168, 0.673667911, 0.671176628

    "", drop token_index compare
        0.678247599, 0.670705783, 0.678376354

    o.e.a-m.s-4 config_heap.pre_add
        0: succeed 2, enqueue 110, check  14, cost:  2
        time 0.003585515

        0: fail; enqueue limit ( 120000 cost 10)
        1: succeed 2, enqueue 73734, check  7599, cost:  8
        time 0.665732656, 0.661565665, 0.660932083, 0.668397249 - not worth it

    o.e.a-m.s-4, o.w.s-2 binary search action_for
        0: succeed 2, enqueue 110, check  14, cost:  2
        time: 0.003279674

        0: fail; enqueue limit ( 120000 cost 11)
        1: succeed 2, enqueue 73734, check  7599, cost:  8
        time: 0.665491758

        after propagate:
        0.695314665, 0.691568300, 0.714005333

    binary search goto_for
        0.696081911, 0.727982272, 0.692549635 -- no slower, no faster; keep for clean

    sal.list in sal.unbounded_queue
        0.679426409, 0.703120410, 0.711440799

    use spark bounded_queue; no controlled
        0.703130227, 0.677916459, 0.674938851

    in bounded_queue, add suppress (all_checks), explicit check for full
        0.768971400, 0.677694819, 0.699692724, 0.680185725

    spark bounded_stack, suppress (all_checks)
        0.475089053, 0.471345331, 0.470334167 yes!

    14 Jun 2020 ada-mode 7.1.3
    ;;  1: fail; total enqueue limit ( 120000 cost 9)
    ;;  1: fail, enqueue 57219, check  5433, max shared_token  64
    ;;  0: succeed 2, enqueue 62819, check  6409, cost:  7
        0.315512031

    13 Jul 2020 devel branch:
        increase to enqueue_limit 500_000, check_delta 100_000
        LR1:
            task_count 1
            ;; 2020-07-13 21:11:34.04 pre-recover 2 active
            ;;  1: fail; total enqueue limit ( 500000 cost 11)
            ;;  1: succeed 7, enqueue 441907, check  41699, cost:  11
            ;;  0: succeed 2, enqueue 58102, check  5805, cost:  7
            ;; 2020-07-13 21:11:36.43 post-recover 9 active, 2.387545121
            2.39 seconds

            ;; 2020-07-13 22:15:10.49 pre-recover 2 active
            ;;  8 parallel tasks
            task_count 8
            ;;  0: fail; total enqueue limit ( 500000 cost 10)
            ;;  0: succeed 8, enqueue 441988, check  41725, cost:  11
            ;;  1: succeed 2, enqueue 58102, check  5805, cost:  7
            ;; 2020-07-13 22:15:11.97 post-recover 13 active, 1.480531181
            1.48 seconds, 1.07 seconds

            (/ (- 2.39 1.48) 2.39) = 0.389 not very good.

        LALR:
            task_count 1:
                ;; 2020-07-13 22:43:09.05 pre-recover 1 active
                ;;  0: succeed 2, enqueue 118, check  14, cost:  2
                ;; 2020-07-13 22:43:09.05 post-recover 2 active, 0.001850146
                ;; 2020-07-13 22:43:09.05 pre-recover 4 active
                ;;  4: fail; total enqueue limit ( 500000 cost 11)
                ;;  1: fail; total enqueue limit ( 500000 cost 11)
                ;;  4: fail, enqueue 283434, check  26607, max shared_token  64
                ;;  1: fail, enqueue 122328, check  11820, max shared_token  64
                ;;  0: succeed 1, enqueue 43714, check  4420, cost:  7
                ;;  5: succeed 2, enqueue 50538, check  5087, cost:  7
                ;; 2020-07-13 22:43:11.54 post-recover 5 active, 2.491979429
                0 seconds + 2.49 seconds

            task_count 8
                ;; 2020-07-13 22:46:15.31 pre-recover 4 active
                ;;  4: fail; total enqueue limit ( 500000 cost 11)
                ;;  1: fail; total enqueue limit ( 500000 cost 11)
                ;;  5: succeed 2, enqueue 50538, check  5087, cost:  7
                ;;  4: fail, enqueue 283458, check  26708, max shared_token  64
                ;;  1: fail, enqueue 122328, check  11820, max shared_token  64
                ;;  0: succeed 1, enqueue 43714, check  4420, cost:  7
                ;; 2020-07-13 22:46:16.47 post-recover 5 active, 1.159587153
                1.16 seconds, 1.12 seconds

    13 Jul 2020 incremental parse devel branch (main branch similar):
        --debug_mode does not show time; use --repeat_count 2
        ;; parser 0: State 14545 Current_Token (LEFT_PAREN, (859 . 859)) Resume_Token_Goal 51
        ;;  0: succeed 2, enqueue 217, check  21, cost:  2

        ;; parser 1: State 2649 Current_Token (RIGHT_PAREN, (906 . 906)) Resume_Token_Goal 66
        ;; parser 0: State 1439 Current_Token (RIGHT_PAREN, (906 . 906)) Resume_Token_Goal 66
        ;;  1: succeed 2, enqueue 1616, check  148, cost:  1
        ;;  0: succeed 2, enqueue 2528, check  204, cost:  1

        ;; parser 0: State 14545 Current_Token (LEFT_PAREN, (859 . 859)) Resume_Token_Goal 51
        ;;  0: succeed 2, enqueue 217, check  21, cost:  2

        ;; parser 1: State 2649 Current_Token (RIGHT_PAREN, (906 . 906)) Resume_Token_Goal 66
        ;; parser 0: State 1439 Current_Token (RIGHT_PAREN, (906 . 906)) Resume_Token_Goal 66
        ;;  1: succeed 1, enqueue 1394, check  123, cost:  1
        ;;  0: succeed 2, enqueue 2533, check  216, cost:  1
        total parse time per iteration 0.022099088

    27 Nov 2020 incremental parse, syntax_trees never copies nodes, ada-mode tests pass
        ;; parser 2: State 20013 Current_Token (-1, 47:(LEFT_PAREN, (978 . 978))) Resume_Token_Goal 51
        ;;  2: succeed 2, enqueue 183, check  19, cost:  2
        time : 0.01 seconds

        ;; parser 5: State 3141 Current_Token (-1, 62:(RIGHT_PAREN, (1025 . 1025))) Resume_Token_Goal 66
        ;;  5: succeed 6, enqueue 7649, check  628, cost:  5
        ;; parser 4: State 3108 Current_Token (-1, 62:(RIGHT_PAREN, (1025 . 1025))) Resume_Token_Goal 66
        ;;  4: succeed 2, enqueue 1772, check  141, cost:  3
        ;; parser 3: State 3107 Current_Token (-1, 62:(RIGHT_PAREN, (1025 . 1025))) Resume_Token_Goal 66
        ;;  3: succeed 2, enqueue 1769, check  141, cost:  3
        ;; parser 2: State 3140 Current_Token (-1, 62:(RIGHT_PAREN, (1025 . 1025))) Resume_Token_Goal 66
        ;;  2: succeed 6, enqueue 7554, check  622, cost:  5
            time: 0.22 seconds

navigate, face, indent
    make -r benchmark
        copy per iteration values here
        uses gnatcoll-xref.adb

    27 Nov 2017 - compute actions in Ada
        1.377199 seconds 3 gcs 6560 responses 0.509915 wait
        1.523548 seconds 2 gcs 6560 responses 0.518090 wait

    12 Apr 2018 - syntax table
        navigate 1.411872 seconds 4 gcs 6560 responses 0.352224 wait
        face     1.507372 seconds 5 gcs 2145 responses 0.319860 wait
        indent   1.447788 seconds 1 gcs 7251 responses 0.350474 wait

    23 May 2018
        navigate 1.542892 seconds 4 gcs 6560 responses 0.473158 wait
        face     1.645698 seconds 4 gcs 2145 responses 0.452539 wait
        indent   1.603725 seconds 1 gcs 7251 responses 0.491922 wait

    2 Sep 2018
    using lalr
        navigate 0.985181 seconds 4 gcs 6568 responses 0.248143 wait
        face     1.119776 seconds 4 gcs 2145 responses 0.246759 wait
        indent   1.033525 seconds 1 gcs 7251 responses 0.251972 wait
    lr1:
        navigate 0.968994 seconds 4 gcs 6568 responses 0.231818 wait
        face     1.085459 seconds 4 gcs 2145 responses 0.219220 wait
        indent   1.020811 seconds 1 gcs 7251 responses 0.237752 wait

    12 Jul 2019 ada-mode 6.1.1
        navigate 1.383730 seconds 6 gcs 7431 responses 0.241632 wait
        face     1.490733 seconds 8 gcs 2151 responses 0.215659 wait
        indent   1.382439 seconds 3 gcs 7252 responses 0.241366 wait

    4 Jun 2020 ada-mode 7.1.3
        navigate 1.292225 seconds 5 gcs 6249 responses 0.254697 wait
        face     1.401879 seconds 7 gcs 2151 responses 0.215092 wait
        indent   1.286356 seconds 2 gcs 7252 responses 0.223322 wait

    28 Sep 2020 ada_annex_p, allocated syntax tree
        navigate 1.411824 seconds 5 gcs 6240 responses 0.362340 wait
        face     1.567617 seconds 7 gcs 2149 responses 0.345864 wait
        indent   1.435476 seconds 2 gcs 7252 responses 0.366811 wait

    27 Nov 2020 syntax tree never copies nodes
        navigate 1.093543 seconds 5 gcs 6240 responses 0.186905 wait
        face     1.334711 seconds 8 gcs 2149 responses 0.182050 wait
        indent   1.229119 seconds 2 gcs 7252 responses 0.204471 wait

 wisi work

disable or use electric-indent-post-self-insert-function
    called during ada-indent-newline-indent
    on post-self-insert-hook
        use that for ada-mode capitalization?

ada-goto-declaration-start
    fails on task declaration
        only a problem if misusing C-c C-b ada-make-subprogram-body to make a task body
        C-x C-e skeleton expand works fine

        ada-make-subprogram-body should throw an error if it's not on a
        _subprogram_ spec, and recommend C-c C-e in the error message.

        but also fails on
        task body TA is
        begin
           null;
        end TA;

        fix the latter, see if it fixes ada-make-subprogram-body
            if not, make it throw an error.

    fails on separate (P) procedure X;
        C-c C-e works

        but also fails on
        separate (P)
        procedure X;
        is
        begin
        end X;

        fix the latter, see if it fixes ada-make-subprogram-body
            if not, obsolete that.

add "show all overloads" in navigate
    leave out file, line, col from gpr-query id

refactoring
    rename entity:
        use xref to rename all uses (with/without confirm)

    change parameter_result_profile
        make same change in all overrides
        offer to walk thru all uses

    promote primitive subprogram-local variable to type component

    move primitive from parent to child class

    extract subprogram
        from Eclipse
        highlight lines of source
        prompt for name
        it guesses parameter_result_profile

 debug hints, relevant files
https://debbugs.gnu.org/Developer.html
https://debbugs.gnu.org/server-control.html
https://debbugs.gnu.org/cgi/pkgreport.cgi?package=emacs;include=subject:ada-mode

wisi.adb insert_token
    p data.descriptor.image (tree.shared_tree.nodes.elements (token).id).all

gdb run_ada_parse
    syntax_trees.adb
        Find_New_Line
        show_id node.id
        show_id child.id
        p line
        p child.line
        p child.line_last
        p child.byte_region

        Update_Cache
        show_id node.id
        show_id child.id
        p child.byte_region
        p child.line
        p child.line_last

    wisi.adb
        reduce
        show_id nonterm.id
        show_id token.base.id
        p token.base.byte_region
        p token.aug

    in wisitoken-wisi_runtime.adb Indent_Action_0:
        break on 'if token.first_indent_line then' line 1050
        call wisitoken.syntax_trees.id (tree, nonterm)
        p data.descriptor.image ($)
        p i
        p data.descriptor.image (token.id)
        p token.line
        p token.col
        p pair
        p data.indents.elements.ea(token.line)

    in wisitoken-semantic_state.adb Reduce
        break on 'nonterm.paren_state := ' line 334
        p descriptor.image (nonterm.id)
        p i
        p descriptor.image (aug_token.id)
        p aug_token
        p nonterm

to change process executable for all current and future buffers:

    in any *.adb buffer:
    (setf (wisi-process--parser-exec-file wisi--parser)
      "c:/Projects/org.emacs.ada-mode.stephe-2/ada_mode_wisi_parse.exe")
    M-x wisi-kill-parser

    to undo:
      (setf (wisi-process--parser-exec-file wisi--parser)
        "ada_mode_wisi_parse.exe")
    M-x wisi-kill-parser

    if *-process.el has changed:
    in *-process.el: M-x eval-buffer
    in *.<lang> buffer:
    (wisi-kill-parser
    (setq wisi-process--alist nil)
    M-x <lang>-mode

Edebug displays

in wisi-process-parse--Reduce_Stack:


in wisi-parse-reduce:
(setq edebug-eval-list
 '(nonterm
   tok
   first
   ))

in wisi--indent-token-1:
(setq edebug-eval-list
 '((wisi-ind-indent wisi--indent)
   wisi-nterm
   i
   delta
   indent
   ))

in wisi-indent-action:
(setq edebug-eval-list
 '((wisi-ind-indent wisi--indent)
   wisi-nterm
   wisi-tokens
   deltas
   wisi-token-index
   tok
   token-delta
   comment-delta
   ))

wisi-indent-region:
(setq edebug-eval-list
 '((wisi-ind-indent wisi--indent)
   anchor-indent
   i
   indent
   new-indent
   ))

use elp (emacs lisp profiler)?
    (with-current-buffer (find-file-noselect "~/src/xdisp.c")
      (elp-instrument-function 'c-beginning-of-defun)
      (goto-char (point-max))
      (condition-case nil
          (while (beginning-of-defun) nil)
        (error nil))
      (elp-results))

(progn (profiler-start 'cpu) (time-it 'wisi-parse-buffer 10) (profiler-report) (profiler-stop))
    B - profiler-report-render-reversed-calltree shows low-level time hogs

attach gud-gdb to running emacs: attach <process id>
    source emacs/src/.gdbinit
    xbacktrace shows lisp backtrace

"kill -USR2 <emacspid>" which should also drop you into the (elisp?) debugger.

(browse-url "c:/Projects/arm_info/org.adaic.arm_form/build/html/arm2012/RM-P.html")
(info "(aarm2012)Annex P" "*info Annex P*")
http://www.ada-auth.org/standards/
(info "(elisp)Parser State" "*info syntax-ppss*")
"c:/home/stephe/Backup/eBooks/Dick Grune/Parsing.pdf" [dickgrune]

http://savannah.gnu.org/projects/emacs/

http://git.savannah.gnu.org/cgit/emacs.git/tree/README?h=elpa
http://elpa.gnu.org/

https://www.dropbox.com/sh/7jr3vbv9tm1zod0/jPuvfrJAe8
    w32 builds of cutting-edge emacs branches, pretests

ftp://alpha.gnu.org/gnu/emacs/pretest/
    untar with cygwin
    in mys32 under emacs:
        cd /c/Projects/emacs/emacs-24.3.9x
        ./configure --prefix=/mingw32
        make
        # don't make install, just run from the build dir

 git config for elpa checkout
in ~/.gitconfig:
    # 15 Feb 2016: ELPA has an object that fails this check; only need
    # to disable (set to false) when pull a full repository (that includes that
    # object)
        fsckObjects = false

[core]
	repositoryformatversion = 0
	filemode = false # don't set exec bits
	bare = false
	logallrefupdates = true
	ignorecase = true
[remote "origin"]
	fetch = +refs/heads/master:refs/remotes/origin/master
	push  = +refs/heads/master
	url = stephen_leake@git.sv.gnu.org:/srv/git/emacs/elpa.git
[branch "master"]
	remote = origin
	merge = refs/heads/master

 release process
split org.emacs.ada-mode into .wisi, .ada-mode to match elpa
    delete files that are not used; wisi packrat, libadalang, etc

keep status in ~/projects.text
do wisitoken release ../org.wisitoken/build/release_process.text

update benchmarks above

generate ada.wy LR1 with --task_count 1 in build.sh; not in git

https://en.wikipedia.org/wiki/Comparison_of_parser_generators

add wisitoken grammar doc to wisi package
    doc Ada grammar actions

provide wisitoken_rules.make
    for %.re2c etc

find info cross reference checker; ref to wisi from ada-mode was wrong.

(dvc-status ".")

# uninstall elpa packages before change version
build/Makefile uninstall-elpa

elpa builds info; don't check them into .git
    specify .texi files in elpa-packages

to test local elpa tarball, elpa make build/ada-mode should work


check for ELPA patches by others
    (dvc-status "/Projects/elpa")
        revert local changes in ada, wisi, ada-ref-main; commit in uniquify
    (dvc-pull "/Projects/elpa")
    (dvc-sync-review "/Projects/elpa")
        update
        clean, quit sync
    cd c:/Projects/elpa
    git log -2 -- packages/wisi
    git log -2 -- packages/ada-mode
    git log -2 -- packages/ada-ref-man
    git log -2 -- packages/uniquify-files
    if changes:
        (dvc-log "/Projects/elpa/packages/<dir>/<file>")
        apply changes to current

check emacs buglist
    http://debbugs.gnu.org/cgi/pkgreport.cgi?package=ada-mode
    to update a bug: nnn@debbugs.gnu.org
        subject: from bug title, for people who rely on that.
    if fixed in devel sources, add 'pending' tag:
        control@debbugs.gnu.org
        tags nnn + pending

check for latest Emacs release
    http://ftp.gnu.org/gnu/emacs/windows/

run all tests without elpa:
    build/Makefile elisp
    build/Makefile byte-compile-clean

    - Windows Emacs master, current gnat
    - Windows Emacs 25.3, current gnat
    - Windows Emacs 26.1, current gnat

    #dvc-state-multiple above
    (dvc-push)
    - Debian testing, Emacs master, current gnat (community or pro)
    - Debian testing, Emacs master, Debian gnat
        su -l root
            aptitude update
            aptitude full-upgrade --without-recommends
        gnat
        libgnatcoll-xrefnn-dev
        gprbuild

compare:
    build stuff to compare with previous release in elpa:
        build/Makefile pub

    (list-packages)
        install previous ada-mode, wisi, ada-ref-man from public ELPA for diffs
        change versions in compares below to match installed versions.

    (ediff-directories "~/.emacs.d/elpa/wisi-3.1.1" "/Projects/elpa/packages/wisi" nil)
        NEWS-wisi.text
            copyright date
            add release date
            add new features

    (ediff-directories "~/.emacs.d/elpa/ada-mode-7.1.2" "/Projects/elpa/packages/ada-mode" nil)
        NEWS-ada-mode.text
            add release date
            add new features
            list fixed bugs

    (ediff-directories "~/.emacs.d/elpa/ada-ref-man-2012.5" "/Projects/elpa/packages/ada-ref-man" nil)
        /Projects/org.adaic.arm_form/NEWS
            add release date, new features

bump versions
    Gnu ELPA requires single digits between dots in versions

    bump if _any_ changes other than autoloads, so ELPA package handler knows to update
        bump third digit for bug fixes, minor features, no user-incompatible changes
        bump second digit for major features
            - GPS indentation engine add/delete
            - partial parse
            - delete elisp lexer
            - wisi use virtual tokens in indent

        bump first digit for really major changes
            ada-mode:
            - 5 use parser
            - 6 compute indentation in grammar actions, external parser with error correction
            - 7 move lots of stuff to wisi; many ada-* variables, functions deleted.

            wisi:
            - 3 project.el integration

    emacs_wisi_common_parse.ads
        (should have been changed already, but verify)
        Protocol_Version if this file changed, or
        wisi-process-parse.el -send-parse, -send-refactor, -execute
        changed; ie, if installed parser must be replaced on upgrade
        or downgrade

    wisi-ada.ads
        (should have been changed already, but verify)
        Language_Protocol_Version if this file changed
        ie, if installed parser must be replaced on upgrade or downgrade

    wisi.el
        Version:

    wisi.texi
        @title
        @node top

    README-wisi
        first line

    build.sh
        WISI_DIR wisi version

    install.sh
        WISI_DIR wisi version

    ada-mode.el
        Version:
        package-requires wisi version
        ada-mode-version

    ada-mode.texi
        @title
        @node top

    README-ada-mode
        first line

    ada-ref-man.el
        Version:

    build/Makefile
        run uninstall-elpa with old values before changing!
        ADA_MODE_VERSION
        ADA_REF_MAN_VERSION
        WISI_VERSION

    d:/Web/savannah/ada-mode/index.html
        find-replace ada-mode i.j.k
        wisi version does not appear
        _not_ WisiToken (done in wisitoken release)

    _not_ d:/Web/stephe-leake/ada/wisitoken.html - done in wisitoken release

    ~/Web/Makefile
        ADA_MODE_VERSION
        _not_ WISITOKEN_ZIP_VERSION

verify other metadata
    ada-mode.el
    ada-ref-man.el
    wisi.el

prep for elpa tests:
    build/Makefile byte-compile-clean pub
    # pushes to elpa workspace, builds archive

Check copyright on files in elpa
    c:/Projects/elpa/GNUMakefile check_copyrights
    if any ada/wisi files added to output, fix them (add or change to FSF)

Emacs 25.3, current gnat
    ~/bin/emacs-25.sh
    (add-to-list 'package-archives (cons "test" "/Projects/elpa/archive/packages"))
    build/Makefile install-elpa
    (gpr-query-kill-all-sessions)
    (list-processes)
    # 'd' = kill; gpr_mode_wisi_parse.exe, ada_mode_lr1_wisi_parse.exe
    cd ~/.emacs.d/elpa/ada-mode-7.1.0; ./build.sh; ./install.sh
    cd ~/.emacs.d/elpa/wisi-3.1.0; ./build-wisitoken-bnf-generate.sh

    restart Emacs to set load-path

    build/Makefile compile-ada-test autoloads test-clean
    build/Makefile test TEST_DIR=elpa

    build/Makefile uninstall-elpa
    (gpr-query-kill-all-sessions)
    build/Makefile recursive-clean clean # if changing compilers

sync for Debian check bogus execute permissions:
    current Emacs for dvc
    # dvc-state-multiple above
    # only uniquify-files in elpa ; commit ada-mode, wisi elpa on Debian for file permissions
    (dvc-push)

Debian testing has elpa checkout
    build/Makefile uninstall-elpa
        # before versions change

    (dvc-pull ".")
    (dvc-sync-review ".")

    upgrade debian (to avoid eventually needing to reinstall from scratch)

    FIXME: test with the latest Debian gnat release
        bugs to https://gcc.gnu.org/bugzilla/buglist.cgi?quicksearch=comp%3Aada

    if new machine, install gnat CE 2019, gnatcoll
        http://libre.adacore.com
        ada-mode.texi

    (dvc-pull "/Projects/elpa")
    (dvc-sync-review "/Projects/elpa")

    build/Makefile
        # no ARM_INFO on Debian
        docs pub-ada pub-wisi clean-elpa build-elpa uninstall-elpa
        install-elpa
            # byte-compile errors, warnings show in *compile-log*

    check for bogus execute permissions in elpa
        $ cd /Projects/elpa/
        $ ls -R -l packages/ada-mode | grep -- -rwx
        $ ls -R -l packages/wisi | grep -- -rwx
        $ chmod -x *.el *.adb
        # keep execute on *.sh

    commit elpa:
    (dvc-state-one "/Projects/elpa")
        add/delete, stage, commit ada-mode, wisi

    (dvc-push "/Projects/elpa")

    # dvc-state-multiple above
    (dvc-push ".")

On Windows
(dvc-pull)
(dvc-sync-review ".")

delete changes in elpa:
    $ cd c:/Projects/elpa/
    $ git checkout .

update elpa, commit elpa/ada-ref-man (not done on Debian)
    (dvc-pull "/Projects/elpa")
    (dvc-sync-review "/Projects/elpa")

    check version ada-ref-man.el

    build/Makefile pub-ada-ref-man

    (dvc-state-one "/Projects/elpa")
        add, stage, commit

    (dvc-push "/Projects/elpa")
    (dvc-sync-review "/Projects/elpa")

    # 24 hrs for web repository to update

after Gnu ELPA updated, test install from GNU ELPA
    5.1.8 crashed emacs for me
    see 'build.sh; install.sh' above for compiling
    also wisitoken-grammar-mode

(dvc-state-one ".")
build/Makefile tag zip

in cygwin console for gpg prompts:
    cd /Projects/org.emacs.ada-mode/build/
    ls *.tar*
    rm <old>.tar*
    gpg -b *.tar.*

    scp *.tar.* stephen_leake@dl.sv.nongnu.org:/releases/ada-mode/

~/Web/Makefile
    # no 'sync' here; all on savannah via cvs, scp
    ada-mode

add elpa .tar.gz to savannah?

commit savannah
    if emacs cvs-examine fails, do 'cvs status' in shell to see real error message (probably IP address confusion)
        # see projects.text "conflicting keys for savannah"
        $ cd /d/Web/savannah/ada-mode
        $ cvs status
        # edit ~/.ssh/known_hosts, delete offending one, repeat 'cvs status'
    (cvs-examine "d:/Web/savannah/ada-mode" nil)
    mark all 'm'
    commit   'c'
    edit commit message "release version i.j.k"
    C-c C-c

    takes ~ 10 min for http://www.nongnu.org/ada-mode/ to reflect cvs commit

update gnu ada-mode manual?
     https://www.gnu.org/software/emacs/manual/html_mono/ada-mode.html

publish on Alire?
    https://alire.ada.dev/

post on emacs-ada-mode mailing list, c.l.a newsgroup:

-------------------
Gnu Emacs Ada mode 7.1.3 released.
-------------------

Gnu Emacs Ada mode 7.1.3 is now available in GNU ELPA.

Relative to the previous Ada mode release (7.1.2), this is a
bug fix release.

Changed default of ada-end-name-optional; t is better for newbies,
and nil is pre-mature optimization



See the NEWS files in ~/.emacs.d/elpa/ada-mode-7.1.3 and wisi-3.1.3,
or at http://www.nongnu.org/ada-mode/, for more details.

The required Ada code requires a manual compile step, after the normal
list-packages installation ('install.sh' is new in this release):

cd ~/.emacs.d/elpa/ada-mode-7.1.1
./build.sh
./install.sh


This requires AdaCore gnatcoll packages which you may not have
installed; see ada-mode.info Installation for help in installing them.
-------------------

-------------------
Ada Reference Manual info format 2020.1 released.
-------------------

ada-ref-man 2020.1 is now available in GNU ELPA.

This includes Ada 202x draft 25, as well as Ada 2012. GNAT Community
2020 has some support for some of the new language features in Ada
202x.

There is also now a searchable info index, containing the entries in
the ARM Index.
-------------------

mark fixed bugs
    http://debbugs.gnu.org/cgi/pkgreport.cgi?package=ada-mode
    http://debbugs.gnu.org/Developer.html
    email to nnn-close@debbugs.gnu.org
        subject: closed by ada-mode version 7.1.3
        don't include Version: header; that's an Emacs version
    debbugs updates ada-mode summary page within half an hour; no emails

check https://www.emacswiki.org/emacs/AdaMode
    https://www.emacswiki.org/emacs/StephenLeake

-- end of file<|MERGE_RESOLUTION|>--- conflicted
+++ resolved
@@ -44,7 +44,6 @@
 (setq gpr-query-exec "c:/Projects/org.emacs.ada-mode/gpr_query")
   current work
-<<<<<<< HEAD
 'with unreferenced' in parameter list
     in gnat pro 21.1
 > So I'd guess that you can put the aspect directly on the parameters in the
@@ -78,7 +77,7 @@
 savannah support tickets work; mention in readme
 
 delete ada-language-version
-=======
+
 incremental parse
     wisi-show-errors show _all_ errors in buffer
         if parse succeeds, delete errors in regions parsed
@@ -112,14 +111,6 @@
     store shared_stream_index in parse stream element, for faster "continue search in shared_stream"
         or just shard_stream_index for stack_top
             may be broken down?
->>>>>>> eadadda7
-
-build/test.log
-    ada_mode-interactive_2.adb Local_Proc_1
-        right paren indented 1 too much when error correction present
-            Delete_Token update line_begin_char_pos?
-
-    gpr-skel-test.el parse navigate unhandled exception: CONSTRAINT_ERROR: sal-gen_unb
 
 still need wisi-lexer?
 
