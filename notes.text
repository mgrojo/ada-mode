General notes on Emacs Ada mode

build/Makefile
build/wisi/Makefile

o.e.a.stephe-1 (from o.e.a): external process opentoken parser
o.e.a.stephe-2 (from o.e.a): compute indent via indent-action deltas in grammar; working
o.e.a.stephe-3 (from o.e.a.s-1): FFI parser
<<<<<<< HEAD
o.e.a.stephe-4 (from o.e.a.s-2, o.e.a.s-1): syntax error handling in external process fasttoken parser
=======
o.e.a.stephe-4 (from o.e.a.s-2, cherry pick from -1): syntax error handling in external process wisitoken parser
>>>>>>> d4b76d48
o.e.a.stephe-5 (from o.e.a): available

(add-to-list 'load-path "/Projects/org.emacs.ada-mode")
(setq ada-xref-tool 'gnat_inspect)

run test from emacs -Q using installed elpa:
(progn
;;  (add-to-list 'exec-path "/apps/GNAT-2014/bin")
  (setenv "PATH" (mapconcat 'identity  exec-path  path-separator))
  (package-initialize)
  (setq debug-on-error t)
;;  (setq wisi-debug 1)
  (add-to-list 'load-path "/Projects/org.emacs.ada-mode/build")
  (load "run-wisi-test")
  (setq default-directory "/Projects/org.emacs.ada-mode/build/wisi/")
  (run-test "ada-number-literal"))

run test from emacs -Q using source:
(progn
  (add-to-list 'exec-path "d:/apps/GNAT-GPL_2016/bin")
  (setenv "PATH" (mapconcat 'identity  exec-path  path-separator))
  (add-to-list 'load-path "/Projects/org.emacs.ada-mode.stephe-2")
  (add-to-list 'load-path "/Projects/org.emacs.ada-mode.stephe-2/build")
  (setq debug-on-error t)
  (load "autoloads.el")
  (require 'ada-mode)
  (setq default-directory "/Projects/org.emacs.ada-mode.stephe-2/")
  (load "run-indent-test-wisi-gpr_query")
  (setq wisi-debug 1)
  (find-file "/Projects/org.emacs.ada-mode.stephe-2/test/gnatprep.adb")
  (ada-wisi-debug-keys)
  (run-test-here)
  )

(progn
  (setq eval-expression-debug-on-error nil)
  (add-to-list 'load-path "/Projects/org.emacs.ada-mode.stephe-2")
  (load "autoloads.el")
  (require 'ada-mode)
  (find-file "/Projects/org.emacs.ada-mode.stephe-2/test/gnatprep.adb")
  )

install packages in -Q:
(progn
 (require 'package)
 (add-to-list 'package-archives (cons "test" "/Projects/elpa/archive/packages"))
 (list-packages))

<<<<<<< HEAD
 Edebug displays

in wisi-parse-reduce:
(setq edebug-eval-list
 '(nonterm
   tok
   first
   ))

in wisi--indent-token-1:
(setq edebug-eval-list
 '((wisi-ind-indent wisi--indent)
   wisi-nterm
   i
   delta
   indent
   ))

in wisi-indent-action:
(setq edebug-eval-list
 '((wisi-ind-indent wisi--indent)
   wisi-nterm
   wisi-tokens
   deltas
   wisi-token-index
   tok
   token-delta
   comment-delta
   ))

wisi-indent-region:
(setq edebug-eval-list
 '((wisi-ind-indent wisi--indent)
   anchor-indent
   i
   indent
   new-indent
   ))

(setq ada-gps-size-threshold most-positive-fixnum)
(setq wisi-disable-face t)
(setq wisi-indent-region-fallback nil)
 current issues:

indent bugs:
   type Nonterminal_Array_Token_Set
     (First_Nonterminal : Token_ID;
      Last_Nonterminal  : Token_ID)
     is record
      Set : array (Token_ID range <>) of Token_ID_Set;
   end record;

cache invalidate bugs:
    loop
        declare
        begin
           foo;
        end;
    end loop;

    delete block, leaving 'foo;'
    cache on some previous line still there; foo double indented until delete preceding newline


    delete elsif clause
        navigate from ’then’ skips all elsif clauses

parse face is slow
    noticeable delay when typing code

    fasttoken-parser-lr-lalr_generator.adb
    per iteration 0.278141, 0.281266

    parse-action nil: 0.256851
        set jit-lock-defer-time for now
        lr1 parser will be faster? not likely
        module will be faster
        maybe process with elisp lexer

indent is slow

    wisi-anchored-2, wisi--indent-token-1
        don't apply anchor if all lines already anchored
        don't loop thru lines more than once?

    indent compute only lines needed
        skip nonterms that don't overlap indent region
        significantly complicates cache valid, wisi-cache-try algorithm

    delete 'end' processing, use next-statement-keyword to look for 'end'?


    (time-it (lambda () (wisi-invalidate-cache) (wisi-validate-cache (point-max) t 'navigate)) 1)
            gnatcoll-xref.adb: 2.220942 seconds
            smm-server.adb: 0.111099

    (time-it (lambda () (wisi-invalidate-cache) (wisi-indent-region (point-min) (point-max))) 1)
        gnatcoll-xref.adb: 5.173755 seconds
        smm-server.adb: 0.124231

    (time-it 'ada-align 1)
        smm-server.adb: 0.241679 ~ (+ 0.124231 0.111099) 340 lines, ~13k char
        5.2.1 smm-server.adb: 0.009062 (parse done by font-lock in idle time)

    (time-it (lambda() (let ((wisi--parse-action nil)) (wisi--run-parse))) 1)
        smm-server.adb:

time indent
    (setq ada-gps-size-threshold most-positive-fixnum)
    gnatcoll-xref.adb  (copy to avoid messing up original)

    ada-mode 5.2
        indent whole buffer:
            (time-it (lambda () (progn (wisi-invalidate-cache)(indent-region (point-min) (point-max)))) 1)

        gps: per iteration 4.463700
        wisi: per iteration 8.331166

        indent one line

    ada-mode 6.x
        indent whole buffer:
            (time-it 'wisi-parse-buffer 1)

        indent first line: (time-it (lambda() (goto-line 1) (indent-for-tab-command)) 1)
        indent middle line: (time-it (lambda() (goto-line 3500) (indent-for-tab-command)) 1)
        indent last line: (time-it (lambda() (goto-line 7251) (indent-for-tab-command)) 1)

        march 8 2017; sort of working
            wisi whole buffer: per iteration 2.484650

        april 16 2017; all Ada tests pass
            wisi whole buffer: per iteration 3.516
            wisi first line: per iteration 2.594025, 2.562731, 2.578430
            wisi middle line: per iteration 2.562810, 2.791537, 2.750257
            wisi last line: per iteration 2.750262, 2.750256

        apr 17 add byte-compile in wisi-semantic-action
            wisi whole buffer: per iteration 3.127059, 3.109702, 2.984694 seconds, 13 gcs

        apr 23 add indent cache
            indent second line cold cache: (wisi-time-indent-line-cold-cache 2)
            indent second line warm cache: (wisi-time-indent-line-warm-cache 2 100)
            middle line: 3500
            last line:   7251

            second line cold cache: 2.735604 seconds 12 gcs
            second line warm cache: 0.006563 seconds

time wisi-forward-token use structs
    (setq ada-gps-size-threshold most-positive-fixnum)
    d:/Apps/GNAT-gpl_2016/gnatcoll-gpl-2016-src/src/sqlite/gnatcoll-xref.adb
            7252 lines, 256857 chars
    (time-it 'wisi-lex-buffer 10)

    non-struct:                        Total 2.102593 seconds; per iteration 0.210259
    structs:                           Total 2.454529 seconds; per iteration 0.245453
    count lines in forward-token:      Total 3.411111 seconds; per iteration 0.341111
    line-begin array in forward-token: Total 3.070206 seconds; per iteration 0.307021

handle ada-wisi-opentoken
    similar to comment; call before parse
    change reliance on cache to search for := token

 Eurocontrol bugs:

ada_mode_gps_indent bug #1: wisi-validate-cache: parse failed
    use wisi parser for navigation, face with gps for indent; done
    AdaCore ticket: not reported

ada_mode_gps_indent bug #2: does not honor ada-broken-indent
    GPS code patch - done
    AdaCore ticket: Q406-078

ada_mode_gps_indent bug #3: comments inside expressions badly indented
    post processor for comments. - done
    AdaCore ticket: Q406-082

ada_mode_gps_indent bug #4: multiline comments starting after code
    post processor for comments - done
    AdaCore ticket: Q406-083

ada_mode_gps_indent bug #5: jumps to column zero after RET
    insert fictitious code when call GPS - done
    AdaCore ticket: not reported

ada_mode_gps_indent bug #6: indentation inside aggregate which is a parameter
    GPS code patch - done
    AdaCore ticket: Q406-085

ada_mode_gps_indent bug #7: comments after last parameter and end of statement
    fix ada-gps-comment - done
    AdaCore ticket: not reported; GPS gets it right

ada_mode_gps_indent bug #8: double ada-indent-broken in rare cases
    bug triggered by coding standard violation; low priority
    needs GPS code patch; waiting for AdaCore
    AdaCore ticket: Q406-088

ada_mode_gps_indent bug #9: hanging indent in expressions
    bug in GPS
    'and' expression also wrong in ada-wisi
    also tests ada-indent-hanging-rel-exp

ada_mode_gps_indent bug #10: more comments, ada-gps only
    GPS gets this right
    fix other comment cases in gps code, delete ada-gps-comment

ada_mode_gps_indent bug #11: hanging indent in named association
    bug in GPS

 Eurocontrol work:
(setq ada-gps-size-threshold 0)
test/debug.adb

(setq ada-gps-size-threshold 100000)
test/debug_wisi.adb

disable or use electric-indent-post-self-insert-function
    called during ada-indent-newline-indent
    on post-self-insert-hook
        use that for ada-mode capitalization

AdaCore suggests using the libadalang indentation engine
    see Q406-078
    doesn't tolerate syntax errors yet
    fix as much of ada-gps as possible, then wait for libadalang to replace it

ada_mode_gps_indent 1.001 compiled for linux in c:/tmp

download GPS 17.1, verify and report GPS bugs
    see email for list

 functional (next page for speed issues/ideas)
http://langserver.org/
    open protocol for IDE/compiler communication

ada_mode_gps_indent bug #12: comment align with hanging code.
    bug in GPS

ada-indent-hanging-rel-exp
    see FIXME: in ada-wisi.el
    need input from ludovic

    add to NEWS
    add to .texi

    not relevant for gps?

    more cases:

    if FTFX.Main_CASA_Result.Suspension.Status /= Previous_Suspension_Info.Status
      or FTFX.Main_CASA_Result.Suspension.Delay_Threshold_Exceeded_Reg
        /= Previous_Suspension_Info.Delay_Threshold_Exceeded_Reg
    wisi aligns "/=" with "or"

if wisi is too slow on large buffers:
    see o.e.a.stephe-2 parse-action
    modify grammar actions:
        (cl-ecase wisi-indent-engine
         (gps ;; reduced to just face, nav
            (wisi-statement-action ...)
            (wisi-containing-action ...))
         (wisi
            ... current code))

 wisi work
=======
 current work

>>>>>>> d4b76d48
rewrite README to be useful as list-packages long description
    that's how list-packages uses it
    ie an advertisement for the package, not an install guide

indent bugs:
   if not Update_Flight_Status
     and then FTFX.Covering.Cumulative_Shift > Time.Zero
     and then Input_ATOT /= Time.None_Time
     and then Normal_Flight.Profiles (Flight_Model.CTFM) /= Curtain.Profile.None
       and then Input_ATOT /= Take_Off_Time (Normal_Flight, Flight_Model.CTFM)
   then
   end if;

   C :=
     Fim.Kind (Action_Info.Message) /= Fim.DLA
       and Fim.Kind (Action_Info.Message) /= Fim.APL
         and Fim.Kind (Action_Info.Message) /= Fim.ACH
           and Fim.Kind (Action_Info.Message) /= Fim.ARR
             and Fim.Kind (Action_Info.Message) /= Fim.DEP;


gpr_query --help show relevant trace settings
    add -v; shows *.ali

do release

upgrade to gnat gpl 2017
    gpr_query installed
        crashes in test/ada_mode-child_procedure.adb
        and under main emacs
        run in gdb; in Tree.Load
        need debug enabled in gnatcoll; reinstall with Gnatcoll_Build=Debug
        crashes in gnatcoll-projects.adb Load call to Internal_Load
        in call to Set_Path_From_Gnatls_Attribute
            due to missing 'with' (should not be any!?)
        in call to Process_gnatlist (default_gnatlist)
        'catch exception' lands in gnatcoll_utils.Get_Command_Output call to Expect
            exception process_died
            handled right there, but never gets to the handler
                spawn process is just broken?
                try small example

disable or use electric-indent-post-self-insert-function
    called during ada-indent-newline-indent
    on post-self-insert-hook
        use that for ada-mode capitalization

show list of projects in ada | Project | select
    see prj_select for code

Smart edit - delete if/then/endif, leaving content

Try antlr error recovery on Ada. Add elisp target.

Report byte-compiler warning bug.
    wisi-compile.el binds byte-compiler-warnings
    Why is ada-indent ok (in stephe-2)?

see pdf-tools for ideas on compiling during package install

gps vs wisi
    when hit return with invalid syntax, does not indent until type some code

    comments aligned with prev code, not next

    missing ada-indent-label

    conditional expressions different continuation

    expression function "is"

    generic renaming

    generic package continuation

    named association continuation

    missing ada-indent-renames > 0

    overriding continuation

    bug in record field; ada_mode-nominal-child.ads

    aspect continuation

    anonymous access function return type

ada_mode_gps_indent.gpr use gps.gpr?
    reduce source installed?
    or doc why not

https://www.emacswiki.org/emacs/AdaMode

update ada-mode-keys.el on savannah

C-u C-c C-r append references
    rewrite gnatxref to not use compilation-start
    or use xref

gpr_query does not see libraries?
    need clear example; libadalang mains vs langkit?
    compare to GPS, gnatinspect

change Emacs manual section on ada-mode to mention elpa

new syntax in AI12-061:
    http://www.adacore.com/developers/development-log/NF-17-P617-043-gnat

adding "<" => "<" still confuses wisi

ada-goto-declaration-start
    fails on task declaration
        only a problem if misusing C-c C-b ada-make-subprogram-body to make a task body
        C-x C-e skeleton expand works fine

        ada-make-subprogram-body should throw an error if it's not on a
        _subprogram_ spec, and recommend C-c C-e in the error message.

        but also fails on
        task body TA is
        begin
           null;
        end TA;

        fix the latter, see if it fixes ada-make-subprogram-body
            if not, make it throw an error.

    fails on separate (P) procedure X;
        C-c C-e works

        but also fails on
        separate (P)
        procedure X;
        is
        begin
        end X;

        fix the latter, see if it fixes ada-make-subprogram-body
            if not, obsolete that.

add gnat_find_opts or obj_dir?
    see email from Ludovic Brenta

$ADA_OBJECTS_PATH...= in .prj:
    += for list
    Needs $CUR_DIR (or PRJ_DIR?)

    but doesn't fix gnatfind xref problem?
        test

ada-mode.texi
    add "upgrading from 4.0" section
        obj_dir is now ignored
        therefore gnatfind requires gpr_file

add "show all overloads" in navigate
    leave out file, line, col from gpr-query id

fill comments:
    set `fill-paragraph-function' to `ada-fill-comment-paragraph'

    `ada-fill-comment-paragraph' doesn't respect the region

    fix errors in filling:
procedure Non_Comment           -- The following line will be removed on M-Q,
                                --
is                              --  * if it was an empty comment.

   E : String := (1 =>    -- The following line will stay when pressing M-Q,
                          --
                          --  * even though it was empty.
                    'A');


add gpr-projects.el in emacs 25
    see project.el

add gpr-ede.el
    see ede.el

    compare to project

see http://ecb.sourceforge.net/ for ideas?
    or add Ada to that?

get casing from gpr file

gnat-core support RTS choice
    with GNAT GPL 2014:
    foo.gpr contains:
       package Builder is
          for Default_Switches ("ada") use ("--RTS=sjlj");
       end Builder;

    'gnat list -v -P foo.gpr' returns the wrong system library.

    'gnat list -v --RTS=sjlj' returns the correct system library.

    add project variable 'rts'

Gpr_query
    gnatcoll gpl 2015 has full aggregate support
        provide gpr_query_2014, gpr_query_2015, pick one at compile/install time

    check gnatinspect for new features

    grok --RTS
        may be already done in 2015:
            for Runtime ("ada") use "stm32f429i-disco-rtos";


test with gnat gpl 2015

completion
    (info "(elisp)Completion")
    examples:
        Ada.Text_IO.<tab> => Put, Put_line, Get, etc
            needs new query; all symbols that match prefix
            better as an ASIS query?

        what does GPS do?
            works on non-compiled, bad syntax code
            type 'with '; puts up a list of all packages in the project.
            type 'with Ada.'; list of all children of Ada
                requires scroll, <ret> to select
                while scrolling, puts up help text next to list

            type 'Put', puts up a list of all simple names in project matching that prefix
            type 'Put (', puts up a list of all params of all Puts (_not_ filtered by current context clause)

            does _not_ handle 'foo_io.put', where 'foo_io' is an instance of A.Tio.float_io.
                maybe it would if foo_io is:
                    a library package instantiation
                    a local instantiation, but was previously compiled

            find the GPS source code

use goto-decl-start to indent aspects?
    avoid lots of nested cond/cl-ecase in ada-wisi-before|after-cache

c:/Archive/Emacs/slime-2.10.1.tar.gz

http://wikemacs.org/wiki/Projectile

face actions in gpr grammar?

after ada-mode is fast enough:
    built-in ada-mode: (make-obsolete 'ada-mode "use later version from ELPA via `list-packages')

use cl-lib class/method for dispatching

"others" clauses in all case statements, that return an indention of 0
(or something similar) instead of throwing errors. They could still
throw errors if wisi-debug > 0.

emacs 25 compile.el supports HYPERLINK in compilation regexp; use for secondary ref?
    ada-gnat-compile.el ada-gnat-compilation-filter


 speed up, handle bad grammar

implement packrat in fasttoken, generate elisp

skip blocks of text unless needed for current user command

    two grammars
        use elisp parser
            simplifies debugging, installation

        coarse grammar skips all non-block statements

        sets high level caches that are start/end points for detailed grammar

        invalidate both for any change; "end" can make a new block.

        define both in one .wy file?
            share keywords, tokens

        start with test language in .wy


    skip statements at lexer level?
         mark all tokens as level 1 or 2
         level 1: function begin end if loop etc
         parse level 2 on demand

5.1.c: GPS sub-process indentation engine
    build/Makefile

    (progn
      (require 'ada-gps)
      (setq ada-gps-exec (concat default-directory "build/ada_mode_gps_indent")))

    Version in a_m_gps_i for upgrade control


    d:/Apps/GNAT-gpl_2016/gnatcoll-gpl-2016-src/src/sqlite/gnatcoll-xref.adb
        7252 lines, 256857 chars

    wisi timing:
    (progn
        (ada-wisi-setup)
        (wisi-invalidate-cache)
        (time-it (lambda () (indent-region (point-min) (point-max))) 1))
        2.062000

    (time-it (lambda () (indent-region (point-min) (point-max))) 1)
        0.531000

    (progn
        (goto-char (point-max))
        (forward-line -3)
        (time-it 'indent-according-to-mode 10))
        0.001 seconds

    ada-gps timing:
    (time-it (lambda () (indent-region (point-min) (point-max))) 1)
        ~700 seconds?

    (progn
        (goto-char (point-max))
        (forward-line -3)
        (time-it 'indent-according-to-mode 10))
        Total 1.857000 seconds; per iteration 0.185700

    include *.adb, build/Makefile in ELPA for gpr_query, ada_mode_gps_indent

5.1.d:

handle parser errors more gracefully
    continue by adding virtual tokens
        find shortest path from current state to defined action on next real token
            go thru FIRST, look for actions on next token, use first found
                provide grammar source hint for picking? (prefer semicolon, or 'then')
            if none, recurse (breadth-first search)
        can compute at grammar compile time
        add result as 'error' entry in state machine?

        cache for virtual end token (if one needed) located after last real token in sentence
            needed for 'goto end', and for setting something in 'end' field
            add space if at eob?

        no storage cache for other virtual tokens

        adding 'if then else end if' before 'foo := bar;'; just typed 'if <expression>'; add 'then'
            that will later add 'end if;' before the next 'end', which will be wrong
                no problem; it will be deleted by invalidate-cache when the new 'end if' is typed/parsed
                invalidate-cache must also delete refs to the virtual token?
                    they will be overwritten?

    don't use virtual tokens for indent
        => don't set markers to them

    show location of virtual tokens in 'show parse error'?
        could be many

can abandon parse when reach desired point (not just for errors)
    ada-indent-region parse to end of region
        avoids reparsing for every line
        or is there an indent-region hook for that?

        handle ada-gps better

    if command is 'goto-end', "desired point" is end of current statement
    in goto-end, check if end reached is virtual; if so, reparse

5.1.x: misc

if specify project file in gnat_stub_opts, gnat stub can't find it due to changed directory
    change to gnat_stub_gpr, manage directory
    or edit gnat_stub_opts, insert project dir?

skeleton refactor/cleanup

ftp://alpha.gnu.org/gnu/emacs/pretest/emacs-24.3.91.tar.xz
    better compile trunk, emacs-24 branch
    (dvc-status-one "/Projects/emacs/trunk")

gpr-skel.el
    ./gpr-skel.el:111:;; FIXME: code below should be in skeleton.el
    ./gpr-skel.el:199:	;; FIXME: hook for Ada case adjust

    move skel-expand to emacs-compat-*?
        assume will be in emacs 24.5 or 25.*
    use in ada-skel?

move stuff out of ada-mode-keys.el
    ada-make-package-spec
        skel default to (ada-name-from-file-name (buffer-file-name))?

C-c C-d on +Normalize_Pathname
    includes + in identifier

prev-statement-keyword in subprogram skips exception

ada_mode-parens.adb:214:09: (style) bad column

ada-set-point-accordingly
    use parse info to find identifier declaration instead of reference?

different casing for identifiers (uppercase) and attributes (mixed)

src_dir=/foo/bar/* for C++

ada-next-statement-keyword skip matched parens if on paren

emacs-ada-prj-mode
    or emacs-gnat-prj-mode?

test on debian testing?

gpr-add-log-current-function dispatch to gpr-wisi

ada-add-log-current-function

gpr log-edit-function-name
    use package.attribute:
        Source_Dirs
        Compiler.Default_Switches

separate color for vendor-specific aspects
    spark aspects in test/aspects.ads

(see general below for more possibilites)

completion:
    match GPS behavior
        get completion candidates from gpr_query
        all names in scope at point

    built-in pcomplete
        completion-at-point-functions

    http://elpa.gnu.org/packages/company.html
        including C++ parameters, class members

    MELPA package auto-complete
    https://github.com/auto-complete/auto-complete
    https://github.com/capitaomorte/yasnippet

find-identifer-in-prj
    prompt for identifier, goto declaration
    not useful until have completion

reflect changes in subprogram spec to subprogram body
    ada-resync-spec-body

fix fontification of aspect names
    they are _not_ context clauses
    they are often on a different line than 'with'
    there are more than one of them
    use parser actions

fix wisi-compile.el needing comp.el, not comp.elc
    some systems don't install emacs source by default

handle all indent options like ada-case-strict
    need case-strict, ada-indent prj-wide for aflex
    need case-strict buffer-local for ada-mode ada_tokens

    set buffer-local from prj-get in ada-mode-hook
        use an alist or auto naming rule to define prj var

    or user write cond string-match on default-dir

set face correctly for name on next line
    edited some tests; see fixmes
    use parser actions

use post-self-insert-hook for casing
    in 23.2?

use electric-indent-mode instead of ada-indent-newline-indent

refactoring

    rename entity:
        use xref to rename all uses (with/without confirm)

    change parameter_result_profile
        make same change in all overrides
        offer to walk thru all uses

    promote primitive subprogram-local variable to type component

    move primitive from parent to child class

    extract subprogram
        from Eclipse
        highlight lines of source
        prompt for name
        it guesses parameter_result_profile

support for "Adadoc"?
    formatted comments that mention parameters; check that they are all mentioned, spelled correctly

support for "ElDoc"?
    display parameter list for current function

Add Ada parser to gnu global?

 gpr_query
build/Makefile one

get casing from gpr file

gpr_query refs output distinguishes between read ref and write ref
    useful for "where is this var set?"
    xref filter?
    elisp filter?

use --display_progress

write tests!

implement C++ C-c ? children
    /home/Projects/GDS/work_stephe_2/common/itc/itcsb/libitcsb_1553/inc/Itcsb1553/Bus.hpp

    overridden_recursive

    child_types_recursive
        works

add Ada, C++ tests of xref
    /home/Projects/GDS/work_stephe_2/dscovr/build/x86_gnu_linux_release/Makefile
    /home/Projects/GDS/work_stephe_2/common/itc/opsim/itc_dscovr_gdsi/Gds1553/src/Gds1553.cpp


cd /home/Projects/GDS/work_stephe_2/dscovr/build/x86_gnu_linux_release/

export ADA_PROJECT_PATH=../../../makerules:../../../common/build/x86_gnu_linux_release:../../../sal/build:../../../sal/build/x86_gnu_linux_release:../../../opentoken/build/linux_release

parse linker cross reference output; -cref
    for pragma import


(require 'gpr-mode)
(gpr-set-as-project "c:/Apps/GNAT-7.1.2/gnatcoll-1.6w-src/src/gnatcoll_tools.gpr")
(browse-url "file:///c:/Apps/GNAT-7.1.2/gnatcoll-1.6w-src/docs/_build/html/xref.html")

 general
build/wisi/Makefile
build/Makefile

do C-x 5 prefix
    for Emacs 24.x
    after 24.4 feature freeze

move gpr-skel.el skel-expand to compat*.el
    use in ada-mode
    discuss on emacs-devel

need indent test of skel expansions
    verify they parse

tooltip/skel support for subprogram param names

implement secondary-error for scope in 'gnat-inspect-all'
    /Projects/GDS/work_dscovr_release/common/build/x86_gnu_windows_release/Makefile
    /Projects/GDS/work_dscovr_release/common/1553/gds-hardware-bus_1553.ads RX_Enable
    secondary-error in compilation regexp not working
        highlight can't be a function

    change ada-show-secondary-error to parse line, col from text, not text-property?

move gnat-inspect ada-* to ada-gnat-inspect.el

wisi-validate-cache should call grammar parser in a loop
    that would handle multiple compilation units; doesn't need to be in grammar
    parser needs to ignore invalid token following valid parse.

suggest jit-lock enable hook
    allow enforcing order in after-change-functions

ask about start-process vs --batch

expression functions

gpr fix errors
    gds_dscovr_utf_agg.gpr:12:19: expected "gds_dscovr_utf_agg"

add C++ tests

C-c C-d on <= use

'Access gives wrong face to following token:
     Percent_Percent & EOF + Output_Elisp'Access and

don't parse or move cache if narrowed

ada-fix-error.el
    sort 'limited private with' at end of context clause

add test for el_file

gnatprep
    the value of a preprocessor symbol is either empty, a string
    literal, or an Ada identifier/keyword; handle $symbol in lexer

    gnatprep minor mode?

manage "scenario variables" on project menu?
    GDS_DEVICE_PLATFORM

separate gpr-mode indent variables

gpr-next-statement-keyword

new align rule
    from Florian Schanda <florian.schanda@altran.com>
    >    case Foo |
    >         Some_Other_Thing |
    >         Bar |
    >         Baz =>
    >       null;
    >
    > It would be really nifty to have a macro that transforms it into this:
    >
    >    case Foo              |
    >         Some_Other_Thing |
    >         Bar              |
    >         Baz              =>

allow finding compiler libraries with no project
    define the default project search path to contain the compiler library dirs
    there is no default project!
        big change to support that.

test on debian testing?

 possible enhancements

make as much as possible work with no project
    use ada-build-require-project-file when a project is necessary

example custom indentation function for Markus Schöpflin <markus.schoepflin@comsoft.aero>
   FOOBAR.PROC (
      ARG1 => VAL1,
      ARG2 => VAL2
   );

EDE projects?
    just .el files with random code

skeleton
    see python-skeleton-autoinsert

    add else placeholders to all skeletons?
        add 'placeholder text property, before-change that deletes it/checks for "..."
        add goto-next-/prev-placeholder, kill-placeholder

    bug in skeleton handling of _; if skeleton-end-hook indents, the pos of _ moves; should be a marker.

    template system could be defined by parsing ada-grammar.wy
        for ada-skel-verbose

ada-align-paramlist
    test/ada_mode-parens.adb

    handle wrapping due to line length limit?

    handle single-line trailing comments, or longer comments, in paramlist?

DEC Ada legacy code
    foo.a for spec, foo_b.a for body

share/convert case exceptions with GPS
    see email for python script

file-local case exceptions
    for -fdump-spec C imports

vhdl-wisi

ada-control.el from JP Rosen; see email

completion
    http://emacswiki.org/emacs/CategoryCompletion
    autocomplete package

http://cedet.sourceforge.net/addlang.shtml

time on long code
    get stats on GDS file sizes

put-text-property fails if read-only

 possible new options
ada-wisi-comment
    add option to match gnat comment style check
        have tests in ada_mode-conditional_expressions.adb, ada_mode-parens.adb

from Simon Wright:
   --  I'd like (the option to have) the 'is' line up with the 'type'.
   type A;
   type A_Finalizer
     (AP : access A)
   is new Ada.Finalization.Limited_Controlled with null record;

Markus Schöpflin <markus.schoepflin@comsoft.aero> wants this style (including all caps):

   FOOBAR.PROC (
      ARG1 => VAL1,
      ARG2 => VAL2
   );

    add a custom indent function, like the one for opentoken
    12 sep 2013: sent email

 relevant files, debug hints
(progn (profiler-start 'cpu) (time-it 'wisi-parse-buffer 10) (profiler-report) (profiler-stop))
    B - profiler-report-render-reversed-calltree shows low-level time hogs

attach gud-gdb to running emacs: attach <process id>
    source emacs/src/.gdbinit
    xbacktrace shows lisp backtrace

"kill -USR2 <emacspid>" which should also drop you into the (elisp?) debugger.

(browse-url "c:/Projects/arm_info/org.adaic.arm_form/build/html/arm2012/RM-P.html")
(info "(aarm2012)Annex P" "*info Annex P*")
http://www.ada-auth.org/standards/
(info "(elisp)Parser State" "*info syntax-ppss*")
"c:/home/stephe/Backup/eBooks/Dick Grune/Parsing.pdf" [dickgrune]

http://savannah.gnu.org/projects/emacs/

http://git.savannah.gnu.org/cgit/emacs.git/tree/README?h=elpa
http://elpa.gnu.org/

https://www.dropbox.com/sh/7jr3vbv9tm1zod0/jPuvfrJAe8
    w32 builds of cutting-edge emacs branches, pretests

ftp://alpha.gnu.org/gnu/emacs/pretest/

 access to ada-france:

anonymous (read only) access:
    mtn --db ~/monotone-dbs/ada-france.db --key '' pull www.ada-france.org "org.emacs.*"

read/write access requires a public key:
    send output of 'mtn pubkey' to Ludovic Brenta
    <ludovic@ludovic-brenta.org> or Stephe Leake
    <stephen_leake@stephe-leake.org>

    add it to monotone db via 'mtn read'
    add it to /etc/monotone/write-permissions
    /etc/init.d/monotone restart

    mtn --db ~/monotone-dbs/ada-france.db sync "mtn://www.ada-france.org?org.emacs.*"

 release process
(dvc-status ".")
(dvc-status "/Projects/org.opentoken")

# uninstall elpa packages before change version
build/Makefile uninstall-elpa

check for ELPA patches by others
    (dvc-status "/Projects/elpa")
        revert local changes
    (dvc-pull "/Projects/elpa")
    (dvc-sync-review "/Projects/elpa")
        update
        clean sync
    cd /Projects/elpa
    git log -2 -- packages/wisi
    git log -2 -- packages/ada-mode
    git log -2 -- packages/ada-ref-man
    if changes:
        (dvc-log "/Projects/elpa/packages/<dir>/<file>")
        apply changes to current

check emacs buglist
    http://debbugs.gnu.org/cgi/pkgreport.cgi?package=ada-mode

bump versions
    bump if _any_ changes other than autoloads, so ELPA package handler knows to update

    build stuff to compare with previous release in elpa:
        build/Makefile docs pub-ada pub-ada-ref-man pub-wisi

        (list-packages) install ada-mode, wisi, ada-ref-man from public ELPA

    change versions in compares below to match installed versions.

    compare:
        (ediff-directories "~/.emacs.d/elpa/wisi-1.1.3" "/Projects/elpa/packages/wisi" nil)
            NEWS-wisi.text
                add release date
                add new features

            wisi.el
                Version:

        (ediff-directories "~/.emacs.d/elpa/ada-mode-5.2.0" "/Projects/elpa/packages/ada-mode" nil)
            NEWS-ada-mode.text
                add release date
                add new features

            ada-mode.el
                Version:
                package-requires wisi version
                ada-mode-version

            more below

        (ediff-directories "~/.emacs.d/elpa/ada-ref-man-2012.0" "/Projects/elpa/packages/ada-ref-man" nil)
            ada-ref-man.el
                Version:

    ada-mode.texi
        @title
        top node
    README-ada-mode
        first line
    README-ada-ref-man
        first line
    README-wisi
        first line
    build/Makefile
        ADA_MODE_VERSION
        ADA_REF_MAN_VERSION
        WISI_VERSION

    (find-file "d:/Web/savannah/ada-mode/index.html")
        ada-mode find-replace i.j.k
        opentoken find-replace i.jk

    (find-file "d:/Web/savannah/ada-mode/wisi/wisi.html")
        wisi-i.j.k find-replace
        wisi-generate version
        opentoken version

    (d:/Web/stephe-leake/ada/opentoken.html copied by web makefile)

    ~/Web/Makefile
        ADA_MODE_VERSION

verify other metadata
    ada-mode.el
    ada-ref-man.el
    wisi.el

check for latest Emacs release
    http://ftp.gnu.org/gnu/emacs/windows/

Emacs 25.1, gnat 2016:
    build/wisi/Makefile all byte-compile-clean

prep for other version tests:
    build/Makefile all
    # pushes to elpa workspace, builds archive, uninstalls

Emacs 24.5, gnat 2015, installed elpa (Eurocontrol)
    (gnat-2015)
    (setenv "ADA_MODE_DIR" "-f package-initialize")
    org.opentoken/build/release/Makefile clean
    build/Makefile install-elpa
    build/wisi/Makefile all
    build/Makefile uninstall-elpa

Emacs 24.4, gnat 2016 (sal-standard), installed ada-mode:
    (setenv "ADA_MODE_DIR" "-f package-initialize")
    build/Makefile install-elpa
    build/wisi/Makefile all
    build/Makefile uninstall-elpa

Emacs 24.3, gnat 2016 (sal-standard), installed ada-mode:
    (setenv "ADA_MODE_DIR" "-f package-initialize")
    build/Makefile install-elpa
    build/wisi/Makefile all
    build/Makefile uninstall-elpa

Emacs 24.2, gnat 2016 (sal-standard), installed ada-mode:
    (setenv "ADA_MODE_DIR" "-f package-initialize")
    build/Makefile install-elpa
    build/wisi/Makefile all
        ignore byte-compile warnings about 'foo' from cl package called at runtime
    build/Makefile uninstall-elpa

sync for Debian:
    Emacs 25 for dvc
    (dvc-status ".")
    (dvc-status "/Projects/org.opentoken")
    (dvc-sync-run ".")
    (dvc-sync-review ".")

Debian stable is 8.2 jessie as of 5 Sept 2015
    emacs  24.5
    gnat   4.9.2

    emacs-stable.sh ;; for dvc and testing
    (sal-debian)

    (dvc-sync-run "/home/Projects/org.emacs.ada-mode")
    (dvc-sync-review "/home/Projects/org.emacs.ada-mode")

    /home/Projects/org.emacs.ada-mode/build/wisi/Makefile
        all

    emacs.sh ;; current for dvc
    (dvc-status)
    (dvc-sync-run "/home/Projects/org.emacs.ada-mode")
    (dvc-sync-review "/home/Projects/org.emacs.ada-mode")

(dvc-sync-run ".")
(dvc-sync-review ".")

commit elpa:
    (dvc-pull "/Projects/elpa")
    (dvc-sync-review "/Projects/elpa")

    build/Makefile docs pub-ada pub-ada-ref-man pub-wisi

    (dvc-state-one "/Projects/elpa")
        add, stage, commit ada-mode, ada-ref-man, wisi

    (dvc-push "/Projects/elpa")
    (dvc-sync-review "/Projects/elpa")
    # 24 hrs for web repository to update

test install from elpa
    5.1.8 crashed emacs for me

(dvc-state-one ".")
mtn tag h:org.emacs.ada-mode "org.emacs.ada-mode-<version>"

(dvc-sync-run ".")
(dvc-sync-review ".")

mtn checkout -b org.emacs.ada-mode -r t:org.emacs.ada-mode-5.2.1 ../org.emacs.ada-mode-5.2.1

build/Makefile zip

not under emacs:
    cd /Projects/org.emacs.ada-mode/build/
    rm <old>.tar.gz .sig
    gpg2 -b *.tar.gz

    scp *.tar.gz     stephen_leake@dl.sv.nongnu.org:/releases/ada-mode/
    scp *.tar.gz.sig stephen_leake@dl.sv.nongnu.org:/releases/ada-mode/

~/Web/Makefile
    ada-mode wisi

(cvs-examine "d:/Web/savannah/ada-mode/" nil)
    mark all, commit

FIXME: wisi-generate.exe to savannah?

after Gnu ELPA updated, post on emacs-ada-mode mailing list, c.l.a newsgroup
http://www.nongnu.org/ada-mode/
https://savannah.nongnu.org/projects/ada-mode

mark fixed bugs
    http://debbugs.gnu.org/cgi/pkgreport.cgi?package=ada-mode
    http://debbugs.gnu.org/Developer.html

check https://www.emacswiki.org/emacs/AdaMode


-- end of file<|MERGE_RESOLUTION|>--- conflicted
+++ resolved
@@ -6,11 +6,7 @@
 o.e.a.stephe-1 (from o.e.a): external process opentoken parser
 o.e.a.stephe-2 (from o.e.a): compute indent via indent-action deltas in grammar; working
 o.e.a.stephe-3 (from o.e.a.s-1): FFI parser
-<<<<<<< HEAD
-o.e.a.stephe-4 (from o.e.a.s-2, o.e.a.s-1): syntax error handling in external process fasttoken parser
-=======
 o.e.a.stephe-4 (from o.e.a.s-2, cherry pick from -1): syntax error handling in external process wisitoken parser
->>>>>>> d4b76d48
 o.e.a.stephe-5 (from o.e.a): available
 
 (add-to-list 'load-path "/Projects/org.emacs.ada-mode")
@@ -59,52 +55,8 @@
  (add-to-list 'package-archives (cons "test" "/Projects/elpa/archive/packages"))
  (list-packages))
 
-<<<<<<< HEAD
 - Edebug displays
-
-in wisi-parse-reduce:
-(setq edebug-eval-list
- '(nonterm
-   tok
-   first
-   ))
-
-in wisi--indent-token-1:
-(setq edebug-eval-list
- '((wisi-ind-indent wisi--indent)
-   wisi-nterm
-   i
-   delta
-   indent
-   ))
-
-in wisi-indent-action:
-(setq edebug-eval-list
- '((wisi-ind-indent wisi--indent)
-   wisi-nterm
-   wisi-tokens
-   deltas
-   wisi-token-index
-   tok
-   token-delta
-   comment-delta
-   ))
-
-wisi-indent-region:
-(setq edebug-eval-list
- '((wisi-ind-indent wisi--indent)
-   anchor-indent
-   i
-   indent
-   new-indent
-   ))
-
-(setq ada-gps-size-threshold most-positive-fixnum)
-(setq wisi-disable-face t)
-(setq wisi-indent-region-fallback nil)
-- current issues:
+ current work
 
 indent bugs:
    type Nonterminal_Array_Token_Set
@@ -222,83 +174,7 @@
     count lines in forward-token:      Total 3.411111 seconds; per iteration 0.341111
     line-begin array in forward-token: Total 3.070206 seconds; per iteration 0.307021
 
-handle ada-wisi-opentoken
-    similar to comment; call before parse
-    change reliance on cache to search for := token
-
-- Eurocontrol bugs:
-
-ada_mode_gps_indent bug #1: wisi-validate-cache: parse failed
-    use wisi parser for navigation, face with gps for indent; done
-    AdaCore ticket: not reported
-
-ada_mode_gps_indent bug #2: does not honor ada-broken-indent
-    GPS code patch - done
-    AdaCore ticket: Q406-078
-
-ada_mode_gps_indent bug #3: comments inside expressions badly indented
-    post processor for comments. - done
-    AdaCore ticket: Q406-082
-
-ada_mode_gps_indent bug #4: multiline comments starting after code
-    post processor for comments - done
-    AdaCore ticket: Q406-083
-
-ada_mode_gps_indent bug #5: jumps to column zero after RET
-    insert fictitious code when call GPS - done
-    AdaCore ticket: not reported
-
-ada_mode_gps_indent bug #6: indentation inside aggregate which is a parameter
-    GPS code patch - done
-    AdaCore ticket: Q406-085
-
-ada_mode_gps_indent bug #7: comments after last parameter and end of statement
-    fix ada-gps-comment - done
-    AdaCore ticket: not reported; GPS gets it right
-
-ada_mode_gps_indent bug #8: double ada-indent-broken in rare cases
-    bug triggered by coding standard violation; low priority
-    needs GPS code patch; waiting for AdaCore
-    AdaCore ticket: Q406-088
-
-ada_mode_gps_indent bug #9: hanging indent in expressions
-    bug in GPS
-    'and' expression also wrong in ada-wisi
-    also tests ada-indent-hanging-rel-exp
-
-ada_mode_gps_indent bug #10: more comments, ada-gps only
-    GPS gets this right
-    fix other comment cases in gps code, delete ada-gps-comment
-
-ada_mode_gps_indent bug #11: hanging indent in named association
-    bug in GPS
-
-- Eurocontrol work:
-(setq ada-gps-size-threshold 0)
-test/debug.adb
-
-(setq ada-gps-size-threshold 100000)
-test/debug_wisi.adb
-
-disable or use electric-indent-post-self-insert-function
-    called during ada-indent-newline-indent
-    on post-self-insert-hook
-        use that for ada-mode capitalization
-
-AdaCore suggests using the libadalang indentation engine
-    see Q406-078
-    doesn't tolerate syntax errors yet
-    fix as much of ada-gps as possible, then wait for libadalang to replace it
-
-ada_mode_gps_indent 1.001 compiled for linux in c:/tmp
-
-download GPS 17.1, verify and report GPS bugs
-    see email for list
-
-- functional (next page for speed issues/ideas)
+
 http://langserver.org/
     open protocol for IDE/compiler communication
 
@@ -321,23 +197,8 @@
         /= Previous_Suspension_Info.Delay_Threshold_Exceeded_Reg
     wisi aligns "/=" with "or"
 
-if wisi is too slow on large buffers:
-    see o.e.a.stephe-2 parse-action
-    modify grammar actions:
-        (cl-ecase wisi-indent-engine
-         (gps ;; reduced to just face, nav
-            (wisi-statement-action ...)
-            (wisi-containing-action ...))
-         (wisi
-            ... current code))
-
   wisi work
-=======
-- current work
-
->>>>>>> d4b76d48
 rewrite README to be useful as list-packages long description
     that's how list-packages uses it
     ie an advertisement for the package, not an install guide
