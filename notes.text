--- conflicted
+++ resolved
@@ -50,16 +50,13 @@
 (setq gpr-query-exec "c:/Projects/org.emacs.ada-mode/gpr_query")
   current work
-<<<<<<< HEAD
-typing correct code leaves errors in tree, displayed in fringes
-=======
 editing file header comment (including deleting comment line end) lost face in entire visible part of buffer
     test/non_ascii.ads
 
-typing correct code leaves errors
->>>>>>> b335dc00
+typing correct code leaves errors in tree, displayed in fringes
     wisitoken-utf_8.adb
     use wisi-record-changes, replay-changes
+        test/ada_mode-interactive_09.adb.changes
         small delay caused by saving changes (and switching buffers?) eliminates problem
         yet another race condition.
 
@@ -71,12 +68,6 @@
     (grep-find "find c:/Projects/org.emacs.wisi -type f -print | \"xargs\" grep  -nH --null FIXME")
     (grep-find "find c:/Projects/org.emacs.ada-mode -type f -print | \"xargs\" grep  -nH --null FIXME")
 
-<<<<<<< HEAD
-editing file header comment (including deleting comment line end) lost face in entire visible part of buffer
-    test/non_ascii.ads
-
-=======
->>>>>>> b335dc00
 incremental parse does full reparse every time if FAIL_ENQUEUE_LIMIT
     every char for font-lock
     automatically disable font-lock
