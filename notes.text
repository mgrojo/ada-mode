--- conflicted
+++ resolved
@@ -28,14 +28,12 @@
 
   current work
-<<<<<<< HEAD
 tree_sitter
     test ada_annex_p
-=======
+
 auto_token_labels
     check for empty statement-action params
         wisitoken_grammar_1_bnf.wy nontemrinal_009
->>>>>>> 123b2f0f
 
 error_correction_algorithm.tex
     finish "results"
