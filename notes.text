--- conflicted
+++ resolved
@@ -49,38 +49,6 @@
 (setenv "GPR_PROJECT_PATH" "C:\Projects\org.emacs.ada-mode;c:/Projects/org.emacs.ada-mode;c:/Projects/org.wisitoken/build;c:/Projects/org.stephe_leake.sal/build;c:/Projects/org.stephe_leake.makerules;d:/Apps/GNAT-gpl_2019/x86_64-windows/lib/gnat;d:/Apps/GNAT-gpl_2019/x86_64-windows/share/gpr;d:/Apps/GNAT-gpl_2019/share/gpr;d:/Apps/GNAT-gpl_2019/lib/gnat;d:/apps/gnat-gpl_2019/x86_64-windows/share/gpr;d:/apps/gnat-gpl_2019/x86_64-windows/lib/gnat;d:/apps/gnat-gpl_2019/share/gpr;d:/apps/gnat-gpl_2019/lib/gnat")
 
 (setq gpr-query-exec "c:/Projects/org.emacs.ada-mode/gpr_query")
-<<<<<<< HEAD
-=======
-- experiment with ada-eglot-mode/ada_language_server
-    ask AdaCore:
-        old issues: SA31-041 Oct 31, 2019 GNAT Studio using libadalang for format? (closed)
-            short answer: wait for ada_language_server (estimated 2020, ie now)
-            so this is just a ping
-
-        submitted UB18-067 18 Nov:
-            What is the plan to improve error correction and
-            formatting to allow indent/format one line while editing?
-
-            documentation on the format of the custom format template file?
-
-    Negotiate with Eurocontrol:
-
-For the near future, we still need the WisiToken parser to support
-indent while editing, which means we need incremental parse to make it
-faster and more accurate/reliable. It will also most likely make sense
-to implement a libadalang xref backend, or something else to replace
-gpr_query. I'm not clear which you prefer done first. We can discuss
-that after we get the xref benchmark working.
-
-    - improve Emacs Ada mode
-        - currently doing incremental (making progress)
-        - send money to speed up
-        - send money to integrate libadalang xref backend
-        - find another volunteer to speed up
-        - pay someone in-house to work on this - I will mentor
-
->>>>>>> 7d179ba9
   current work
 review FIXMEs
