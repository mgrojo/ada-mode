--- conflicted
+++ resolved
@@ -1,1338 +1,1333 @@
-General notes on Emacs Ada mode
-
-build/Makefile
-
-o.e.a.stephe-1: dead
-<<<<<<< HEAD
-o.e.a.stephe-2 (from o.e.a. with o.w): indent-action deltas in grammar, external process wisitoken parser with actions
-=======
-o.e.a.stephe-2 (from o.e.a. with o.w): indent-action deltas in grammar, external process wisitoken parser
->>>>>>> fba0b143
-o.e.a.stephe-3 (from o.e.a.s-1): emacs module parser
-o.e.a.stephe-4 (from o.e.a.s-2): working on stephe-2
-o.e.a.stephe-5 (from o.e.a.s-2): libadalang backend
-o.e.a.stephe-6 (from o.e.a.s-2): available
-
-run test from emacs -Q using source:
-(progn
-  (setq eval-expression-debug-on-error nil)
-  (add-to-list 'exec-path "d:/apps/GNAT-GPL_2017/bin")
-  (setenv "PATH" (mapconcat 'identity  exec-path  path-separator))
-  (add-to-list 'load-path "/Projects/org.emacs.ada-mode.stephe-2")
-  (add-to-list 'load-path "/Projects/org.emacs.ada-mode.stephe-2/build")
-  (setq debug-on-error t)
-  (setq debug-on-quit t)
-  (setq default-directory "/Projects/org.emacs.ada-mode.stephe-2/build/")
-  (load "autoloads.el")
-  (load "run-indent-test-process-gpr_query")
-  ; (setq wisi-debug 1)
-  (setq wisi-disable-face t)
-  (find-file "../test/ada_mode-recover_navigate_1.adb")
-  (wisi-debug-keys))
-
-(dvc-state-multiple
-'((xmtn . "c:/Projects/org.stephe_leake.makerules")
-  (xmtn . "c:/Projects/org.stephe_leake.sal")
-  (xmtn . "c:/Projects/org.stephe_leake.aunit_ext")
-  (xmtn . "c:/Projects/org.wisitoken")
-  (xmtn . "c:/Projects/org.emacs.ada-mode.stephe-2/")))
-
-(dvc-propagate-multiple
- '(("../org.stephe_leake.sal"        . "../org.stephe_leake.sal.stephe-1")
-   ("../org.wisitoken"               . "../org.wisitoken.stephe-1")
-   ("../org.emacs.ada-mode.stephe-2" . "../org.emacs.ada-mode.stephe-4")))
-
-(dvc-state-multiple
-'((xmtn . "c:/Projects/org.stephe_leake.makerules")
-  (xmtn . "c:/Projects/org.stephe_leake.sal.stephe-1")
-  (xmtn . "c:/Projects/org.stephe_leake.aunit_ext")
-  (xmtn . "c:/Projects/org.wisitoken.stephe-1")
-  (xmtn . "c:/Projects/org.emacs.ada-mode.stephe-4/")))
-
-(dvc-propagate-multiple
- '(("../org.stephe_leake.sal.stephe-1" . "../org.stephe_leake.sal")
-   ("../org.wisitoken.stephe-1"        . "../org.wisitoken")
-   ("../org.emacs.ada-mode.stephe-4"   . "../org.emacs.ada-mode.stephe-2")))
-
+General notes on Emacs Ada mode
+
+build/Makefile
+
+o.e.a.stephe-1: dead
+o.e.a.stephe-2 (from o.e.a. with o.w): indent-action deltas in grammar, external process wisitoken parser with actions
+o.e.a.stephe-3 (from o.e.a.s-1): emacs module parser
+o.e.a.stephe-4 (from o.e.a.s-2): working on stephe-2
+o.e.a.stephe-5 (from o.e.a.s-2): libadalang backend
+o.e.a.stephe-6 (from o.e.a.s-2): available
+
+run test from emacs -Q using source:
+(progn
+  (setq eval-expression-debug-on-error nil)
+  (add-to-list 'exec-path "d:/apps/GNAT-GPL_2017/bin")
+  (setenv "PATH" (mapconcat 'identity  exec-path  path-separator))
+  (add-to-list 'load-path "/Projects/org.emacs.ada-mode.stephe-2")
+  (add-to-list 'load-path "/Projects/org.emacs.ada-mode.stephe-2/build")
+  (setq debug-on-error t)
+  (setq debug-on-quit t)
+  (setq default-directory "/Projects/org.emacs.ada-mode.stephe-2/build/")
+  (load "autoloads.el")
+  (load "run-indent-test-process-gpr_query")
+  ; (setq wisi-debug 1)
+  (setq wisi-disable-face t)
+  (find-file "../test/ada_mode-recover_navigate_1.adb")
+  (wisi-debug-keys))
+
+(dvc-state-multiple
+'((xmtn . "c:/Projects/org.stephe_leake.makerules")
+  (xmtn . "c:/Projects/org.stephe_leake.sal")
+  (xmtn . "c:/Projects/org.stephe_leake.aunit_ext")
+  (xmtn . "c:/Projects/org.wisitoken")
+  (xmtn . "c:/Projects/org.emacs.ada-mode.stephe-2/")))
+
+(dvc-propagate-multiple
+ '(("../org.stephe_leake.sal"        . "../org.stephe_leake.sal.stephe-1")
+   ("../org.wisitoken"               . "../org.wisitoken.stephe-1")
+   ("../org.emacs.ada-mode.stephe-2" . "../org.emacs.ada-mode.stephe-4")))
+
+(dvc-state-multiple
+'((xmtn . "c:/Projects/org.stephe_leake.makerules")
+  (xmtn . "c:/Projects/org.stephe_leake.sal.stephe-1")
+  (xmtn . "c:/Projects/org.stephe_leake.aunit_ext")
+  (xmtn . "c:/Projects/org.wisitoken.stephe-1")
+  (xmtn . "c:/Projects/org.emacs.ada-mode.stephe-4/")))
+
+(dvc-propagate-multiple
+ '(("../org.stephe_leake.sal.stephe-1" . "../org.stephe_leake.sal")
+   ("../org.wisitoken.stephe-1"        . "../org.wisitoken")
+   ("../org.emacs.ada-mode.stephe-4"   . "../org.emacs.ada-mode.stephe-2")))
+
 - current work
-release
-    propagate to o.e.a.
-
-    only build ada-mode exe on user machine
-        still need wisitoken, sal parse sources
-        => in top elpa dir
-
-    include all wisitoken bnf/generate sources in elpa.git (as in ada-ref-man)
-        move to 'external'
-        => not in top elpa dir
-        not including tests, Makefiles?
-        just one final gpr?
-        or tarballs?
-
-    consider doc rationale for not using LSP
-        gnu elpa package eglot
-
-https://github.com/lapo-luchini/asn1js/blob/master/mirror_to_github.sh
-    export, incremental update of git mirror works
-    push my stuff to savannah
-        also to github?
-
-do module interface
-
-allow set task count from Emacs
-    eliminate race condition in ada_mode-recover*
-
-gnat pro 2018
-    AI12-0125 "@" shorthand  http://www.ada-auth.org/cgi-bin/cvsweb.cgi/ai12s/ai12-0125-3.txt
-        target_name ::= @
-        Name : target_name | ... ;
-        My_Array(I) := @*2 + @/2;
-
-    AI12-0127 delta_aggregates http://www.ada-auth.org/cgi-bin/cvsweb.cgi/ai12s/ai12-0127-1.txt?rev=1.25&raw=N
-        aggregate ::= record_aggregate | extension_aggregate | array_aggregate | delta_aggregate
-        delta_aggregate ::= record_delta_aggregate | array_delta_aggregate
-        record_delta_aggregate ::=
-          (*base_*expression with delta record_component_association_list)
-        array_delta_aggregate ::=
-          (*base_*expression with delta array_component_association_list)
-
-        procedure Twelfth (D : in out Date) -- see 3.8 for type Date with Post => D = (D'Old with delta Day => 12);
-        A1 : Vector := ((1.0, 2.0, 3.0) with delta Integer (Random * 3.0) => 14.2);
-
-ada.wy:774: ;; FIXME: | digits_constraint
-ada.wy:775: ;; FIXME: | delta_constraint
-ada.wy:1015:;; FIXME: leaving out [renaming] [aspect_specification]
-ada.wy:1245:      ;; FIXME: indentation of comment after 'is' (and 'with' in
-ada.wy:1929: ;; allocator, FIXME: leaving out subpool_specification.
-
-
-revert "allow everything to be empty"
-    see if error handling is good enough
-
-    or start over from annex P, see how many mods are actually required
-
-option to stack/append xref results
-
-Test indent when narrowed to subprogram
-
-packrat
-    need to override wisitoken.parse.put_errors for emacs process interface
-        derive an Emacs_Parser type?
-
-        or add abstract error_list, change wisi_runtime.put_errors to use that
-
-        using Parser.Put_Errors for now
-
-    langkit packrat is significantly faster than wisitoken lalr
-        because of generated code, not table interpreter?
-            try generated code for lalr
-                lose error correction?
-        use non-error-correcting packrat as primary parser, error-correcting lalr as fallback
-
-    generate, compile packrat speed?
-        ada_packrat_process_main.adb (31347 lines) compiles _way_ faster than ada_process_main.adb (13692 lines)
-
-time with w32-pipe-read-delay 0
-
-ada-gps-size-threshold not safe local variable
-    use in some tests
-
-<<<<<<< HEAD
-Contact ada cubesat lab, see if they will beta test indentation engine.
-=======
-add missing features to gpr_query; see fixmes.
-    option to run in background, from Makefiles
->>>>>>> fba0b143
-
-see if more tasks go faster or slower.
-
-emacs track single parse-max, don't reparse for different action; just execute action.
-    requires saving the syntax tree in the process
-    lost if another buffer parse intervenes
-        unless add per-buffer cache
-
-make-subprogram-body should strip aspects.
-
-clean up gpr-mode; delete 'we reuse ada' comments
-    refactor ada auto-case into wisi, use in gpr
-
-
-clean up Makefile, common.make
-    see wisi_grammar
-
-compute align in grammar actions
-    align-list action on ':', '=>' etc
-
-Grune 9.10.4 Incremental Parsing.
-    Compare new lex to old lex, update syntax tree
-
-support variable pitch fonts
-    (put-text-property 118 120 'display '(space :width (10))))
-
-Mark syntax error lines in margin.
-    What does fly-check do?
-
-add wisi-forward-anchor, use for comments after 'is', 'when' in record type
-
-gpr-mode.el:263:  (set-syntax-table ada-mode-syntax-table);; FIXME: create gpr-mode-syntax-table
-gpr-query.el:263:  ;; FIXME: implement ada-xref-full-path.
-gpr-query.el:265:  ;; FIXME: implement append
-gpr-query.el:583:  ;; FIXME: implement local-only, append
-gpr-skel.el:114:;; FIXME: code below should be in skeleton.el
-gpr-skel.el:202:	;; FIXME: hook for Ada case adjust
-wisi.el:1145:		 ;; FIXME: ensure at beginning of error message line.
-
-newline not in a word should not cause parse retry after parse fail
-
-refactor {ada|gpr|java}-skel-expand
-    (defun skel-expand
-    use buffer-local skel-token-alist
-
-Ada 2020 features:
-    delta aggregates (partial aggregate notation)
-    http://www.ada-auth.org/cgi-bin/cvsweb.cgi/ai12s/ai12-0127-1.txt?rev=1.10
-    wait for wisi-2.0
-
-    new syntax in AI12-061:
-        http://www.adacore.com/developers/development-log/NF-17-P617-043-gnat
-
+ current work
+release
+    propagate to o.e.a.
+
+    only build ada-mode exe on user machine
+        still need wisitoken, sal parse sources
+        => in top elpa dir
+
+    include all wisitoken bnf/generate sources in elpa.git (as in ada-ref-man)
+        move to 'external'
+        => not in top elpa dir
+        not including tests, Makefiles?
+        just one final gpr?
+        or tarballs?
+
+    consider doc rationale for not using LSP
+        gnu elpa package eglot
+
+https://github.com/lapo-luchini/asn1js/blob/master/mirror_to_github.sh
+    export, incremental update of git mirror works
+    push my stuff to savannah
+        also to github?
+
+do module interface
+
+allow set task count from Emacs
+    eliminate race condition in ada_mode-recover*
+
+gnat pro 2018
+    AI12-0125 "@" shorthand  http://www.ada-auth.org/cgi-bin/cvsweb.cgi/ai12s/ai12-0125-3.txt
+        target_name ::= @
+        Name : target_name | ... ;
+        My_Array(I) := @*2 + @/2;
+
+    AI12-0127 delta_aggregates http://www.ada-auth.org/cgi-bin/cvsweb.cgi/ai12s/ai12-0127-1.txt?rev=1.25&raw=N
+        aggregate ::= record_aggregate | extension_aggregate | array_aggregate | delta_aggregate
+        delta_aggregate ::= record_delta_aggregate | array_delta_aggregate
+        record_delta_aggregate ::=
+          (*base_*expression with delta record_component_association_list)
+        array_delta_aggregate ::=
+          (*base_*expression with delta array_component_association_list)
+
+        procedure Twelfth (D : in out Date) -- see 3.8 for type Date with Post => D = (D'Old with delta Day => 12);
+        A1 : Vector := ((1.0, 2.0, 3.0) with delta Integer (Random * 3.0) => 14.2);
+
+ada.wy:774: ;; FIXME: | digits_constraint
+ada.wy:775: ;; FIXME: | delta_constraint
+ada.wy:1015:;; FIXME: leaving out [renaming] [aspect_specification]
+ada.wy:1245:      ;; FIXME: indentation of comment after 'is' (and 'with' in
+ada.wy:1929: ;; allocator, FIXME: leaving out subpool_specification.
+
+
+revert "allow everything to be empty"
+    see if error handling is good enough
+
+    or start over from annex P, see how many mods are actually required
+
+option to stack/append xref results
+
+Test indent when narrowed to subprogram
+
+packrat
+    need to override wisitoken.parse.put_errors for emacs process interface
+        derive an Emacs_Parser type?
+
+        or add abstract error_list, change wisi_runtime.put_errors to use that
+
+        using Parser.Put_Errors for now
+
+    langkit packrat is significantly faster than wisitoken lalr
+        because of generated code, not table interpreter?
+            try generated code for lalr
+                lose error correction?
+        use non-error-correcting packrat as primary parser, error-correcting lalr as fallback
+
+    generate, compile packrat speed?
+        ada_packrat_process_main.adb (31347 lines) compiles _way_ faster than ada_process_main.adb (13692 lines)
+
+
+time with w32-pipe-read-delay 0
+
+add missing features to gpr_query; see fixmes.
+    option to run in background, from Makefiles
+
+ada-gps-size-threshold not safe local variable
+    use in some tests
+
+Contact ada cubesat lab, see if they will beta test indentation engine.
+
+see if more tasks go faster or slower.
+
+emacs track single parse-max, don't reparse for different action; just execute action.
+    requires saving the syntax tree in the process
+    lost if another buffer parse intervenes
+        unless add per-buffer cache
+
+make-subprogram-body should strip aspects.
+
+clean up gpr-mode; delete 'we reuse ada' comments
+    refactor ada auto-case into wisi, use in gpr
+
+
+clean up Makefile, common.make
+    see wisi_grammar
+
+compute align in grammar actions
+    align-list action on ':', '=>' etc
+
+Grune 9.10.4 Incremental Parsing.
+    Compare new lex to old lex, update syntax tree
+
+support variable pitch fonts
+    (put-text-property 118 120 'display '(space :width (10))))
+
+Mark syntax error lines in margin.
+    What does fly-check do?
+
+add wisi-forward-anchor, use for comments after 'is', 'when' in record type
+
+gpr-mode.el:263:  (set-syntax-table ada-mode-syntax-table);; FIXME: create gpr-mode-syntax-table
+gpr-query.el:263:  ;; FIXME: implement ada-xref-full-path.
+gpr-query.el:265:  ;; FIXME: implement append
+gpr-query.el:583:  ;; FIXME: implement local-only, append
+gpr-skel.el:114:;; FIXME: code below should be in skeleton.el
+gpr-skel.el:202:	;; FIXME: hook for Ada case adjust
+wisi.el:1145:		 ;; FIXME: ensure at beginning of error message line.
+
+newline not in a word should not cause parse retry after parse fail
+
+refactor {ada|gpr|java}-skel-expand
+    (defun skel-expand
+    use buffer-local skel-token-alist
+
+Ada 2020 features:
+    delta aggregates (partial aggregate notation)
+    http://www.ada-auth.org/cgi-bin/cvsweb.cgi/ai12s/ai12-0127-1.txt?rev=1.10
+    wait for wisi-2.0
+
+    new syntax in AI12-061:
+        http://www.adacore.com/developers/development-log/NF-17-P617-043-gnat
+
 - speed issues
-
-benchmarks:
-    update only in o.e.a.s-2
-
-    build/Makefile
-        comment out 'export Standard_Common_Build := Debug'
-        make recursive-clean build_ada_executables
-
-d:/Apps/GNAT-gpl_2016/gnatcoll-gpl-2016-src/src/sqlite/gnatcoll-xref.adb
-    copied to c:/tmp/gnatcoll-xref.adb
-    7252 lines, 29461 tokens, 254989 characters
-
-wisi-generate
-    $WISI_WISITOKEN/wisi-generate.exe --time ada.wy
-
-    04 mar 2018
-        o.e.a.s-2 12.919s
-        o.e.a.s-4 24.398s, 24.625s
-
-    12 Apr 2018
-        o.e.a.s-4 16.136s
-
-    23 May 2018
-        11.967s, 12.035s
-
-    25 Jul 2018
-        trees in lr1_items search, -O3
-        LALR elisp generate time: 3.290167687
-        LALR re2c generate time: 3.309398246
-        LR1 re2c generate time: 602.235431713
-
-    26  Jul 2018
-        don't loop on all token_ids; loop on set
-        LALR elisp generate time: 0.445727505
-        LALR re2c generate time: 0.450525800
-        LR1 re2c generate time: 31.202567095
-
-    1 Aug 2018 replace Constrain_Terminals with Minimal_Complete_Actions
-        LALR elisp generate time: 0.472614643
-        LALR re2c generate time: 0.480273867
-        LR1 re2c generate time: 31.820868201
-
-mckenzie recover
-    ./run_ada_parse.exe test/slow_recover_1.adb Indent --verbosity 1 1 0
-    ./run_ada_parse.exe test/slow_recover_1.adb Indent --repeat_count 5
-        or, if that's really slow, 'time ./run_ada_parse.exe test/slow_recover_1.adb Indent --verbosity 1 1 0'
-
-    use binary min heap: ~2.7
-    use fibonacci min heap: ~2.57
-    sal.bounded_vector in Configuration: 1.700269668, 1.675688670
-    faster sal stack: 1.599979082, 1.555800480, 1.569708386 -> slightly faster, keep it.
-    default_init stack => 50 : 1.602228258, 1.629959644 -> slower!
-    7 parallel tasks, one protected object, one solution: 0.556900752, 0.564946255, 0.580240866
-    7 tasks, many protected objects, several equal cost solutions, keep last one: 0.588807432, 0.555614030, 0.591806258
-    "", keep several: 0.611813538, 0.724677583, 0.659352765
-    change to Base_Token, prep for block name matching: 0.829402871, 0.822722491, 0.834653581
-
-    27 Dec 2017
-        add match_names, block_label, loop_label; set check_limit 4; requires --max_parallel 17: 4.822095917 4.955374324
-
-    04 Mar 2018
-        misc improvements 1.502121666, 1.833030047 seconds
-         5: fail, enqueue 68402, check  4683, cost_limit:  12
-         1: succeed 1, enqueue 13, check  5, cost:  0
-
-    07 Mar 2018
-        convert to syntax trees 1m12.017s
-         6: fail, enqueue 7266, check  508, cost_limit:  12
-         5: succeed 1, enqueue 1427, check  98, cost:  10
-         1: succeed 2, enqueue 2901, check  255, cost:  10
-
-         5: fail, enqueue 68402, check  4683, cost_limit:  12
-         1: succeed 1, enqueue 64947, check  5682, cost:  12
-
-    11 Mar 2018
-        no syntax trees in recover 0.450195152
-         6: succeed 1, enqueue 187, check  13, cost:  7
-         5: succeed 1, enqueue 1426, check  97, cost:  10
-         1: succeed 2, enqueue 1011, check  87, cost:  9
-
-    14 Mar 2018 final no syntax trees in recover
-        2.981941108
-         6: succeed 1, enqueue 403, check  18, cost:  5
-         5: succeed 1, enqueue 5113, check  267, cost:  8
-         1: succeed 2, enqueue 33455, check  1653, cost:  10
-        recover: succeed, parser count 4
-
-         6: succeed 1, enqueue 11364, check  678, cost:  9
-         5: succeed 1, enqueue 32049, check  1742, cost:  10
-         1: succeed 1, enqueue 252, check  28, cost:  6
-        recover: succeed, parser count 3
-
-         5: succeed 1, enqueue 18052, check  1038, cost:  8
-        recover: succeed
-
-    29 Mar 2018
-        Language_Fixes replace patterns
-        0.668252932
-         6: succeed 1, enqueue 3774, check  275, cost:  9
-         5: succeed 1, enqueue 2200, check  153, cost:  8
-         1: succeed 2, enqueue 7863, check  753, cost:  10
-        recover: succeed, parser count 4
-
-         6: succeed 1, enqueue 16773, check  1826, cost:  10
-         5: fail, enqueue 75967, check  5189, cost_limit:  12
-         1: succeed 1, enqueue 30892, check  4840, cost:  12
-        recover: succeed, parser count 3
-
-    6 Apr
-        ? 0.762936988
-         6: succeed 1, enqueue 16773, check  1826, cost:  10
-         6:  10, Error (END, (405 . 407)) (1227 : (SEMICOLON))| 33:(END 18:0)|((INSERT, RIGHT_PAREN, 33), (INSERT, THEN, 33), (INSERT, END, 33), (INSERT, IF, 33), (INSERT, SEMICOLON, 33))
-         5: fail, enqueue 75967, check  5189, cost_limit:  12
-         1: succeed 1, enqueue 95, check  18, cost:  6
-         1:  6, Error (IDENTIFIER, (409 . 422)) (642 : (END))| 34:(IDENTIFIER 18:4)|((INSERT, IF, 34), (INSERT, SEMICOLON, 34), (INSERT, END, 34))
-        ... ambiguous with error
-
-    8 Apr
-        constrain_terminals to complete current production
-        0.879914712
-        parser 6: State 357 Current_Token 28:(RIGHT_PAREN, (369 . 369)) Action, expecting: WITH, found 28:(RIGHT_PAREN, (369 . 369))
-        parser 5: State 357 Current_Token 27:(RIGHT_PAREN, (368 . 368)) Action, expecting: WITH, found 27:(RIGHT_PAREN, (368 . 368))
-        parser 1: State 670 Current_Token 29:(OR, (379 . 380)) Action, expecting: THEN, found 29:(OR, (379 . 380))
-         6: succeed 1, enqueue 3774, check  275, cost:  9
-         6:  9, Error (RIGHT_PAREN, (369 . 369)) (155 : (LEFT_PAREN))| 14:(IDENTIFIER 10:6)|((PUSH_BACK, expression_opt, 14), (INSERT, IF, 14), (INSERT, LEFT_PAREN, 14))
-         5: succeed 1, enqueue 2193, check  151, cost:  8
-         5:  8, Error (RIGHT_PAREN, (368 . 368)) (155 : (LEFT_PAREN))| 20:(IDENTIFIER 11:9)|((PUSH_BACK, expression_opt, 20), (INSERT, LEFT_PAREN, 20), (INSERT, LEFT_PAREN, 20))
-         1: succeed 2, enqueue 7863, check  753, cost:  10
-        spawn parser 7 from 1 (4 active)
-         7:  10, Error (OR, (379 . 380)) (47 : (IDENTIFIER))| 29:(OR 13:8)|((INSERT, THEN, 29), (INSERT, ELSIF, 29), (INSERT, IDENTIFIER, 29))
-         1:  10, Error (OR, (379 . 380)) (47 : (IDENTIFIER))| 29:(OR 13:8)|((INSERT, THEN, 29), (INSERT, IF, 29), (INSERT, IDENTIFIER, 29))
-
-        parser 6: State 390 Current_Token 33:(END, (405 . 407)) Action, expecting: ABS, ELSE, ELSIF, NEW, NOT, NULL, RAISE, LEFT_PAREN, RIGHT_PAREN, MINUS, PLUS, NUMERIC_LITERAL, IDENTIFIER, STRING_LITERAL, CHARACTER_LITERAL, found 33:(END, (405 . 407))
-        parser 5: State 356 Current_Token 32:(THEN, (398 . 401)) Action, expecting: WITH, RIGHT_PAREN, BAR, COMMA, EQUAL_GREATER, found 32:(THEN, (398 . 401))
-        parser 1: State 1112 Current_Token 34:(IDENTIFIER, (409 . 422)) Action, expecting: IF, found 34:(IDENTIFIER, (409 . 422))
-         6: fail, enqueue 9, check  9, cost_limit:  12
-         5: fail, enqueue 75967, check  5189, cost_limit:  12
-         1: succeed 1, enqueue 30892, check  4840, cost:  12
-         1:  12, Error (IDENTIFIER, (409 . 422)) (642 : (END))| 34:(IDENTIFIER 18:4)|((INSERT, IF, 34), (INSERT, SEMICOLON, 34), (INSERT, END, 34), (INSERT, IF, 34), (INSERT, SEMICOLON, 34), (INSERT, END, 34))
-
-    12 Apr 2018
-        improved constrain_terminals, bug fixes
-        slow_recover_1.adb: 0.043599139
-        parser 6: State 357 Current_Token 28:(RIGHT_PAREN, (369 . 369)) Action, expecting: WITH, found 28:(RIGHT_PAREN, (369 . 369))
-        parser 5: State 357 Current_Token 27:(RIGHT_PAREN, (368 . 368)) Action, expecting: WITH, found 27:(RIGHT_PAREN, (368 . 368))
-        parser 1: State 670 Current_Token 29:(OR, (379 . 380)) Action, expecting: THEN, found 29:(OR, (379 . 380))
-        6: succeed 1, enqueue 1051, check  86, cost:  7
-        6:  7, Error (THEN, (398 . 401)) (395 : (RIGHT_PAREN))| 32:(THEN, (398 . 401))|((PUSH_BACK, expression_opt, 14), (INSERT, LEFT_PAREN, 14), (FAST_FORWARD,  32), (INSERT, RIGHT_PAREN, 32))
-        5: succeed 1, enqueue 2637, check  203, cost:  8
-        5:  8, (155 : (LEFT_PAREN))| 20:(IDENTIFIER, (305 . 310))|((PUSH_BACK, expression_opt, 20), (INSERT, LEFT_PAREN, 20), (INSERT, LEFT_PAREN, 20))
-        1: succeed 1, enqueue 878, check  87, cost:  7
-        1:  7, Error (OR, (379 . 380)) (395 : (RIGHT_PAREN))| 29:(OR, (379 . 380))|((PUSH_BACK, expression_opt, 6), (INSERT, LEFT_PAREN, 6), (FAST_FORWARD,  29), (INSERT, RIGHT_PAREN, 29))
-        parser 5: State 356 Current_Token 32:(THEN, (398 . 401)) Action, expecting: WITH, RIGHT_PAREN, BAR, COMMA, EQUAL_GREATER, found 32:(THEN, (398 . 401))
-        parser 1: State 1112 Current_Token 34:(IDENTIFIER, (409 . 422)) Action, expecting: IF, found 34:(IDENTIFIER, (409 . 422))
-        5: succeed 1, enqueue 440, check  28, cost:  3
-        5:  3, (1227 : (SEMICOLON))| 33:(END, (405 . 407))|((INSERT, RIGHT_PAREN, 32), (INSERT, RIGHT_PAREN, 32), (FAST_FORWARD,  34), (PUSH_BACK, END, 33), (INSERT, END, 33), (INSERT, IF, 33), (INSERT, SEMICOLON, 33), (FAST_FORWARD,  33))
-        1: succeed 1, enqueue 2, check  2, cost:  0
-        1:  0, (1227 : (SEMICOLON))| 33:(END, (405 . 407))|((PUSH_BACK, END, 33), (INSERT, END, 33), (INSERT, IF, 33), (INSERT, SEMICOLON, 33), (FAST_FORWARD,  33))
-
-        slow_recover_2.adb: 0.265317189
-        parser 2: State 431 Current_Token 13:(BEGIN, (553 . 557)) Action, expecting: ACCESS, ALIASED, ARRAY, CONSTANT, EXCEPTION, NOT, IDENTIFIER, STRING_LITERAL, CHARACTER_LITERAL, found 13:(BEGIN, (553 . 557))
-        parser 1: State 435 Current_Token 13:(BEGIN, (553 . 557)) Action, expecting: ACCESS, EXCEPTION, NOT, IDENTIFIER, STRING_LITERAL, CHARACTER_LITERAL, found 13:(BEGIN, (553 . 557))
-         2: succeed 1, enqueue 39, check  13, cost:  5
-         2:  5, (716 : (SEMICOLON))| 13:(BEGIN, (553 . 557))|((INSERT, EXCEPTION, 13), (INSERT, SEMICOLON, 13))
-         1: succeed 3, enqueue 97, check  27, cost:  7
-         3:  7, (382 : (BEGIN))| 11:(IDENTIFIER, (539 . 549))|((PUSH_BACK, COLON, 12), (PUSH_BACK, IDENTIFIER, 11), (INSERT, BEGIN, 11))
-         4:  7, Error (BEGIN, (553 . 557)) (111 : (LEFT_PAREN))| 14:(IF, (562 . 563))|((INSERT, IDENTIFIER, 13), (INSERT, LEFT_PAREN, 13), (DELETE, BEGIN, 13))
-         1:  7, Error (COLON, (551 . 551)) (274 : (declarations, (509 . 533)))| 13:(BEGIN, (553 . 557))|((PUSH_BACK, COLON, 12), (PUSH_BACK, IDENTIFIER, 11), (DELETE, IDENTIFIER, 11), (DELETE, COLON, 12))
-        parser 4: State 47 Current_Token 22:(END, (607 . 609)) Action, expecting: ACCEPT, ABORT, AND, BEGIN, CASE, DECLARE, DELAY, DIGITS, DO, ELSE, ELSIF, EXIT, FOR, GOTO, IF, IN, IS, LOOP, MOD, NOT, NULL, OF, OR, PRAGMA, RAISE, RANGE, REM, RENAMES, REQUEUE, RETURN, SELECT, THEN, USE, WHILE, WITH, XOR, LEFT_PAREN, RIGHT_PAREN, AMPERSAND, BAR, COLON_EQUAL, COMMA, DOT, DOT_DOT, EQUAL, EQUAL_GREATER, GREATER, GREATER_EQUAL, LESS, LESS_EQUAL, LESS_LESS, MINUS, PLUS, SEMICOLON, SLASH, SLASH_EQUAL, STAR, STAR_STAR, TICK_1, TICK_2, IDENTIFIER, STRING_LITERAL, CHARACTER_LITERAL, found 22:(END, (607 . 609))
-        parser 3: State 47 Current_Token 22:(END, (607 . 609)) Action, expecting: ACCEPT, ABORT, AND, BEGIN, CASE, DECLARE, DELAY, DIGITS, DO, ELSE, ELSIF, EXIT, FOR, GOTO, IF, IN, IS, LOOP, MOD, NOT, NULL, OF, OR, PRAGMA, RAISE, RANGE, REM, RENAMES, REQUEUE, RETURN, SELECT, THEN, USE, WHILE, WITH, XOR, LEFT_PAREN, RIGHT_PAREN, AMPERSAND, BAR, COLON_EQUAL, COMMA, DOT, DOT_DOT, EQUAL, EQUAL_GREATER, GREATER, GREATER_EQUAL, LESS, LESS_EQUAL, LESS_LESS, MINUS, PLUS, SEMICOLON, SLASH, SLASH_EQUAL, STAR, STAR_STAR, TICK_1, TICK_2, IDENTIFIER, STRING_LITERAL, CHARACTER_LITERAL, found 22:(END, (607 . 609))
-        parser 2: State 47 Current_Token 22:(END, (607 . 609)) Action, expecting: ACCEPT, ABORT, AND, BEGIN, CASE, DECLARE, DELAY, DIGITS, DO, ELSE, ELSIF, EXIT, FOR, GOTO, IF, IN, IS, LOOP, MOD, NOT, NULL, OF, OR, PRAGMA, RAISE, RANGE, REM, RENAMES, REQUEUE, RETURN, SELECT, THEN, USE, WHILE, WITH, XOR, LEFT_PAREN, RIGHT_PAREN, AMPERSAND, BAR, COLON_EQUAL, COMMA, DOT, DOT_DOT, EQUAL, EQUAL_GREATER, GREATER, GREATER_EQUAL, LESS, LESS_EQUAL, LESS_LESS, MINUS, PLUS, SEMICOLON, SLASH, SLASH_EQUAL, STAR, STAR_STAR, TICK_1, TICK_2, IDENTIFIER, STRING_LITERAL, CHARACTER_LITERAL, found 22:(END, (607 . 609))
-         4: fail, enqueue 28179, check  4088, cost_limit:  12
-         3: succeed 1, enqueue 517, check  53, cost:  6
-         3:  6, (1138 : (SEMICOLON))| 22:(END, (607 . 609))|((INSERT, RIGHT_PAREN, 22), (INSERT, THEN, 22), (FAST_FORWARD,  23), (PUSH_BACK, END, 22), (INSERT, END, 22), (INSERT, IF, 22), (INSERT, SEMICOLON, 22), (FAST_FORWARD,  22), (FAST_FORWARD,  25), (PUSH_BACK, SEMICOLON, 24), (PUSH_BACK, identifier_opt, 23), (PUSH_BACK, END, 22), (INSERT, END, 22), (INSERT, SEMICOLON, 22), (FAST_FORWARD,  22))
-         2: succeed 1, enqueue 208, check  26, cost:  5
-         2:  5, (1227 : (SEMICOLON))| 22:(END, (607 . 609))|((INSERT, RIGHT_PAREN, 22), (INSERT, THEN, 22), (FAST_FORWARD,  23), (PUSH_BACK, END, 22), (INSERT, END, 22), (INSERT, IF, 22), (INSERT, SEMICOLON, 22), (FAST_FORWARD,  22))
-
-        slow_recover_3.adb 0.004004858
-        parser 1: State 1112 Current_Token 28:(IDENTIFIER, (404 . 417)) Action, expecting: IF, found 28:(IDENTIFIER, (404 . 417))
-         1: succeed 1, enqueue 197, check  24, cost:  2
-         1:  2, (1230 : (SEMICOLON))| 27:(END, (400 . 402))|((PUSH_BACK, END, 27), (INSERT, END, 27), (INSERT, IF, 27), (INSERT, SEMICOLON, 27), (FAST_FORWARD,  27), (FAST_FORWARD,  28), (PUSH_BACK, END, 27), (INSERT, END, 27), (INSERT, LOOP, 27), (INSERT, SEMICOLON, 27), (FAST_FORWARD,  27), (FAST_FORWARD,  28), (PUSH_BACK, END, 27), (INSERT, END, 27), (INSERT, RETURN, 27), (INSERT, SEMICOLON, 27), (FAST_FORWARD,  27))
-
-    20 Apr 2018
-        kill slow parser, fix bugs
-
-        slow_recover_1.adb, debug: 0.044365563, release 0.041309647, 0.041447012
-        parser 6: State 357 Current_Token 28:(RIGHT_PAREN, (159 . 159)) Action, expecting: WITH, found 28:(RIGHT_PAREN, (159 . 159))
-        parser 5: State 357 Current_Token 27:(RIGHT_PAREN, (158 . 158)) Action, expecting: WITH, found 27:(RIGHT_PAREN, (158 . 158))
-        parser 1: State 670 Current_Token 29:(OR, (161 . 162)) Action, expecting: THEN, found 29:(OR, (161 . 162))
-         6: succeed 1, enqueue 1051, check  86, cost:  7
-         6:  7, (395 : (RIGHT_PAREN))| 32:(THEN, (168 . 171))|((PUSH_BACK, expression_opt, 14), (INSERT, LEFT_PAREN, 14), (FAST_FORWARD,  32), (INSERT, RIGHT_PAREN, 32))
-         5: fail, enqueue 2684, check  206, cost_limit:  12
-         1: succeed 1, enqueue 961, check  92, cost:  7
-         1:  7, (395 : (RIGHT_PAREN))| 29:(OR, (161 . 162))|((PUSH_BACK, expression_opt, 6), (INSERT, LEFT_PAREN, 6), (FAST_FORWARD,  29), (INSERT, RIGHT_PAREN, 29))
-        parser 1: State 1112 Current_Token 34:(IDENTIFIER, (177 . 190)) Action, expecting: IF, found 34:(IDENTIFIER, (177 . 190))
-         1: succeed 1, enqueue 2, check  2, cost:  0
-         1:  0, (1227 : (SEMICOLON))| 33:(END, (173 . 175))|((PUSH_BACK, END, 33), (INSERT, END, 33), (INSERT, IF, 33), (INSERT, SEMICOLON, 33), (FAST_FORWARD,  33))
-
-        slow_recover_2.adb, debug: 0.018879361 release 0.017998993, 0.018000352
-        parser 2: State 431 Current_Token 13:(BEGIN, (597 . 601)) Action, expecting: ACCESS, ALIASED, ARRAY, CONSTANT, EXCEPTION, NOT, IDENTIFIER, STRING_LITERAL, CHARACTER_LITERAL, found 13:(BEGIN, (597 . 601))
-        parser 1: State 435 Current_Token 13:(BEGIN, (597 . 601)) Action, expecting: ACCESS, EXCEPTION, NOT, IDENTIFIER, STRING_LITERAL, CHARACTER_LITERAL, found 13:(BEGIN, (597 . 601))
-         2: succeed 1, enqueue 33, check  10, cost:  3
-         2:  3, (716 : (SEMICOLON))| 13:(BEGIN, (597 . 601))|((INSERT, EXCEPTION, 13), (INSERT, SEMICOLON, 13))
-         1: succeed 1, enqueue 114, check  31, cost:  5
-         1:  5, (111 : (LEFT_PAREN))| 14:(IF, (605 . 606))|((INSERT, IDENTIFIER, 13), (INSERT, LEFT_PAREN, 13), (DELETE, BEGIN, 13))
-        parser 2: State 47 Current_Token 22:(END, (650 . 652)) Action, expecting: ACCEPT, ABORT, AND, BEGIN, CASE, DECLARE, DELAY, DIGITS, DO, ELSE, ELSIF, EXIT, FOR, GOTO, IF, IN, IS, LOOP, MOD, NOT, NULL, OF, OR, PRAGMA, RAISE, RANGE, REM, RENAMES, REQUEUE, RETURN, SELECT, THEN, USE, WHILE, WITH, XOR, LEFT_PAREN, RIGHT_PAREN, AMPERSAND, BAR, COLON_EQUAL, COMMA, DOT, DOT_DOT, EQUAL, EQUAL_GREATER, GREATER, GREATER_EQUAL, LESS, LESS_EQUAL, LESS_LESS, MINUS, PLUS, SEMICOLON, SLASH, SLASH_EQUAL, STAR, STAR_STAR, TICK_1, TICK_2, IDENTIFIER, STRING_LITERAL, CHARACTER_LITERAL, found 22:(END, (650 . 652))
-        parser 1: State 47 Current_Token 22:(END, (650 . 652)) Action, expecting: ACCEPT, ABORT, AND, BEGIN, CASE, DECLARE, DELAY, DIGITS, DO, ELSE, ELSIF, EXIT, FOR, GOTO, IF, IN, IS, LOOP, MOD, NOT, NULL, OF, OR, PRAGMA, RAISE, RANGE, REM, RENAMES, REQUEUE, RETURN, SELECT, THEN, USE, WHILE, WITH, XOR, LEFT_PAREN, RIGHT_PAREN, AMPERSAND, BAR, COLON_EQUAL, COMMA, DOT, DOT_DOT, EQUAL, EQUAL_GREATER, GREATER, GREATER_EQUAL, LESS, LESS_EQUAL, LESS_LESS, MINUS, PLUS, SEMICOLON, SLASH, SLASH_EQUAL, STAR, STAR_STAR, TICK_1, TICK_2, IDENTIFIER, STRING_LITERAL, CHARACTER_LITERAL, found 22:(END, (650 . 652))
-         2: succeed 1, enqueue 165, check  28, cost:  3
-         2:  3, (1227 : (SEMICOLON))| 22:(END, (650 . 652))|((INSERT, RIGHT_PAREN, 22), (INSERT, THEN, 22), (FAST_FORWARD,  23), (PUSH_BACK, END, 22), (INSERT, END, 22), (INSERT, IF, 22), (INSERT, SEMICOLON, 22), (FAST_FORWARD,  22))
-         1: fail, enqueue 1435, check  228, cost_limit:  12
-
-        slow_recover_3.adb, debug: 0.003649699, release 0.003497308
-        parser 1: State 1112 Current_Token 28:(IDENTIFIER, (404 . 417)) Action, expecting: IF, found 28:(IDENTIFIER, (404 . 417))
-         1: succeed 1, enqueue 230, check  25, cost:  2
-         1:  2, (1230 : (SEMICOLON))| 27:(END, (400 . 402))|((PUSH_BACK, END, 27), (INSERT, END, 27), (INSERT, IF, 27), (INSERT, SEMICOLON, 27), (FAST_FORWARD,  27), (FAST_FORWARD,  28), (PUSH_BACK, END, 27), (INSERT, END, 27), (INSERT, LOOP, 27), (INSERT, SEMICOLON, 27), (FAST_FORWARD,  27), (FAST_FORWARD,  28), (PUSH_BACK, END, 27), (INSERT, END, 27), (INSERT, RETURN, 27), (INSERT, SEMICOLON, 27), (FAST_FORWARD,  27))
-
-        slow_recover_4.adb, release: 0.136253722
-        parser 2: State 111 Current_Token 122:(WHEN, (994 . 997)) Action, expecting: ABS, CASE, FOR, IF, NEW, NOT, NULL, OTHERS, RAISE, LEFT_PAREN, RIGHT_PAREN, BAR, COMMA, EQUAL_GREATER, MINUS, PLUS, NUMERIC_LITERAL, IDENTIFIER, STRING_LITERAL, CHARACTER_LITERAL, found 122:(WHEN, (994 . 997))
-         2: succeed 2, enqueue 232, check  36, cost:  4
-         5:  4, (111 : (LEFT_PAREN, (968 . 968)))| 123:(IDENTIFIER, (974 . 993))|((DELETE, WHEN, 122))
-         2:  4, (387 : (IS))| 122:(WHEN, (969 . 972))|((INSERT, CASE, 122), (INSERT, IS, 122))
-        parser 6: State 402 Current_Token 131:(WITH, (1100 . 1103)) Action, expecting: IS, RIGHT_PAREN, COMMA, SEMICOLON, found 131:(WITH, (1100 . 1103))
-        parser 5: State 187 Current_Token 133:(SEMICOLON, (1120 . 1120)) Action, expecting: RIGHT_PAREN, COMMA, found 133:(SEMICOLON, (1120 . 1120))
-        conflicts in Constrain_Terminals; state 891
-        conflicts in Constrain_Terminals; state 887
-        conflicts in Constrain_Terminals; state 888
-         6: fail, enqueue 6900, check  1061, cost_limit:  12
-         5: succeed 1, enqueue 6110, check  463, cost:  8
-         5:  8, (1241 : (SEMICOLON))| 134:(WHEN, (1109 . 1112))|((INSERT, RIGHT_PAREN, 133), (INSERT, RIGHT_PAREN, 133), (INSERT, SEMICOLON, 133), (INSERT, END, 133), (INSERT, IF, 133), (FAST_FORWARD,  134), (INSERT, END, 134), (INSERT, SEMICOLON, 134))
-        parser 5: State 1112 Current_Token 146:(IDENTIFIER, (1222 . 1235)) Action, expecting: IF, found 146:(IDENTIFIER, (1222 . 1235))
-         5: succeed 1, enqueue 2, check  2, cost:  0
-         5:  0, (1227 : (SEMICOLON))| 145:(END, (1187 . 1189))|((PUSH_BACK, END, 145), (INSERT, END, 145), (INSERT, IF, 145), (INSERT, SEMICOLON, 145), (FAST_FORWARD,  145))
-
-    23 May 2018
-        add more cases
-
-        slow_recover_1.adb, release 0.041959739
-        parser 5: State 356 Current_Token 32:(THEN, (451 . 454)) expecting: WITH, RIGHT_PAREN, BAR, COMMA, EQUAL_GREATER, found 32:(THEN, (451 . 454))
-        parser 1: State 1112 Current_Token 34:(IDENTIFIER, (489 . 502)) expecting: IF, found 34:(IDENTIFIER, (489 . 502))
-         5: succeed 1, enqueue 375, check  32, cost:  3
-         5:  3, (1227 : (SEMICOLON))| 33:(END, (485 . 487))|((INSERT, RIGHT_PAREN, 32), (INSERT, RIGHT_PAREN, 32), (FAST_FORWARD,  34), (PUSH_BACK, END, 33), (INSERT, END, 33), (INSERT, IF, 33), (INSERT, SEMICOLON, 33), (FAST_FORWARD,  33))
-         1: succeed 1, enqueue 2, check  2, cost:  0
-         1:  0, (1227 : (SEMICOLON))| 33:(END, (485 . 487))|((PUSH_BACK, END, 33), (INSERT, END, 33), (INSERT, IF, 33), (INSERT, SEMICOLON, 33), (FAST_FORWARD,  33))
-        ambiguous with error
-
-        slow_recover_2.adb, release 0.018035865
-        parser 2: State 431 Current_Token 13:(BEGIN, (599 . 603)) expecting: ACCESS, ALIASED, ARRAY, CONSTANT, EXCEPTION, NOT, IDENTIFIER, STRING_LITERAL, CHARACTER_LITERAL, found 13:(BEGIN, (599 . 603))
-        parser 1: State 435 Current_Token 13:(BEGIN, (599 . 603)) expecting: ACCESS, EXCEPTION, NOT, IDENTIFIER, STRING_LITERAL, CHARACTER_LITERAL, found 13:(BEGIN, (599 . 603))
-         2: succeed 1, enqueue 10, check  5, cost:  3
-         2:  3, (716 : (SEMICOLON))| 13:(BEGIN, (599 . 603))|((INSERT, EXCEPTION, 13), (INSERT, SEMICOLON, 13))
-         1: succeed 1, enqueue 108, check  32, cost:  5
-         1:  5, (111 : (LEFT_PAREN))| 14:(IF, (608 . 609))|((INSERT, IDENTIFIER, 13), (INSERT, LEFT_PAREN, 13), (DELETE, BEGIN, 13))
-        parser 2: State 47 Current_Token 22:(END, (653 . 655)) expecting: ACCEPT, ABORT, AND, BEGIN, CASE, DECLARE, DELAY, DIGITS, DO, ELSE, ELSIF, EXIT, FOR, GOTO, IF, IN, IS, LOOP, MOD, NOT, NULL, OF, OR, PRAGMA, RAISE, RANGE, REM, RENAMES, REQUEUE, RETURN, SELECT, THEN, USE, WHILE, WITH, XOR, LEFT_PAREN, RIGHT_PAREN, AMPERSAND, BAR, COLON_EQUAL, COMMA, DOT, DOT_DOT, EQUAL, EQUAL_GREATER, GREATER, GREATER_EQUAL, LESS, LESS_EQUAL, LESS_LESS, MINUS, PLUS, SEMICOLON, SLASH, SLASH_EQUAL, STAR, STAR_STAR, TICK_1, TICK_2, IDENTIFIER, STRING_LITERAL, CHARACTER_LITERAL, found 22:(END, (653 . 655))
-        parser 1: State 47 Current_Token 22:(END, (653 . 655)) expecting: ACCEPT, ABORT, AND, BEGIN, CASE, DECLARE, DELAY, DIGITS, DO, ELSE, ELSIF, EXIT, FOR, GOTO, IF, IN, IS, LOOP, MOD, NOT, NULL, OF, OR, PRAGMA, RAISE, RANGE, REM, RENAMES, REQUEUE, RETURN, SELECT, THEN, USE, WHILE, WITH, XOR, LEFT_PAREN, RIGHT_PAREN, AMPERSAND, BAR, COLON_EQUAL, COMMA, DOT, DOT_DOT, EQUAL, EQUAL_GREATER, GREATER, GREATER_EQUAL, LESS, LESS_EQUAL, LESS_LESS, MINUS, PLUS, SEMICOLON, SLASH, SLASH_EQUAL, STAR, STAR_STAR, TICK_1, TICK_2, IDENTIFIER, STRING_LITERAL, CHARACTER_LITERAL, found 22:(END, (653 . 655))
-         2: succeed 1, enqueue 157, check  22, cost:  3
-         2:  3, (1227 : (SEMICOLON))| 22:(END, (653 . 655))|((INSERT, RIGHT_PAREN, 22), (INSERT, THEN, 22), (FAST_FORWARD,  23), (PUSH_BACK, END, 22), (INSERT, END, 22), (INSERT, IF, 22), (INSERT, SEMICOLON, 22), (FAST_FORWARD,  22))
-         1: fail, enqueue 1351, check  222, cost_limit:  12, max shared_token  25
-
-navigate, face, indent
-    make -r benchmark
-        uses gnatcoll-xref.adb
-
-    27 Nov 2017 - compute actions in Ada
-        1.377199 seconds 3 gcs 6560 responses 0.509915 wait
-        1.523548 seconds 2 gcs 6560 responses 0.518090 wait
-
-    12 Apr 2018 - syntax table
-        navigate 1.411872 seconds 4 gcs 6560 responses 0.352224 wait
-        face     1.507372 seconds 5 gcs 2145 responses 0.319860 wait
-        indent   1.447788 seconds 1 gcs 7251 responses 0.350474 wait
-
-    23 May 2018
-        navigate 1.542892 seconds 4 gcs 6560 responses 0.473158 wait
-        face     1.645698 seconds 4 gcs 2145 responses 0.452539 wait
-        indent   1.603725 seconds 1 gcs 7251 responses 0.491922 wait
-
-    2 Sep 2018
-    using lalr
-        navigate 0.985181 seconds 4 gcs 6568 responses 0.248143 wait
-        face     1.119776 seconds 4 gcs 2145 responses 0.246759 wait
-        indent   1.033525 seconds 1 gcs 7251 responses 0.251972 wait
-    lr1:
-        navigate 0.968994 seconds 4 gcs 6568 responses 0.231818 wait
-        face     1.085459 seconds 4 gcs 2145 responses 0.219220 wait
-        indent   1.020811 seconds 1 gcs 7251 responses 0.237752 wait
-
-
-    wisi-motion-action
-        in [] token-numbers, skip statements with wisi-goto-end
-
-    wisi-process-parse--Cache
-        faster to check for & modify existing?
-
-parse face
-    wisitoken-parser-lr-lalr_generator.adb
-    (wisi-time (lambda () (wisi-parse-buffer 'face)) 5 t); t for process stats
-
-    15 Sep 2017
-        o.e.a.s-4 elisp parser: per iteration 0.284380 seconds, 1 gcs
-
-        process parser, elisp lexer 1.021952 seconds, 2 gcs
-
-    28 Nov 2017 compute actions in Ada
-        gnatcoll-xref.adb
-            per iteration 1.405831 seconds 2 gcs 2145 responses 0.493506 wait
-
-        wisitoken-parser-lr-lalr_generator.adb
-            per iteration 0.175466 seconds 0 gcs 276 responses 0.082255 wait
-
-    marking _every_ identifer as possible face prefix
-        count face actions before/after delete that
-        to avoid marking contents of allocator aggregate
-        handle that case individually; find others
-
-parse indent
-    (wisi-time-indent-middle-line-cold-cache 1 t); t for process stats
-    /Projects/smm.main/source/smm-server.adb
-
-    gnatcoll-xref.adb: 29461 tokens 149921 actions 1257 parsers
-
-    28 Nov 2017 compute actions in Ada
-        gnatcoll-xref.adb
-            per iteration 1.497652 seconds 1 gcs 7251 responses 0.507303 wait
-
-        wisitoken-parser-lr-lalr_generator.adb
-            per iteration 0.179418 seconds 0 gcs 775 responses 0.083123 wait
-
-    15 Sept 2017:
-        elisp parser, full buffer:
-            gnatcoll-xref.adb: 2.875186 seconds, 11 gcs => action time (- 2.875186 1.515792) = 1.359394
-            smm-server.adb:    0.134355 seconds, 0 gcs
-
-        elisp parser, middle line
-            gnatcoll-xref.adb: 2.671991 seconds 11 gcs
-            smm-server.adb:    0.140611 seconds 0 gcs
-
-        process parser, whole buffer:
-            gnatcoll-xref.adb:
-
-            smm-server.adb:     0.303155 seconds, 1 gcs
-
-        process parser, middle line
-            gnatcoll-xref.adb: 16.166306 seconds 19 gcs 29461 tokens 149921 actions 0.015640 wait
-            => scan parse action time = total - wisi-lex-send-tokens - action-time - wait-time
-               = (+ 16.166306 -1.559691 -1.359394 -0.015640) = 13.231581
-               action                count
-                1 Lexer_To_Lookahead 29463
-                2 Error              (- 30598 29463) 1135 ; from conflict resolution
-                3 Spawn              (- 31803 30598) 1205 ; some terminated with identical stacks
-                4 Terminate_Parser   (- 33008 31803) 1205
-                5 Virtual_To_Lookahead 0 - no actual errors
-                6 Push_Current       (- 62469 33008) 29461 = token count
-                7 Reduce_Stack       (- 149928 62469) 87459
-
-            smm-server.adb:     0.303128 seconds 1 gcs
-
-            don't send right-hand-side tokens for reduce
-                gnatcoll-xref.adb: 10.641623 seconds 15 gcs 29461 tokens 149921 actions 0.000000 wait
-
-    16 Dec 2017:
-        process parser: name in base_token, block_label_opt in block, loop
-        ../run_ada_parse.exe c:/tmp/gnatcoll-xref.adb Indent --repeat_count 5
-            0.346936964, 0.341999256
-
-        (wisi-time-indent-middle-line-cold-cache 1 t)
-        gnatcoll-xref.adb: 1.482145 seconds 0 gcs 7251 responses 0.387635 wait
-
-    20 Feb 2018:
-        ../run_ada_parse.exe c:/tmp/gnatcoll-xref.adb Indent --repeat_count 5
-            0.311213888, 0.317810000
-
-    08 Mar 2018:
-        o.e.a.s-2: misc changes 0.331148598
-        o.e.a.s-4: syntax_tree: 36.680009379, 36.850242615
-
-    10 Mar 2018:
-        o.e.a.s-4: branched syntax_tree in main parse: 0.523269951, 0.508891395
-
-    more recent; see above
-
-    future improvments:
-        send more than one indent per output line, to reduce communication overhead
-
-        use module instead of process
-            can pass actions from module to elisp in binary?, to avoid scan-sexps
-            try mingw64 gnat on Windows
-                use 32 bit gprbuild to run 64 bit tools
-
-        take more of multicore:
-            Put parallel parse in separate tasks.
-
-            at least one thread in module
-
-        wisi-anchored-2, wisi--indent-token-1
-            don't apply anchor if all lines already anchored
-            don't loop thru lines more than once?
-
-        indent compute only lines needed
-            skip nonterms that don't overlap indent region
-            significantly complicates cache valid, wisi-cache-try algorithm
-
-        delete 'end' processing, use next-statement-keyword to look for 'end'?
-
-
-plain parse, no actions:
-    14 Sept 2017:
-        elisp parser
-            (setq ada-parser 'elisp)
-            (let ((wisi-action-disable t))(wisi-time (lambda () (wisi-parse-buffer 'navigate)) 5))
-            1.515792 seconds 8 gcs
-
-        command line run_ada_parser with re2c lexer, memory mapped file
-            run_ada_parser.exe gnatcoll-xref.adb --repeat_count 10
-                per iteration: 0.261657065 seconds - fast enough!
-
-            run_ada_parser.exe gnatcoll-xref.adb --lexer-only --repeat_count 10
-                per iteration: 0.004567678
-
-        process parser with elisp lexer, warm process
-            (setq ada-parser 'parser)
-            gnatcoll-xref.adb
-            (let ((wisi-action-disable t))(wisi-time (lambda () (wisi-parse-buffer 'navigate)) 1 t))
-            6.734948 seconds 12 gcs 0.031288 wait
-            6.708216 seconds 11 gcs 0.015633 wait
-
-        just elisp lexer
-            (wisi-time (lambda () (wisi-lex-buffer 'indent)) 5) ;; compute line info
-            0.331260 seconds 2 gcs
-
-            (wisi-time (lambda () (wisi-lex-buffer 'face)) 5) ;; no line info
-            0.281287 seconds 2 gcs
-
-        elisp lexer + send tokens
-            (wisi-time #'wisi-process-send-tokens-noop 1)
-            1.559691 seconds 2 gcs
-
-        just send full buffer text to subprocess
-            (require 'ada-gps)
-            (wisi-time #'ada-gps-noop-send 1)
-            1.054854 seconds 0 gcs
-
-    16 Dec 2017:
-        process parser: re2c lexer, name in base_token, block_label_opt in block, loop
-        ../run_ada_parse.exe c:/tmp/gnatcoll-xref.adb Indent --repeat_count 5
-            0.346936964, 0.341999256
-
-        add byte_region in base_token: 0.339586284, 0.341083772, 0.340257321
-
-history
-    ada-mode 5.2
-        indent whole buffer:
-            (time-it (lambda () (progn (wisi-invalidate-cache)(indent-region (point-min) (point-max)))) 1)
-
-        gps: per iteration 4.463700
-        wisi: per iteration 8.331166
-
-        indent one line
-
-    ada-mode 6.x
-        indent whole buffer:
-            (time-it 'wisi-parse-buffer 1)
-
-        indent first line: (time-it (lambda() (goto-line 1) (indent-for-tab-command)) 1)
-        indent middle line: (time-it (lambda() (goto-line 3500) (indent-for-tab-command)) 1)
-        indent last line: (time-it (lambda() (goto-line 7251) (indent-for-tab-command)) 1)
-
-        march 8 2017; sort of working
-            wisi whole buffer: per iteration 2.484650
-
-        april 16 2017; all Ada tests pass
-            wisi whole buffer: per iteration 3.516
-            wisi first line: per iteration 2.594025, 2.562731, 2.578430
-            wisi middle line: per iteration 2.562810, 2.791537, 2.750257
-            wisi last line: per iteration 2.750262, 2.750256
-
-        apr 17 add byte-compile in wisi-semantic-action
-            wisi whole buffer: per iteration 3.127059, 3.109702, 2.984694 seconds, 13 gcs
-
-        apr 23 add indent cache
-            indent second line cold cache: (wisi-time-indent-line-cold-cache 2)
-            indent second line warm cache: (wisi-time-indent-line-warm-cache 2 100)
-            middle line: 3500
-            last line:   7251
-
-            second line cold cache: 2.735604 seconds 12 gcs
-            second line warm cache: 0.006563 seconds
-
-        june 8 Ada fasttoken process parser, wisi lexer
-            (setq wisi-indent-region-fallback nil)
-            second line cold cache: 5.351977 seconds 15 gcs
-            second line warm cache: 0.006563 seconds
-
+ speed issues
+
+benchmarks:
+    update only in o.e.a.s-2
+
+    build/Makefile
+        comment out 'export Standard_Common_Build := Debug'
+        make recursive-clean build_ada_executables
+
+d:/Apps/GNAT-gpl_2016/gnatcoll-gpl-2016-src/src/sqlite/gnatcoll-xref.adb
+    copied to c:/tmp/gnatcoll-xref.adb
+    7252 lines, 29461 tokens, 254989 characters
+
+wisi-generate
+    $WISI_WISITOKEN/wisi-generate.exe --time ada.wy
+
+    04 mar 2018
+        o.e.a.s-2 12.919s
+        o.e.a.s-4 24.398s, 24.625s
+
+    12 Apr 2018
+        o.e.a.s-4 16.136s
+
+    23 May 2018
+        11.967s, 12.035s
+
+    25 Jul 2018
+        trees in lr1_items search, -O3
+        LALR elisp generate time: 3.290167687
+        LALR re2c generate time: 3.309398246
+        LR1 re2c generate time: 602.235431713
+
+    26  Jul 2018
+        don't loop on all token_ids; loop on set
+        LALR elisp generate time: 0.445727505
+        LALR re2c generate time: 0.450525800
+        LR1 re2c generate time: 31.202567095
+
+    1 Aug 2018 replace Constrain_Terminals with Minimal_Complete_Actions
+        LALR elisp generate time: 0.472614643
+        LALR re2c generate time: 0.480273867
+        LR1 re2c generate time: 31.820868201
+
+mckenzie recover
+    ./run_ada_parse.exe test/slow_recover_1.adb Indent --verbosity 1 1 0
+    ./run_ada_parse.exe test/slow_recover_1.adb Indent --repeat_count 5
+        or, if that's really slow, 'time ./run_ada_parse.exe test/slow_recover_1.adb Indent --verbosity 1 1 0'
+
+    use binary min heap: ~2.7
+    use fibonacci min heap: ~2.57
+    sal.bounded_vector in Configuration: 1.700269668, 1.675688670
+    faster sal stack: 1.599979082, 1.555800480, 1.569708386 -> slightly faster, keep it.
+    default_init stack => 50 : 1.602228258, 1.629959644 -> slower!
+    7 parallel tasks, one protected object, one solution: 0.556900752, 0.564946255, 0.580240866
+    7 tasks, many protected objects, several equal cost solutions, keep last one: 0.588807432, 0.555614030, 0.591806258
+    "", keep several: 0.611813538, 0.724677583, 0.659352765
+    change to Base_Token, prep for block name matching: 0.829402871, 0.822722491, 0.834653581
+
+    27 Dec 2017
+        add match_names, block_label, loop_label; set check_limit 4; requires --max_parallel 17: 4.822095917 4.955374324
+
+    04 Mar 2018
+        misc improvements 1.502121666, 1.833030047 seconds
+         5: fail, enqueue 68402, check  4683, cost_limit:  12
+         1: succeed 1, enqueue 13, check  5, cost:  0
+
+    07 Mar 2018
+        convert to syntax trees 1m12.017s
+         6: fail, enqueue 7266, check  508, cost_limit:  12
+         5: succeed 1, enqueue 1427, check  98, cost:  10
+         1: succeed 2, enqueue 2901, check  255, cost:  10
+
+         5: fail, enqueue 68402, check  4683, cost_limit:  12
+         1: succeed 1, enqueue 64947, check  5682, cost:  12
+
+    11 Mar 2018
+        no syntax trees in recover 0.450195152
+         6: succeed 1, enqueue 187, check  13, cost:  7
+         5: succeed 1, enqueue 1426, check  97, cost:  10
+         1: succeed 2, enqueue 1011, check  87, cost:  9
+
+    14 Mar 2018 final no syntax trees in recover
+        2.981941108
+         6: succeed 1, enqueue 403, check  18, cost:  5
+         5: succeed 1, enqueue 5113, check  267, cost:  8
+         1: succeed 2, enqueue 33455, check  1653, cost:  10
+        recover: succeed, parser count 4
+
+         6: succeed 1, enqueue 11364, check  678, cost:  9
+         5: succeed 1, enqueue 32049, check  1742, cost:  10
+         1: succeed 1, enqueue 252, check  28, cost:  6
+        recover: succeed, parser count 3
+
+         5: succeed 1, enqueue 18052, check  1038, cost:  8
+        recover: succeed
+
+    29 Mar 2018
+        Language_Fixes replace patterns
+        0.668252932
+         6: succeed 1, enqueue 3774, check  275, cost:  9
+         5: succeed 1, enqueue 2200, check  153, cost:  8
+         1: succeed 2, enqueue 7863, check  753, cost:  10
+        recover: succeed, parser count 4
+
+         6: succeed 1, enqueue 16773, check  1826, cost:  10
+         5: fail, enqueue 75967, check  5189, cost_limit:  12
+         1: succeed 1, enqueue 30892, check  4840, cost:  12
+        recover: succeed, parser count 3
+
+    6 Apr
+        ? 0.762936988
+         6: succeed 1, enqueue 16773, check  1826, cost:  10
+         6:  10, Error (END, (405 . 407)) (1227 : (SEMICOLON))| 33:(END 18:0)|((INSERT, RIGHT_PAREN, 33), (INSERT, THEN, 33), (INSERT, END, 33), (INSERT, IF, 33), (INSERT, SEMICOLON, 33))
+         5: fail, enqueue 75967, check  5189, cost_limit:  12
+         1: succeed 1, enqueue 95, check  18, cost:  6
+         1:  6, Error (IDENTIFIER, (409 . 422)) (642 : (END))| 34:(IDENTIFIER 18:4)|((INSERT, IF, 34), (INSERT, SEMICOLON, 34), (INSERT, END, 34))
+        ... ambiguous with error
+
+    8 Apr
+        constrain_terminals to complete current production
+        0.879914712
+        parser 6: State 357 Current_Token 28:(RIGHT_PAREN, (369 . 369)) Action, expecting: WITH, found 28:(RIGHT_PAREN, (369 . 369))
+        parser 5: State 357 Current_Token 27:(RIGHT_PAREN, (368 . 368)) Action, expecting: WITH, found 27:(RIGHT_PAREN, (368 . 368))
+        parser 1: State 670 Current_Token 29:(OR, (379 . 380)) Action, expecting: THEN, found 29:(OR, (379 . 380))
+         6: succeed 1, enqueue 3774, check  275, cost:  9
+         6:  9, Error (RIGHT_PAREN, (369 . 369)) (155 : (LEFT_PAREN))| 14:(IDENTIFIER 10:6)|((PUSH_BACK, expression_opt, 14), (INSERT, IF, 14), (INSERT, LEFT_PAREN, 14))
+         5: succeed 1, enqueue 2193, check  151, cost:  8
+         5:  8, Error (RIGHT_PAREN, (368 . 368)) (155 : (LEFT_PAREN))| 20:(IDENTIFIER 11:9)|((PUSH_BACK, expression_opt, 20), (INSERT, LEFT_PAREN, 20), (INSERT, LEFT_PAREN, 20))
+         1: succeed 2, enqueue 7863, check  753, cost:  10
+        spawn parser 7 from 1 (4 active)
+         7:  10, Error (OR, (379 . 380)) (47 : (IDENTIFIER))| 29:(OR 13:8)|((INSERT, THEN, 29), (INSERT, ELSIF, 29), (INSERT, IDENTIFIER, 29))
+         1:  10, Error (OR, (379 . 380)) (47 : (IDENTIFIER))| 29:(OR 13:8)|((INSERT, THEN, 29), (INSERT, IF, 29), (INSERT, IDENTIFIER, 29))
+
+        parser 6: State 390 Current_Token 33:(END, (405 . 407)) Action, expecting: ABS, ELSE, ELSIF, NEW, NOT, NULL, RAISE, LEFT_PAREN, RIGHT_PAREN, MINUS, PLUS, NUMERIC_LITERAL, IDENTIFIER, STRING_LITERAL, CHARACTER_LITERAL, found 33:(END, (405 . 407))
+        parser 5: State 356 Current_Token 32:(THEN, (398 . 401)) Action, expecting: WITH, RIGHT_PAREN, BAR, COMMA, EQUAL_GREATER, found 32:(THEN, (398 . 401))
+        parser 1: State 1112 Current_Token 34:(IDENTIFIER, (409 . 422)) Action, expecting: IF, found 34:(IDENTIFIER, (409 . 422))
+         6: fail, enqueue 9, check  9, cost_limit:  12
+         5: fail, enqueue 75967, check  5189, cost_limit:  12
+         1: succeed 1, enqueue 30892, check  4840, cost:  12
+         1:  12, Error (IDENTIFIER, (409 . 422)) (642 : (END))| 34:(IDENTIFIER 18:4)|((INSERT, IF, 34), (INSERT, SEMICOLON, 34), (INSERT, END, 34), (INSERT, IF, 34), (INSERT, SEMICOLON, 34), (INSERT, END, 34))
+
+    12 Apr 2018
+        improved constrain_terminals, bug fixes
+        slow_recover_1.adb: 0.043599139
+        parser 6: State 357 Current_Token 28:(RIGHT_PAREN, (369 . 369)) Action, expecting: WITH, found 28:(RIGHT_PAREN, (369 . 369))
+        parser 5: State 357 Current_Token 27:(RIGHT_PAREN, (368 . 368)) Action, expecting: WITH, found 27:(RIGHT_PAREN, (368 . 368))
+        parser 1: State 670 Current_Token 29:(OR, (379 . 380)) Action, expecting: THEN, found 29:(OR, (379 . 380))
+        6: succeed 1, enqueue 1051, check  86, cost:  7
+        6:  7, Error (THEN, (398 . 401)) (395 : (RIGHT_PAREN))| 32:(THEN, (398 . 401))|((PUSH_BACK, expression_opt, 14), (INSERT, LEFT_PAREN, 14), (FAST_FORWARD,  32), (INSERT, RIGHT_PAREN, 32))
+        5: succeed 1, enqueue 2637, check  203, cost:  8
+        5:  8, (155 : (LEFT_PAREN))| 20:(IDENTIFIER, (305 . 310))|((PUSH_BACK, expression_opt, 20), (INSERT, LEFT_PAREN, 20), (INSERT, LEFT_PAREN, 20))
+        1: succeed 1, enqueue 878, check  87, cost:  7
+        1:  7, Error (OR, (379 . 380)) (395 : (RIGHT_PAREN))| 29:(OR, (379 . 380))|((PUSH_BACK, expression_opt, 6), (INSERT, LEFT_PAREN, 6), (FAST_FORWARD,  29), (INSERT, RIGHT_PAREN, 29))
+        parser 5: State 356 Current_Token 32:(THEN, (398 . 401)) Action, expecting: WITH, RIGHT_PAREN, BAR, COMMA, EQUAL_GREATER, found 32:(THEN, (398 . 401))
+        parser 1: State 1112 Current_Token 34:(IDENTIFIER, (409 . 422)) Action, expecting: IF, found 34:(IDENTIFIER, (409 . 422))
+        5: succeed 1, enqueue 440, check  28, cost:  3
+        5:  3, (1227 : (SEMICOLON))| 33:(END, (405 . 407))|((INSERT, RIGHT_PAREN, 32), (INSERT, RIGHT_PAREN, 32), (FAST_FORWARD,  34), (PUSH_BACK, END, 33), (INSERT, END, 33), (INSERT, IF, 33), (INSERT, SEMICOLON, 33), (FAST_FORWARD,  33))
+        1: succeed 1, enqueue 2, check  2, cost:  0
+        1:  0, (1227 : (SEMICOLON))| 33:(END, (405 . 407))|((PUSH_BACK, END, 33), (INSERT, END, 33), (INSERT, IF, 33), (INSERT, SEMICOLON, 33), (FAST_FORWARD,  33))
+
+        slow_recover_2.adb: 0.265317189
+        parser 2: State 431 Current_Token 13:(BEGIN, (553 . 557)) Action, expecting: ACCESS, ALIASED, ARRAY, CONSTANT, EXCEPTION, NOT, IDENTIFIER, STRING_LITERAL, CHARACTER_LITERAL, found 13:(BEGIN, (553 . 557))
+        parser 1: State 435 Current_Token 13:(BEGIN, (553 . 557)) Action, expecting: ACCESS, EXCEPTION, NOT, IDENTIFIER, STRING_LITERAL, CHARACTER_LITERAL, found 13:(BEGIN, (553 . 557))
+         2: succeed 1, enqueue 39, check  13, cost:  5
+         2:  5, (716 : (SEMICOLON))| 13:(BEGIN, (553 . 557))|((INSERT, EXCEPTION, 13), (INSERT, SEMICOLON, 13))
+         1: succeed 3, enqueue 97, check  27, cost:  7
+         3:  7, (382 : (BEGIN))| 11:(IDENTIFIER, (539 . 549))|((PUSH_BACK, COLON, 12), (PUSH_BACK, IDENTIFIER, 11), (INSERT, BEGIN, 11))
+         4:  7, Error (BEGIN, (553 . 557)) (111 : (LEFT_PAREN))| 14:(IF, (562 . 563))|((INSERT, IDENTIFIER, 13), (INSERT, LEFT_PAREN, 13), (DELETE, BEGIN, 13))
+         1:  7, Error (COLON, (551 . 551)) (274 : (declarations, (509 . 533)))| 13:(BEGIN, (553 . 557))|((PUSH_BACK, COLON, 12), (PUSH_BACK, IDENTIFIER, 11), (DELETE, IDENTIFIER, 11), (DELETE, COLON, 12))
+        parser 4: State 47 Current_Token 22:(END, (607 . 609)) Action, expecting: ACCEPT, ABORT, AND, BEGIN, CASE, DECLARE, DELAY, DIGITS, DO, ELSE, ELSIF, EXIT, FOR, GOTO, IF, IN, IS, LOOP, MOD, NOT, NULL, OF, OR, PRAGMA, RAISE, RANGE, REM, RENAMES, REQUEUE, RETURN, SELECT, THEN, USE, WHILE, WITH, XOR, LEFT_PAREN, RIGHT_PAREN, AMPERSAND, BAR, COLON_EQUAL, COMMA, DOT, DOT_DOT, EQUAL, EQUAL_GREATER, GREATER, GREATER_EQUAL, LESS, LESS_EQUAL, LESS_LESS, MINUS, PLUS, SEMICOLON, SLASH, SLASH_EQUAL, STAR, STAR_STAR, TICK_1, TICK_2, IDENTIFIER, STRING_LITERAL, CHARACTER_LITERAL, found 22:(END, (607 . 609))
+        parser 3: State 47 Current_Token 22:(END, (607 . 609)) Action, expecting: ACCEPT, ABORT, AND, BEGIN, CASE, DECLARE, DELAY, DIGITS, DO, ELSE, ELSIF, EXIT, FOR, GOTO, IF, IN, IS, LOOP, MOD, NOT, NULL, OF, OR, PRAGMA, RAISE, RANGE, REM, RENAMES, REQUEUE, RETURN, SELECT, THEN, USE, WHILE, WITH, XOR, LEFT_PAREN, RIGHT_PAREN, AMPERSAND, BAR, COLON_EQUAL, COMMA, DOT, DOT_DOT, EQUAL, EQUAL_GREATER, GREATER, GREATER_EQUAL, LESS, LESS_EQUAL, LESS_LESS, MINUS, PLUS, SEMICOLON, SLASH, SLASH_EQUAL, STAR, STAR_STAR, TICK_1, TICK_2, IDENTIFIER, STRING_LITERAL, CHARACTER_LITERAL, found 22:(END, (607 . 609))
+        parser 2: State 47 Current_Token 22:(END, (607 . 609)) Action, expecting: ACCEPT, ABORT, AND, BEGIN, CASE, DECLARE, DELAY, DIGITS, DO, ELSE, ELSIF, EXIT, FOR, GOTO, IF, IN, IS, LOOP, MOD, NOT, NULL, OF, OR, PRAGMA, RAISE, RANGE, REM, RENAMES, REQUEUE, RETURN, SELECT, THEN, USE, WHILE, WITH, XOR, LEFT_PAREN, RIGHT_PAREN, AMPERSAND, BAR, COLON_EQUAL, COMMA, DOT, DOT_DOT, EQUAL, EQUAL_GREATER, GREATER, GREATER_EQUAL, LESS, LESS_EQUAL, LESS_LESS, MINUS, PLUS, SEMICOLON, SLASH, SLASH_EQUAL, STAR, STAR_STAR, TICK_1, TICK_2, IDENTIFIER, STRING_LITERAL, CHARACTER_LITERAL, found 22:(END, (607 . 609))
+         4: fail, enqueue 28179, check  4088, cost_limit:  12
+         3: succeed 1, enqueue 517, check  53, cost:  6
+         3:  6, (1138 : (SEMICOLON))| 22:(END, (607 . 609))|((INSERT, RIGHT_PAREN, 22), (INSERT, THEN, 22), (FAST_FORWARD,  23), (PUSH_BACK, END, 22), (INSERT, END, 22), (INSERT, IF, 22), (INSERT, SEMICOLON, 22), (FAST_FORWARD,  22), (FAST_FORWARD,  25), (PUSH_BACK, SEMICOLON, 24), (PUSH_BACK, identifier_opt, 23), (PUSH_BACK, END, 22), (INSERT, END, 22), (INSERT, SEMICOLON, 22), (FAST_FORWARD,  22))
+         2: succeed 1, enqueue 208, check  26, cost:  5
+         2:  5, (1227 : (SEMICOLON))| 22:(END, (607 . 609))|((INSERT, RIGHT_PAREN, 22), (INSERT, THEN, 22), (FAST_FORWARD,  23), (PUSH_BACK, END, 22), (INSERT, END, 22), (INSERT, IF, 22), (INSERT, SEMICOLON, 22), (FAST_FORWARD,  22))
+
+        slow_recover_3.adb 0.004004858
+        parser 1: State 1112 Current_Token 28:(IDENTIFIER, (404 . 417)) Action, expecting: IF, found 28:(IDENTIFIER, (404 . 417))
+         1: succeed 1, enqueue 197, check  24, cost:  2
+         1:  2, (1230 : (SEMICOLON))| 27:(END, (400 . 402))|((PUSH_BACK, END, 27), (INSERT, END, 27), (INSERT, IF, 27), (INSERT, SEMICOLON, 27), (FAST_FORWARD,  27), (FAST_FORWARD,  28), (PUSH_BACK, END, 27), (INSERT, END, 27), (INSERT, LOOP, 27), (INSERT, SEMICOLON, 27), (FAST_FORWARD,  27), (FAST_FORWARD,  28), (PUSH_BACK, END, 27), (INSERT, END, 27), (INSERT, RETURN, 27), (INSERT, SEMICOLON, 27), (FAST_FORWARD,  27))
+
+    20 Apr 2018
+        kill slow parser, fix bugs
+
+        slow_recover_1.adb, debug: 0.044365563, release 0.041309647, 0.041447012
+        parser 6: State 357 Current_Token 28:(RIGHT_PAREN, (159 . 159)) Action, expecting: WITH, found 28:(RIGHT_PAREN, (159 . 159))
+        parser 5: State 357 Current_Token 27:(RIGHT_PAREN, (158 . 158)) Action, expecting: WITH, found 27:(RIGHT_PAREN, (158 . 158))
+        parser 1: State 670 Current_Token 29:(OR, (161 . 162)) Action, expecting: THEN, found 29:(OR, (161 . 162))
+         6: succeed 1, enqueue 1051, check  86, cost:  7
+         6:  7, (395 : (RIGHT_PAREN))| 32:(THEN, (168 . 171))|((PUSH_BACK, expression_opt, 14), (INSERT, LEFT_PAREN, 14), (FAST_FORWARD,  32), (INSERT, RIGHT_PAREN, 32))
+         5: fail, enqueue 2684, check  206, cost_limit:  12
+         1: succeed 1, enqueue 961, check  92, cost:  7
+         1:  7, (395 : (RIGHT_PAREN))| 29:(OR, (161 . 162))|((PUSH_BACK, expression_opt, 6), (INSERT, LEFT_PAREN, 6), (FAST_FORWARD,  29), (INSERT, RIGHT_PAREN, 29))
+        parser 1: State 1112 Current_Token 34:(IDENTIFIER, (177 . 190)) Action, expecting: IF, found 34:(IDENTIFIER, (177 . 190))
+         1: succeed 1, enqueue 2, check  2, cost:  0
+         1:  0, (1227 : (SEMICOLON))| 33:(END, (173 . 175))|((PUSH_BACK, END, 33), (INSERT, END, 33), (INSERT, IF, 33), (INSERT, SEMICOLON, 33), (FAST_FORWARD,  33))
+
+        slow_recover_2.adb, debug: 0.018879361 release 0.017998993, 0.018000352
+        parser 2: State 431 Current_Token 13:(BEGIN, (597 . 601)) Action, expecting: ACCESS, ALIASED, ARRAY, CONSTANT, EXCEPTION, NOT, IDENTIFIER, STRING_LITERAL, CHARACTER_LITERAL, found 13:(BEGIN, (597 . 601))
+        parser 1: State 435 Current_Token 13:(BEGIN, (597 . 601)) Action, expecting: ACCESS, EXCEPTION, NOT, IDENTIFIER, STRING_LITERAL, CHARACTER_LITERAL, found 13:(BEGIN, (597 . 601))
+         2: succeed 1, enqueue 33, check  10, cost:  3
+         2:  3, (716 : (SEMICOLON))| 13:(BEGIN, (597 . 601))|((INSERT, EXCEPTION, 13), (INSERT, SEMICOLON, 13))
+         1: succeed 1, enqueue 114, check  31, cost:  5
+         1:  5, (111 : (LEFT_PAREN))| 14:(IF, (605 . 606))|((INSERT, IDENTIFIER, 13), (INSERT, LEFT_PAREN, 13), (DELETE, BEGIN, 13))
+        parser 2: State 47 Current_Token 22:(END, (650 . 652)) Action, expecting: ACCEPT, ABORT, AND, BEGIN, CASE, DECLARE, DELAY, DIGITS, DO, ELSE, ELSIF, EXIT, FOR, GOTO, IF, IN, IS, LOOP, MOD, NOT, NULL, OF, OR, PRAGMA, RAISE, RANGE, REM, RENAMES, REQUEUE, RETURN, SELECT, THEN, USE, WHILE, WITH, XOR, LEFT_PAREN, RIGHT_PAREN, AMPERSAND, BAR, COLON_EQUAL, COMMA, DOT, DOT_DOT, EQUAL, EQUAL_GREATER, GREATER, GREATER_EQUAL, LESS, LESS_EQUAL, LESS_LESS, MINUS, PLUS, SEMICOLON, SLASH, SLASH_EQUAL, STAR, STAR_STAR, TICK_1, TICK_2, IDENTIFIER, STRING_LITERAL, CHARACTER_LITERAL, found 22:(END, (650 . 652))
+        parser 1: State 47 Current_Token 22:(END, (650 . 652)) Action, expecting: ACCEPT, ABORT, AND, BEGIN, CASE, DECLARE, DELAY, DIGITS, DO, ELSE, ELSIF, EXIT, FOR, GOTO, IF, IN, IS, LOOP, MOD, NOT, NULL, OF, OR, PRAGMA, RAISE, RANGE, REM, RENAMES, REQUEUE, RETURN, SELECT, THEN, USE, WHILE, WITH, XOR, LEFT_PAREN, RIGHT_PAREN, AMPERSAND, BAR, COLON_EQUAL, COMMA, DOT, DOT_DOT, EQUAL, EQUAL_GREATER, GREATER, GREATER_EQUAL, LESS, LESS_EQUAL, LESS_LESS, MINUS, PLUS, SEMICOLON, SLASH, SLASH_EQUAL, STAR, STAR_STAR, TICK_1, TICK_2, IDENTIFIER, STRING_LITERAL, CHARACTER_LITERAL, found 22:(END, (650 . 652))
+         2: succeed 1, enqueue 165, check  28, cost:  3
+         2:  3, (1227 : (SEMICOLON))| 22:(END, (650 . 652))|((INSERT, RIGHT_PAREN, 22), (INSERT, THEN, 22), (FAST_FORWARD,  23), (PUSH_BACK, END, 22), (INSERT, END, 22), (INSERT, IF, 22), (INSERT, SEMICOLON, 22), (FAST_FORWARD,  22))
+         1: fail, enqueue 1435, check  228, cost_limit:  12
+
+        slow_recover_3.adb, debug: 0.003649699, release 0.003497308
+        parser 1: State 1112 Current_Token 28:(IDENTIFIER, (404 . 417)) Action, expecting: IF, found 28:(IDENTIFIER, (404 . 417))
+         1: succeed 1, enqueue 230, check  25, cost:  2
+         1:  2, (1230 : (SEMICOLON))| 27:(END, (400 . 402))|((PUSH_BACK, END, 27), (INSERT, END, 27), (INSERT, IF, 27), (INSERT, SEMICOLON, 27), (FAST_FORWARD,  27), (FAST_FORWARD,  28), (PUSH_BACK, END, 27), (INSERT, END, 27), (INSERT, LOOP, 27), (INSERT, SEMICOLON, 27), (FAST_FORWARD,  27), (FAST_FORWARD,  28), (PUSH_BACK, END, 27), (INSERT, END, 27), (INSERT, RETURN, 27), (INSERT, SEMICOLON, 27), (FAST_FORWARD,  27))
+
+        slow_recover_4.adb, release: 0.136253722
+        parser 2: State 111 Current_Token 122:(WHEN, (994 . 997)) Action, expecting: ABS, CASE, FOR, IF, NEW, NOT, NULL, OTHERS, RAISE, LEFT_PAREN, RIGHT_PAREN, BAR, COMMA, EQUAL_GREATER, MINUS, PLUS, NUMERIC_LITERAL, IDENTIFIER, STRING_LITERAL, CHARACTER_LITERAL, found 122:(WHEN, (994 . 997))
+         2: succeed 2, enqueue 232, check  36, cost:  4
+         5:  4, (111 : (LEFT_PAREN, (968 . 968)))| 123:(IDENTIFIER, (974 . 993))|((DELETE, WHEN, 122))
+         2:  4, (387 : (IS))| 122:(WHEN, (969 . 972))|((INSERT, CASE, 122), (INSERT, IS, 122))
+        parser 6: State 402 Current_Token 131:(WITH, (1100 . 1103)) Action, expecting: IS, RIGHT_PAREN, COMMA, SEMICOLON, found 131:(WITH, (1100 . 1103))
+        parser 5: State 187 Current_Token 133:(SEMICOLON, (1120 . 1120)) Action, expecting: RIGHT_PAREN, COMMA, found 133:(SEMICOLON, (1120 . 1120))
+        conflicts in Constrain_Terminals; state 891
+        conflicts in Constrain_Terminals; state 887
+        conflicts in Constrain_Terminals; state 888
+         6: fail, enqueue 6900, check  1061, cost_limit:  12
+         5: succeed 1, enqueue 6110, check  463, cost:  8
+         5:  8, (1241 : (SEMICOLON))| 134:(WHEN, (1109 . 1112))|((INSERT, RIGHT_PAREN, 133), (INSERT, RIGHT_PAREN, 133), (INSERT, SEMICOLON, 133), (INSERT, END, 133), (INSERT, IF, 133), (FAST_FORWARD,  134), (INSERT, END, 134), (INSERT, SEMICOLON, 134))
+        parser 5: State 1112 Current_Token 146:(IDENTIFIER, (1222 . 1235)) Action, expecting: IF, found 146:(IDENTIFIER, (1222 . 1235))
+         5: succeed 1, enqueue 2, check  2, cost:  0
+         5:  0, (1227 : (SEMICOLON))| 145:(END, (1187 . 1189))|((PUSH_BACK, END, 145), (INSERT, END, 145), (INSERT, IF, 145), (INSERT, SEMICOLON, 145), (FAST_FORWARD,  145))
+
+    23 May 2018
+        add more cases
+
+        slow_recover_1.adb, release 0.041959739
+        parser 5: State 356 Current_Token 32:(THEN, (451 . 454)) expecting: WITH, RIGHT_PAREN, BAR, COMMA, EQUAL_GREATER, found 32:(THEN, (451 . 454))
+        parser 1: State 1112 Current_Token 34:(IDENTIFIER, (489 . 502)) expecting: IF, found 34:(IDENTIFIER, (489 . 502))
+         5: succeed 1, enqueue 375, check  32, cost:  3
+         5:  3, (1227 : (SEMICOLON))| 33:(END, (485 . 487))|((INSERT, RIGHT_PAREN, 32), (INSERT, RIGHT_PAREN, 32), (FAST_FORWARD,  34), (PUSH_BACK, END, 33), (INSERT, END, 33), (INSERT, IF, 33), (INSERT, SEMICOLON, 33), (FAST_FORWARD,  33))
+         1: succeed 1, enqueue 2, check  2, cost:  0
+         1:  0, (1227 : (SEMICOLON))| 33:(END, (485 . 487))|((PUSH_BACK, END, 33), (INSERT, END, 33), (INSERT, IF, 33), (INSERT, SEMICOLON, 33), (FAST_FORWARD,  33))
+        ambiguous with error
+
+        slow_recover_2.adb, release 0.018035865
+        parser 2: State 431 Current_Token 13:(BEGIN, (599 . 603)) expecting: ACCESS, ALIASED, ARRAY, CONSTANT, EXCEPTION, NOT, IDENTIFIER, STRING_LITERAL, CHARACTER_LITERAL, found 13:(BEGIN, (599 . 603))
+        parser 1: State 435 Current_Token 13:(BEGIN, (599 . 603)) expecting: ACCESS, EXCEPTION, NOT, IDENTIFIER, STRING_LITERAL, CHARACTER_LITERAL, found 13:(BEGIN, (599 . 603))
+         2: succeed 1, enqueue 10, check  5, cost:  3
+         2:  3, (716 : (SEMICOLON))| 13:(BEGIN, (599 . 603))|((INSERT, EXCEPTION, 13), (INSERT, SEMICOLON, 13))
+         1: succeed 1, enqueue 108, check  32, cost:  5
+         1:  5, (111 : (LEFT_PAREN))| 14:(IF, (608 . 609))|((INSERT, IDENTIFIER, 13), (INSERT, LEFT_PAREN, 13), (DELETE, BEGIN, 13))
+        parser 2: State 47 Current_Token 22:(END, (653 . 655)) expecting: ACCEPT, ABORT, AND, BEGIN, CASE, DECLARE, DELAY, DIGITS, DO, ELSE, ELSIF, EXIT, FOR, GOTO, IF, IN, IS, LOOP, MOD, NOT, NULL, OF, OR, PRAGMA, RAISE, RANGE, REM, RENAMES, REQUEUE, RETURN, SELECT, THEN, USE, WHILE, WITH, XOR, LEFT_PAREN, RIGHT_PAREN, AMPERSAND, BAR, COLON_EQUAL, COMMA, DOT, DOT_DOT, EQUAL, EQUAL_GREATER, GREATER, GREATER_EQUAL, LESS, LESS_EQUAL, LESS_LESS, MINUS, PLUS, SEMICOLON, SLASH, SLASH_EQUAL, STAR, STAR_STAR, TICK_1, TICK_2, IDENTIFIER, STRING_LITERAL, CHARACTER_LITERAL, found 22:(END, (653 . 655))
+        parser 1: State 47 Current_Token 22:(END, (653 . 655)) expecting: ACCEPT, ABORT, AND, BEGIN, CASE, DECLARE, DELAY, DIGITS, DO, ELSE, ELSIF, EXIT, FOR, GOTO, IF, IN, IS, LOOP, MOD, NOT, NULL, OF, OR, PRAGMA, RAISE, RANGE, REM, RENAMES, REQUEUE, RETURN, SELECT, THEN, USE, WHILE, WITH, XOR, LEFT_PAREN, RIGHT_PAREN, AMPERSAND, BAR, COLON_EQUAL, COMMA, DOT, DOT_DOT, EQUAL, EQUAL_GREATER, GREATER, GREATER_EQUAL, LESS, LESS_EQUAL, LESS_LESS, MINUS, PLUS, SEMICOLON, SLASH, SLASH_EQUAL, STAR, STAR_STAR, TICK_1, TICK_2, IDENTIFIER, STRING_LITERAL, CHARACTER_LITERAL, found 22:(END, (653 . 655))
+         2: succeed 1, enqueue 157, check  22, cost:  3
+         2:  3, (1227 : (SEMICOLON))| 22:(END, (653 . 655))|((INSERT, RIGHT_PAREN, 22), (INSERT, THEN, 22), (FAST_FORWARD,  23), (PUSH_BACK, END, 22), (INSERT, END, 22), (INSERT, IF, 22), (INSERT, SEMICOLON, 22), (FAST_FORWARD,  22))
+         1: fail, enqueue 1351, check  222, cost_limit:  12, max shared_token  25
+
+navigate, face, indent
+    make -r benchmark
+        uses gnatcoll-xref.adb
+
+    27 Nov 2017 - compute actions in Ada
+        1.377199 seconds 3 gcs 6560 responses 0.509915 wait
+        1.523548 seconds 2 gcs 6560 responses 0.518090 wait
+
+    12 Apr 2018 - syntax table
+        navigate 1.411872 seconds 4 gcs 6560 responses 0.352224 wait
+        face     1.507372 seconds 5 gcs 2145 responses 0.319860 wait
+        indent   1.447788 seconds 1 gcs 7251 responses 0.350474 wait
+
+    23 May 2018
+        navigate 1.542892 seconds 4 gcs 6560 responses 0.473158 wait
+        face     1.645698 seconds 4 gcs 2145 responses 0.452539 wait
+        indent   1.603725 seconds 1 gcs 7251 responses 0.491922 wait
+
+    2 Sep 2018
+    using lalr
+        navigate 0.985181 seconds 4 gcs 6568 responses 0.248143 wait
+        face     1.119776 seconds 4 gcs 2145 responses 0.246759 wait
+        indent   1.033525 seconds 1 gcs 7251 responses 0.251972 wait
+    lr1:
+        navigate 0.968994 seconds 4 gcs 6568 responses 0.231818 wait
+        face     1.085459 seconds 4 gcs 2145 responses 0.219220 wait
+        indent   1.020811 seconds 1 gcs 7251 responses 0.237752 wait
+
+
+    wisi-motion-action
+        in [] token-numbers, skip statements with wisi-goto-end
+
+    wisi-process-parse--Cache
+        faster to check for & modify existing?
+
+parse face
+    wisitoken-parser-lr-lalr_generator.adb
+    (wisi-time (lambda () (wisi-parse-buffer 'face)) 5 t); t for process stats
+
+    15 Sep 2017
+        o.e.a.s-4 elisp parser: per iteration 0.284380 seconds, 1 gcs
+
+        process parser, elisp lexer 1.021952 seconds, 2 gcs
+
+    28 Nov 2017 compute actions in Ada
+        gnatcoll-xref.adb
+            per iteration 1.405831 seconds 2 gcs 2145 responses 0.493506 wait
+
+        wisitoken-parser-lr-lalr_generator.adb
+            per iteration 0.175466 seconds 0 gcs 276 responses 0.082255 wait
+
+    marking _every_ identifer as possible face prefix
+        count face actions before/after delete that
+        to avoid marking contents of allocator aggregate
+        handle that case individually; find others
+
+parse indent
+    (wisi-time-indent-middle-line-cold-cache 1 t); t for process stats
+    /Projects/smm.main/source/smm-server.adb
+
+    gnatcoll-xref.adb: 29461 tokens 149921 actions 1257 parsers
+
+    28 Nov 2017 compute actions in Ada
+        gnatcoll-xref.adb
+            per iteration 1.497652 seconds 1 gcs 7251 responses 0.507303 wait
+
+        wisitoken-parser-lr-lalr_generator.adb
+            per iteration 0.179418 seconds 0 gcs 775 responses 0.083123 wait
+
+    15 Sept 2017:
+        elisp parser, full buffer:
+            gnatcoll-xref.adb: 2.875186 seconds, 11 gcs => action time (- 2.875186 1.515792) = 1.359394
+            smm-server.adb:    0.134355 seconds, 0 gcs
+
+        elisp parser, middle line
+            gnatcoll-xref.adb: 2.671991 seconds 11 gcs
+            smm-server.adb:    0.140611 seconds 0 gcs
+
+        process parser, whole buffer:
+            gnatcoll-xref.adb:
+
+            smm-server.adb:     0.303155 seconds, 1 gcs
+
+        process parser, middle line
+            gnatcoll-xref.adb: 16.166306 seconds 19 gcs 29461 tokens 149921 actions 0.015640 wait
+            => scan parse action time = total - wisi-lex-send-tokens - action-time - wait-time
+               = (+ 16.166306 -1.559691 -1.359394 -0.015640) = 13.231581
+               action                count
+                1 Lexer_To_Lookahead 29463
+                2 Error              (- 30598 29463) 1135 ; from conflict resolution
+                3 Spawn              (- 31803 30598) 1205 ; some terminated with identical stacks
+                4 Terminate_Parser   (- 33008 31803) 1205
+                5 Virtual_To_Lookahead 0 - no actual errors
+                6 Push_Current       (- 62469 33008) 29461 = token count
+                7 Reduce_Stack       (- 149928 62469) 87459
+
+            smm-server.adb:     0.303128 seconds 1 gcs
+
+            don't send right-hand-side tokens for reduce
+                gnatcoll-xref.adb: 10.641623 seconds 15 gcs 29461 tokens 149921 actions 0.000000 wait
+
+    16 Dec 2017:
+        process parser: name in base_token, block_label_opt in block, loop
+        ../run_ada_parse.exe c:/tmp/gnatcoll-xref.adb Indent --repeat_count 5
+            0.346936964, 0.341999256
+
+        (wisi-time-indent-middle-line-cold-cache 1 t)
+        gnatcoll-xref.adb: 1.482145 seconds 0 gcs 7251 responses 0.387635 wait
+
+    20 Feb 2018:
+        ../run_ada_parse.exe c:/tmp/gnatcoll-xref.adb Indent --repeat_count 5
+            0.311213888, 0.317810000
+
+    08 Mar 2018:
+        o.e.a.s-2: misc changes 0.331148598
+        o.e.a.s-4: syntax_tree: 36.680009379, 36.850242615
+
+    10 Mar 2018:
+        o.e.a.s-4: branched syntax_tree in main parse: 0.523269951, 0.508891395
+
+    more recent; see above
+
+    future improvments:
+        send more than one indent per output line, to reduce communication overhead
+
+        use module instead of process
+            can pass actions from module to elisp in binary?, to avoid scan-sexps
+            try mingw64 gnat on Windows
+                use 32 bit gprbuild to run 64 bit tools
+
+        take more of multicore:
+            Put parallel parse in separate tasks.
+
+            at least one thread in module
+
+        wisi-anchored-2, wisi--indent-token-1
+            don't apply anchor if all lines already anchored
+            don't loop thru lines more than once?
+
+        indent compute only lines needed
+            skip nonterms that don't overlap indent region
+            significantly complicates cache valid, wisi-cache-try algorithm
+
+        delete 'end' processing, use next-statement-keyword to look for 'end'?
+
+
+plain parse, no actions:
+    14 Sept 2017:
+        elisp parser
+            (setq ada-parser 'elisp)
+            (let ((wisi-action-disable t))(wisi-time (lambda () (wisi-parse-buffer 'navigate)) 5))
+            1.515792 seconds 8 gcs
+
+        command line run_ada_parser with re2c lexer, memory mapped file
+            run_ada_parser.exe gnatcoll-xref.adb --repeat_count 10
+                per iteration: 0.261657065 seconds - fast enough!
+
+            run_ada_parser.exe gnatcoll-xref.adb --lexer-only --repeat_count 10
+                per iteration: 0.004567678
+
+        process parser with elisp lexer, warm process
+            (setq ada-parser 'parser)
+            gnatcoll-xref.adb
+            (let ((wisi-action-disable t))(wisi-time (lambda () (wisi-parse-buffer 'navigate)) 1 t))
+            6.734948 seconds 12 gcs 0.031288 wait
+            6.708216 seconds 11 gcs 0.015633 wait
+
+        just elisp lexer
+            (wisi-time (lambda () (wisi-lex-buffer 'indent)) 5) ;; compute line info
+            0.331260 seconds 2 gcs
+
+            (wisi-time (lambda () (wisi-lex-buffer 'face)) 5) ;; no line info
+            0.281287 seconds 2 gcs
+
+        elisp lexer + send tokens
+            (wisi-time #'wisi-process-send-tokens-noop 1)
+            1.559691 seconds 2 gcs
+
+        just send full buffer text to subprocess
+            (require 'ada-gps)
+            (wisi-time #'ada-gps-noop-send 1)
+            1.054854 seconds 0 gcs
+
+    16 Dec 2017:
+        process parser: re2c lexer, name in base_token, block_label_opt in block, loop
+        ../run_ada_parse.exe c:/tmp/gnatcoll-xref.adb Indent --repeat_count 5
+            0.346936964, 0.341999256
+
+        add byte_region in base_token: 0.339586284, 0.341083772, 0.340257321
+
+history
+    ada-mode 5.2
+        indent whole buffer:
+            (time-it (lambda () (progn (wisi-invalidate-cache)(indent-region (point-min) (point-max)))) 1)
+
+        gps: per iteration 4.463700
+        wisi: per iteration 8.331166
+
+        indent one line
+
+    ada-mode 6.x
+        indent whole buffer:
+            (time-it 'wisi-parse-buffer 1)
+
+        indent first line: (time-it (lambda() (goto-line 1) (indent-for-tab-command)) 1)
+        indent middle line: (time-it (lambda() (goto-line 3500) (indent-for-tab-command)) 1)
+        indent last line: (time-it (lambda() (goto-line 7251) (indent-for-tab-command)) 1)
+
+        march 8 2017; sort of working
+            wisi whole buffer: per iteration 2.484650
+
+        april 16 2017; all Ada tests pass
+            wisi whole buffer: per iteration 3.516
+            wisi first line: per iteration 2.594025, 2.562731, 2.578430
+            wisi middle line: per iteration 2.562810, 2.791537, 2.750257
+            wisi last line: per iteration 2.750262, 2.750256
+
+        apr 17 add byte-compile in wisi-semantic-action
+            wisi whole buffer: per iteration 3.127059, 3.109702, 2.984694 seconds, 13 gcs
+
+        apr 23 add indent cache
+            indent second line cold cache: (wisi-time-indent-line-cold-cache 2)
+            indent second line warm cache: (wisi-time-indent-line-warm-cache 2 100)
+            middle line: 3500
+            last line:   7251
+
+            second line cold cache: 2.735604 seconds 12 gcs
+            second line warm cache: 0.006563 seconds
+
+        june 8 Ada fasttoken process parser, wisi lexer
+            (setq wisi-indent-region-fallback nil)
+            second line cold cache: 5.351977 seconds 15 gcs
+            second line warm cache: 0.006563 seconds
+
 - indent issues
-http://langserver.org/
-    open protocol for IDE/compiler communication
-
-ada_mode_gps_indent bug #12: comment align with hanging code.
-    bug in GPS
-
-ada-indent-hanging-rel-exp
-    see FIXME: in ada-wisi.el
-    need input from ludovic
-
-    more cases:
-
-    if FTFX.Main_CASA_Result.Suspension.Status /= Previous_Suspension_Info.Status
-      or FTFX.Main_CASA_Result.Suspension.Delay_Threshold_Exceeded_Reg
-        /= Previous_Suspension_Info.Delay_Threshold_Exceeded_Reg
-    wisi aligns "/=" with "or"
-
+ indent issues
+http://langserver.org/
+    open protocol for IDE/compiler communication
+
+ada_mode_gps_indent bug #12: comment align with hanging code.
+    bug in GPS
+
+ada-indent-hanging-rel-exp
+    see FIXME: in ada-wisi.el
+    need input from ludovic
+
+    more cases:
+
+    if FTFX.Main_CASA_Result.Suspension.Status /= Previous_Suspension_Info.Status
+      or FTFX.Main_CASA_Result.Suspension.Delay_Threshold_Exceeded_Reg
+        /= Previous_Suspension_Info.Delay_Threshold_Exceeded_Reg
+    wisi aligns "/=" with "or"
+
 - wisi work
-
-disable or use electric-indent-post-self-insert-function
-    called during ada-indent-newline-indent
-    on post-self-insert-hook
-        use that for ada-mode capitalization
-
-Smart edit - delete if/then/endif, leaving content
-
-gpr_query does not see libraries?
-    need clear example; libadalang mains vs langkit?
-    compare to GPS, gnatinspect
-
-change Emacs manual section on ada-mode to mention elpa
-
-ada-goto-declaration-start
-    fails on task declaration
-        only a problem if misusing C-c C-b ada-make-subprogram-body to make a task body
-        C-x C-e skeleton expand works fine
-
-        ada-make-subprogram-body should throw an error if it's not on a
-        _subprogram_ spec, and recommend C-c C-e in the error message.
-
-        but also fails on
-        task body TA is
-        begin
-           null;
-        end TA;
-
-        fix the latter, see if it fixes ada-make-subprogram-body
-            if not, make it throw an error.
-
-    fails on separate (P) procedure X;
-        C-c C-e works
-
-        but also fails on
-        separate (P)
-        procedure X;
-        is
-        begin
-        end X;
-
-        fix the latter, see if it fixes ada-make-subprogram-body
-            if not, obsolete that.
-
-add "show all overloads" in navigate
-    leave out file, line, col from gpr-query id
-
-fill comments:
-    set `fill-paragraph-function' to `ada-fill-comment-paragraph'
-
-    `ada-fill-comment-paragraph' doesn't respect the region
-
-    fix errors in filling:
-procedure Non_Comment           -- The following line will be removed on M-Q,
-                                --
-is                              --  * if it was an empty comment.
-
-   E : String := (1 =>    -- The following line will stay when pressing M-Q,
-                          --
-                          --  * even though it was empty.
-                    'A');
-
-
-gnat-core support RTS choice
-    with GNAT GPL 2014:
-    foo.gpr contains:
-       package Builder is
-          for Default_Switches ("ada") use ("--RTS=sjlj");
-       end Builder;
-
-    'gnat list -v -P foo.gpr' returns the wrong system library.
-
-    'gnat list -v --RTS=sjlj' returns the correct system library.
-
-    add project variable 'rts'
-
-Gpr_query
-    check gnatinspect for new features
-
-    grok --RTS
-        may be already done in 2015:
-            for Runtime ("ada") use "stm32f429i-disco-rtos";
-
-
-completion
-    (info "(elisp)Completion")
-    http://emacswiki.org/emacs/CategoryCompletion
-    autocomplete package
-
-    examples:
-        Ada.Text_IO.<tab> => Put, Put_line, Get, etc
-            needs new query; all symbols that match prefix
-            better as an ASIS query?
-
-        what does GPS do?
-            works on non-compiled, bad syntax code
-            type 'with '; puts up a list of all packages in the project.
-            type 'with Ada.'; list of all children of Ada
-                requires scroll, <ret> to select
-                while scrolling, puts up help text next to list
-
-            type 'Put', puts up a list of all simple names in project matching that prefix
-            type 'Put (', puts up a list of all params of all Puts (_not_ filtered by current context clause)
-
-            does _not_ handle 'foo_io.put', where 'foo_io' is an instance of A.Tio.float_io.
-                maybe it would if foo_io is:
-                    a library package instantiation
-                    a local instantiation, but was previously compiled
-
-            find the GPS source code
-
-    match GPS behavior
-        get completion candidates from gpr_query
-        all names in scope at point
-
-    built-in pcomplete
-        completion-at-point-functions
-
-    http://elpa.gnu.org/packages/company.html
-        including C++ parameters, class members
-
-    MELPA package auto-complete
-    https://github.com/auto-complete/auto-complete
-    https://github.com/capitaomorte/yasnippet
-
-c:/Archive/Emacs/slime-2.10.1.tar.gz
-
-face actions in gpr grammar?
-
-after ada-mode is fast enough:
-    built-in ada-mode: (make-obsolete 'ada-mode "use later version from ELPA via `list-packages')
-
-use cl-lib class/method for dispatching
-
-emacs 25 compile.el supports HYPERLINK in compilation regexp; use for secondary ref?
-    ada-gnat-compile.el ada-gnat-compilation-filter
-
-
-implement packrat in fasttoken, generate elisp
-
-skip blocks of text unless needed for current user command
-
-    two grammars
-        use elisp parser
-            simplifies debugging, installation
-
-        coarse grammar skips all non-block statements
-
-        sets high level caches that are start/end points for detailed grammar
-
-        invalidate both for any change; "end" can make a new block.
-
-        define both in one .wy file?
-            share keywords, tokens
-
-        start with test language in .wy
-
-
-    skip statements at lexer level?
-         mark all tokens as level 1 or 2
-         level 1: function begin end if loop etc
-         parse level 2 on demand
-
-if specify project file in gnat_stub_opts, gnat stub can't find it due to changed directory
-    change to gnat_stub_gpr, manage directory
-    or edit gnat_stub_opts, insert project dir?
-
-skeleton refactor/cleanup
-    see fixmes
-
-move stuff out of ada-mode-keys.el
-    ada-make-package-spec
-        skel default to (ada-name-from-file-name (buffer-file-name))?
-
-different casing for identifiers (uppercase) and attributes (mixed)
-
-refactoring
-
-    rename entity:
-        use xref to rename all uses (with/without confirm)
-
-    change parameter_result_profile
-        make same change in all overrides
-        offer to walk thru all uses
-
-    promote primitive subprogram-local variable to type component
-
-    move primitive from parent to child class
-
-    extract subprogram
-        from Eclipse
-        highlight lines of source
-        prompt for name
-        it guesses parameter_result_profile
-
-support for "Adadoc"?
-    formatted comments that mention parameters; check that they are all mentioned, spelled correctly
-
-support for "ElDoc"?
-    display parameter list for current function
-
-Add Ada parser to gnu global?
-
+ wisi work
+
+disable or use electric-indent-post-self-insert-function
+    called during ada-indent-newline-indent
+    on post-self-insert-hook
+        use that for ada-mode capitalization
+
+Smart edit - delete if/then/endif, leaving content
+
+gpr_query does not see libraries?
+    need clear example; libadalang mains vs langkit?
+    compare to GPS, gnatinspect
+
+change Emacs manual section on ada-mode to mention elpa
+
+ada-goto-declaration-start
+    fails on task declaration
+        only a problem if misusing C-c C-b ada-make-subprogram-body to make a task body
+        C-x C-e skeleton expand works fine
+
+        ada-make-subprogram-body should throw an error if it's not on a
+        _subprogram_ spec, and recommend C-c C-e in the error message.
+
+        but also fails on
+        task body TA is
+        begin
+           null;
+        end TA;
+
+        fix the latter, see if it fixes ada-make-subprogram-body
+            if not, make it throw an error.
+
+    fails on separate (P) procedure X;
+        C-c C-e works
+
+        but also fails on
+        separate (P)
+        procedure X;
+        is
+        begin
+        end X;
+
+        fix the latter, see if it fixes ada-make-subprogram-body
+            if not, obsolete that.
+
+add "show all overloads" in navigate
+    leave out file, line, col from gpr-query id
+
+fill comments:
+    set `fill-paragraph-function' to `ada-fill-comment-paragraph'
+
+    `ada-fill-comment-paragraph' doesn't respect the region
+
+    fix errors in filling:
+procedure Non_Comment           -- The following line will be removed on M-Q,
+                                --
+is                              --  * if it was an empty comment.
+
+   E : String := (1 =>    -- The following line will stay when pressing M-Q,
+                          --
+                          --  * even though it was empty.
+                    'A');
+
+
+gnat-core support RTS choice
+    with GNAT GPL 2014:
+    foo.gpr contains:
+       package Builder is
+          for Default_Switches ("ada") use ("--RTS=sjlj");
+       end Builder;
+
+    'gnat list -v -P foo.gpr' returns the wrong system library.
+
+    'gnat list -v --RTS=sjlj' returns the correct system library.
+
+    add project variable 'rts'
+
+Gpr_query
+    check gnatinspect for new features
+
+    grok --RTS
+        may be already done in 2015:
+            for Runtime ("ada") use "stm32f429i-disco-rtos";
+
+
+completion
+    (info "(elisp)Completion")
+    http://emacswiki.org/emacs/CategoryCompletion
+    autocomplete package
+
+    examples:
+        Ada.Text_IO.<tab> => Put, Put_line, Get, etc
+            needs new query; all symbols that match prefix
+            better as an ASIS query?
+
+        what does GPS do?
+            works on non-compiled, bad syntax code
+            type 'with '; puts up a list of all packages in the project.
+            type 'with Ada.'; list of all children of Ada
+                requires scroll, <ret> to select
+                while scrolling, puts up help text next to list
+
+            type 'Put', puts up a list of all simple names in project matching that prefix
+            type 'Put (', puts up a list of all params of all Puts (_not_ filtered by current context clause)
+
+            does _not_ handle 'foo_io.put', where 'foo_io' is an instance of A.Tio.float_io.
+                maybe it would if foo_io is:
+                    a library package instantiation
+                    a local instantiation, but was previously compiled
+
+            find the GPS source code
+
+    match GPS behavior
+        get completion candidates from gpr_query
+        all names in scope at point
+
+    built-in pcomplete
+        completion-at-point-functions
+
+    http://elpa.gnu.org/packages/company.html
+        including C++ parameters, class members
+
+    MELPA package auto-complete
+    https://github.com/auto-complete/auto-complete
+    https://github.com/capitaomorte/yasnippet
+
+c:/Archive/Emacs/slime-2.10.1.tar.gz
+
+face actions in gpr grammar?
+
+after ada-mode is fast enough:
+    built-in ada-mode: (make-obsolete 'ada-mode "use later version from ELPA via `list-packages')
+
+use cl-lib class/method for dispatching
+
+emacs 25 compile.el supports HYPERLINK in compilation regexp; use for secondary ref?
+    ada-gnat-compile.el ada-gnat-compilation-filter
+
+
+implement packrat in fasttoken, generate elisp
+
+skip blocks of text unless needed for current user command
+
+    two grammars
+        use elisp parser
+            simplifies debugging, installation
+
+        coarse grammar skips all non-block statements
+
+        sets high level caches that are start/end points for detailed grammar
+
+        invalidate both for any change; "end" can make a new block.
+
+        define both in one .wy file?
+            share keywords, tokens
+
+        start with test language in .wy
+
+
+    skip statements at lexer level?
+         mark all tokens as level 1 or 2
+         level 1: function begin end if loop etc
+         parse level 2 on demand
+
+if specify project file in gnat_stub_opts, gnat stub can't find it due to changed directory
+    change to gnat_stub_gpr, manage directory
+    or edit gnat_stub_opts, insert project dir?
+
+skeleton refactor/cleanup
+    see fixmes
+
+move stuff out of ada-mode-keys.el
+    ada-make-package-spec
+        skel default to (ada-name-from-file-name (buffer-file-name))?
+
+different casing for identifiers (uppercase) and attributes (mixed)
+
+refactoring
+
+    rename entity:
+        use xref to rename all uses (with/without confirm)
+
+    change parameter_result_profile
+        make same change in all overrides
+        offer to walk thru all uses
+
+    promote primitive subprogram-local variable to type component
+
+    move primitive from parent to child class
+
+    extract subprogram
+        from Eclipse
+        highlight lines of source
+        prompt for name
+        it guesses parameter_result_profile
+
+support for "Adadoc"?
+    formatted comments that mention parameters; check that they are all mentioned, spelled correctly
+
+support for "ElDoc"?
+    display parameter list for current function
+
+Add Ada parser to gnu global?
+
 - debug hints, relevant files
-gdb run_ada_parse
-    in wisitoken-wisi_runtime.adb Indent_Action_0:
-        break on 'if token.first_indent_line then' line 1050
-        call wisitoken.syntax_trees.id (tree, nonterm)
-        p data.descriptor.image ($)
-        p i
-        p data.descriptor.image (token.id)
-        p token.line
-        p token.col
-        p pair
-        p data.indents.elements.ea(token.line)
-
-    in wisitoken-semantic_state.adb Reduce
-        break on 'nonterm.paren_state := ' line 334
-        p descriptor.image (nonterm.id)
-        p i
-        p descriptor.image (aug_token.id)
-        p aug_token
-        p nonterm
-
-to change process executable for all current and future buffers:
-
-    in any *.adb buffer:
-    (setf (wisi-process--parser-exec-file wisi--parser)
-      "c:/Projects/org.emacs.ada-mode.stephe-2/ada_mode_wisi_parse.exe")
-    M-x wisi-kill-parser
-
-    to undo:
-      (setf (wisi-process--parser-exec-file wisi--parser)
-        "ada_mode_wisi_parse.exe")
-    M-x wisi-kill-parser
-
-    if *-process.el has changed:
-    in *-process.el: M-x eval-buffer
-    in *.<lang> buffer:
-    (wisi-kill-parser
-    (setq wisi-process--alist nil)
-    M-x <lang>-mode
-
-Edebug displays
-
-in wisi-process-parse--Reduce_Stack:
-(setq edebug-eval-list
- '(tokens-1
-   tok
-   (aref token-table (aref tokens-1 i))
-   (queue-head (wisi-process--parser-parse-stack wisi--parser))
-   sexp
-   ))
-
-in wisi-parse-reduce:
-(setq edebug-eval-list
- '(nonterm
-   tok
-   first
-   ))
-
-in wisi--indent-token-1:
-(setq edebug-eval-list
- '((wisi-ind-indent wisi--indent)
-   wisi-nterm
-   i
-   delta
-   indent
-   ))
-
-in wisi-indent-action:
-(setq edebug-eval-list
- '((wisi-ind-indent wisi--indent)
-   wisi-nterm
-   wisi-tokens
-   deltas
-   wisi-token-index
-   tok
-   token-delta
-   comment-delta
-   ))
-
-wisi-indent-region:
-(setq edebug-eval-list
- '((wisi-ind-indent wisi--indent)
-   anchor-indent
-   i
-   indent
-   new-indent
-   ))
-
-use elp (emacs lisp profiler)?
-    (with-current-buffer (find-file-noselect "~/src/xdisp.c")
-      (elp-instrument-function 'c-beginning-of-defun)
-      (goto-char (point-max))
-      (condition-case nil
-          (while (beginning-of-defun) nil)
-        (error nil))
-      (elp-results))
-
-(progn (profiler-start 'cpu) (time-it 'wisi-parse-buffer 10) (profiler-report) (profiler-stop))
-    B - profiler-report-render-reversed-calltree shows low-level time hogs
-
-attach gud-gdb to running emacs: attach <process id>
-    source emacs/src/.gdbinit
-    xbacktrace shows lisp backtrace
-
-"kill -USR2 <emacspid>" which should also drop you into the (elisp?) debugger.
-
-(browse-url "c:/Projects/arm_info/org.adaic.arm_form/build/html/arm2012/RM-P.html")
-(info "(aarm2012)Annex P" "*info Annex P*")
-http://www.ada-auth.org/standards/
-(info "(elisp)Parser State" "*info syntax-ppss*")
-"c:/home/stephe/Backup/eBooks/Dick Grune/Parsing.pdf" [dickgrune]
-
-http://savannah.gnu.org/projects/emacs/
-
-http://git.savannah.gnu.org/cgit/emacs.git/tree/README?h=elpa
-http://elpa.gnu.org/
-
-https://www.dropbox.com/sh/7jr3vbv9tm1zod0/jPuvfrJAe8
-    w32 builds of cutting-edge emacs branches, pretests
-
-ftp://alpha.gnu.org/gnu/emacs/pretest/
-    untar with cygwin
-    in mys32 under emacs:
-        cd /c/Projects/emacs/emacs-24.3.9x
-        ./configure --prefix=/mingw32
-        make
-        # don't make install, just run from the build dir
-
+ debug hints, relevant files
+gdb run_ada_parse
+    in wisitoken-wisi_runtime.adb Indent_Action_0:
+        break on 'if token.first_indent_line then' line 1050
+        call wisitoken.syntax_trees.id (tree, nonterm)
+        p data.descriptor.image ($)
+        p i
+        p data.descriptor.image (token.id)
+        p token.line
+        p token.col
+        p pair
+        p data.indents.elements.ea(token.line)
+
+    in wisitoken-semantic_state.adb Reduce
+        break on 'nonterm.paren_state := ' line 334
+        p descriptor.image (nonterm.id)
+        p i
+        p descriptor.image (aug_token.id)
+        p aug_token
+        p nonterm
+
+to change process executable for all current and future buffers:
+
+    in any *.adb buffer:
+    (setf (wisi-process--parser-exec-file wisi--parser)
+      "c:/Projects/org.emacs.ada-mode.stephe-2/ada_mode_wisi_parse.exe")
+    M-x wisi-kill-parser
+
+    to undo:
+      (setf (wisi-process--parser-exec-file wisi--parser)
+        "ada_mode_wisi_parse.exe")
+    M-x wisi-kill-parser
+
+    if *-process.el has changed:
+    in *-process.el: M-x eval-buffer
+    in *.<lang> buffer:
+    (wisi-kill-parser
+    (setq wisi-process--alist nil)
+    M-x <lang>-mode
+
+Edebug displays
+
+in wisi-process-parse--Reduce_Stack:
+(setq edebug-eval-list
+ '(tokens-1
+   tok
+   (aref token-table (aref tokens-1 i))
+   (queue-head (wisi-process--parser-parse-stack wisi--parser))
+   sexp
+   ))
+
+in wisi-parse-reduce:
+(setq edebug-eval-list
+ '(nonterm
+   tok
+   first
+   ))
+
+in wisi--indent-token-1:
+(setq edebug-eval-list
+ '((wisi-ind-indent wisi--indent)
+   wisi-nterm
+   i
+   delta
+   indent
+   ))
+
+in wisi-indent-action:
+(setq edebug-eval-list
+ '((wisi-ind-indent wisi--indent)
+   wisi-nterm
+   wisi-tokens
+   deltas
+   wisi-token-index
+   tok
+   token-delta
+   comment-delta
+   ))
+
+wisi-indent-region:
+(setq edebug-eval-list
+ '((wisi-ind-indent wisi--indent)
+   anchor-indent
+   i
+   indent
+   new-indent
+   ))
+
+use elp (emacs lisp profiler)?
+    (with-current-buffer (find-file-noselect "~/src/xdisp.c")
+      (elp-instrument-function 'c-beginning-of-defun)
+      (goto-char (point-max))
+      (condition-case nil
+          (while (beginning-of-defun) nil)
+        (error nil))
+      (elp-results))
+
+(progn (profiler-start 'cpu) (time-it 'wisi-parse-buffer 10) (profiler-report) (profiler-stop))
+    B - profiler-report-render-reversed-calltree shows low-level time hogs
+
+attach gud-gdb to running emacs: attach <process id>
+    source emacs/src/.gdbinit
+    xbacktrace shows lisp backtrace
+
+"kill -USR2 <emacspid>" which should also drop you into the (elisp?) debugger.
+
+(browse-url "c:/Projects/arm_info/org.adaic.arm_form/build/html/arm2012/RM-P.html")
+(info "(aarm2012)Annex P" "*info Annex P*")
+http://www.ada-auth.org/standards/
+(info "(elisp)Parser State" "*info syntax-ppss*")
+"c:/home/stephe/Backup/eBooks/Dick Grune/Parsing.pdf" [dickgrune]
+
+http://savannah.gnu.org/projects/emacs/
+
+http://git.savannah.gnu.org/cgit/emacs.git/tree/README?h=elpa
+http://elpa.gnu.org/
+
+https://www.dropbox.com/sh/7jr3vbv9tm1zod0/jPuvfrJAe8
+    w32 builds of cutting-edge emacs branches, pretests
+
+ftp://alpha.gnu.org/gnu/emacs/pretest/
+    untar with cygwin
+    in mys32 under emacs:
+        cd /c/Projects/emacs/emacs-24.3.9x
+        ./configure --prefix=/mingw32
+        make
+        # don't make install, just run from the build dir
+
 - access to ada-france:
-
-anonymous (read only) access:
-    mtn --db ~/monotone-dbs/ada-france.db --key '' pull www.ada-france.org "org.emacs.*"
-
-read/write access requires a public key:
-    send output of 'mtn pubkey' to Ludovic Brenta
-    <ludovic@ludovic-brenta.org> or Stephe Leake
-    <stephen_leake@stephe-leake.org>
-
-    add it to monotone db via 'mtn read'
-    add it to /etc/monotone/write-permissions
-    /etc/init.d/monotone restart
-
-    mtn --db ~/monotone-dbs/ada-france.db sync "mtn://www.ada-france.org?org.emacs.*"
-
+ access to ada-france:
+
+anonymous (read only) access:
+    mtn --db ~/monotone-dbs/ada-france.db --key '' pull www.ada-france.org "org.emacs.*"
+
+read/write access requires a public key:
+    send output of 'mtn pubkey' to Ludovic Brenta
+    <ludovic@ludovic-brenta.org> or Stephe Leake
+    <stephen_leake@stephe-leake.org>
+
+    add it to monotone db via 'mtn read'
+    add it to /etc/monotone/write-permissions
+    /etc/init.d/monotone restart
+
+    mtn --db ~/monotone-dbs/ada-france.db sync "mtn://www.ada-france.org?org.emacs.*"
+
 - git config for elpa checkout
-[core]
-	repositoryformatversion = 0
-	filemode = false # don't set exec bits
-	bare = false
-	logallrefupdates = true
-	ignorecase = true
-[remote "origin"]
-	fetch = +refs/heads/master:refs/remotes/origin/master
-	push  = +refs/heads/master
-	url = stephen_leake@git.sv.gnu.org:/srv/git/emacs/elpa.git
-[branch "master"]
-	remote = origin
-	merge = refs/heads/master
-
+ git config for elpa checkout
+[core]
+	repositoryformatversion = 0
+	filemode = false # don't set exec bits
+	bare = false
+	logallrefupdates = true
+	ignorecase = true
+[remote "origin"]
+	fetch = +refs/heads/master:refs/remotes/origin/master
+	push  = +refs/heads/master
+	url = stephen_leake@git.sv.gnu.org:/srv/git/emacs/elpa.git
+[branch "master"]
+	remote = origin
+	merge = refs/heads/master
+
 - package install notes
-libadalang etc with gnat pro 18.2
-    install gnat 18.2
-    reinstall gnatcoll 18.2 (needed for gpr-query anyway)
-        ./configure --prefix=/usr/gnat/pro_18.2
-
-    git clone libadalang
-        see libadalang/install-lal-and-deps.sh
-        cd libadalang
-        git checkout 18.2
-        virtualenv lal-venv
-        . lal-venv/bin/activate
-        pip install -r REQUIREMENTS.dev
-        cd lal-venv/lal-venv/src/langkit/
-        git checkout 18.2
-
-        ada/manage.py --enable-static --disable-shared make
-            # or --enable-static --enable-shared?
-        ada/manage.py --enable-static --disable-shared install /usr/gnat/pro_18.2
-
-        # for Emacs use of lal gpr files: (setenv "LIBRARY_TYPE" "static")
-
-    git clone https://github.com/AdaCore/libadalang-tools.git
-        git checkout 18.2
-
+ package install notes
+libadalang etc with gnat pro 18.2
+    install gnat 18.2
+    reinstall gnatcoll 18.2 (needed for gpr-query anyway)
+        ./configure --prefix=/usr/gnat/pro_18.2
+
+    git clone libadalang
+        see libadalang/install-lal-and-deps.sh
+        cd libadalang
+        git checkout 18.2
+        virtualenv lal-venv
+        . lal-venv/bin/activate
+        pip install -r REQUIREMENTS.dev
+        cd lal-venv/lal-venv/src/langkit/
+        git checkout 18.2
+
+        ada/manage.py --enable-static --disable-shared make
+            # or --enable-static --enable-shared?
+        ada/manage.py --enable-static --disable-shared install /usr/gnat/pro_18.2
+
+        # for Emacs use of lal gpr files: (setenv "LIBRARY_TYPE" "static")
+
+    git clone https://github.com/AdaCore/libadalang-tools.git
+        git checkout 18.2
+
 - release process
-adding lots of Ada code; move to elpa external
-
-do wisitoken release, if needed
-
-(dvc-status ".")
-(dvc-status "/Projects/org.opentoken")
-
-# uninstall elpa packages before change version
-build/Makefile uninstall-elpa
-
-check for ELPA patches by others
-    (dvc-status "/Projects/elpa")
-        revert local changes
-    (dvc-pull "/Projects/elpa")
-    (dvc-sync-review "/Projects/elpa")
-        update
-        clean sync
-    cd /Projects/elpa
-    git log -2 -- packages/wisi
-    git log -2 -- packages/ada-mode
-    git log -2 -- packages/ada-ref-man
-    if changes:
-        (dvc-log "/Projects/elpa/packages/<dir>/<file>")
-        apply changes to current
-
-check emacs buglist
-    http://debbugs.gnu.org/cgi/pkgreport.cgi?package=ada-mode
-
-bump versions
-    bump if _any_ changes other than autoloads, so ELPA package handler knows to update
-        bump third digit for bug fixes, minor features
-        bump second digit for major features
-            - GPS indentation engine
-        bump first digit for really major or user-incompatible changes
-            - 5 use parser
-            - 6 compute indentation in grammar actions, external parser with error correction
-
-    build stuff to compare with previous release in elpa:
-        build/Makefile docs pub-ada pub-ada-ref-man pub-wisi
-
-        (list-packages) install ada-mode, wisi, ada-ref-man from public ELPA
-
-    change versions in compares below to match installed versions.
-
-    compare:
-        (ediff-directories "~/.emacs.d/elpa/wisi-1.1.5" "/Projects/elpa/packages/wisi" nil)
-            NEWS-wisi.text
-                add release date
-                add new features
-
-            wisi.el
-                Version:
-
-        (ediff-directories "~/.emacs.d/elpa/ada-mode-5.2.2" "/Projects/elpa/packages/ada-mode" nil)
-            NEWS-ada-mode.text
-                add release date
-                add new features
-
-            ada-mode.el
-                Version:
-                package-requires wisi version
-                ada-mode-version
-
-            more below
-
-        (ediff-directories "~/.emacs.d/elpa/ada-ref-man-2012.3" "/Projects/elpa/packages/ada-ref-man" nil)
-            ada-ref-man.el
-                Version:
-
-    ada-mode.texi
-        @title
-        top node
-    README-ada-mode
-        first line
-    README-ada-ref-man
-        first line
-    README-wisi
-        first line
-    ada_mode_wisi_parse.adb
-        Version
-    build/Makefile
-        run uninstall-elpa with old values before changing!
-        ADA_MODE_VERSION
-        ADA_REF_MAN_VERSION
-        WISI_VERSION
-    build/install-elpa.el
-        ada-mode-version
-        ada-ref-man-version
-        wisi-version
-
-    (find-file "d:/Web/savannah/ada-mode/index.html")
-        ada-mode find-replace i.j.k
-        opentoken find-replace i.jk
-
-    (find-file "d:/Web/savannah/ada-mode/wisi/wisi.html")
-        i.j.k find-replace
-        wisi-generate version
-        opentoken version
-
-    (d:/Web/stephe-leake/ada/opentoken.html copied by web makefile)
-
-    ~/Web/Makefile
-        ADA_MODE_VERSION
-
-verify other metadata
-    ada-mode.el
-    ada-ref-man.el
-    wisi.el
-
-check for latest Emacs release
-    http://ftp.gnu.org/gnu/emacs/windows/
-
-Emacs 25.3, gnat 2017:
-run all tests:
-    build/Makefile elisp
-
-prep for other version tests:
-    build/Makefile byte-compile-clean pub
-    # pushes to elpa workspace, builds archive
-
-Emacs 24.5, gnat 2016, installed elpa (Eurocontrol)
-    (gnat-2016)
-    (setenv "ADA_MODE_DIR" "-f package-initialize")
-    ../org.opentoken/build/release/Makefile clean
-    build/Makefile exe-clean
-    build/Makefile install-elpa
-    cd ~/.emacs.d/elpa/ada-mode-5.3.1; ./build.sh
-    build/Makefile byte-compile-clean compile-ada-test-clean update-elisp
-    # ignore byte-compile errors in parse_table-mode.el, xref-ada.el due to lack of xref
-    build/Makefile compile-ada-test autoloads test-clean test
-    build/Makefile uninstall-elpa
-
-Emacs 24.4, gnat 2016, installed ada-mode:
-    (setenv "ADA_MODE_DIR" "-f package-initialize")
-    build/Makefile install-elpa
-    build/wisi/Makefile all
-    build/Makefile uninstall-elpa
-
-Emacs 24.3, gnat 2016 (sal-standard), installed ada-mode:
-    (setenv "ADA_MODE_DIR" "-f package-initialize")
-    build/Makefile install-elpa
-    build/wisi/Makefile all
-    build/Makefile uninstall-elpa
-
-sync for Debian:
-    Emacs 25 for dvc
-    (dvc-status ".")
-    (dvc-status "/Projects/org.opentoken")
-    (dvc-sync-run ".")
-    (dvc-sync-review ".")
-
-Debian stable is 8.2 jessie as of 5 Sept 2015
-    emacs  24.5
-    gnat   4.9.2
-
-    emacs-stable.sh ;; for dvc and testing
-    (sal-debian)
-
-    (dvc-sync-run "/home/Projects/org.emacs.ada-mode")
-    (dvc-sync-review "/home/Projects/org.emacs.ada-mode")
-
-    /home/Projects/org.emacs.ada-mode/build/wisi/Makefile
-        all
-
-    emacs.sh ;; current for dvc
-    (dvc-status)
-    (dvc-sync-run "/home/Projects/org.emacs.ada-mode")
-    (dvc-sync-review "/home/Projects/org.emacs.ada-mode")
-
-(dvc-sync-run ".")
-(dvc-sync-review ".")
-
-commit elpa:
-    (dvc-pull "/Projects/elpa")
-    (dvc-sync-review "/Projects/elpa")
-
-    build/Makefile docs pub-ada pub-ada-ref-man pub-wisi
-
-    (dvc-state-one "/Projects/elpa")
-        add, stage, commit ada-mode, ada-ref-man, wisi
-
-    (dvc-push "/Projects/elpa")
-    (dvc-sync-review "/Projects/elpa")
-    # 24 hrs for web repository to update
-
-after Gnu ELPA updated, test install from elpa
-    5.1.8 crashed emacs for me
-
-(dvc-state-one ".")
-mtn tag h:org.emacs.ada-mode "org.emacs.ada-mode-<version>"
-
-(dvc-sync-run ".")
-(dvc-sync-review ".")
-
-mtn checkout -b org.emacs.ada-mode -r t:org.emacs.ada-mode-5.3.1 ../org.emacs.ada-mode-5.3.1
-
-build/Makefile zip
-
-not under emacs:
-    cd /Projects/org.emacs.ada-mode/build/
-    rm <old>.*
-    gpg2 -b *.tar.gz
-
-    scp *.tar.gz     stephen_leake@dl.sv.nongnu.org:/releases/ada-mode/
-    scp *.tar.gz.sig stephen_leake@dl.sv.nongnu.org:/releases/ada-mode/
-
-~/Web/Makefile
-    ada-mode wisi
-
-(cvs-examine "d:/Web/savannah/ada-mode/" nil)
-    mark all, commit
-
-post on emacs-ada-mode mailing list, c.l.a newsgroup:
-
-Ada mode 5.3.1 is now available in GNU ELPA. See the homepage
-(http://www.nongnu.org/ada-mode/) for NEWS, or the project page
-(https://savannah.nongnu.org/projects/ada-mode) for tarball download.
-
-This is a bug fix release; the version number should have incremented
-from 5.2 to 5.3 in the previous release, for the the GPS indentation
-engine.
-
-mark fixed bugs
-    http://debbugs.gnu.org/cgi/pkgreport.cgi?package=ada-mode
-    http://debbugs.gnu.org/Developer.html
-
-check https://www.emacswiki.org/emacs/AdaMode
-
-update ada-mode-keys.el on savannah
-
--- end of file+ release process
+adding lots of Ada code; move to elpa external
+
+do wisitoken release, if needed
+
+(dvc-status ".")
+(dvc-status "/Projects/org.opentoken")
+
+# uninstall elpa packages before change version
+build/Makefile uninstall-elpa
+
+check for ELPA patches by others
+    (dvc-status "/Projects/elpa")
+        revert local changes
+    (dvc-pull "/Projects/elpa")
+    (dvc-sync-review "/Projects/elpa")
+        update
+        clean sync
+    cd /Projects/elpa
+    git log -2 -- packages/wisi
+    git log -2 -- packages/ada-mode
+    git log -2 -- packages/ada-ref-man
+    if changes:
+        (dvc-log "/Projects/elpa/packages/<dir>/<file>")
+        apply changes to current
+
+check emacs buglist
+    http://debbugs.gnu.org/cgi/pkgreport.cgi?package=ada-mode
+
+bump versions
+    bump if _any_ changes other than autoloads, so ELPA package handler knows to update
+        bump third digit for bug fixes, minor features
+        bump second digit for major features
+            - GPS indentation engine
+        bump first digit for really major or user-incompatible changes
+            - 5 use parser
+            - 6 compute indentation in grammar actions, external parser with error correction
+
+    build stuff to compare with previous release in elpa:
+        build/Makefile docs pub-ada pub-ada-ref-man pub-wisi
+
+        (list-packages) install ada-mode, wisi, ada-ref-man from public ELPA
+
+    change versions in compares below to match installed versions.
+
+    compare:
+        (ediff-directories "~/.emacs.d/elpa/wisi-1.1.5" "/Projects/elpa/packages/wisi" nil)
+            NEWS-wisi.text
+                add release date
+                add new features
+
+            wisi.el
+                Version:
+
+        (ediff-directories "~/.emacs.d/elpa/ada-mode-5.2.2" "/Projects/elpa/packages/ada-mode" nil)
+            NEWS-ada-mode.text
+                add release date
+                add new features
+
+            ada-mode.el
+                Version:
+                package-requires wisi version
+                ada-mode-version
+
+            more below
+
+        (ediff-directories "~/.emacs.d/elpa/ada-ref-man-2012.3" "/Projects/elpa/packages/ada-ref-man" nil)
+            ada-ref-man.el
+                Version:
+
+    ada-mode.texi
+        @title
+        top node
+    README-ada-mode
+        first line
+    README-ada-ref-man
+        first line
+    README-wisi
+        first line
+    ada_mode_wisi_parse.adb
+        Version
+    build/Makefile
+        run uninstall-elpa with old values before changing!
+        ADA_MODE_VERSION
+        ADA_REF_MAN_VERSION
+        WISI_VERSION
+    build/install-elpa.el
+        ada-mode-version
+        ada-ref-man-version
+        wisi-version
+
+    (find-file "d:/Web/savannah/ada-mode/index.html")
+        ada-mode find-replace i.j.k
+        opentoken find-replace i.jk
+
+    (find-file "d:/Web/savannah/ada-mode/wisi/wisi.html")
+        i.j.k find-replace
+        wisi-generate version
+        opentoken version
+
+    (d:/Web/stephe-leake/ada/opentoken.html copied by web makefile)
+
+    ~/Web/Makefile
+        ADA_MODE_VERSION
+
+verify other metadata
+    ada-mode.el
+    ada-ref-man.el
+    wisi.el
+
+check for latest Emacs release
+    http://ftp.gnu.org/gnu/emacs/windows/
+
+Emacs 25.3, gnat 2017:
+run all tests:
+    build/Makefile elisp
+
+prep for other version tests:
+    build/Makefile byte-compile-clean pub
+    # pushes to elpa workspace, builds archive
+
+Emacs 24.5, gnat 2016, installed elpa (Eurocontrol)
+    (gnat-2016)
+    (setenv "ADA_MODE_DIR" "-f package-initialize")
+    ../org.opentoken/build/release/Makefile clean
+    build/Makefile exe-clean
+    build/Makefile install-elpa
+    cd ~/.emacs.d/elpa/ada-mode-5.3.1; ./build.sh
+    build/Makefile byte-compile-clean compile-ada-test-clean update-elisp
+    # ignore byte-compile errors in parse_table-mode.el, xref-ada.el due to lack of xref
+    build/Makefile compile-ada-test autoloads test-clean test
+    build/Makefile uninstall-elpa
+
+Emacs 24.4, gnat 2016, installed ada-mode:
+    (setenv "ADA_MODE_DIR" "-f package-initialize")
+    build/Makefile install-elpa
+    build/wisi/Makefile all
+    build/Makefile uninstall-elpa
+
+Emacs 24.3, gnat 2016 (sal-standard), installed ada-mode:
+    (setenv "ADA_MODE_DIR" "-f package-initialize")
+    build/Makefile install-elpa
+    build/wisi/Makefile all
+    build/Makefile uninstall-elpa
+
+sync for Debian:
+    Emacs 25 for dvc
+    (dvc-status ".")
+    (dvc-status "/Projects/org.opentoken")
+    (dvc-sync-run ".")
+    (dvc-sync-review ".")
+
+Debian stable is 8.2 jessie as of 5 Sept 2015
+    emacs  24.5
+    gnat   4.9.2
+
+    emacs-stable.sh ;; for dvc and testing
+    (sal-debian)
+
+    (dvc-sync-run "/home/Projects/org.emacs.ada-mode")
+    (dvc-sync-review "/home/Projects/org.emacs.ada-mode")
+
+    /home/Projects/org.emacs.ada-mode/build/wisi/Makefile
+        all
+
+    emacs.sh ;; current for dvc
+    (dvc-status)
+    (dvc-sync-run "/home/Projects/org.emacs.ada-mode")
+    (dvc-sync-review "/home/Projects/org.emacs.ada-mode")
+
+(dvc-sync-run ".")
+(dvc-sync-review ".")
+
+commit elpa:
+    (dvc-pull "/Projects/elpa")
+    (dvc-sync-review "/Projects/elpa")
+
+    build/Makefile docs pub-ada pub-ada-ref-man pub-wisi
+
+    (dvc-state-one "/Projects/elpa")
+        add, stage, commit ada-mode, ada-ref-man, wisi
+
+    (dvc-push "/Projects/elpa")
+    (dvc-sync-review "/Projects/elpa")
+    # 24 hrs for web repository to update
+
+after Gnu ELPA updated, test install from elpa
+    5.1.8 crashed emacs for me
+
+(dvc-state-one ".")
+mtn tag h:org.emacs.ada-mode "org.emacs.ada-mode-<version>"
+
+(dvc-sync-run ".")
+(dvc-sync-review ".")
+
+mtn checkout -b org.emacs.ada-mode -r t:org.emacs.ada-mode-5.3.1 ../org.emacs.ada-mode-5.3.1
+
+build/Makefile zip
+
+not under emacs:
+    cd /Projects/org.emacs.ada-mode/build/
+    rm <old>.*
+    gpg2 -b *.tar.gz
+
+    scp *.tar.gz     stephen_leake@dl.sv.nongnu.org:/releases/ada-mode/
+    scp *.tar.gz.sig stephen_leake@dl.sv.nongnu.org:/releases/ada-mode/
+
+~/Web/Makefile
+    ada-mode wisi
+
+(cvs-examine "d:/Web/savannah/ada-mode/" nil)
+    mark all, commit
+
+post on emacs-ada-mode mailing list, c.l.a newsgroup:
+
+Ada mode 5.3.1 is now available in GNU ELPA. See the homepage
+(http://www.nongnu.org/ada-mode/) for NEWS, or the project page
+(https://savannah.nongnu.org/projects/ada-mode) for tarball download.
+
+This is a bug fix release; the version number should have incremented
+from 5.2 to 5.3 in the previous release, for the the GPS indentation
+engine.
+
+mark fixed bugs
+    http://debbugs.gnu.org/cgi/pkgreport.cgi?package=ada-mode
+    http://debbugs.gnu.org/Developer.html
+
+check https://www.emacswiki.org/emacs/AdaMode
+
+update ada-mode-keys.el on savannah
+
+-- end of file