--- conflicted
+++ resolved
@@ -215,7 +215,6 @@
         or just shared_stream_index for stack_top
             may be broken down?
 
-<<<<<<< HEAD
     nonterm node_ids are not unique
         don't reset in start_parse
             add_nonterm_1 uses tree.nodes.last_index
@@ -229,9 +228,8 @@
     could use active_region to distinguish:
         indent single line - continue code
         indent multiple lines - correct 'end' position
-=======
+
 gnat-get-paths called more than once for ada-mode project
->>>>>>> d22dc4a7
 
 Ada-mode add newbie test
     no project
