--- conflicted
+++ resolved
@@ -44,26 +44,8 @@
 (setq gpr-query-exec "c:/Projects/org.emacs.ada-mode/gpr_query")
   current work
-<<<<<<< HEAD
-need better homepage for wisi
-    point to user guide, show some screen shots
-    populate Savannah 'docs' page?
-    set savannah devel status to 'in production'
-
 output min_complete fraction in .parse_table - changed when recursion blew up?
 
-dos2unix takes a long time on lr1_parse_table.txt
-    change put_text_rep to use stream_io, do correct line ending.
-
-annex_p
-    minimize conflicts due to added Ada 2020 syntax
-
-    add actions
-
-    compare_ada_annex_p
-        arm_texi use bold underscore for bold, to distinguish keywords
-        write arm-info-mode, to apply faces
-=======
 opening or refreshing ada_annex_p_bnf.wy is very slow
     something does full parse; takes ~ 30 seconds
     mmm-auto.el (add-hook 'change-major-mode-hook #'mmm-major-mode-change)
@@ -77,27 +59,22 @@
     slowdown is _before_ wisitoken-grammar-mode is run!
         somewhere in find-file (-hook)?
 
-wisi-grammar-mode
-    error during resume; parse called from wisi-fontify-region
-    wisi--run-parse(2690 3180)
-    can't reproduce
-
+need better homepage for wisi
+    point to user guide, show some screen shots
+    populate Savannah 'docs' page?
+    set savannah devel status to 'in production'
+
+dos2unix takes a long time on lr1_parse_table.txt
+    change put_text_rep to use stream_io, do correct line ending.
 ada_annex_p.wy
     elminate conflicts: done
 
     add actions
         make two
-        added labels, action to abstract_subprogram_declaration
-            very tedious adding labels to everything
-                auto-label in translate_ebnf
-                or write elisp
-
-
-speed up lr1 generate
-    share single c_tree; avoid updating 8 copies
-    supervisor gathers input from all workers, updates 1 copy, gives new states to all workers.
-    doesn't save time, just CPU use?
->>>>>>> 85cdfdbd
+
+    compare_ada_annex_p
+        arm_texi use bold underscore for bold, to distinguish keywords
+        write arm-info-mode, to apply faces
 
 indent bugs
     State.Kernel (I) :=
