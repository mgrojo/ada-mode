--- conflicted
+++ resolved
@@ -1,7 +1,5 @@
 Misc notes on current work
 
-<<<<<<< HEAD
-=======
 build/release/Makefile
 build/debug/Makefile
 
@@ -20,7 +18,6 @@
 
 speed up parsing, for Emacs Ada backend
     gnatcoll-xref.adb needs to be < 0.2 second
->>>>>>> 930ba688
 
     measure progress:
         with wisi-generate Ada_Emacs
