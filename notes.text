--- conflicted
+++ resolved
@@ -51,19 +51,10 @@
 (setq gpr-query-exec "c:/Projects/org.emacs.ada-mode/gpr_query")
   current work
-<<<<<<< HEAD
 GNAT Community going away
     https://blog.adacore.com/a-new-era-for-ada-spark-open-source-community
     get gnat fsf from alire https://alire.ada.dev/
 
-editing syntax_Trees.adb line_at_byte_pos
-    no parse errors, fresh reset; new_line on 'if child_regions' => 0 indent.
-
-    new_line at end of line before 'end if;' => wrong indent
-
-
-=======
->>>>>>> 311ecf3d
 try packrat
     o.e.a.s-6/o.e.w.s-2
 
