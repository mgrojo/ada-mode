General notes on Emacs Ada mode

build/Makefile
build/wisi/Makefile

o.e.a.stephe-1 (from o.e.a): external process opentoken parser
o.e.a.stephe-2 (from o.e.a): compute indent via indent-action deltas in grammar
o.e.a.stephe-3 (from o.e.a.s-1): FFI parser
o.e.a.stephe-4 (from o.e.a.s-2): available

(add-to-list 'load-path "/Projects/org.emacs.ada-mode")
(setq ada-xref-tool 'gnat_inspect)

run test from emacs -Q using installed elpa:
(progn
;;  (add-to-list 'exec-path "/apps/GNAT-2014/bin")
  (setenv "PATH" (mapconcat 'identity  exec-path  path-separator))
  (package-initialize)
  (setq debug-on-error t)
;;  (setq wisi-debug 1)
  (add-to-list 'load-path "/Projects/org.emacs.ada-mode/build")
  (load "run-wisi-test")
  (setq default-directory "/Projects/org.emacs.ada-mode/build/wisi/")
  (run-test "ada-number-literal"))

run test from emacs -Q using source:
(progn
  (add-to-list 'exec-path "d:/apps/GNAT-GPL_2016/bin")
  (setenv "PATH" (mapconcat 'identity  exec-path  path-separator))
  (add-to-list 'load-path "/Projects/org.emacs.ada-mode")
  (add-to-list 'load-path "/Projects/org.emacs.ada-mode/build")
  (setq debug-on-error t)
  (load "autoloads.el")
  (load "run-indent-test-wisi-gpr_query")
  (setq wisi-debug 1)
  (setq default-directory "/Projects/org.emacs.ada-mode/build/wisi/")
  (run-test "../../test/gnatprep.adb")
  (ada-wisi-debug-keys))

(progn
  (add-to-list 'exec-path "d:/apps/GNAT-GPL_2016/bin")
  (setenv "PATH" (mapconcat 'identity  exec-path  path-separator))
  (add-to-list 'load-path "/Projects/org.emacs.ada-mode")
  (add-to-list 'load-path "/Projects/org.emacs.ada-mode/build")
  (setq debug-on-error t)
  (load "autoloads.el")
  (require 'ada-mode)
  (setq default-directory "/Projects/org.emacs.ada-mode/")
  (load "run-indent-test-wisi-gpr_query")
  (setq wisi-debug 1)
  (find-file "/Projects/org.emacs.ada-mode/test/gnatprep.adb")
  )

install packages in -Q:
(progn
 (require 'package)
 (add-to-list 'package-archives (cons "test" "/Projects/elpa/archive/packages"))
 (list-packages))

 compute indent via indent-actions in grammar

test-ada-gpr_query.stamp

test/access_in_record.ads error in jit-lock
    in wisi-extend-action

rename ada/gpr-wisi-class-list wisi-class-list

delete wisi-indent-*, *-wisi-before/after-*

convert wisi-forward-token to use structs
    (setq ada-gps-size-threshold most-positive-fixnum)
    d:/Apps/GNAT-gpl_2016/gnatcoll-gpl-2016-src/src/sqlite/gnatcoll-xref.adb
            7252 lines, 256857 chars
    (time-it 'wisi-lex-buffer 10)

    non-struct:                        Total 2.102593 seconds; per iteration 0.210259
    structs:                           Total 2.454529 seconds; per iteration 0.245453
    count lines in forward-token:      Total 3.411111 seconds; per iteration 0.341111
    line-begin array in forward-token: Total 3.070206 seconds; per iteration 0.307021

<<<<<<< HEAD
handle ada-wisi-opentoken
    similar to comment; call before parse
    change reliance on cache to search for := token

 functional (next page for speed issues/ideas)

=======
>>>>>>> 9146794d
ada_mode_gps_indent install:
    edit GPS configure to delete gtk, rather than configure gtk

gpr_query --help show relevant trace settings
    add -v; shows *.ali

ada-indent-hanging-rel-exp
    see FIXME: in ada-wisi.el
    need input from ludovic

    add to NEWS
    add to .texi

see pdf-tools for ideas on compiling during package install

gps vs wisi
    when hit return with invalid syntax, does not indent until type some code

    comments aligned with prev code, not next

    missing ada-indent-label

    conditional expressions different continuation

    expression function "is"

    generic renaming

    generic package continuation

    named association continuation

    missing ada-indent-renames > 0

    overriding continuation

    bug in record field; ada_mode-nominal-child.ads

    aspect continuation

    anonymous access function return type

ada_mode_gps_indent.gpr use gps.gpr?
    reduce source installed?
    or doc why not

https://www.emacswiki.org/emacs/AdaMode

update ada-mode-keys.el on savannah

maybe add option ada-indent-paren-rel-rhs
    see email

C-u C-c C-r append references
    rewrite gnatxref to not use compilation-start
    or use xref

gpr_query does not see libraries?
    need clear example; libadalang mains vs langkit?
    compare to GPS, gnatinspect

change Emacs manual section on ada-mode to mention elpa

new syntax in AI12-061:
    http://www.adacore.com/developers/development-log/NF-17-P617-043-gnat

adding "<" => "<" still confuses wisi

ada-goto-declaration-start
    fails on task declaration
        only a problem if misusing C-c C-b ada-make-subprogram-body to make a task body
        C-x C-e skeleton expand works fine

        ada-make-subprogram-body should throw an error if it's not on a
        _subprogram_ spec, and recommend C-c C-e in the error message.

        but also fails on
        task body TA is
        begin
           null;
        end TA;

        fix the latter, see if it fixes ada-make-subprogram-body
            if not, make it throw an error.

    fails on separate (P) procedure X;
        C-c C-e works

        but also fails on
        separate (P)
        procedure X;
        is
        begin
        end X;

        fix the latter, see if it fixes ada-make-subprogram-body
            if not, obsolete that.

add gnat_find_opts or obj_dir?
    see email from Ludovic Brenta

$ADA_OBJECTS_PATH...= in .prj:
    += for list
    Needs $CUR_DIR (or PRJ_DIR?)

    but doesn't fix gnatfind xref problem?
        test

ada-mode.texi
    add "upgrading from 4.0" section
        obj_dir is now ignored
        therefore gnatfind requires gpr_file

add "show all overloads" in navigate
    leave out file, line, col from gpr-query id

fill comments:
    set `fill-paragraph-function' to `ada-fill-comment-paragraph'

    `ada-fill-comment-paragraph' doesn't respect the region

    fix errors in filling:
procedure Non_Comment           -- The following line will be removed on M-Q,
                                --
is                              --  * if it was an empty comment.

   E : String := (1 =>    -- The following line will stay when pressing M-Q,
                          --
                          --  * even though it was empty.
                    'A');


add gpr-projects.el in emacs 25
    see project.el

add gpr-ede.el
    see ede.el

    compare to project

see http://ecb.sourceforge.net/ for ideas?
    or add Ada to that?

get casing from gpr file

gnat-core support RTS choice
    with GNAT GPL 2014:
    foo.gpr contains:
       package Builder is
          for Default_Switches ("ada") use ("--RTS=sjlj");
       end Builder;

    'gnat list -v -P foo.gpr' returns the wrong system library.

    'gnat list -v --RTS=sjlj' returns the correct system library.

    add project variable 'rts'

Gpr_query
    gnatcoll gpl 2015 has full aggregate support
        provide gpr_query_2014, gpr_query_2015, pick one at compile/install time

    check gnatinspect for new features

    grok --RTS
        may be already done in 2015:
            for Runtime ("ada") use "stm32f429i-disco-rtos";


test with gnat gpl 2015

completion
    (info "(elisp)Completion")
    examples:
        Ada.Text_IO.<tab> => Put, Put_line, Get, etc
            needs new query; all symbols that match prefix
            better as an ASIS query?

        what does GPS do?
            works on non-compiled, bad syntax code
            type 'with '; puts up a list of all packages in the project.
            type 'with Ada.'; list of all children of Ada
                requires scroll, <ret> to select
                while scrolling, puts up help text next to list

            type 'Put', puts up a list of all simple names in project matching that prefix
            type 'Put (', puts up a list of all params of all Puts (_not_ filtered by current context clause)

            does _not_ handle 'foo_io.put', where 'foo_io' is an instance of A.Tio.float_io.
                maybe it would if foo_io is:
                    a library package instantiation
                    a local instantiation, but was previously compiled

            find the GPS source code

use goto-decl-start to indent aspects?
    avoid lots of nested cond/cl-ecase in ada-wisi-before|after-cache

c:/Archive/Emacs/slime-2.10.1.tar.gz

http://wikemacs.org/wiki/Projectile

face actions in gpr grammar?

after ada-mode is fast enough:
    built-in ada-mode: (make-obsolete 'ada-mode "use later version from ELPA via `list-packages')

use cl-lib class/method for dispatching

"others" clauses in all case statements, that return an indention of 0
(or something similar) instead of throwing errors. They could still
throw errors if wisi-debug > 0.

emacs 25 compile.el supports HYPERLINK in compilation regexp; use for secondary ref?
    ada-gnat-compile.el ada-gnat-compilation-filter


 speed up, handle bad grammar

implement packrat in fasttoken, generate elisp

Use adacore langkit to generate parser, run as module
    too hard to design AST types for grammar, since don't need them for ada-mode; maybe ok if that's already done

parser speed dominated by set-text-properties
    compute indent directly in parser actions
        indent-action takes list of delta_indent, one per token
    only set text properties for other things

convert OpenToken to generate tables for LR1 parser
    add error handling

wisi-generate write defun for grammar actions
    so they can be byte compiled
    faster?

speed up by not binding wisi-tokens for null action

skip blocks of text unless needed for current user command

    two grammars
        use elisp parser
            simplifies debugging, installation

        coarse grammar skips all non-block statements

        sets high level caches that are start/end points for detailed grammar

        invalidate both for any change; "end" can make a new block.

        define both in one .wy file?
            share keywords, tokens

        start with test language in .wy


    skip statements at lexer level?
         mark all tokens as level 1 or 2
         level 1: function begin end if loop etc
         parse level 2 on demand

5.1.c: GPS sub-process indentation engine
    build/Makefile

    (progn
      (require 'ada-gps)
      (setq ada-gps-exec (concat default-directory "build/ada_mode_gps_indent")))

    Version in a_m_gps_i for upgrade control


    d:/Apps/GNAT-gpl_2016/gnatcoll-gpl-2016-src/src/sqlite/gnatcoll-xref.adb
        7252 lines, 256857 chars

    wisi timing:
    (progn
        (ada-wisi-setup)
        (wisi-invalidate-cache)
        (time-it (lambda () (indent-region (point-min) (point-max))) 1))
        2.062000

    (time-it (lambda () (indent-region (point-min) (point-max))) 1)
        0.531000

    (progn
        (goto-char (point-max))
        (forward-line -3)
        (time-it 'indent-according-to-mode 10))
        0.001 seconds

    ada-gps timing:
    (time-it (lambda () (indent-region (point-min) (point-max))) 1)
        ~700 seconds?

    (progn
        (goto-char (point-max))
        (forward-line -3)
        (time-it 'indent-according-to-mode 10))
        Total 1.857000 seconds; per iteration 0.185700

    include *.adb, build/Makefile in ELPA for gpr_query, ada_mode_gps_indent

5.1.d:

handle parser errors more gracefully
    continue by adding virtual tokens
        find shortest path from current state to defined action on next real token
            go thru FIRST, look for actions on next token, use first found
                provide grammar source hint for picking? (prefer semicolon, or 'then')
            if none, recurse (breadth-first search)
        can compute at grammar compile time
        add result as 'error' entry in state machine?

        cache for virtual end token (if one needed) located after last real token in sentence
            needed for 'goto end', and for setting something in 'end' field
            add space if at eob?

        no storage cache for other virtual tokens

        adding 'if then else end if' before 'foo := bar;'; just typed 'if <expression>'; add 'then'
            that will later add 'end if;' before the next 'end', which will be wrong
                no problem; it will be deleted by invalidate-cache when the new 'end if' is typed/parsed
                invalidate-cache must also delete refs to the virtual token?
                    they will be overwritten?

    don't use virtual tokens for indent
        => don't set markers to them

    show location of virtual tokens in 'show parse error'?
        could be many

can abandon parse when reach desired point (not just for errors)
    ada-indent-region parse to end of region
        avoids reparsing for every line
        or is there an indent-region hook for that?

        handle ada-gps better

    if command is 'goto-end', "desired point" is end of current statement
    in goto-end, check if end reached is virtual; if so, reparse

5.1.x: misc

if specify project file in gnat_stub_opts, gnat stub can't find it due to changed directory
    change to gnat_stub_gpr, manage directory
    or edit gnat_stub_opts, insert project dir?

skeleton refactor/cleanup

ftp://alpha.gnu.org/gnu/emacs/pretest/emacs-24.3.91.tar.xz
    better compile trunk, emacs-24 branch
    (dvc-status-one "/Projects/emacs/trunk")

gpr-skel.el
    ./gpr-skel.el:111:;; FIXME: code below should be in skeleton.el
    ./gpr-skel.el:199:	;; FIXME: hook for Ada case adjust

    move skel-expand to emacs-compat-*?
        assume will be in emacs 24.5 or 25.*
    use in ada-skel?

move stuff out of ada-mode-keys.el
    ada-make-package-spec
        skel default to (ada-name-from-file-name (buffer-file-name))?

(grep-find "find . -type f -print | \"xargs\" grep -nH \"FIXME:\"")

C-c C-d on +Normalize_Pathname
    includes + in identifier

prev-statement-keyword in subprogram skips exception

ada_mode-parens.adb:214:09: (style) bad column

ada-set-point-accordingly
    use parse info to find identifier declaration instead of reference?

different casing for identifiers (uppercase) and attributes (mixed)

src_dir=/foo/bar/* for C++

ada-next-statement-keyword skip matched parens if on paren

emacs-ada-prj-mode
    or emacs-gnat-prj-mode?

./wisi.el	  ;; FIXME: insert newline in comment to create non-comment!?
    need tests for wisi-before/after-change vs comments, strings

test on debian testing?

gpr-add-log-current-function dispatch to gpr-wisi

ada-add-log-current-function

gpr log-edit-function-name
    use package.attribute:
        Source_Dirs
        Compiler.Default_Switches

separate color for vendor-specific aspects
    spark aspects in test/aspects.ads

(see general below for more possibilites)

completion:
    match GPS behavior
        get completion candidates from gpr_query
        all names in scope at point

    built-in pcomplete
        completion-at-point-functions

    http://elpa.gnu.org/packages/company.html
        including C++ parameters, class members

    MELPA package auto-complete
    https://github.com/auto-complete/auto-complete
    https://github.com/capitaomorte/yasnippet

find-identifer-in-prj
    prompt for identifier, goto declaration
    not useful until have completion

reflect changes in subprogram spec to subprogram body
    ada-resync-spec-body

fix fontification of aspect names
    they are _not_ context clauses
    they are often on a different line than 'with'
    there are more than one of them
    use parser actions

fix wisi-compile.el needing comp.el, not comp.elc
    some systems don't install emacs source by default

handle all indent options like ada-case-strict
    need case-strict, ada-indent prj-wide for aflex
    need case-strict buffer-local for ada-mode ada_tokens

    set buffer-local from prj-get in ada-mode-hook
        use an alist or auto naming rule to define prj var

    or user write cond string-match on default-dir

set face correctly for name on next line
    edited some tests; see fixmes
    use parser actions

use post-self-insert-hook for casing
    in 23.2?

use electric-indent-mode instead of ada-indent-newline-indent

refactoring

    rename entity:
        use xref to rename all uses (with/without confirm)

    change parameter_result_profile
        make same change in all overrides
        offer to walk thru all uses

    promote primitive subprogram-local variable to type component

    move primitive from parent to child class

    extract subprogram
        from Eclipse
        highlight lines of source
        prompt for name
        it guesses parameter_result_profile

support for "Adadoc"?
    formatted comments that mention parameters; check that they are all mentioned, spelled correctly

support for "ElDoc"?
    display parameter list for current function

Add Ada parser to gnu global?

 gpr_query
build/Makefile one

get casing from gpr file

gpr_query refs output distinguishes between read ref and write ref
    useful for "where is this var set?"
    xref filter?
    elisp filter?

use --display_progress

write tests!

implement C++ C-c ? children
    /home/Projects/GDS/work_stephe_2/common/itc/itcsb/libitcsb_1553/inc/Itcsb1553/Bus.hpp

    overridden_recursive

    child_types_recursive
        works

add Ada, C++ tests of xref
    /home/Projects/GDS/work_stephe_2/dscovr/build/x86_gnu_linux_release/Makefile
    /home/Projects/GDS/work_stephe_2/common/itc/opsim/itc_dscovr_gdsi/Gds1553/src/Gds1553.cpp


cd /home/Projects/GDS/work_stephe_2/dscovr/build/x86_gnu_linux_release/

export ADA_PROJECT_PATH=../../../makerules:../../../common/build/x86_gnu_linux_release:../../../sal/build:../../../sal/build/x86_gnu_linux_release:../../../opentoken/build/linux_release

parse linker cross reference output; -cref
    for pragma import


(require 'gpr-mode)
(gpr-set-as-project "c:/Apps/GNAT-7.1.2/gnatcoll-1.6w-src/src/gnatcoll_tools.gpr")
(browse-url "file:///c:/Apps/GNAT-7.1.2/gnatcoll-1.6w-src/docs/_build/html/xref.html")

 general
build/wisi/Makefile
build/Makefile

do C-x 5 prefix
    for Emacs 24.x
    after 24.4 feature freeze

move gpr-skel.el skel-expand to compat*.el
    use in ada-mode
    discuss on emacs-devel

need indent test of skel expansions
    verify they parse

tooltip/skel support for subprogram param names

implement secondary-error for scope in 'gnat-inspect-all'
    /Projects/GDS/work_dscovr_release/common/build/x86_gnu_windows_release/Makefile
    /Projects/GDS/work_dscovr_release/common/1553/gds-hardware-bus_1553.ads RX_Enable
    secondary-error in compilation regexp not working
        highlight can't be a function

    change ada-show-secondary-error to parse line, col from text, not text-property?

move gnat-inspect ada-* to ada-gnat-inspect.el

wisi-validate-cache should call grammar parser in a loop
    that would handle multiple compilation units; doesn't need to be in grammar
    parser needs to ignore invalid token following valid parse.

suggest jit-lock enable hook
    allow enforcing order in after-change-functions

ask about start-process vs --batch

expression functions

gpr fix errors
    gds_dscovr_utf_agg.gpr:12:19: expected "gds_dscovr_utf_agg"

add C++ tests

C-c C-d on <= use

'Access gives wrong face to following token:
     Percent_Percent & EOF + Output_Elisp'Access and

don't parse or move cache if narrowed

ada-fix-error.el
    sort 'limited private with' at end of context clause

add test for el_file

gnatprep
    the value of a preprocessor symbol is either empty, a string
    literal, or an Ada identifier/keyword; handle $symbol in lexer

    gnatprep minor mode?

manage "scenario variables" on project menu?
    GDS_DEVICE_PLATFORM

separate gpr-mode indent variables

gpr-next-statement-keyword

new align rule
    from Florian Schanda <florian.schanda@altran.com>
    >    case Foo |
    >         Some_Other_Thing |
    >         Bar |
    >         Baz =>
    >       null;
    >
    > It would be really nifty to have a macro that transforms it into this:
    >
    >    case Foo              |
    >         Some_Other_Thing |
    >         Bar              |
    >         Baz              =>

allow finding compiler libraries with no project
    define the default project search path to contain the compiler library dirs
    there is no default project!
        big change to support that.

test on debian testing?

 possible enhancements

make as much as possible work with no project
    use ada-build-require-project-file when a project is necessary

example custom indentation function for Markus Schöpflin <markus.schoepflin@comsoft.aero>
   FOOBAR.PROC (
      ARG1 => VAL1,
      ARG2 => VAL2
   );

EDE projects?
    just .el files with random code

skeleton
    see python-skeleton-autoinsert

    add else placeholders to all skeletons?
        add 'placeholder text property, before-change that deletes it/checks for "..."
        add goto-next-/prev-placeholder, kill-placeholder

    bug in skeleton handling of _; if skeleton-end-hook indents, the pos of _ moves; should be a marker.

    template system could be defined by parsing ada-grammar.wy
        for ada-skel-verbose

ada-align-paramlist
    test/ada_mode-parens.adb

    handle wrapping due to line length limit?

    handle single-line trailing comments, or longer comments, in paramlist?

DEC Ada legacy code
    foo.a for spec, foo_b.a for body

share/convert case exceptions with GPS
    see email for python script

file-local case exceptions
    for -fdump-spec C imports

vhdl-wisi

ada-control.el from JP Rosen; see email

completion
    http://emacswiki.org/emacs/CategoryCompletion
    autocomplete package

http://cedet.sourceforge.net/addlang.shtml

time on long code
    get stats on GDS file sizes

put-text-property fails if read-only

 possible new options
ada-wisi-comment
    add option to match gnat comment style check
        have tests in ada_mode-conditional_expressions.adb, ada_mode-parens.adb

from Simon Wright:
   --  I'd like (the option to have) the 'is' line up with the 'type'.
   type A;
   type A_Finalizer
     (AP : access A)
   is new Ada.Finalization.Limited_Controlled with null record;

Markus Schöpflin <markus.schoepflin@comsoft.aero> wants this style (including all caps):

   FOOBAR.PROC (
      ARG1 => VAL1,
      ARG2 => VAL2
   );

    add a custom indent function, like the one for opentoken
    12 sep 2013: sent email

 relevant files, debug hints
(progn (profiler-start 'cpu) (time-it 'wisi-parse-buffer 10) (profiler-report) (profiler-stop))
    B - profiler-report-render-reversed-calltree shows low-level time hogs

attach gud-gdb to running emacs: attach <process id>
    source emacs/src/.gdbinit
    xbacktrace shows lisp backtrace

"kill -USR2 <emacspid>" which should also drop you into the (elisp?) debugger.

(browse-url "c:/Projects/arm_info/org.adaic.arm_form/build/html/arm2012/RM-P.html")
(info "(aarm2012)Annex P" "*info Annex P*")
http://www.ada-auth.org/standards/
(info "(elisp)Parser State" "*info syntax-ppss*")
"c:/home/stephe/Backup/eBooks/Dick Grune/Parsing.pdf" [dickgrune]

http://savannah.gnu.org/projects/emacs/

http://git.savannah.gnu.org/cgit/emacs.git/tree/README?h=elpa
http://elpa.gnu.org/

https://www.dropbox.com/sh/7jr3vbv9tm1zod0/jPuvfrJAe8
    w32 builds of cutting-edge emacs branches, pretests

ftp://alpha.gnu.org/gnu/emacs/pretest/

 access to ada-france:

anonymous (read only) access:
    mtn --db ~/monotone-dbs/ada-france.db --key '' pull www.ada-france.org "org.emacs.*"

read/write access requires a public key:
    send output of 'mtn pubkey' to Ludovic Brenta
    <ludovic@ludovic-brenta.org> or Stephe Leake
    <stephen_leake@stephe-leake.org>

    add it to monotone db via 'mtn read'
    add it to /etc/monotone/write-permissions
    /etc/init.d/monotone restart

    mtn --db ~/monotone-dbs/ada-france.db sync "mtn://www.ada-france.org?org.emacs.*"

 release process
(dvc-status ".")
(dvc-status "/Projects/org.opentoken")

# uninstall elpa packages before change version
build/Makefile uninstall-elpa

check for ELPA patches by others
    (dvc-status "/Projects/elpa")
        revert local changes
    (dvc-pull "/Projects/elpa")
    (dvc-sync-review "/Projects/elpa")
        update
        clean sync
    cd /Projects/elpa
    git log -2 -- packages/wisi
    git log -2 -- packages/ada-mode
    git log -2 -- packages/ada-ref-man
    if changes:
        (dvc-log "/Projects/elpa/packages/<dir>/<file>")
        apply changes to current

check emacs buglist
    http://debbugs.gnu.org/cgi/pkgreport.cgi?package=ada-mode

bump versions
    bump if _any_ changes other than autoloads, so ELPA package handler knows to update

    build stuff to compare with previous release in elpa:
        build/Makefile docs pub-ada pub-ada-ref-man pub-wisi

        (list-packages) install ada-mode, wisi, ada-ref-man from public ELPA

    change versions in compares below to match installed versions.

    compare:
        (ediff-directories "~/.emacs.d/elpa/wisi-1.1.3" "/Projects/elpa/packages/wisi" nil)
            NEWS-wisi.text
                add release date
                add new features

            wisi.el
                Version:

        (ediff-directories "~/.emacs.d/elpa/ada-mode-5.2.0" "/Projects/elpa/packages/ada-mode" nil)
            NEWS-ada-mode.text
                add release date
                add new features

            ada-mode.el
                Version:
                package-requires wisi version
                ada-mode-version

            more below

        (ediff-directories "~/.emacs.d/elpa/ada-ref-man-2012.0" "/Projects/elpa/packages/ada-ref-man" nil)
            ada-ref-man.el
                Version:

    ada-mode.texi
        @title
        top node
    README-ada-mode
        first line
    README-ada-ref-man
        first line
    README-wisi
        first line
    build/Makefile
        ADA_MODE_VERSION
        ADA_REF_MAN_VERSION
        WISI_VERSION

    (find-file "d:/Web/savannah/ada-mode/index.html")
        ada-mode find-replace i.j.k
        opentoken find-replace i.jk

    (find-file "d:/Web/savannah/ada-mode/wisi/wisi.html")
        wisi-i.j.k find-replace
        wisi-generate version
        opentoken version

    (d:/Web/stephe-leake/ada/opentoken.html copied by web makefile)

    ~/Web/Makefile
        ADA_MODE_VERSION

verify other metadata
    ada-mode.el
    ada-ref-man.el
    wisi.el

check for latest Emacs release
    http://ftp.gnu.org/gnu/emacs/windows/

Emacs 25.1, gnat 2016:
    build/wisi/Makefile all byte-compile-clean

prep for other version tests:
    build/Makefile all
    # pushes to elpa workspace, builds archive, uninstalls

Emacs 24.5, gnat 2015, installed elpa (Eurocontrol)
    (gnat-2015)
    (setenv "ADA_MODE_DIR" "-f package-initialize")
    org.opentoken/build/release/Makefile clean
    build/Makefile install-elpa
    build/wisi/Makefile all
    build/Makefile uninstall-elpa

Emacs 24.4, gnat 2016 (sal-standard), installed ada-mode:
    (setenv "ADA_MODE_DIR" "-f package-initialize")
    build/Makefile install-elpa
    build/wisi/Makefile all
    build/Makefile uninstall-elpa

Emacs 24.3, gnat 2016 (sal-standard), installed ada-mode:
    (setenv "ADA_MODE_DIR" "-f package-initialize")
    build/Makefile install-elpa
    build/wisi/Makefile all
    build/Makefile uninstall-elpa

Emacs 24.2, gnat 2016 (sal-standard), installed ada-mode:
    (setenv "ADA_MODE_DIR" "-f package-initialize")
    build/Makefile install-elpa
    build/wisi/Makefile all
        ignore byte-compile warnings about 'foo' from cl package called at runtime
    build/Makefile uninstall-elpa

sync for Debian:
    Emacs 25 for dvc
    (dvc-status ".")
    (dvc-status "/Projects/org.opentoken")
    (dvc-sync-run ".")
    (dvc-sync-review ".")

Debian stable is 8.2 jessie as of 5 Sept 2015
    emacs  24.5
    gnat   4.9.2

    emacs-stable.sh ;; for dvc and testing
    (sal-debian)

    (dvc-sync-run "/home/Projects/org.emacs.ada-mode")
    (dvc-sync-review "/home/Projects/org.emacs.ada-mode")

    /home/Projects/org.emacs.ada-mode/build/wisi/Makefile
        all

    emacs.sh ;; current for dvc
    (dvc-status)
    (dvc-sync-run "/home/Projects/org.emacs.ada-mode")
    (dvc-sync-review "/home/Projects/org.emacs.ada-mode")

(dvc-sync-run ".")
(dvc-sync-review ".")

commit elpa:
    (dvc-pull "/Projects/elpa")
    (dvc-sync-review "/Projects/elpa")

    build/Makefile docs pub-ada pub-ada-ref-man pub-wisi

    (dvc-state-one "/Projects/elpa")
        add, stage, commit ada-mode, ada-ref-man, wisi

    (dvc-push "/Projects/elpa")
    (dvc-sync-review "/Projects/elpa")
    # 24 hrs for web repository to update

test install from elpa
    5.1.8 crashed emacs for me

(dvc-state-one ".")
mtn tag h:org.emacs.ada-mode "org.emacs.ada-mode-<version>"

(dvc-sync-run ".")
(dvc-sync-review ".")

mtn checkout -b org.emacs.ada-mode -r t:org.emacs.ada-mode-5.2.1 ../org.emacs.ada-mode-5.2.1

build/Makefile zip

not under emacs:
    cd /Projects/org.emacs.ada-mode/build/
    rm <old>.tar.gz .sig
    gpg2 -b *.tar.gz

    scp *.tar.gz     stephen_leake@dl.sv.nongnu.org:/releases/ada-mode/
    scp *.tar.gz.sig stephen_leake@dl.sv.nongnu.org:/releases/ada-mode/

~/Web/Makefile
    ada-mode wisi

(cvs-examine "d:/Web/savannah/ada-mode/" nil)
    mark all, commit

FIXME: wisi-generate.exe to savannah?

after Gnu ELPA updated, post on emacs-ada-mode mailing list, c.l.a newsgroup
http://www.nongnu.org/ada-mode/
https://savannah.nongnu.org/projects/ada-mode

mark fixed bugs
    http://debbugs.gnu.org/cgi/pkgreport.cgi?package=ada-mode
    http://debbugs.gnu.org/Developer.html

check https://www.emacswiki.org/emacs/AdaMode


-- end of file<|MERGE_RESOLUTION|>--- conflicted
+++ resolved
@@ -80,7 +80,6 @@
     count lines in forward-token:      Total 3.411111 seconds; per iteration 0.341111
     line-begin array in forward-token: Total 3.070206 seconds; per iteration 0.307021
 
-<<<<<<< HEAD
 handle ada-wisi-opentoken
     similar to comment; call before parse
     change reliance on cache to search for := token
@@ -88,8 +87,6 @@
   functional (next page for speed issues/ideas)
 
-=======
->>>>>>> 9146794d
 ada_mode_gps_indent install:
     edit GPS configure to delete gtk, rather than configure gtk
 
