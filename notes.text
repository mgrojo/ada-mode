General notes on Emacs Ada mode

(add-to-list 'load-path "/Projects/org.emacs.ada-mode")
(setq ada-xref-tool 'gnat_inspect)

run test from emacs -Q using installed elpa:
(progn
;;  (add-to-list 'exec-path "/apps/GNAT-2014/bin")
  (setenv "PATH" (mapconcat 'identity  exec-path  path-separator))
  (package-initialize)
  (setq debug-on-error t)
;;  (setq wisi-debug 1)
  (add-to-list 'load-path "/Projects/org.emacs.ada-mode/build")
  (load "run-wisi-test")
  (setq default-directory "/Projects/org.emacs.ada-mode/build/wisi/")
  (run-test "ada-number-literal"))

run test from emacs -Q using source:
(progn
<<<<<<< HEAD
  (add-to-list 'exec-path "/apps/GNAT-2014/bin")
=======
  (add-to-list 'exec-path "/apps/GNAT-gpl_2014/bin")
>>>>>>> 6fb295ca
  (setenv "PATH" (mapconcat 'identity  exec-path  path-separator))
  (add-to-list 'load-path "/Projects/org.emacs.ada-mode.stephe-2")
  (add-to-list 'load-path "/Projects/org.emacs.ada-mode.stephe-2/build")
  (setq debug-on-error t)
  (load "autoloads.el")
<<<<<<< HEAD
  (load "run-indent-test-wisi")
  (setq wisi-debug 1)
  (setq default-directory "/Projects/org.emacs.ada-mode/build/wisi/")
  (run-test "../../test/format_paramlist.adb")
  (ada-wisi-debug-keys))
=======
  (load "run-indent-test-gps")
;  (setq wisi-debug 1)
  (setq default-directory "/Projects/org.emacs.ada-mode.stephe-2/build/wisi/")
;  (setq ada-gps-exec "/Projects/org.emacs.ada-mode.stephe-2/build/ada_mode_gps_indent"))
  (run-test "../../test/gnatprep.adb"))
>>>>>>> 6fb295ca

install packages in -Q:
(progn
 (require 'package)
 (add-to-list 'package-archives (cons "test" "/Projects/elpa/archive/packages"))
 (list-packages))

 next release
<<<<<<< HEAD
o.e.a.stephe-1 (from o.e.a): external opentoken parser
o.e.a.stephe-2 (from o.e.a): external gps parser
o.e.a.stephe-3 (from o.e.a.s-1): FFI parser

incorrect color:
    opentoken/wisi/test/run_ada_parser.adb
        Ada_Grammar.LALR_Parsers.Parse (Parser);

=======
5.1.c: GPS sub-process indentation engine
    build/Makefile

    (progn
      (require 'ada-gps)
      (setq ada-gps-exec (concat default-directory "build/ada_mode_gps_indent")))

    Version in a_m_gps_i for upgrade control


    c:/apps/GNAT-gpl_2014/gnatcoll-1.7w-src/src/sqlite/gnatcoll-xref.adb
        7081 lines, 241060 chars
        copied to build/foo.adb

    wisi timing:
    (progn
        (ada-wisi-setup)
        (wisi-invalidate-cache)
        (time-it (lambda () (indent-region (point-min) (point-max))) 1))
        2.062000

    (time-it (lambda () (indent-region (point-min) (point-max))) 1)
        0.531000

    (progn
        (goto-char (point-max))
        (forward-line -3)
        (time-it 'indent-according-to-mode 10))
        0.001 seconds

    ada-gps timing:
    (time-it (lambda () (indent-region (point-min) (point-max))) 1)
        ~700 seconds?

    (progn
        (goto-char (point-max))
        (forward-line -3)
        (time-it 'indent-according-to-mode 10))
        Total 1.857000 seconds; per iteration 0.185700

    include *.adb, build/Makefile in ELPA for gpr_query, ada_mode_gps_indent

5.1.b:
    build/wisi/Makefile
    build/Makefile
    doc changes in NEWS-ada-mode.text NEWS-wisi.text
>>>>>>> 6fb295ca

books passes ada-check-current-project when project is fish_mercury
    don't put . in compilation-search-path; expand it.

completion
    (info "(elisp)Completion")
    examples:
        Ada.Text_IO.<tab> => Put, Put_line, Get, etc
            needs new query; all symbols that match prefix
            better as an ASIS query?

        what does GPS do?
            works on non-compiled, bad syntax code
            type 'with '; puts up a list of all packages in the project.
            type 'with Ada.'; list of all children of Ada
                requires scroll, <ret> to select
                while scrolling, puts up help text next to list

            type 'Put', puts up a list of all simple names in project matching that prefix
            type 'Put (', puts up a list of all params of all Puts (_not_ filtered by current context clause)

            does _not_ handle 'foo_io.put', where 'foo_io' is an instance of A.Tio.float_io.
                maybe it would if foo_io is:
                    a library package instantiation
                    a local instantiation, but was previously compiled

            find the GPS source code

find-file-in-prj
    prompt for file with compilation-search-path as completion
        avoid navigating to 'with' clause to get same functionality

c:/Archive/Emacs/slime-2.10.1.tar.gz

http://wikemacs.org/wiki/Projectile

use electric indent instead of ada-newline-indent?


face actions in gpr grammar?

after trunk transition to git (11 Nov 2014?):
    built-in ada-mode: (make-obsolete 'ada-mode "use later version from ELPA via `list-packages')

use eieio class/method for dispatching

5.1.c:

handle parser errors more gracefully
    continue by adding virtual tokens
        find shortest path from current state to defined action on next real token
            go thru FIRST, look for actions on next token, use first found
                provide grammar source hint for picking? (prefer semicolon, or 'then')
            if none, recurse (breadth-first search)
        can compute at grammar compile time
        add result as 'error' entry in state machine?

        cache for virtual end token (if one needed) located after last real token in sentence
            needed for 'goto end', and for setting something in 'end' field
            add space if at eob?

        no storage cache for other virtual tokens

        adding 'if then else end if' before 'foo := bar;'; just typed 'if <expression>'; add 'then'
            that will later add 'end if;' before the next 'end', which will be wrong
                no problem; it will be deleted by invalidate-cache when the new 'end if' is typed/parsed
                invalidate-cache must also delete refs to the virtual token?
                    they will be overwritten?

    don't use virtual tokens for indent
        => don't set markers to them

    show location of virtual tokens in 'show parse error'?
        could be many

can abandon parse when reach desired point (not just for errors)
    ada-indent-region parse to end of region
        avoids reparsing for every line
        or is there an indent-region hook for that?

        handle ada-gps better

    if command is 'goto-end', "desired point" is end of current statement
    in goto-end, check if end reached is virtual; if so, reparse

5.1.x: misc

if specify project file in gnat_stub_opts, gnat stub can't find it due to changed directory
    change to gnat_stub_gpr, manage directory
    or edit gnat_stub_opts, insert project dir?

skeleton refactor/cleanup

ftp://alpha.gnu.org/gnu/emacs/pretest/emacs-24.3.91.tar.xz
    better compile trunk, emacs-24 branch
    (dvc-status-one "/Projects/emacs/trunk")

gpr-skel.el
    ./gpr-skel.el:111:;; FIXME: code below should be in skeleton.el
    ./gpr-skel.el:199:	;; FIXME: hook for Ada case adjust

    move skel-expand to emacs-compat-*?
        assume will be in emacs 24.5 or 25.*
    use in ada-skel?

move stuff out of ada-mode-keys.el
    ada-make-package-spec
        skel default to (ada-name-from-file-name (buffer-file-name))?

(grep-find "find . -type f -print | \"xargs\" grep -nH \"FIXME:\"")

C-c C-d on +Normalize_Pathname
    includes + in identifier

prev-statement-keyword in subprogram skips exception

ada_mode-parens.adb:214:09: (style) bad column

ada-set-point-accordingly
    use parse info to find identifier declaration instead of reference?

different casing for identifiers (uppercase) and attributes (mixed)

src_dir=/foo/bar/* for C++

ada-next-statement-keyword skip matched parens if on paren

emacs-ada-prj-mode
    or emacs-gnat-prj-mode?

./wisi.el	  ;; FIXME: insert newline in comment to create non-comment!?
    need tests for wisi-before/after-change vs comments, strings

test on debian testing?

gpr-add-log-current-function dispatch to gpr-wisi

ada-add-log-current-function

gpr log-edit-function-name
    use package.attribute:
        Source_Dirs
        Compiler.Default_Switches

separate color for vendor-specific aspects
    spark aspects in test/aspects.ads

(see general below for more possibilites)

completion:
    match GPS behavior
        get completion candidates from gpr_query
        all names in scope at point

    built-in pcomplete
        completion-at-point-functions

    http://elpa.gnu.org/packages/company.html
        including C++ parameters, class members

    MELPA package auto-complete
    https://github.com/auto-complete/auto-complete
    https://github.com/capitaomorte/yasnippet

find-identifer-in-prj
    prompt for identifier, goto declaration
    not useful until have completion

reflect changes in subprogram spec to subprogram body
    ada-resync-spec-body

fix fontification of aspect names
    they are _not_ context clauses
    they are often on a different line than 'with'
    there are more than one of them
    use parser actions

fix wisi-compile.el needing comp.el, not comp.elc
    some systems don't install emacs source by default

handle all indent options like ada-case-strict
    need case-strict, ada-indent prj-wide for aflex
    need case-strict buffer-local for ada-mode ada_tokens

    set buffer-local from prj-get in ada-mode-hook
        use an alist or auto naming rule to define prj var

    or user write cond string-match on default-dir

set face correctly for name on next line
    edited some tests; see fixmes
    use parser actions

use post-self-insert-hook for casing
    in 23.2?

use electric-indent-mode instead of ada-indent-newline-indent

refactoring

    rename entity:
        use xref to rename all uses (with/without confirm)

    change parameter_result_profile
        make same change in all overrides
        offer to walk thru all uses

    promote primitive subprogram-local variable to type component

    move primitive from parent to child class

    extract subprogram
        from Eclipse
        highlight lines of source
        prompt for name
        it guesses parameter_result_profile

support for "Adadoc"?
    formatted comments that mention parameters; check that they are all mentioned, spelled correctly

 gpr_query
build/Makefile one

get casing from gpr file

gpr_query refs output distinguishes between read ref and write ref
    useful for "where is this var set?"
    xref filter?
    elisp filter?

use --display_progress

write tests!

implement C++ C-c ? children
    /home/Projects/GDS/work_stephe_2/common/itc/itcsb/libitcsb_1553/inc/Itcsb1553/Bus.hpp

    overridden_recursive

    child_types_recursive
        works

add Ada, C++ tests of xref
    /home/Projects/GDS/work_stephe_2/dscovr/build/x86_gnu_linux_release/Makefile
    /home/Projects/GDS/work_stephe_2/common/itc/opsim/itc_dscovr_gdsi/Gds1553/src/Gds1553.cpp


cd /home/Projects/GDS/work_stephe_2/dscovr/build/x86_gnu_linux_release/

export ADA_PROJECT_PATH=../../../makerules:../../../common/build/x86_gnu_linux_release:../../../sal/build:../../../sal/build/x86_gnu_linux_release:../../../opentoken/build/linux_release

parse linker cross reference output; -cref
    for pragma import


(require 'gpr-mode)
(gpr-set-as-project "c:/Apps/GNAT-7.1.2/gnatcoll-1.6w-src/src/gnatcoll_tools.gpr")
(browse-url "file:///c:/Apps/GNAT-7.1.2/gnatcoll-1.6w-src/docs/_build/html/xref.html")

 general
build/wisi/Makefile
build/Makefile

do C-x 5 prefix
    for Emacs 24.x
    after 24.4 feature freeze

move gpr-skel.el skel-expand to compat*.el
    use in ada-mode
    discuss on emacs-devel

need indent test of skel expansions
    verify they parse

tooltip/skel support for subprogram param names

implement secondary-error for scope in 'gnat-inspect-all'
    /Projects/GDS/work_dscovr_release/common/build/x86_gnu_windows_release/Makefile
    /Projects/GDS/work_dscovr_release/common/1553/gds-hardware-bus_1553.ads RX_Enable
    secondary-error in compilation regexp not working
        highlight can't be a function

    change ada-show-secondary-error to parse line, col from text, not text-property?

move gnat-inspect ada-* to ada-gnat-inspect.el

wisi-validate-cache should call grammar parser in a loop
    that would handle multiple compilation units; doesn't need to be in grammar
    parser needs to ignore invalid token following valid parse.

suggest jit-lock enable hook
    allow enforcing order in after-change-functions

ask about start-process vs --batch

expression functions

gpr fix errors
    gds_dscovr_utf_agg.gpr:12:19: expected "gds_dscovr_utf_agg"

add C++ tests

C-c C-d on <= use

'Access gives wrong face to following token:
     Percent_Percent & EOF + Output_Elisp'Access and

don't parse or move cache if narrowed

ada-fix-error.el
    sort 'limited private with' at end of context clause

add test for el_file

gnatprep
    the value of a preprocessor symbol is either empty, a string
    literal, or an Ada identifier/keyword; handle $symbol in lexer

    gnatprep minor mode?

manage "scenario variables" on project menu?
    GDS_DEVICE_PLATFORM

separate gpr-mode indent variables

gpr-next-statement-keyword

new align rule
    from Florian Schanda <florian.schanda@altran.com>
    >    case Foo |
    >         Some_Other_Thing |
    >         Bar |
    >         Baz =>
    >       null;
    >
    > It would be really nifty to have a macro that transforms it into this:
    >
    >    case Foo              |
    >         Some_Other_Thing |
    >         Bar              |
    >         Baz              =>

allow finding compiler libraries with no project
    define the default project search path to contain the compiler library dirs
    there is no default project!
        big change to support that.

test on debian testing?

 possible enhancements

make as much as possible work with no project
    use ada-build-require-project-file when a project is necessary

example custom indentation function for Markus Schöpflin <markus.schoepflin@comsoft.aero>
   FOOBAR.PROC (
      ARG1 => VAL1,
      ARG2 => VAL2
   );

EDE projects?
    just .el files with random code

skeleton
    see python-skeleton-autoinsert

    add else placeholders to all skeletons?
        add 'placeholder text property, before-change that deletes it/checks for "..."
        add goto-next-/prev-placeholder, kill-placeholder

    bug in skeleton handling of _; if skeleton-end-hook indents, the pos of _ moves; should be a marker.

    template system could be defined by parsing ada-grammar.wy
        for ada-skel-verbose

ada-align-paramlist
    test/ada_mode-parens.adb

    handle wrapping due to line length limit?

    handle single-line trailing comments, or longer comments, in paramlist?

parser is too slow
    try byte-compile - not enough
    see incremental LALR [dickgrune] 9.7.4
    cache parser state periodically (every 200 token caches?), resume parse from last avail cache
        won't help much; still need to parse to end of file
        won't help at all on first parse
        unless it's incremental in idle time!

DEC Ada legacy code
    foo.a for spec, foo_b.a for body

share/convert case exceptions with GPS
    see email for python script

file-local case exceptions
    for -fdump-spec C imports

vhdl-wisi

ada-control.el from JP Rosen; see email

completion
    http://emacswiki.org/emacs/CategoryCompletion
    autocomplete package

http://cedet.sourceforge.net/addlang.shtml

time on long code
    get stats on GDS file sizes

put-text-property fails if read-only

 possible new options
ada-wisi-comment
    add option to match gnat comment style check
        have tests in ada_mode-conditional_expressions.adb, ada_mode-parens.adb

from Simon Wright:
   --  I'd like (the option to have) the 'is' line up with the 'type'.
   type A;
   type A_Finalizer
     (AP : access A)
   is new Ada.Finalization.Limited_Controlled with null record;

Markus Schöpflin <markus.schoepflin@comsoft.aero> wants this style (including all caps):

   FOOBAR.PROC (
      ARG1 => VAL1,
      ARG2 => VAL2
   );

    add a custom indent function, like the one for opentoken
    12 sep 2013: sent email

 relevant files, debug hints
(progn (profiler-start 'cpu) (time-it 'wisi-parse-buffer 10) (profiler-report) (profiler-stop))
    B - profiler-report-render-reversed-calltree shows low-level time hogs

attach gud-gdb to running emacs: attach <process id>
    source emacs/src/.gdbinit
    xbacktrace shows lisp backtrace

"kill -USR2 <emacspid>" which should also drop you into the (elisp?) debugger.

(browse-url "c:/Projects/arm_info/org.adaic.arm_form/build/html/arm2012/RM-P.html")
(info "(aarm2012)Annex P" "*info Annex P*")
http://www.ada-auth.org/standards/
(info "(elisp)Parser State" "*info syntax-ppss*")
"c:/home/stephe/Backup/eBooks/Dick Grune/BookBody.pdf" [dickgrune]

http://savannah.gnu.org/projects/emacs/

http://git.savannah.gnu.org/cgit/emacs.git/tree/README?h=elpa
http://elpa.gnu.org/

https://www.dropbox.com/sh/7jr3vbv9tm1zod0/jPuvfrJAe8
    w32 builds of cutting-edge emacs branches, pretests

ftp://alpha.gnu.org/gnu/emacs/pretest/

 access to ada-france:

anonymous (read only) access:
    mtn --db ~/monotone-dbs/ada-france.db --key '' pull www.ada-france.org "org.emacs.*"

read/write access requires a public key:
    send output of 'mtn pubkey' to Ludovic Brenta
    <ludovic@ludovic-brenta.org> or Stephe Leake
    <stephen_leake@stephe-leake.org>

    add it to monotone db via 'mtn read'
    add it to /etc/monotone/write-permissions
    /etc/init.d/monotone restart

    mtn --db ~/monotone-dbs/ada-france.db sync "mtn://www.ada-france.org?org.emacs.*"

 git config for elpa checkout
[core]
	repositoryformatversion = 0
	filemode = false # don't set exec bits
	bare = false
	logallrefupdates = true
	ignorecase = true
[remote "origin"]
	fetch = +refs/heads/master:refs/remotes/origin/master
	push  = +refs/heads/master
	url = stephen_leake@git.sv.gnu.org:/srv/git/emacs/elpa.git
[branch "master"]
	remote = origin
	merge = refs/heads/master

 release process
move to external elpa package?
    maybe after add dynamic library for parser
    simplifies git management of elpa?
    - Push the tree you want onto a branch `externals/<pkg>' in the
      `elpa' repository.
    - Remove the packages/<pkg> directory in the `master' branch.
    - Edit `externals-list' in the `master' branch.

(dvc-status ".")
(dvc-status "/Projects/org.opentoken")

check for ELPA patches by others
    (dvc-status "/Projects/elpa")
        revert local changes
    (dvc-pull "/Projects/elpa")
    (dvc-sync-review "/Projects/elpa")
        update
        clean sync
    cd /Projects/elpa
    git log -2 -- packages/wisi
    git log -2 -- packages/ada-mode
    git log -2 -- packages/ada-ref-man
    if changes:
        (dvc-log "/Projects/elpa/packages/<dir>/<file>")
        apply changes to current

check emacs buglist
    http://debbugs.gnu.org/cgi/pkgreport.cgi?package=ada-mode

bump versions
    bump if _any_ changes other than autoloads, so ELPA package handler knows to update
        (list-packages) install ada-mode, wisi from public ELPA
        build/Makefile docs pub-ada pub-ada-ref-man pub-wisi

        (ediff-directories "~/.emacs.d/elpa/wisi-1.0.6" "/Projects/elpa/packages/wisi" nil)
            wisi.el
                Version:

        (ediff-directories "~/.emacs.d/elpa/ada-mode-5.1.6" "/Projects/elpa/packages/ada-mode" nil)
            ada-mode.el
                Version:
                package-requires wisi version
                ada-mode-version

        (ediff-directories "~/.emacs.d/elpa/ada-ref-man-2012.0" "/Projects/elpa/packages/ada-ref-man" nil)
            ada-ref-man.el
                Version:

    NEWS-ada-mode.text
        add release date
        add new features

    NEWS-wisi.text
        add release date
        add new features

    ada-mode.texi
        Ada Mode Version
    README-ada-mode
        first line
    README-ada-ref-man
        first line
    README-wisi
        first line
    build/Makefile
        VERSION
    build/install-elpa.el
        ada-mode-version
        ada-ref-man-version
        wisi-version

    (dvc-log "/Projects/org.opentoken/")
        examine diff since last Tag: opentoken-i.jk
        update c:/Projects/org.opentoken/Docs/opentoken.html
            current version:
            history

    /Projects/org.opentoken.stephe/wisi/wisi-generate.adb
        version
            independent of opentoken, ada-mode versions
            bump if changes affect ada-mode or other clients

    /Projects/Web/stephe-leake/emacs/ada-mode/emacs-ada-mode.html
        ada-mode find-replace i.j.k
        opentoken find-replace i.jk

    /Projects/Web/stephe-leake/emacs/wisi/wisi.html
        wisi-i.j.k find-replace
        wisi-generate version
        ada-mode i.j.k
        opentoken version

    (/Projects/Web/stephe-leake/ada/opentoken.html copied by web makefile)

verify other metadata
    ada-mode.el
    ada-ref-man.el
    wisi.el

build/Makefile all
    # pushes to elpa workspace, builds archive, installs

Emacs 24.4, gnat 2014 (sal-standard), installed ada-mode:
    from http://ftp.gnu.org/gnu/emacs/windows/
    (setenv "ADA_MODE_DIR" "-f package-initialize")
    build/wisi/Makefile all

Emacs 24.3, gnat 2014 (sal-standard), installed ada-mode:
    (setenv "ADA_MODE_DIR" "-f package-initialize")
    build/Makefile install-elpa # deletes and recompiles
    build/wisi/Makefile all

Emacs 24.2, gnat 2014 (sal-standard), installed ada-mode:
    (setenv "ADA_MODE_DIR" "-f package-initialize")
    build/Makefile install-elpa-review # deletes and recompiles, installs cl-lib
    build/wisi/Makefile all
        ignore byte-compile warnings about 'foo' from cl package called at runtime

    build/Makefile install-clean

sync for Debian:
    (dvc-status ".")
    (dvc-status "/Projects/org.opentoken")
    (dvc-sync-run ".")
    (dvc-sync-review ".")

Debian : emacs, gnat from stable (wheezy 4 May 2013, emacs 24.2, gnat 4.8)
    emacs.sh ;; current for dvc

    (dvc-sync-run "/home/Projects/org.emacs.ada-mode")
    (dvc-sync-review "/home/Projects/org.emacs.ada-mode")

    emacs-stable.sh ;; for ada-mode testing

    M-x list-packages
        # install cl-lib
    /home/Projects/org.emacs.ada-mode/build/wisi/Makefile
        debian-all

    emacs.sh ;; current for dvc
    (dvc-status)
    (dvc-sync-run "/home/Projects/org.emacs.ada-mode")
    (dvc-sync-review "/home/Projects/org.emacs.ada-mode")

(dvc-sync-run ".")
(dvc-sync-review ".")

build/Makefile docs pub-ada pub-ada-ref-man pub-wisi

commit elpa:
    xgit-fetch needs rebase option

    (dvc-pull "/Projects/elpa")
    (dvc-sync-review "/Projects/elpa")
    (dvc-state-one "/Projects/elpa")
    add, stage, commit ada-mode, ada-ref-man, wisi
    (dvc-push "/Projects/elpa")
    (dvc-sync-review "/Projects/elpa")
    # 24 hrs for web repository to update

(dvc-state-one ".")
mtn tag h:org.emacs.ada-mode "org.emacs.ada-mode-<version>"

(dvc-sync-run ".")
(dvc-sync-review ".")

build/Makefile zip

~/Web/Makefile
    edit version in ADA-MODE-GZ
    ada-mode opentoken wisi
    sync
    check

after Gnu ELPA updated, post on emacs-ada-mode mailing list, c.l.a newsgroup
    http://stephe-leake.org/emacs/ada-mode/emacs-ada-mode.html

mark fixed bugs
    http://debbugs.gnu.org/cgi/pkgreport.cgi?package=ada-mode
    http://debbugs.gnu.org/Developer.html

-- end of file<|MERGE_RESOLUTION|>--- conflicted
+++ resolved
@@ -17,29 +17,17 @@
 
 run test from emacs -Q using source:
 (progn
-<<<<<<< HEAD
-  (add-to-list 'exec-path "/apps/GNAT-2014/bin")
-=======
   (add-to-list 'exec-path "/apps/GNAT-gpl_2014/bin")
->>>>>>> 6fb295ca
   (setenv "PATH" (mapconcat 'identity  exec-path  path-separator))
   (add-to-list 'load-path "/Projects/org.emacs.ada-mode.stephe-2")
   (add-to-list 'load-path "/Projects/org.emacs.ada-mode.stephe-2/build")
   (setq debug-on-error t)
   (load "autoloads.el")
-<<<<<<< HEAD
-  (load "run-indent-test-wisi")
-  (setq wisi-debug 1)
-  (setq default-directory "/Projects/org.emacs.ada-mode/build/wisi/")
-  (run-test "../../test/format_paramlist.adb")
-  (ada-wisi-debug-keys))
-=======
   (load "run-indent-test-gps")
 ;  (setq wisi-debug 1)
   (setq default-directory "/Projects/org.emacs.ada-mode.stephe-2/build/wisi/")
 ;  (setq ada-gps-exec "/Projects/org.emacs.ada-mode.stephe-2/build/ada_mode_gps_indent"))
   (run-test "../../test/gnatprep.adb"))
->>>>>>> 6fb295ca
 
 install packages in -Q:
 (progn
@@ -49,7 +37,6 @@
 
   next release
-<<<<<<< HEAD
 o.e.a.stephe-1 (from o.e.a): external opentoken parser
 o.e.a.stephe-2 (from o.e.a): external gps parser
 o.e.a.stephe-3 (from o.e.a.s-1): FFI parser
@@ -58,7 +45,52 @@
     opentoken/wisi/test/run_ada_parser.adb
         Ada_Grammar.LALR_Parsers.Parse (Parser);
 
-=======
+
+books passes ada-check-current-project when project is fish_mercury
+    don't put . in compilation-search-path; expand it.
+
+completion
+    (info "(elisp)Completion")
+    examples:
+        Ada.Text_IO.<tab> => Put, Put_line, Get, etc
+            needs new query; all symbols that match prefix
+            better as an ASIS query?
+
+        what does GPS do?
+            works on non-compiled, bad syntax code
+            type 'with '; puts up a list of all packages in the project.
+            type 'with Ada.'; list of all children of Ada
+                requires scroll, <ret> to select
+                while scrolling, puts up help text next to list
+
+            type 'Put', puts up a list of all simple names in project matching that prefix
+            type 'Put (', puts up a list of all params of all Puts (_not_ filtered by current context clause)
+
+            does _not_ handle 'foo_io.put', where 'foo_io' is an instance of A.Tio.float_io.
+                maybe it would if foo_io is:
+                    a library package instantiation
+                    a local instantiation, but was previously compiled
+
+            find the GPS source code
+
+find-file-in-prj
+    prompt for file with compilation-search-path as completion
+        avoid navigating to 'with' clause to get same functionality
+
+c:/Archive/Emacs/slime-2.10.1.tar.gz
+
+http://wikemacs.org/wiki/Projectile
+
+use electric indent instead of ada-newline-indent?
+
+
+face actions in gpr grammar?
+
+after trunk transition to git (11 Nov 2014?):
+    built-in ada-mode: (make-obsolete 'ada-mode "use later version from ELPA via `list-packages')
+
+use eieio class/method for dispatching
+
 5.1.c: GPS sub-process indentation engine
     build/Makefile
 
@@ -101,58 +133,7 @@
 
     include *.adb, build/Makefile in ELPA for gpr_query, ada_mode_gps_indent
 
-5.1.b:
-    build/wisi/Makefile
-    build/Makefile
-    doc changes in NEWS-ada-mode.text NEWS-wisi.text
->>>>>>> 6fb295ca
-
-books passes ada-check-current-project when project is fish_mercury
-    don't put . in compilation-search-path; expand it.
-
-completion
-    (info "(elisp)Completion")
-    examples:
-        Ada.Text_IO.<tab> => Put, Put_line, Get, etc
-            needs new query; all symbols that match prefix
-            better as an ASIS query?
-
-        what does GPS do?
-            works on non-compiled, bad syntax code
-            type 'with '; puts up a list of all packages in the project.
-            type 'with Ada.'; list of all children of Ada
-                requires scroll, <ret> to select
-                while scrolling, puts up help text next to list
-
-            type 'Put', puts up a list of all simple names in project matching that prefix
-            type 'Put (', puts up a list of all params of all Puts (_not_ filtered by current context clause)
-
-            does _not_ handle 'foo_io.put', where 'foo_io' is an instance of A.Tio.float_io.
-                maybe it would if foo_io is:
-                    a library package instantiation
-                    a local instantiation, but was previously compiled
-
-            find the GPS source code
-
-find-file-in-prj
-    prompt for file with compilation-search-path as completion
-        avoid navigating to 'with' clause to get same functionality
-
-c:/Archive/Emacs/slime-2.10.1.tar.gz
-
-http://wikemacs.org/wiki/Projectile
-
-use electric indent instead of ada-newline-indent?
-
-
-face actions in gpr grammar?
-
-after trunk transition to git (11 Nov 2014?):
-    built-in ada-mode: (make-obsolete 'ada-mode "use later version from ELPA via `list-packages')
-
-use eieio class/method for dispatching
-
-5.1.c:
+5.1.d:
 
 handle parser errors more gracefully
     continue by adding virtual tokens
