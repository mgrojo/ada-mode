--- conflicted
+++ resolved
@@ -32,13 +32,8 @@
 
  
-<<<<<<< HEAD
 don't indent %code or action
     or set Ada?
-=======
-add psuedo-EBNF to wisi_grammar_1.wy
-   see o.w.s-2
->>>>>>> 3a8eaa32
 
 create ELPA package, release
     ask on emacs-devel about :external vs :subtree
@@ -55,4 +50,4 @@
     or not; don't have any multi-line Ada actions (sigh).
 
     change Ada parser to allow 'statement' as compilation_unit
-        don't widen in wisi-indent-region
+        don't widen in wisi-indent-region