--- conflicted
+++ resolved
@@ -31,10 +31,9 @@
 
         item.shift_count not used
 
-<<<<<<< HEAD
 String_literal, numeric_literal, identifier are equivalent - only insert one
     minimal_complete does this for expression
-=======
+
 test/ada_mode-recover_31.adb
     language_fixes changes char_literal '|-' to string_literal; ok for first call on real error
 
@@ -44,7 +43,7 @@
     because in Parse.Parse_One_Item, Current_Token is a Base_Token, which does not have Token_Index
         use parser_state.current_shared_token?
         or change Current_Token to Recover_Token?
->>>>>>> a95f5fb1
+
 
 error_correction_algorithm.tex
     full vs partial_recursion
