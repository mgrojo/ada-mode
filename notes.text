General notes on Emacs Ada mode

build/Makefile

o.e.a.stephe-1: dead
<<<<<<< HEAD
o.e.a.stephe-2 (from o.e.a): external process wisitoken error correcting parser
o.e.a.stephe-3 (from o.e.a.s-1): FFI parser
o.e.a.stephe-4 (from o.e.a.s-2): compute indent in external wisitoken parser
=======
o.e.a.stephe-2 (from o.e.a. with o.w): indent-action deltas in grammar, external process wisitoken parser
o.e.a.stephe-3 (from o.e.a.s-1): emacs module parser
o.e.a.stephe-4 (from o.e.a.s-2, with o.w.s-1): Ada compute indent
>>>>>>> ba3a9d9f
o.e.a.stephe-5 (from o.e.a): available

run test from emacs -Q using source:
(progn
  (setq eval-expression-debug-on-error nil)
  (add-to-list 'exec-path "d:/apps/GNAT-GPL_2016/bin")
  (setenv "PATH" (mapconcat 'identity  exec-path  path-separator))
  (add-to-list 'load-path "/Projects/org.emacs.ada-mode.stephe-2")
  (add-to-list 'load-path "/Projects/org.emacs.ada-mode.stephe-2/build")
  (setq debug-on-error t)
  (setq debug-on-quit t)
  (load "autoloads.el")
  (load "run-indent-test-process-gpr_query")
  ; (setq wisi-debug 1)
  (setq wisi-disable-face t)
  (setq default-directory "/Projects/org.emacs.ada-mode.stephe-2/build/")
  (run-test "../../test/ada_mode-interactive_recover.adb")
  (wisi-debug-keys))

(progn
  (setq eval-expression-debug-on-error nil)
  (add-to-list 'load-path "/Projects/org.emacs.ada-mode.stephe-2/")
  (add-to-list 'load-path "/Projects/org.emacs.ada-mode.stephe-2/build")
  (load "autoloads.el")
  (load "run-wisi-process-test.el")
  (setq debug-on-error t)
  (setq wisi-disable-face t)
  ; (find-file "/Projects/org.emacs.ada-mode.stephe-2/test/wisi/subprograms.input")
  (setq default-directory "/Projects/org.emacs.ada-mode.stephe-2/build/")
  (run-test "subprograms"))

(dvc-state-multiple
'((xmtn . "c:/Projects/org.emacs.ada-mode.stephe-4/")
  (xmtn . "c:/Projects/org.wisitoken.stephe-1")
  (xmtn . "c:/Projects/org.stephe_leake.sal.stephe-1")))

 current work
<<<<<<< HEAD
compute indent in Ada
    subprograms.wisi-process-test

    implement all actions in Ada
        wisi.runtime.indent

    accumulate text_properties
        for indent, store in array indexed by line number; elisp pass in max line number
        add a list of text properties to that
        store start pos in each line, use binary search to find the right line for a position.

        when parse finished, send all to elisp

    do more optimization later
=======
navigate bug:
       LR1_Descriptor : WisiToken.Descriptor
     (First_Terminal    => (if Non_Grammar.Length > 0
                            then Token_ID (Non_Grammar.Length) + Token_ID'First
                            else Token_ID'First),
      Last_Terminal     => EOF_ID,
      EOF_ID            => EOF_ID,
      Accept_ID         => EOF_ID + 1,
      First_Nonterminal => EOF_ID + 1,
      Last_Nonterminal  => EOF_ID + Token_ID (Rules.Length) + 1);

        on > 0, invoke "add-use-clause"; already at outermost containing token

ada-which-function bug:
   type Generate_Param_Type is record
      --  Set by grammar file declarations. Error recover parameters
      --  are elsewhere.
      Output_Language           : Output_Language_Type  := None;
      Parser_Algorithm          : Parser_Algorithm_Type := None;
      Lexer                     : Lexer_Type            := None;
      Interface_Kind            : Interface_Type        := None;
      First_State_Index         : Integer               := 0;
      First_Parser_Label        : Integer               := 0;
      Keywords_Case_Insensitive : Boolean               := False;
      Start_Token               : Standard.Ada.Strings.Unbounded.Unbounded_String;
   end record;

    (ada-which-function t) is fine
    add-log not setting include-type t?

ada_mode_gps_parse, ada_mode_wisi_parse infinite loop when parent emacs dies
    detect that, exit
    debug ada_mode_gps_indent; not much help, stuck in read_file

    gnat.os_lib.read probably returns 0
        which gives infinite loop in Read_Input
            raise input_closed exception for that

put back mckenzie-enable in wisi-process-parse
    so can disable for memory tests, and for really bad syntax (like C code that needs to be wrapped in Indent_Line)

refactor {ada|gpr|java}-skel-expand
    (defun skel-expand
    use buffer-local skel-token-alist
>>>>>>> ba3a9d9f

help-do-xref respect other-frame-window
    find the code that sets the 'help-function attribute, change it to use display-buffer

fix release
    version 5.3.1
    gpr_query section in .info: menu structure wrong
    can't build gpr_query from elpa install; need to run gnatprep
        gcc run gnatprep, but not on gpr files
        teach gprbuild to do it; provide an xml file
        or use sh

        check for gnatcoll_xref.gpr existence, not gnat version
            see .sjw branch

    test install with MSYS, Cygwin, Linux

    ada_mode_gps_indent.gpr also needs gnatprep for 2017

    test gnat gpl 2017 on linux
        change NEWS statement; only not supported on Windows?

    see below

Ada 2020 features:
    delta aggregates (partial aggregate notation)
    http://www.ada-auth.org/cgi-bin/cvsweb.cgi/ai12s/ai12-0127-1.txt?rev=1.10
    wait for wisi-2.0

    new syntax in AI12-061:
        http://www.adacore.com/developers/development-log/NF-17-P617-043-gnat

 speed issues

/Projects/org.wisitoken/Test/gnatcoll-xref.adb
    7252 lines, 29461 tokens, 254989 characters

plain parse, no actions:
    14 Sept 2017:
        elisp parser
            (setq ada-parser 'elisp)
            (let ((wisi-action-disable t))(wisi-time (lambda () (wisi-parse-buffer 'navigate)) 5))
            1.515792 seconds 8 gcs

        command line run_ada_parser with re2c lexer, memory mapped file
            run_ada_parser.exe gnatcoll-xref.adb --repeat_count 10
                per iteration: 0.261657065 seconds - fast enough!

            run_ada_parser.exe gnatcoll-xref.adb --lexer-only --repeat_count 10
                per iteration: 0.004567678

        process parser with elisp lexer, warm process
            (setq ada-parser 'parser)
            gnatcoll-xref.adb
            (let ((wisi-action-disable t))(wisi-time (lambda () (wisi-parse-buffer 'navigate)) 1 t))
            6.734948 seconds 12 gcs 0.031288 wait
            6.708216 seconds 11 gcs 0.015633 wait

        just elisp lexer
            (wisi-time (lambda () (wisi-lex-buffer 'indent)) 5) ;; compute line info
            0.331260 seconds 2 gcs

            (wisi-time (lambda () (wisi-lex-buffer 'face)) 5) ;; no line info
            0.281287 seconds 2 gcs

        elisp lexer + send tokens
            (wisi-time #'wisi-process-send-tokens-noop 1)
            1.559691 seconds 2 gcs

        just send full buffer text to subprocess
            (require 'ada-gps)
            (wisi-time #'ada-gps-noop-send 1)
            1.054854 seconds 0 gcs


        repeat timing in Debian

    need emacs module, run lexer in Ada

parse face
    compare to o.e.a

    noticeable delay when typing code
        jit-lock-defer-time 1.5 helps

    wisitoken-parser-lr-lalr_generator.adb
    (wisi-time (lambda () (wisi-parse-buffer 'face)) 5 t); t for process stats

    15 Sep 2017
        o.e.a.s-4 elisp parser: per iteration 0.284380 seconds, 1 gcs

        process parser, elisp lexer 1.021952 seconds, 2 gcs

indent
    use module instead of process
        can pass actions from module to elisp in binary, to avoid scan-sexps
        try mingw64 gnat on Windows
            use 32 bit gprbuild to run 64 bit tools

    compute indent in Ada
        also lex
        add line info compute to lexer
        compatible with AdaCore libadalang indent

    take advantage of multicore:
        Process ext feedback while waiting to send more
            Need ewouldblock in lisp

        Put parallel parse in separate tasks.

        parallel mckenzie in separate tasks

        at least one thread in module

    wisi-anchored-2, wisi--indent-token-1
        don't apply anchor if all lines already anchored
        don't loop thru lines more than once?

    indent compute only lines needed
        skip nonterms that don't overlap indent region
        significantly complicates cache valid, wisi-cache-try algorithm

    delete 'end' processing, use next-statement-keyword to look for 'end'?


    (wisi-time-indent-middle-line-cold-cache 1 t); t for process stats
    /Projects/smm.main/source/smm-server.adb

    15 Sept 2017:
        elisp parser, full buffer:
            gnatcoll-xref.adb: 2.875186 seconds, 11 gcs => action time (- 2.875186 1.515792) = 1.359394
            smm-server.adb:    0.134355 seconds, 0 gcs

        elisp parser, middle line
            gnatcoll-xref.adb: 2.671991 seconds 11 gcs
            smm-server.adb:    0.140611 seconds 0 gcs

        process parser, whole buffer:
            gnatcoll-xref.adb:

            smm-server.adb:     0.303155 seconds, 1 gcs

        process parser, middle line
            gnatcoll-xref.adb: 16.166306 seconds 19 gcs 29461 tokens 149921 actions 0.015640 wait
            => scan parse action time = total - wisi-lex-send-tokens - action-time - wait-time
               = (+ 16.166306 -1.559691 -1.359394 -0.015640) = 13.231581
               action                count
                1 Lexer_To_Lookahead 29463
                2 Error              (- 30598 29463) 1135 ; from conflict resolution
                3 Spawn              (- 31803 30598) 1205 ; some terminated with identical stacks
                4 Terminate_Parser   (- 33008 31803) 1205
                5 Virtual_To_Lookahead 0 - no actual errors
                6 Push_Current       (- 62469 33008) 29461 = token count
                7 Reduce_Stack       (- 149928 62469) 87459

            smm-server.adb:     0.303128 seconds 1 gcs

            don't send right-hand-side tokens for reduce
                gnatcoll-xref.adb: 10.641623 seconds 15 gcs 29461 tokens 149921 actions 0.000000 wait

parse navigate
    wisi-motion-action
        in [] token-numbers, skip statements with wisi-goto-end

history
    ada-mode 5.2
        indent whole buffer:
            (time-it (lambda () (progn (wisi-invalidate-cache)(indent-region (point-min) (point-max)))) 1)

        gps: per iteration 4.463700
        wisi: per iteration 8.331166

        indent one line

    ada-mode 6.x
        indent whole buffer:
            (time-it 'wisi-parse-buffer 1)

        indent first line: (time-it (lambda() (goto-line 1) (indent-for-tab-command)) 1)
        indent middle line: (time-it (lambda() (goto-line 3500) (indent-for-tab-command)) 1)
        indent last line: (time-it (lambda() (goto-line 7251) (indent-for-tab-command)) 1)

        march 8 2017; sort of working
            wisi whole buffer: per iteration 2.484650

        april 16 2017; all Ada tests pass
            wisi whole buffer: per iteration 3.516
            wisi first line: per iteration 2.594025, 2.562731, 2.578430
            wisi middle line: per iteration 2.562810, 2.791537, 2.750257
            wisi last line: per iteration 2.750262, 2.750256

        apr 17 add byte-compile in wisi-semantic-action
            wisi whole buffer: per iteration 3.127059, 3.109702, 2.984694 seconds, 13 gcs

        apr 23 add indent cache
            indent second line cold cache: (wisi-time-indent-line-cold-cache 2)
            indent second line warm cache: (wisi-time-indent-line-warm-cache 2 100)
            middle line: 3500
            last line:   7251

            second line cold cache: 2.735604 seconds 12 gcs
            second line warm cache: 0.006563 seconds

        june 8 Ada fasttoken process parser, wisi lexer
            (setq wisi-indent-region-fallback nil)
            second line cold cache: 5.351977 seconds 15 gcs
            second line warm cache: 0.006563 seconds

 indent issues
http://langserver.org/
    open protocol for IDE/compiler communication

ada_mode_gps_indent bug #12: comment align with hanging code.
    bug in GPS

ada-indent-hanging-rel-exp
    see FIXME: in ada-wisi.el
    need input from ludovic

    more cases:

    if FTFX.Main_CASA_Result.Suspension.Status /= Previous_Suspension_Info.Status
      or FTFX.Main_CASA_Result.Suspension.Delay_Threshold_Exceeded_Reg
        /= Previous_Suspension_Info.Delay_Threshold_Exceeded_Reg
    wisi aligns "/=" with "or"

 wisi work

upgrade to gnat gpl 2017
    copy libiconv from mingw32; see wisi-user_guide install

    gpr_query installed
        crashes in test/ada_mode-child_procedure.adb
        and under main emacs
        run in gdb; in Tree.Load
        need debug enabled in gnatcoll; reinstall with Gnatcoll_Build=Debug
        crashes in gnatcoll-projects.adb Load call to Internal_Load
        in call to Set_Path_From_Gnatls_Attribute
            due to missing 'with' (should not be any!?)
        in call to Process_gnatlist (default_gnatlist)
        'catch exception' lands in gnatcoll_utils.Get_Command_Output call to Expect
            exception process_died
            handled right there, but never gets to the handler
                spawn process is just broken?
                try small example

    try reinstall gnatcoll?

disable or use electric-indent-post-self-insert-function
    called during ada-indent-newline-indent
    on post-self-insert-hook
        use that for ada-mode capitalization

Try antlr error recovery on Ada. Add elisp target.

gps vs wisi
    when hit return with invalid syntax, does not indent until type some code

    comments aligned with prev code, not next

    missing ada-indent-label

    conditional expressions different continuation

    expression function "is"

    generic renaming

    generic package continuation

    named association continuation

    missing ada-indent-renames > 0

    overriding continuation

    bug in record field; ada_mode-nominal-child.ads

    aspect continuation

    anonymous access function return type

gpr_query does not see libraries?
    need clear example; libadalang mains vs langkit?
    compare to GPS, gnatinspect

change Emacs manual section on ada-mode to mention elpa

ada-goto-declaration-start
    fails on task declaration
        only a problem if misusing C-c C-b ada-make-subprogram-body to make a task body
        C-x C-e skeleton expand works fine

        ada-make-subprogram-body should throw an error if it's not on a
        _subprogram_ spec, and recommend C-c C-e in the error message.

        but also fails on
        task body TA is
        begin
           null;
        end TA;

        fix the latter, see if it fixes ada-make-subprogram-body
            if not, make it throw an error.

    fails on separate (P) procedure X;
        C-c C-e works

        but also fails on
        separate (P)
        procedure X;
        is
        begin
        end X;

        fix the latter, see if it fixes ada-make-subprogram-body
            if not, obsolete that.

add "show all overloads" in navigate
    leave out file, line, col from gpr-query id

fill comments:
    set `fill-paragraph-function' to `ada-fill-comment-paragraph'

    `ada-fill-comment-paragraph' doesn't respect the region

    fix errors in filling:
procedure Non_Comment           -- The following line will be removed on M-Q,
                                --
is                              --  * if it was an empty comment.

   E : String := (1 =>    -- The following line will stay when pressing M-Q,
                          --
                          --  * even though it was empty.
                    'A');


gnat-core support RTS choice
    with GNAT GPL 2014:
    foo.gpr contains:
       package Builder is
          for Default_Switches ("ada") use ("--RTS=sjlj");
       end Builder;

    'gnat list -v -P foo.gpr' returns the wrong system library.

    'gnat list -v --RTS=sjlj' returns the correct system library.

    add project variable 'rts'

Gpr_query
    check gnatinspect for new features

    grok --RTS
        may be already done in 2015:
            for Runtime ("ada") use "stm32f429i-disco-rtos";


completion
    (info "(elisp)Completion")
    http://emacswiki.org/emacs/CategoryCompletion
    autocomplete package

    examples:
        Ada.Text_IO.<tab> => Put, Put_line, Get, etc
            needs new query; all symbols that match prefix
            better as an ASIS query?

        what does GPS do?
            works on non-compiled, bad syntax code
            type 'with '; puts up a list of all packages in the project.
            type 'with Ada.'; list of all children of Ada
                requires scroll, <ret> to select
                while scrolling, puts up help text next to list

            type 'Put', puts up a list of all simple names in project matching that prefix
            type 'Put (', puts up a list of all params of all Puts (_not_ filtered by current context clause)

            does _not_ handle 'foo_io.put', where 'foo_io' is an instance of A.Tio.float_io.
                maybe it would if foo_io is:
                    a library package instantiation
                    a local instantiation, but was previously compiled

            find the GPS source code

    match GPS behavior
        get completion candidates from gpr_query
        all names in scope at point

    built-in pcomplete
        completion-at-point-functions

    http://elpa.gnu.org/packages/company.html
        including C++ parameters, class members

    MELPA package auto-complete
    https://github.com/auto-complete/auto-complete
    https://github.com/capitaomorte/yasnippet

c:/Archive/Emacs/slime-2.10.1.tar.gz

face actions in gpr grammar?

after ada-mode is fast enough:
    built-in ada-mode: (make-obsolete 'ada-mode "use later version from ELPA via `list-packages')

use cl-lib class/method for dispatching

emacs 25 compile.el supports HYPERLINK in compilation regexp; use for secondary ref?
    ada-gnat-compile.el ada-gnat-compilation-filter


implement packrat in fasttoken, generate elisp

skip blocks of text unless needed for current user command

    two grammars
        use elisp parser
            simplifies debugging, installation

        coarse grammar skips all non-block statements

        sets high level caches that are start/end points for detailed grammar

        invalidate both for any change; "end" can make a new block.

        define both in one .wy file?
            share keywords, tokens

        start with test language in .wy


    skip statements at lexer level?
         mark all tokens as level 1 or 2
         level 1: function begin end if loop etc
         parse level 2 on demand

if specify project file in gnat_stub_opts, gnat stub can't find it due to changed directory
    change to gnat_stub_gpr, manage directory
    or edit gnat_stub_opts, insert project dir?

skeleton refactor/cleanup
    see fixmes

move stuff out of ada-mode-keys.el
    ada-make-package-spec
        skel default to (ada-name-from-file-name (buffer-file-name))?

different casing for identifiers (uppercase) and attributes (mixed)

refactoring

    rename entity:
        use xref to rename all uses (with/without confirm)

    change parameter_result_profile
        make same change in all overrides
        offer to walk thru all uses

    promote primitive subprogram-local variable to type component

    move primitive from parent to child class

    extract subprogram
        from Eclipse
        highlight lines of source
        prompt for name
        it guesses parameter_result_profile

support for "Adadoc"?
    formatted comments that mention parameters; check that they are all mentioned, spelled correctly

support for "ElDoc"?
    display parameter list for current function

Add Ada parser to gnu global?

 relevant files, debug hints
Edebug displays

in wisi-process-parse--Reduce_Stack:
(setq edebug-eval-list
 '(tokens-1
   tok
   (aref token-table (aref tokens-1 i))
   (queue-head (wisi-process--parser-parse-stack wisi--parser))
   sexp
   ))

in wisi-parse-reduce:
(setq edebug-eval-list
 '(nonterm
   tok
   first
   ))

in wisi--indent-token-1:
(setq edebug-eval-list
 '((wisi-ind-indent wisi--indent)
   wisi-nterm
   i
   delta
   indent
   ))

in wisi-indent-action:
(setq edebug-eval-list
 '((wisi-ind-indent wisi--indent)
   wisi-nterm
   wisi-tokens
   deltas
   wisi-token-index
   tok
   token-delta
   comment-delta
   ))

wisi-indent-region:
(setq edebug-eval-list
 '((wisi-ind-indent wisi--indent)
   anchor-indent
   i
   indent
   new-indent
   ))

use elp (emacs lisp profiler)?
    (with-current-buffer (find-file-noselect "~/src/xdisp.c")
      (elp-instrument-function 'c-beginning-of-defun)
      (goto-char (point-max))
      (condition-case nil
          (while (beginning-of-defun) nil)
        (error nil))
      (elp-results))

(progn (profiler-start 'cpu) (time-it 'wisi-parse-buffer 10) (profiler-report) (profiler-stop))
    B - profiler-report-render-reversed-calltree shows low-level time hogs

attach gud-gdb to running emacs: attach <process id>
    source emacs/src/.gdbinit
    xbacktrace shows lisp backtrace

"kill -USR2 <emacspid>" which should also drop you into the (elisp?) debugger.

(browse-url "c:/Projects/arm_info/org.adaic.arm_form/build/html/arm2012/RM-P.html")
(info "(aarm2012)Annex P" "*info Annex P*")
http://www.ada-auth.org/standards/
(info "(elisp)Parser State" "*info syntax-ppss*")
"c:/home/stephe/Backup/eBooks/Dick Grune/Parsing.pdf" [dickgrune]

http://savannah.gnu.org/projects/emacs/

http://git.savannah.gnu.org/cgit/emacs.git/tree/README?h=elpa
http://elpa.gnu.org/

https://www.dropbox.com/sh/7jr3vbv9tm1zod0/jPuvfrJAe8
    w32 builds of cutting-edge emacs branches, pretests

ftp://alpha.gnu.org/gnu/emacs/pretest/
    untar with cygwin
    in mys32 under emacs:
        cd /c/Projects/emacs/emacs-24.3.9x
        ./configure --prefix=/mingw32
        make
        # don't make install, just run from the build dir

 access to ada-france:

anonymous (read only) access:
    mtn --db ~/monotone-dbs/ada-france.db --key '' pull www.ada-france.org "org.emacs.*"

read/write access requires a public key:
    send output of 'mtn pubkey' to Ludovic Brenta
    <ludovic@ludovic-brenta.org> or Stephe Leake
    <stephen_leake@stephe-leake.org>

    add it to monotone db via 'mtn read'
    add it to /etc/monotone/write-permissions
    /etc/init.d/monotone restart

    mtn --db ~/monotone-dbs/ada-france.db sync "mtn://www.ada-france.org?org.emacs.*"

 git config for elpa checkout
[core]
	repositoryformatversion = 0
	filemode = false # don't set exec bits
	bare = false
	logallrefupdates = true
	ignorecase = true
[remote "origin"]
	fetch = +refs/heads/master:refs/remotes/origin/master
	push  = +refs/heads/master
	url = stephen_leake@git.sv.gnu.org:/srv/git/emacs/elpa.git
[branch "master"]
	remote = origin
	merge = refs/heads/master

 release process
do wisitoken release, if needed

(dvc-status ".")
(dvc-status "/Projects/org.opentoken")

# uninstall elpa packages before change version
build/Makefile uninstall-elpa

check for ELPA patches by others
    (dvc-status "/Projects/elpa")
        revert local changes
    (dvc-pull "/Projects/elpa")
    (dvc-sync-review "/Projects/elpa")
        update
        clean sync
    cd /Projects/elpa
    git log -2 -- packages/wisi
    git log -2 -- packages/ada-mode
    git log -2 -- packages/ada-ref-man
    if changes:
        (dvc-log "/Projects/elpa/packages/<dir>/<file>")
        apply changes to current

check emacs buglist
    http://debbugs.gnu.org/cgi/pkgreport.cgi?package=ada-mode

bump versions
    bump if _any_ changes other than autoloads, so ELPA package handler knows to update
        bump second digit for major features
        bump minor digit for bug fixes, minor features
            - GPS indentation engine
        bump first digit for really major or user-incompatible changes
            - 5 use parser
            - 6 compute indentation in grammar actions

    build stuff to compare with previous release in elpa:
        build/Makefile docs pub-ada pub-ada-ref-man pub-wisi

        (list-packages) install ada-mode, wisi, ada-ref-man from public ELPA

    change versions in compares below to match installed versions.

    compare:
        (ediff-directories "~/.emacs.d/elpa/wisi-1.1.4" "/Projects/elpa/packages/wisi" nil)
            NEWS-wisi.text
                add release date
                add new features

            wisi.el
                Version:

        (ediff-directories "~/.emacs.d/elpa/ada-mode-5.2.1" "/Projects/elpa/packages/ada-mode" nil)
            NEWS-ada-mode.text
                add release date
                add new features

            ada-mode.el
                Version:
                package-requires wisi version
                ada-mode-version

            more below

        (ediff-directories "~/.emacs.d/elpa/ada-ref-man-2012.0" "/Projects/elpa/packages/ada-ref-man" nil)
            ada-ref-man.el
                Version:

    ada-mode.texi
        @title
        top node
    README-ada-mode
        first line
    README-ada-ref-man
        first line
    README-wisi
        first line
    ada_mode_wisi_parse.adb
        Version
    build/Makefile
        run uninstall-elpa with old values before changing!
        ADA_MODE_VERSION
        ADA_REF_MAN_VERSION
        WISI_VERSION

    (find-file "d:/Web/savannah/ada-mode/index.html")
        ada-mode find-replace i.j.k
        opentoken find-replace i.jk

    (find-file "d:/Web/savannah/ada-mode/wisi/wisi.html")
        i.j.k find-replace
        wisi-generate version
        opentoken version

    (d:/Web/stephe-leake/ada/opentoken.html copied by web makefile)

    ~/Web/Makefile
        ADA_MODE_VERSION

verify other metadata
    ada-mode.el
    ada-ref-man.el
    wisi.el

check for latest Emacs release
    http://ftp.gnu.org/gnu/emacs/windows/

Emacs 25.1, gnat 2016:
    build/wisi/Makefile all byte-compile-clean

prep for other version tests:
    build/Makefile all
    # pushes to elpa workspace, builds archive, uninstalls

Emacs 24.5, gnat 2015, installed elpa (Eurocontrol)
    (gnat-2015)
    (setenv "ADA_MODE_DIR" "-f package-initialize")
    org.opentoken/build/release/Makefile clean
    build/Makefile install-elpa
    build/wisi/Makefile all
    build/Makefile uninstall-elpa

Emacs 24.4, gnat 2016 (sal-standard), installed ada-mode:
    (setenv "ADA_MODE_DIR" "-f package-initialize")
    build/Makefile install-elpa
    build/wisi/Makefile all
    build/Makefile uninstall-elpa

Emacs 24.3, gnat 2016 (sal-standard), installed ada-mode:
    (setenv "ADA_MODE_DIR" "-f package-initialize")
    build/Makefile install-elpa
    build/wisi/Makefile all
    build/Makefile uninstall-elpa

sync for Debian:
    Emacs 25 for dvc
    (dvc-status ".")
    (dvc-status "/Projects/org.opentoken")
    (dvc-sync-run ".")
    (dvc-sync-review ".")

Debian stable is 8.2 jessie as of 5 Sept 2015
    emacs  24.5
    gnat   4.9.2

    emacs-stable.sh ;; for dvc and testing
    (sal-debian)

    (dvc-sync-run "/home/Projects/org.emacs.ada-mode")
    (dvc-sync-review "/home/Projects/org.emacs.ada-mode")

    /home/Projects/org.emacs.ada-mode/build/wisi/Makefile
        all

    emacs.sh ;; current for dvc
    (dvc-status)
    (dvc-sync-run "/home/Projects/org.emacs.ada-mode")
    (dvc-sync-review "/home/Projects/org.emacs.ada-mode")

(dvc-sync-run ".")
(dvc-sync-review ".")

commit elpa:
    (dvc-pull "/Projects/elpa")
    (dvc-sync-review "/Projects/elpa")

    build/Makefile docs pub-ada pub-ada-ref-man pub-wisi

    (dvc-state-one "/Projects/elpa")
        add, stage, commit ada-mode, ada-ref-man, wisi

    (dvc-push "/Projects/elpa")
    (dvc-sync-review "/Projects/elpa")
    # 24 hrs for web repository to update

test install from elpa
    5.1.8 crashed emacs for me

(dvc-state-one ".")
mtn tag h:org.emacs.ada-mode "org.emacs.ada-mode-<version>"

(dvc-sync-run ".")
(dvc-sync-review ".")

mtn checkout -b org.emacs.ada-mode -r t:org.emacs.ada-mode-5.2.2 ../org.emacs.ada-mode-5.2.2

build/Makefile zip

not under emacs:
    cd /Projects/org.emacs.ada-mode/build/
    rm <old>.*
    gpg2 -b *.tar.gz

    scp *.tar.gz     stephen_leake@dl.sv.nongnu.org:/releases/ada-mode/
    scp *.tar.gz.sig stephen_leake@dl.sv.nongnu.org:/releases/ada-mode/

~/Web/Makefile
    ada-mode wisi

(cvs-examine "d:/Web/savannah/ada-mode/" nil)
    mark all, commit

FIXME: wisi-generate.exe to savannah?

after Gnu ELPA updated, post on emacs-ada-mode mailing list, c.l.a newsgroup:

Ada mode 5.2.2 is now available in GNU ELPA. See the homepage
(http://www.nongnu.org/ada-mode/) for NEWS, or the project page
(https://savannah.nongnu.org/projects/ada-mode) for tarball download.

A major new feature in this release; the GPS indentation engine can be
used as the primary or backup indentation engine. This makes indenting
while editing faster on large files, and more friendly on all files.

mark fixed bugs
    http://debbugs.gnu.org/cgi/pkgreport.cgi?package=ada-mode
    http://debbugs.gnu.org/Developer.html

check https://www.emacswiki.org/emacs/AdaMode

update ada-mode-keys.el on savannah

-- end of file<|MERGE_RESOLUTION|>--- conflicted
+++ resolved
@@ -3,15 +3,9 @@
 build/Makefile
 
 o.e.a.stephe-1: dead
-<<<<<<< HEAD
-o.e.a.stephe-2 (from o.e.a): external process wisitoken error correcting parser
-o.e.a.stephe-3 (from o.e.a.s-1): FFI parser
-o.e.a.stephe-4 (from o.e.a.s-2): compute indent in external wisitoken parser
-=======
 o.e.a.stephe-2 (from o.e.a. with o.w): indent-action deltas in grammar, external process wisitoken parser
 o.e.a.stephe-3 (from o.e.a.s-1): emacs module parser
 o.e.a.stephe-4 (from o.e.a.s-2, with o.w.s-1): Ada compute indent
->>>>>>> ba3a9d9f
 o.e.a.stephe-5 (from o.e.a): available
 
 run test from emacs -Q using source:
@@ -19,28 +13,28 @@
   (setq eval-expression-debug-on-error nil)
   (add-to-list 'exec-path "d:/apps/GNAT-GPL_2016/bin")
   (setenv "PATH" (mapconcat 'identity  exec-path  path-separator))
-  (add-to-list 'load-path "/Projects/org.emacs.ada-mode.stephe-2")
-  (add-to-list 'load-path "/Projects/org.emacs.ada-mode.stephe-2/build")
+  (add-to-list 'load-path "/Projects/org.emacs.ada-mode.stephe-4")
+  (add-to-list 'load-path "/Projects/org.emacs.ada-mode.stephe-4/build")
   (setq debug-on-error t)
   (setq debug-on-quit t)
   (load "autoloads.el")
   (load "run-indent-test-process-gpr_query")
   ; (setq wisi-debug 1)
   (setq wisi-disable-face t)
-  (setq default-directory "/Projects/org.emacs.ada-mode.stephe-2/build/")
+  (setq default-directory "/Projects/org.emacs.ada-mode.stephe-4/build/")
   (run-test "../../test/ada_mode-interactive_recover.adb")
   (wisi-debug-keys))
 
 (progn
   (setq eval-expression-debug-on-error nil)
-  (add-to-list 'load-path "/Projects/org.emacs.ada-mode.stephe-2/")
-  (add-to-list 'load-path "/Projects/org.emacs.ada-mode.stephe-2/build")
+  (add-to-list 'load-path "/Projects/org.emacs.ada-mode.stephe-4/")
+  (add-to-list 'load-path "/Projects/org.emacs.ada-mode.stephe-4/build")
   (load "autoloads.el")
   (load "run-wisi-process-test.el")
   (setq debug-on-error t)
   (setq wisi-disable-face t)
-  ; (find-file "/Projects/org.emacs.ada-mode.stephe-2/test/wisi/subprograms.input")
-  (setq default-directory "/Projects/org.emacs.ada-mode.stephe-2/build/")
+  ; (find-file "/Projects/org.emacs.ada-mode.stephe-4/test/wisi/subprograms.input")
+  (setq default-directory "/Projects/org.emacs.ada-mode.stephe-4/build/")
   (run-test "subprograms"))
 
 (dvc-state-multiple
@@ -50,7 +44,6 @@
 
   current work
-<<<<<<< HEAD
 compute indent in Ada
     subprograms.wisi-process-test
 
@@ -65,7 +58,7 @@
         when parse finished, send all to elisp
 
     do more optimization later
-=======
+
 navigate bug:
        LR1_Descriptor : WisiToken.Descriptor
      (First_Terminal    => (if Non_Grammar.Length > 0
@@ -104,13 +97,11 @@
         which gives infinite loop in Read_Input
             raise input_closed exception for that
 
-put back mckenzie-enable in wisi-process-parse
-    so can disable for memory tests, and for really bad syntax (like C code that needs to be wrapped in Indent_Line)
+    edited; testing (ie waiting for emacs crash)
 
 refactor {ada|gpr|java}-skel-expand
     (defun skel-expand
     use buffer-local skel-token-alist
->>>>>>> ba3a9d9f
 
 help-do-xref respect other-frame-window
     find the code that sets the 'help-function attribute, change it to use display-buffer
