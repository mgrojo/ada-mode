build/Makefile

branches:
org.wisitoken/o.s_l.sal                   - main, used by o.e.a
org.wisitoken.stephe-1/o.s_l.sal.stephe-1 - work, used by o.e.a-2
org.wisitoken.stephe-2/o.s_l.sal.stephe-1 - incremental parse, used by o.e.a-6
org.wisitoken.stephe-3/o.s_l.sal.stephe-1 - from o.w.s-2; incremental parse error recover config.input_stream

possible branch tags:
incremental_parse-pre-config.input_stream o.w.s-2

(dvc-state-multiple
'((xgit . "/Projects/org.stephe_leake.makerules")
  (xgit . "/Projects/org.stephe_leake.aunit_ext")
  (xgit . "/Projects/org.stephe_leake.sal")
  (xgit . "/Projects/org.wisitoken")))

(dvc-state-multiple
'((xgit . "/Projects/org.stephe_leake.makerules")
  (xgit . "/Projects/org.stephe_leake.aunit_ext")
  (xgit . "/Projects/org.stephe_leake.sal.stephe-1")
  (xgit . "/Projects/org.wisitoken.stephe-2")))

(dvc-propagate-multiple
 '(("../org.stephe_leake.sal" . "../org.stephe_leake.sal.stephe-1")
   ("../org.wisitoken"        . "../org.wisitoken.stephe-2")))

update-wisitoken_grammar
(dvc-propagate-multiple
 '(("../org.stephe_leake.sal.stephe-1" . "../org.stephe_leake.sal")
   ("../org.wisitoken.stephe-2"        . "../org.wisitoken")))

 current work
<<<<<<< HEAD
wisitoken_grammar_1.wy
    nonterminal
  : IDENTIFIER (COLON | COLON_COLON_EQUAL) rhs_list semicolon_opt
    %((wisi-indent-action [[nil 2] 2 2 (wisi-block 2) 2]))%
    indent not applied to (COLON | COLON_COLON_EQUAL); actions not copied to new nonterminal
    need error
=======
update ada-mode.stephe-6
    change/enhance test/*recover_partial to test incremental parse
    include two edit cycles, to catch issues with virtuals in shared_stream
>>>>>>> abbbfcab

incremental parse
    run all tests
        t_mck:
            make -r t_mck RUN_ARGS="LALR \"\" \"debug=1 tests=1 \" "

        test/test_incremental.adb :
            make -r t_one RUN_ARGS="test_incremental.adb \"\" \"debug=1 \" "

        t_all: pass

    more tests;
        parse_incremental with current_token = empty nonterm
        left_breakdown with first_terminal = virtual
        Mckenzie current_Terminal skip virtual terminals in input and shared

    error recover delete left_breakdown (shared_stream)
        wisitoken-parse-lr-mckenzie_recover-parse.adb Get_Action
        add to config.input_stream first

    edit after error recovery:
        no virtuals adjacent to edits; keep other virtuals

    review fixmes

    could merge edit_tree, parse_incremental
        wagner graham 1998
        is edit_tree useful for packrat incremental?
        tree-sitter has edit_tree

    [Wagner Graham 1998] doesn't modify the tree structure for
        Left_Breakdown; it just moves the Current_Token pointer around.
        requires significantly different tree structure.
            child pointers are bastardized as stream pointers.
        rest of parser must understand that.
        requires merge edit_tree into incremental parse
        faster? less allocate/deallocate

    branched parse stack would simplify duplicate_state check?
        but have to move branch point in error recover for push_back, undo_reduce.
            or not; the other parser will do that?

edit_tree delete unreachable nodes (from terminated parse streams)
    use mark and sweep

Mckenzie parallel gain
    eliminate super access that does not require lock

recover supervisor should provide Put_Trace_line
    to control access to Trace

Nullable can be a boolean array

auto_token_labels
    check for empty statement-action params
        wisitoken_grammar_1_bnf.wy nonterminal_009

doc ebnf vs actions in wisitoken.texi
    autolabel tokens

Docs/error_correction_algorithm.tex
    use mmm-mode for Ada code in lstlisting?
    (mmm-add-classes '((lstlisting-c++
                    :submode js-mode
                    :front "^\\\\begin{lstlisting}"
                    :back  "^\\\\end{lstlisting}"
                    :front-offset (end-of-line 1)
                    :back-offset (beginning-of-line -1))))
    (mmm-add-mode-ext-class 'latex-mode nil 'lstlisting-c++)

    give more detail on base McKenzie; don't use McKenzie notation.

    Plot recover time as a function of task_count

    tree-sitter can't handle ada:
    it's using some very non-linear algorithm to generate the LALR states,
so it takes forever on a language the size of Ada; I killed it after 90
minutes

    bogus input: In general, the error correction hits
the enqueue_limit in cases like this - it enqueues lots of
configurations that try to make progresss, but gets nowhere. The time to
hit that limit is fairly consistent, and the user can set that limit.

    ada-mode/test compare
        tree-sitter java
            https://github.com/tree-sitter/tree-sitter-java
                compare tree-sitter generate time to translating java_ch19.wy
            find java test set on web; some error correction papers mention that
            measure parse time difference correct code vs error correction
            add totally bogus file; gpr file, text file in Ada parser

        Bison?
        ANTLR  https://github.com/Alex-Gamper/Ada-Grammar.git

    Get Ludovic to enable --recover-log, publish real data from production environment.
        email sent 24 Jul
        enhance to capture files

   - ask for review
     - Stefan Monnier - email sent 24 jul
     - Emmanual Briot - LinkedIn message sent 24 jul
     - adacore adalang Raphaël Amiard raph-amiard - email sent 24 jul
     - Max Brunsfeld tree-sitter - added to issue 693 24 jul
     - ada-mode mailing list - posted 24 jul
     - emacs-devel mailing list - posted 24 jul

   - publish in some ACM journal?
     McKenzie in ACM Transactions on Programming Languages and Systems
     Fischer/Mauney in  Acta Informatica Springer
     Stefan Monnier paper on SMIE in  https://programming-journal.org/

Plot generate time as a function of task_count

generate Tree Sitter C code
    use tree-sitter runtime, and therefore web languages

LR1 algorithm.tex:
    super needs C_Tree to compute unique state numbers.
    w workers
    worker gets N states, returns M new
    of which Md are also found by other workers before wi are processed
    super searches/inserts M states in 1 trees, (M - Md) in w trees.
    when average M << N (later in process), worker search dominates super insert => parallel wins,
    when average M >> N, super insert into w workers dominates worker search
    ada.wy states: 469_463
        rows:     113; initial item sets time: 178.?
        rows:     467; initial item_sets time: 168.460805229, max_row_depth: 14 average_row_depth: 13
        rows:    1877; initial item_sets time: 165.346752806, max_row_depth: 12 average_row_depth: 10
        rows:  62_039; initial item_sets time: 163.757085680, max_row_depth: 9 average_row_depth: 4
        rows: 124_087; initial item_sets time: 161.564576128, max_row_depth: 9 average_row_depth: 2
        rows: 248_177; initial item_sets time: 163.082249550, max_row_depth: 9 average_row_depth: 1

implement %local_keyword?
    for ada_annex_p aspect_mark 'class', some others
    add in-parse action to check identifier in local_keyword set.

need gnat-prep for tree-sitter
    most devels won't have it

add tree-sitter parser, lexer
    ada_lite.wy
        getting syntax errors
            that's just generalized parsing; the lexer is aware of the parser state

    write Ada code to traverse tree-sitter tree
    report errors:
        ts_node_has_error
            traverse tree, checking each node

        find nodes with errors Tree Query for `(ERROR)`; ts_query_new, ts_query_cursor_new
            https://tree-sitter.github.io/tree-sitter/using-parsers#pattern-matching-with-queries

        https://github.com/tree-sitter/tree-sitter/issues/255 for adding APIs suited toward user-facing error messages.


    case insensitive:
        alias(/[fF][oO][rR]/, 'for')

    translate tree-sitter parse tree to wisitoken?
        api.h has root, node_children,  etc.

    time parts of w-bnf-generate tree_sitter; seems slow on ada_annex_p

    need to_grammar for actions
        which needs all tokens defined
        and is done before translate_to_tree_sitter is done
        so do subset of translate_to_bnf
            allow to_grammar to call execute_actions and declare the tokens.
            preserve token numbers for actions
            build the actions

improve bnf generation
    copy/preserve trailing comments on ebnf nodes
        ada_ebnf.wy ";; end of file"
        python_ebnf_bnf.wy
            atom: forced terminating semicolon should be before trailing comment

    java_ebnf.wy Statement
        inline expand ()

    java_types_ch19.wy Dims top level is canonical list, list_element = Annotation_list LEFT_BRACKET RIGHT_BRACKET
        requires adding 'empty' to Annotation_list instead of inserting optional rhs
        or first phase of extracting common sequences.

    python.wy
        decorated: decorators (classdef | funcdef | async_funcdef)
            expand group locally
            helps if user needs to copy bnf output to .wy for actions

        testlist_star_expr use names from alt_list for nonterminal

        try_stmt: indent +1 for paren

        classdef: don't copy newline in insert_optional?

   separate pass to eliminate single-token productions
       ada_annex_p explicit_generic_actual_parameter ::= expression
       also have to edit conflicts, or user will be confused
       output substitutions so user can do them

write Python INDENT, DEDENT as re2c code

delete descriptor.case_insensitive?
    used in regexp lexer?
    move to lexer?

syntax_trees.Replace_Child
    update cached data as in Set_Children

-explore.check
         --  FIXME: if there were conflicts, enqueue them; they might yield a
         --  cheaper or same cost solution?
         same code as fast_forward; just use that?

        see if parsing all affects any tests

        item.shift_count not used

String_literal, numeric_literal, identifier are equivalent - only insert one
    minimal_complete does this for expression

test/ada_mode-recover_31.adb
    language_fixes changes char_literal '|-' to string_literal; ok for first call on real error

    but later, it gets a config where Error_Token is set by Parse.Parse
        with min_terminal_index = invalid_token_index, virtual = true

    because in Parse.Parse_One_Item, Current_Token is a Base_Token, which does not have Token_Index
        use parser_state.current_shared_token?
        or change Current_Token to Recover_Token?

redesign parse table to speed recovery
    group identical reduce actions
        ada_mode-recover_02.adb
        only do each reduce once, then insert lots of terminals

rename "semantic checks" to "in-parse actions", others to "post-parse actions".

wisitoken user guide mention concrete syntax tree

terminate duplicate_state missed one
    convert_if_to_case.ada_lite
task 0 3: (2891 : 20:(SEMICOLON, (145 . 145)), 2865 : 19:(IF, (143 . 144)), 2817 : 18:(END, (139 . 141)), 2724 :(sequence_of_statements, (97 . 137)), 2646 : 13:(ELSE, (89 . 92)), 2505 :(sequence_of_statements, (49 . 87)), 2351 : 7:(THEN, (41 . 44)), 2090 :(expression_opt, (25 . 39)), 1701 :(IF), 1216 :(EQUAL_GREATER), 783 :(NUMERIC_LITERAL), 368 :(WHEN), 169 : 3:(IS, (20 . 21)), 45 :(expression_opt, (6 . 18)), 1 : 1:(CASE, (1 . 4)), 0 :)
task 0 2: (2891 : 20:(SEMICOLON, (145 . 145)), 2865 : 19:(IF, (143 . 144)), 2817 : 18:(END, (139 . 141)), 2724 :(sequence_of_statements, (97 . 137)), 2646 : 13:(ELSE, (89 . 92)), 2505 :(sequence_of_statements, (49 . 87)), 2351 : 7:(THEN, (41 . 44)), 2090 :(expression_opt, (23 . 39)), 1701 :(IF), 1216 :(EQUAL_GREATER), 783 :(NUMERIC_LITERAL), 368 :(WHEN), 169 : 3:(IS, (20 . 21)), 45 :(expression_opt, (6 . 18)), 1 : 1:(CASE, (1 . 4)), 0 :)
    should have terminated one!

java-ch19.wy TryStatement has optional statement-end
    need override on previous tokens

improve mismatched paren checks in actions
    maybe just in wisitoken_grammar_mode?
        only active if mmm-mode recognizes action; improve that?
    partial parse in ada.wy?

use duplicate_reduce in text_rep

allow undo_reduce after insert/fast_forward
    in Recover, processing ops
        need test case; ada_mode.recover_25 with language_fix that does not push_back declarative_part_opt
        ada_mode-recover_27.adb uses Undo_Reduce (to allow 'insert loop'), but not after insert.
        if no useful test cases, delete Try_Undo_Reduce, and doc why.
        or add None_At_All (Insert) to try_Undo_Reduce.

test_mckenzie use lr-parser-gen_aunit

make "canonical list" compatible with packrat?
    ie swap rhs_index 0, 1
    better to implement list in packrat

c:/Projects/org.emacs.java-wisi/test/recover_001.java
    don't delete next if minimal_c_a inserted

    minimal_complete_actions isn't globally minimal
        state 245 could use
            classOrInterfaceType <= IDENTIFIER
            lambdaParameters <= IDENTIFIER
            primary <= IDENTIFIER
            classType <= IDENTIFIER

            picks first = classOrInterfaceType => inserts .class,  reduces to primary
            find that in a post-optimize step?

Python
    c:/Projects/org.emacs.python-wisi/python.wy
    need INDENT, DEDENT in lexer
    no other new syntax
    only one state with more than two actions
    reduce conflicts by recognizing canonical list in local_stmt (correctly)
    improve process_main compile time
        reduce number of statements in each subprogram
        or use text_rep

lalr generator bug
    long term fix; reimplement lalr using deremer, penello 1982
    lalr_generator_bug_01.wy => error
        parser 0 looking for 19.0:association <= identifier => expression
         0: 10:  7:(IDENTIFIER, (38 . 38)) : shift and goto state 18
         0: 18:  8:(RIGHT_PAREN, (39 . 39)) : reduce 1 tokens to name ...   (state 10) goto state 22
         0: 22:  8:(RIGHT_PAREN, (39 . 39)) : reduce 1 tokens to primary... (state 10) goto state -1

        state 10 missing goto for primary, because that's an error;
        the only choice would be goto state 36, but there's no
        unary_adding_operator_opt on the stack.

        state 22 should not have both 23.0 and 25.0
            but lalr_goto_transitions clearly does that
                could include sequence of empty nonterms in first_nonterm_set, return two goto_sets
            compare to bison lalr_generator_bug_01.bison_table
            parse .input using bison table
            bison state 36 is the same

re2c now has --location-format <gnu | msvc>
    Apr 2019 in devel, not release

c:/eurocontrol/query_display-flight_operations.adb
    errors cause huge slowdown in parse speed
        due to parallel parse, delete_dup?

    do multi-cpu parsing?
        benefit depends on density, duration of conflicts
        errors are when speed is noticeable

enqueue_limit should be for total over all parsers; more consistent max time
    need test case?

Error messages need gen_alg prefix - add to Error_message

capture diff between lr1, lalr recover
    ./ada_lite_lalr_run.exe -m 1 -t 1
    ada_lite_recover_repeatable.input:45:
        package body P is procedure Remove is begin A := B; exception end; A := B; end Remove; end P; procedure Q;
        lr1: reports syntax error, all 4 parsers find solutions quickly
        lalr: reports match_names_error, two parsers fail on cost

        similar on line 47; lalr finds no solutions

can generate code for LR parser, rather than using table
    see Google drive/Parsing/notes
    screws up recover because parse stack = cpu stack; not accessible?

try packrat indirect recursion solution
    see paper by laurent, mens
        in ebooks/parsing, google drive
        used in https://tatsu.readthedocs.io/

    https://arxiv.org/abs/2005.06444 pika parser
        bottom-up, right-to-left
            allows error correction
            same as LR?

    http://mousepeg.sourceforge.net
        http://www.romanredz.se/pubs.htm

    docs/indirect_recursion_in_packrat.latex
        finish it

    add "run grammar.wy input" main for -procedural_*?

    adding head, grow_set to Parser
        must be on a stack for nested recursion?

    test with optional unary minus

    warth_left_recurse_expr_1.adb : Test_Parse_Proc

    trying to implement full warth, but it's missing stuff, and some makes no sense
        try https://github.com/alexwarth/ometa-js
        or figure out what it must do; ie understand the algorithm

    try S Medeiros, F Mascarenhas, R Ierusalimschy 2014 Left recursion in parsing expression grammars.pdf
        very similar, mentions "memoization scope", doesn't say how to detect recursion

    or adapt langkit with pre-computed indirect


Implement Redziejowski language hiding check

add packrat to ada-mode s-4
    time, compare to langkit

   - https://arxiv.org/pdf/1806.11150 error recovery for PEG
     compares LPegLabel to ANTLR, on synthetic errors


compare to bison times

implement IELR?
    merges states like LALR, but only if that doesn't introduce new conflicts
        => faster than LR1
        for Ada, would only add 1 state

    IELR and LALR merge states with different lookaheads; it is the lookaheads that determine error correction
        define some other state merging criteria for error correction?

packrat space use
    can free low level derivs; they will never be evaled
        derive condition
        use free list in syntax tree

add packrat error recover
    "d:/Books/eBooks/Parsing/Fischer Mauney 1992 - Simple fast LL1 error repair.pdf"
    assumes no backtracking?
        pg 112: "parser announces error when prediction does not fit next input"

adacore langkit_support.packrat implements one row of the derivs table
        it only stores 16 most recently computed items; enough to compute a typical subroutine?
            slows down error recovery if have to go back more than 16 (not likely)
            clearly adequate given fast performance
            compare performance to a sparse vector
        libadalang.analysis.parsers Parser_Private_Part_Type stores all the rows

use wisi-gen_output_ada_common.adb Append in wisi-output_ada, _emacs.

do google search for "ada parser generator"
    add wisitoken to those sites

rename mckenzie to dpa_explore?
    dpa = deterministic parsing automata (McKenzie)
        = Deterministic Pushdown Automata (Wikipedia, Grune)

    aflex uses "dfa" deterministic finite automata
    grune also uses 'deterministic fs automata' (Finite State)

    includes special rules


automatically augment grammar with empty productions
    anything not a keyword is optional
    may create too many conflicts

integrate with emacs module

 refs
build/release_process.text

d:/Books/eBooks/Parsing/Wagner, Graham 1998 Efficient and Flexible Incremental Parsing.pdf
d:/Books/eBooks/Parsing/Lahav 2004 Efficient Semantic Analysis for Text Editors.pdf

# end of file<|MERGE_RESOLUTION|>--- conflicted
+++ resolved
@@ -32,18 +32,12 @@
 
   current work
-<<<<<<< HEAD
 wisitoken_grammar_1.wy
     nonterminal
   : IDENTIFIER (COLON | COLON_COLON_EQUAL) rhs_list semicolon_opt
     %((wisi-indent-action [[nil 2] 2 2 (wisi-block 2) 2]))%
     indent not applied to (COLON | COLON_COLON_EQUAL); actions not copied to new nonterminal
     need error
-=======
-update ada-mode.stephe-6
-    change/enhance test/*recover_partial to test incremental parse
-    include two edit cycles, to catch issues with virtuals in shared_stream
->>>>>>> abbbfcab
 
 incremental parse
     run all tests
