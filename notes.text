--- conflicted
+++ resolved
@@ -1,1707 +1,529 @@
-<<<<<<< HEAD
-<<<<<<< variant A
-build/Makefile
-
-branches:
-org.wisitoken          - main, used by o.e.a
-org.wisitoken.stephe-1 - misc devel for o.w, o.e.a.s-*
-org.wisitoken.stephe-2 - add EBNF syntax to .wy parser
-
-(dvc-state-multiple
-'((xmtn . "/Projects/org.stephe_leake.makerules")
-  (xmtn . "/Projects/org.stephe_leake.aunit_ext")
-  (xmtn . "/Projects/org.stephe_leake.sal.stephe-1")
-  (xmtn . "/Projects/org.wisitoken.stephe-1")))
-
-(dvc-propagate-multiple
- '(("../org.stephe_leake.sal" . "../org.stephe_leake.sal.stephe-1")
-   ("../org.wisitoken"        . "../org.wisitoken.stephe-1")))
-
-update-wisi_grammar
-(dvc-propagate-multiple
- '(("../org.stephe_leake.sal.stephe-1" . "../org.stephe_leake.sal")
-   ("../org.wisitoken.stephe-1"        . "../org.wisitoken")))
-
+build/Makefile
+
+branches:
+org.wisitoken          - main, used by o.e.a
+org.wisitoken.stephe-1 - misc devel for o.w, o.e.a.s-*
+org.wisitoken.stephe-2 - add EBNF syntax to .wy parser
+
+(dvc-state-multiple
+'((xmtn . "/Projects/org.stephe_leake.makerules")
+  (xmtn . "/Projects/org.stephe_leake.aunit_ext")
+  (xmtn . "/Projects/org.stephe_leake.sal.stephe-1")
+  (xmtn . "/Projects/org.wisitoken.stephe-1")))
+
+(dvc-propagate-multiple
+ '(("../org.stephe_leake.sal" . "../org.stephe_leake.sal.stephe-1")
+   ("../org.wisitoken"        . "../org.wisitoken.stephe-2")))
+
+update-wisi_grammar
+(dvc-propagate-multiple
+ '(("../org.stephe_leake.sal.stephe-1" . "../org.stephe_leake.sal")
+   ("../org.wisitoken.stephe-1"        . "../org.wisitoken")))
+
 - current work
-c:/eurocontrol/query_display-flight_operations.adb
-    errors cause huge slowdown in parse speed
-        due to parallel parse, delete_dup?
-
-    do multi-cpu parsing?
-        benefit depends on density, duration of conflicts
-        errors are when speed is noticeable
-
-delete "assume ignore semantic check is a solution"; only language_fixes knows that
-    provide subprog to enqueue that in language_fixes
-
-capture diff between lr1, lalr recover
-    ./ada_lite_lalr_run.exe -m 1 -t 1
-    ada_lite_recover_repeatable.input:45:
-        package body P is procedure Remove is begin A := B; exception end; A := B; end Remove; end P; procedure Q;
-        lr1: reports syntax error, all 4 parsers find solutions quickly
-        lalr: reports match_names_error, two parsers fail on cost
-
-        similar on line 47; lalr finds no solutions
-
-compare to bison
-
-try packrat indirect recursion solution
-    adding head, grow_set to Parser
-        must be on a stack for nested recursion?
-
-    docs/indirect_recursion_in_packrat.latex
-
-    add "run grammar.wy input" main for -procedural_*?
-
-    Solution to left recurse is merge into one expression. See how
-    that evaluates, make recursive do the same - use memo instead of
-    apply rule.
-
-    Need recurse_pos in case possibly empty nonterm is not empty -
-    call apply rule if memo empty.
-
-    test with optional unary minus
-
-    warth_left_recurse_expr_1.adb : Test_Parse_Proc
-
-    trying to implement full warth, but it's missing stuff, and some makes no sense
-        try https://github.com/alexwarth/ometa-js
-        or figure out what it must do; ie understand the algorithm
-
-    try S Medeiros, F Mascarenhas, R Ierusalimschy 2014 Left recursion in parsing expression grammars.pdf
-        very similar, mentions "memoization scope", doesn't say how to detect recursion
-
-    or adapt langkit with pre-computed indirect
-
-
-Implement Redziejowski language hiding check
-
-add packrat to ada-mode s-4
-    time, compare to langkit
-
-implement IELR?
-    merges states like LALR, but only if that doesn't introduce new conflicts
-        => faster than LR1
-        for Ada, would only add 1 state
-
-    IELR and LALR merge states with different lookaheads; it is the lookaheads that determine error correction
-        define some other state merging criteria for error correction?
-
-packrat space use
-    can free low level derivs; they will never be evaled
-        derive condition
-        use free list in syntax tree
-
-    adacore langkit_support.packrat implements one row of the derivs table
-        it only stores 16 most recently computed items; enough to compute a typical subroutine?
-            slows down error recovery if have to go back more than 16 (not likely)
-            clearly adequate given fast performance
-            compare performance to a sparse vector
-        libadalang.analysis.parsers Parser_Private_Part_Type stores all the rows
-
-add packrat error recover
-
-add *, +, ? to wisitoken_grammar
-    o.w.s-2
-    re-write to current syntax?
-    closer to Ada appendix P
-
-    * does not need recursion; shorter syntax tree
-        require lalr, packrat generate same syntax tree so actions are the same
-        option to violate that if not doing one or the other.
-
-use wisi-gen_output_ada_common.adb Append in wisi-output_ada, _emacs.
-
-do google search for "ada parser generator"
-    add wisitoken to those sites
-
-rename mckenzie to dpa_explore?
-    dpa = deterministic parsing automata (McKenzie)
-        = Deterministic Pushdown Automata (Wikipedia, Grune)
-
-    aflex uses "dfa" deterministic finite automata
-    grune also uses 'deterministic fs automata' (Finite State)
-
-    includes special rules
-
-
-automatically augment grammar with empty productions
-    anything not a keyword is optional
-    may create too many conflicts
-
-integrate with emacs module
-
+ current work
+test_mckenzie use lr-parser-gen_aunit
+
+add EBNF
+    make one
+        print translated source; diff against known good
+        need rhs_group_item_ID
+
+    ada-lite-ebnf.wy
+        pure EBNF for nonterms first
+            after translate to bnf with new nonterms, substitute new nonterms into grammar, compare to ada-lite.wy
+        replace %keywords with literals
+
+
+    add ANTLR syntax for java
+
+    add ? syntax for Python
+
+recover still hanging on exception in worker_task
+    but get no output in *Ada_wisi_parse*, not even parse command
+    only symptom is "not getting more text", several times, from jit-lock
+    some previous command hung, later commands wiped its output?
+        parser-busy is supposed to prevent that
+
+declare recover tasks at package level
+    reuse them in recover
+    o.w.s-1
+
+take Dot into account when finding min?
+    best metric is min remaining to insert
+        won't make much difference; only matters when dot is not near beginning, but then don't have multiple productions (they all must have same prefix)
+
+delete "assume ignore semantic check is a solution"; only language_fixes knows that
+    provide subprog to enqueue that in language_fixes
+
+enqueue_limit should be for total over all parsers; more consistent max time
+    need test case?
+
+hint in grammar to prefer "null;" over "return;" in minimal-terminal-sequence?
+    ada: IDENTIFIER for 'name', not string_literal = operator
+    %prefer_minimum_terminal <nonterm> <terminal>
+
+
+Error messages need gen_alg prefix - add to Error_message
+
+capture diff between lr1, lalr recover
+    ./ada_lite_lalr_run.exe -m 1 -t 1
+    ada_lite_recover_repeatable.input:45:
+        package body P is procedure Remove is begin A := B; exception end; A := B; end Remove; end P; procedure Q;
+        lr1: reports syntax error, all 4 parsers find solutions quickly
+        lalr: reports match_names_error, two parsers fail on cost
+
+        similar on line 47; lalr finds no solutions
+
+    do the same on ada-mode tests
+
+cost metric include number of lines affected?
+    for ada_mode-recover_24.adb
+
+use trace for trace_generate; separate from parse_table
+
+speed up lr1 generate
+    wisi-generate --time ../wisi/test/ada_lite.wy
+    baseline
+        LALR re2c generate time: 0.383392342
+        LR1  re2c generate time: 8.180992139
+
+    factor out "find node" in lists_sorted; smarter use of element_equal
+        LALR re2c generate time: 0.217569506
+        LR1  re2c generate time: 3.573353531
+
+    -O3
+        LALR re2c generate time: 0.208679748
+        LR1  re2c generate time: 3.137268302
+
+    binary search
+        ada_lite:
+        LALR re2c generate time: 0.164738803
+        LR1  re2c generate time: 2.999708130
+
+        Ada:
+        LALR elisp generate time: 3.086812959
+        LALR re2c generate time: 3.118595052
+        LR1 re2c generate time: 1086.665714660
+
+    accurate tree key; use 'compare' in vectors.gen_comparable, red_black_trees
+        ada_lite:
+        LALR re2c generate time: 0.182767523
+        LR1 re2c generate time: 3.306645683
+
+        ada:
+        LALR elisp generate time: 3.290167687
+        LALR re2c generate time: 3.309398246
+        LR1 re2c generate time: 602.235431713
+
+    replace boolean New_Items_To_Check with list of state ids.
+        ada_lite:
+        LALR re2c generate time: 0.035681746
+        LR1 re2c generate time: 0.350127867
+
+        ada
+        LALR elisp generate time: 0.429532318
+        LALR re2c generate time: 0.443560947
+        LR1 re2c generate time: 39.895565354
+
+    don't loop on all token_ids; loop on set
+        extract list of dot_id when build state
+        renumbers states again
+
+        ada_lite.wy
+        LALR re2c generate time: 0.047267808
+        LR1 re2c generate time: 0.269839502
+
+        ada.wy
+        LALR elisp generate time: 0.445727505
+        LALR re2c generate time: 0.450525800
+        LR1 re2c generate time: 31.202567095
+
+    replace Constrain_Terminals with Minimal_Complete_Actions
+        ./wisi-generate.exe --time ../wisi/test/ada_lite.wy
+        LALR re2c generate time: 0.038421849
+        LR1 re2c generate time: 0.281947758
+
+        ./wisi-generate.exe --time ../../org.emacs.ada-mode.stephe-4/ada.wy
+        LALR elisp generate time: 0.472614643
+        LALR re2c generate time: 0.480273867
+        LR1 re2c generate time: 31.820868201
+
+
+    add 'pragma inline'
+
+    try lalr with include_lookaheads => true
+
+    implement DeRemer, keep all => lr1
+
+    multi-cpu
+
+Grune 9.10.6 Recursive Ascent for generated code, not table, LR parser.
+    Also 17.2.2
+
+compare to bison
+
+set lines_per_subr on wisitoken command line
+    optimize for ada_lite, ada
+
+lr1 only store kernels?
+    find other documentation of lr1 algorithm
+    just adding 'filter in_kernel' in lr1_item_sets causes infinite loop or big slowdown.
+
+distinquish between reset for lex, reset for execute_actions.
+    wisi_grammar don't reset command line args?
+
+add delete to config heap, use when configuration_access is abandoned?
+
+can generate code for LR parser, rather than using table
+    see Google drive/Parsing/notes
+
+try packrat indirect recursion solution
+    adding head, grow_set to Parser
+        must be on a stack for nested recursion?
+
+    docs/indirect_recursion_in_packrat.latex
+
+    add "run grammar.wy input" main for -procedural_*?
+
+    Solution to left recurse is merge into one expression. See how
+    that evaluates, make recursive do the same - use memo instead of
+    apply rule.
+
+    Need recurse_pos in case possibly empty nonterm is not empty -
+    call apply rule if memo empty.
+
+    test with optional unary minus
+
+    warth_left_recurse_expr_1.adb : Test_Parse_Proc
+
+    trying to implement full warth, but it's missing stuff, and some makes no sense
+        try https://github.com/alexwarth/ometa-js
+        or figure out what it must do; ie understand the algorithm
+
+    try S Medeiros, F Mascarenhas, R Ierusalimschy 2014 Left recursion in parsing expression grammars.pdf
+        very similar, mentions "memoization scope", doesn't say how to detect recursion
+
+    or adapt langkit with pre-computed indirect
+
+
+Implement Redziejowski language hiding check
+
+add packrat to ada-mode s-4
+    time, compare to langkit
+
+propagate to main
+
+compare to bison times
+
+implement IELR?
+    merges states like LALR, but only if that doesn't introduce new conflicts
+        => faster than LR1
+        for Ada, would only add 1 state
+
+    IELR and LALR merge states with different lookaheads; it is the lookaheads that determine error correction
+        define some other state merging criteria for error correction?
+
+effect of lr1/lalr on mckenzie
+    wisi/ada_lite_lalr_run.exe -v 0 -m 1 ../wisi/test/ada_lite_recover.input > ada_lite_lalr_recover.log
+    wisi/ada_lite_lr1_run.exe  -v 0 -m 1 ../wisi/test/ada_lite_recover.input > ada_lite_lr1_recover.log
+
+    lr1 finds significantly better solutions significantly quicker
+
+packrat space use
+    can free low level derivs; they will never be evaled
+        derive condition
+        use free list in syntax tree
+
+add packrat error recover
+
+compile ada_process_main still very slow on Debian
+    compare to libadalang; larger files!
+    one subprogram per state?w
+
+delete action from tree.node?
+    use table.productions.action
+        table.productions not present in lalr no_recover, packrat
+        may change to kernels in lalr recover?
+
+    decouples actions from tree
+        action params are tree nodes, but action can be declared in wisitoken.parse.
+
+    adacore langkit_support.packrat implements one row of the derivs table
+        it only stores 16 most recently computed items; enough to compute a typical subroutine?
+            slows down error recovery if have to go back more than 16 (not likely)
+            clearly adequate given fast performance
+            compare performance to a sparse vector
+        libadalang.analysis.parsers Parser_Private_Part_Type stores all the rows
+
+add *, +, ? to wisi_grammar?
+    re-write to current syntax?
+    closer to Ada appendix P
+
+    * does not need recursion; shorter syntax tree
+        require lalr, packrat generate same syntax tree so actions are the same
+        option to violate that if not doing one or the other.
+
+reorganize package hierarchy?
+    wisitoken - truly common stuff
+    wisitoken.parse - parser runtime
+        .glr
+        .packrat
+            https://pdos.csail.mit.edu/~baford/packrat/thesis/
+            http://bford.info/packrat/
+
+    wisitoken.generate - represent grammar as production list, generate parse table
+        .lalr
+        .lr1 (still need to make it faster)
+        .ll ?
+    wisitoken.wisi - translate .wy files into production list, source code
+
+    wisitoken.lexer - as now
+
+    wisitoken.syntax_tree
+
+constrain_terminals
+    cache shift, reduce counts in table
+    use dot
+        store dot with productions in parse_state; lr1_item
+    handle conflicts
+
+    derive from LALR formalism?
+
+update-wisi_grammar
+
+change configure_access to persistent_ref record with container, node components;
+    allow ref.delete to abort config; saves copying
+
+use wisi-gen_output_ada_common.adb Append in wisi-output_ada, _emacs.
+
+update NEWS.text
+
+do google search for "ada parser generator"
+    add wisitoken to those sites
+
+Fixed size stack speed mckenzie?
+    init current to 50 was slightly slower
+
+if full parse fails, go back to successful error recover and find more expensive solutions
+    save full config_heap after successful error recover
+
+do multi-cpu parsing?
+    benefit depends on density, duration of conflicts
+    errors are when speed is noticeable
+    make shared_terminals task-safe; protected object for access to .Last_Index, Add
+    move lexer data to shared_terminals
+
+
+cache recover for subsequent parse?
+
+still losing memory?
+    possibly Augmented_Token_Array
+        deallocation thru root class type?
+
+    run_ada_lite_parser wisi/test/ada_lite.input with gnatmem
+        no change in leaks from repeat count 1 to repeat count 2
+
+    run ada on gnatcoll-xref
+        allocation root 1 increased by (- 167.88 165.12) = 2.76 kilobytes
+
+    run ada_mode_wisi_parse on test/gnatcoll-xref.adb
+        (setq ada-process-parse-exec "c:/Projects/org.emacs.ada-mode.stephe-2/exec_pro/ada_mode_wisi_parse.exe")
+        (setq wisi-process--alist nil)
+        (setq ada-process-parse-exec "ada_mode_wisi_parse")
+        doesn't create gmem.out; using wrong exec!
+            need to rerun ada-mode, not just parse
+            still wrong! using cached parser wisi-process--alist on label Ada
+            still no gmem.out
+
+        running wisi-parse-buffer and watching task manager shows no memory increase. sigh.
+        watch memory while editing other files
+        wait for compute indent in ada
+
+improve mckenzie
+    focus on real use cases that are slow; document in ada-mode/test
+
+    exec_pro/ada_lite_run.exe 10 c:/Projects/org.emacs.ada-mode.stephe-2/test/slow_recover_1.adb
+         1: mckenzie enqueue 540, check  69; succeed : 8, (18 : IDENTIFIER, )|OR|/THEN, IF, IDENTIFIER/
+         1: mckenzie enqueue 1373, check  181; succeed : 8, (196 : END, )|IDENTIFIER|/IF, SEMICOLON, END, IF, SEMICOLON, END/
+        ada_lite-slow_recover_1.profile
+            top total time functions:
+  0.00      0.09     0.00   231856     0.00     0.00  wisitoken__parser__lr__parser_stacks__element_arrays__finalize__2
+  0.00      0.09     0.00   231855     0.00     0.00  wisitoken__parser__lr__parser_stacks__stack_typeDF__2
+
+    try lr1 ada_lite
+        slow but tolerable wisi-generate time
+            83 rules, 1 actions, 2612 states, 20615 table entries
+            0 accept/reduce conflicts, 3 shift/reduce conflicts, 6 reduce/reduce conflicts
+        gcc gives up; gnat1.exe: out of memory allocating 4072 bytes
+            need to read table from file.
+
+    include current state and current token in cost function:
+        cost of "125 | then | elsif" = 0
+        125 implied by trying 'then' without preceding 'if'
+
+    config_queue:
+        Fibonacci heap
+
+    for each state, pre-compute shortest list of tokens (term/nonterm) to finish each nonterm
+        test/terminal_sequences_1.adb
+        If any contain next token, queue that fragment.
+        use case: start typing a statement, hit enter
+            => error correction finishes statement with minimum token count.
+            but this case is not slow now;
+                'if a = 5 then' => queue 90
+
+    prune duplicate/higher cost configs?
+        only needed for higher cost levels
+
+    cost for pop empty nonterm should be zero
+        need byte_range in parser
+            could get it from semantic_state, unless pending.
+        wait til we find a test case that needs it
+
+
+new test cases:
+
+    ----------
+    target : constant string := "
+        triggers face parse
+
+    ----------
+    Target : constant Unbounded_Wide_String := To_Unbounded_Wide_String "&ndash;";
+        two errors close together?
+
+
+    ----------
+   procedure Process_Text_File (File_Name ; in String);
+   is
+   begin
+   end Process_Text_File;
+   noticeable delay: mckenzie (max cost 12) enqueue 138756, check  10931; fail
+    correct solution is delete ';', insert ':' - cost 8, then later delete ;
+    two errors too close together
+    check_limit = 2 fixes it; set that in projects.text
+
+
+----------
+
+some tokens don't count towards check_limit, because we should always check the next token:
+    END, DOT
+    covers 'end if/loop/case/return/name', name.name
+
+if hit enqueue_limit, use config that has highest check_token_count
+    save in config
+
+Emacs_ada does not need descriptor.image?
+
+next change in wisi/test/*.good_parse_table
+    don't output mckenzie if default
+
+Merge cursor, parser_node_access
+
+replace wisitoken.token.list with token_array
+    or not; changes generate?
+    ditto production.list
+
+rename mckenzie to dpa_explore?
+    dpa = deterministic parsing automata (McKenzie)
+        = Deterministic Pushdown Automata (Wikipedia, Grune)
+
+    aflex uses "dfa" deterministic finite automata
+    grune also uses 'deterministic fs automata' (Finite State)
+
+    includes special rules
+
+
+other mckenzie stuff
+    search dpa backwards from elsif; insert 'if then'
+        same result as Grune 326 graph search; do that?
+
+        terminal_sequences_2.adb
+        states that shift ELSIF:
+            168 if_statement <= IF expression_opt THEN sequence_of_statements_opt ^ elsif_statement_list
+            187 elsif_statement_list <= elsif_statement_list ^ elsif_statement_list
+            need list/tree/hash of states that shift ID, sorted on ID
+
+        'goto state 187' is in 168 on elsif_statement_list
+
+        'goto state 168' is in
+            159 if_statement <= IF expression_opt THEN ^ sequence_of_statements_opt * on sequence_of_statements_opt
+            need list/tree/hash of states that goto state, sorted on goto state
+
+        'goto state 159' is in 128 'if_statement <=' on shift THEN => insert THEN
+            ditto
+
+        'goto state 128' is in 100 'if_statement <= IF ^ ' on expression_opt
+            ditto
+
+        'goto state 100' is in many, on 'shift IF' => insert IF, terminate
+
+        search all productions in 'declarations', 'statements'?
+            start with final terminal, work backward to first
+
+    test lr1 vs lalr tables
+        ada_lite.lr1_parse_table
+        10 times the states, table entries
+
+    include actual token count in nonterminal pop cost?
+        requires cumulative token count on parser stack
+
+speed up
+    profile parsing gnatcoll-xref
+
+    stack compare
+        override "=" to start comparison at stack top; most likely to be different
+
+    replace look on ID calling action_for with iterate action list for state
+
+    use tasks for multi-processor?
+
+    compress parser table via default reduce?
+
+    set initial capacity on stacks
+
+    check_reduce does not need to copy stack
+        just keep track of current top separately, pointer into reduced top
+
+    during parallel error recovery, if one parser finds a solution, limit cost of others to solution cost + 2?
+        doesn't help if first parser fails
+
+automatically augment grammar with empty productions
+    anything not a keyword is optional
+    may create too many conflicts
+
+wisi-generate accept two output languages
+    a lot is shared
+    only need ada_output, but it doesn't hurt
+
+wisi-generate lr1 way too slow for Ada
+    time lalr generating Ada
+    time lr1 generating ada_lite
+    time lr1 generating Ada to first 1000 states; increase as it gets better
+
+    implement profile, get data
+
+    lookahead list vs boolean array:
+
+    closure needs:
+        use multiple CPUs?
+
+    LR1_Item_Sets needs:
+        fast find (set, states)
+            => Store state_index in red/black tree sorted on concat prod_count/LHS/RHS/dot position
+                first try done; need better key?
+                get histogram of full closure set
+
+    need more warm-fuzzy
+    command line option
+    dots for "adding state n", n every 100
+    dots for "lookaheads state n", n every 100?
+    dynamically monitor how long things take, keep dot time period constant
+        everything slows down as more states added
+
+integrate with emacs module
+
 - build/release_process.text
-
-# end of file
->>>>>>> variant B
-build/Makefile
-
-branches:
-org.wisitoken          - main, used by o.e.a
-org.wisitoken.stephe-1 - misc devel for o.w, o.e.a.s-*
-org.wisitoken.stephe-2 - add EBNF syntax to .wy parser
-
-(dvc-state-multiple
-'((xmtn . "/Projects/org.stephe_leake.makerules")
-  (xmtn . "/Projects/org.stephe_leake.aunit_ext")
-  (xmtn . "/Projects/org.stephe_leake.sal.stephe-1")
-  (xmtn . "/Projects/org.wisitoken.stephe-1")))
-
-(dvc-propagate-multiple
- '(("../org.stephe_leake.sal" . "../org.stephe_leake.sal.stephe-1")
-   ("../org.wisitoken"        . "../org.wisitoken.stephe-1")))
-
-update-wisi_grammar
-(dvc-propagate-multiple
- '(("../org.stephe_leake.sal.stephe-1" . "../org.stephe_leake.sal")
-   ("../org.wisitoken.stephe-1"        . "../org.wisitoken")))
-
-- current work
-add EBNF
-    ada-lite-ebnf.wy
-        pure EBNF for nonterms first
-            after translate to bnf with new nonterms, substitute new nonterms into grammar, compare to ada-lite.wy
-        replace %keywords with literals
-
-
-    add ANTLR syntax for java
-
-    add ? syntax for Python
-
-recover still hanging on exception in worker_task
-    but get no output in *Ada_wisi_parse*, not even parse command
-    only symptom is "not getting more text", several times, from jit-lock
-    some previous command hung, later commands wiped its output?
-        parser-busy is supposed to prevent that
-
-declare recover tasks at package level
-    reuse them in recover
-    o.w.s-1
-
-take Dot into account when finding min?
-    best metric is min remaining to insert
-        won't make much difference; only matters when dot is not near beginning, but then don't have multiple productions (they all must have same prefix)
-
-delete "assume ignore semantic check is a solution"; only language_fixes knows that
-    provide subprog to enqueue that in language_fixes
-
-enqueue_limit should be for total over all parsers; more consistent max time
-    need test case?
-
-hint in grammar to prefer "null;" over "return;" in minimal-terminal-sequence?
-    ada: IDENTIFIER for 'name', not string_literal = operator
-    %prefer_minimum_terminal <nonterm> <terminal>
-
-
-Error messages need gen_alg prefix - add to Error_message
-
-capture diff between lr1, lalr recover
-    ./ada_lite_lalr_run.exe -m 1 -t 1
-    ada_lite_recover_repeatable.input:45:
-        package body P is procedure Remove is begin A := B; exception end; A := B; end Remove; end P; procedure Q;
-        lr1: reports syntax error, all 4 parsers find solutions quickly
-        lalr: reports match_names_error, two parsers fail on cost
-
-        similar on line 47; lalr finds no solutions
-
-    do the same on ada-mode tests
-
-cost metric include number of lines affected?
-    for ada_mode-recover_24.adb
-
-use trace for trace_generate; separate from parse_table
-
-speed up lr1 generate
-    wisi-generate --time ../wisi/test/ada_lite.wy
-    baseline
-        LALR re2c generate time: 0.383392342
-        LR1  re2c generate time: 8.180992139
-
-    factor out "find node" in lists_sorted; smarter use of element_equal
-        LALR re2c generate time: 0.217569506
-        LR1  re2c generate time: 3.573353531
-
-    -O3
-        LALR re2c generate time: 0.208679748
-        LR1  re2c generate time: 3.137268302
-
-    binary search
-        ada_lite:
-        LALR re2c generate time: 0.164738803
-        LR1  re2c generate time: 2.999708130
-
-        Ada:
-        LALR elisp generate time: 3.086812959
-        LALR re2c generate time: 3.118595052
-        LR1 re2c generate time: 1086.665714660
-
-    accurate tree key; use 'compare' in vectors.gen_comparable, red_black_trees
-        ada_lite:
-        LALR re2c generate time: 0.182767523
-        LR1 re2c generate time: 3.306645683
-
-        ada:
-        LALR elisp generate time: 3.290167687
-        LALR re2c generate time: 3.309398246
-        LR1 re2c generate time: 602.235431713
-
-    replace boolean New_Items_To_Check with list of state ids.
-        ada_lite:
-        LALR re2c generate time: 0.035681746
-        LR1 re2c generate time: 0.350127867
-
-        ada
-        LALR elisp generate time: 0.429532318
-        LALR re2c generate time: 0.443560947
-        LR1 re2c generate time: 39.895565354
-
-    don't loop on all token_ids; loop on set
-        extract list of dot_id when build state
-        renumbers states again
-
-        ada_lite.wy
-        LALR re2c generate time: 0.047267808
-        LR1 re2c generate time: 0.269839502
-
-        ada.wy
-        LALR elisp generate time: 0.445727505
-        LALR re2c generate time: 0.450525800
-        LR1 re2c generate time: 31.202567095
-
-    replace Constrain_Terminals with Minimal_Complete_Actions
-        ./wisi-generate.exe --time ../wisi/test/ada_lite.wy
-        LALR re2c generate time: 0.038421849
-        LR1 re2c generate time: 0.281947758
-
-        ./wisi-generate.exe --time ../../org.emacs.ada-mode.stephe-4/ada.wy
-        LALR elisp generate time: 0.472614643
-        LALR re2c generate time: 0.480273867
-        LR1 re2c generate time: 31.820868201
-
-
-    add 'pragma inline'
-
-    try lalr with include_lookaheads => true
-
-    implement DeRemer, keep all => lr1
-
-    multi-cpu
-
-Grune 9.10.6 Recursive Ascent for generated code, not table, LR parser.
-    Also 17.2.2
-
-compare to bison
-
-set lines_per_subr on wisitoken command line
-    optimize for ada_lite, ada
-
-lr1 only store kernels?
-    find other documentation of lr1 algorithm
-    just adding 'filter in_kernel' in lr1_item_sets causes infinite loop or big slowdown.
-
-distinquish between reset for lex, reset for execute_actions.
-    wisi_grammar don't reset command line args?
-
-add delete to config heap, use when configuration_access is abandoned?
-
-can generate code for LR parser, rather than using table
-    see Google drive/Parsing/notes
-
-try packrat indirect recursion solution
-    adding head, grow_set to Parser
-        must be on a stack for nested recursion?
-
-    docs/indirect_recursion_in_packrat.latex
-
-    add "run grammar.wy input" main for -procedural_*?
-
-    Solution to left recurse is merge into one expression. See how
-    that evaluates, make recursive do the same - use memo instead of
-    apply rule.
-
-    Need recurse_pos in case possibly empty nonterm is not empty -
-    call apply rule if memo empty.
-
-    test with optional unary minus
-
-    warth_left_recurse_expr_1.adb : Test_Parse_Proc
-
-    trying to implement full warth, but it's missing stuff, and some makes no sense
-        try https://github.com/alexwarth/ometa-js
-        or figure out what it must do; ie understand the algorithm
-
-    try S Medeiros, F Mascarenhas, R Ierusalimschy 2014 Left recursion in parsing expression grammars.pdf
-        very similar, mentions "memoization scope", doesn't say how to detect recursion
-
-    or adapt langkit with pre-computed indirect
-
-
-Implement Redziejowski language hiding check
-
-add packrat to ada-mode s-4
-    time, compare to langkit
-
-propagate to main
-
-compare to bison times
-
-implement IELR?
-    merges states like LALR, but only if that doesn't introduce new conflicts
-        => faster than LR1
-        for Ada, would only add 1 state
-
-    IELR and LALR merge states with different lookaheads; it is the lookaheads that determine error correction
-        define some other state merging criteria for error correction?
-
-effect of lr1/lalr on mckenzie
-    wisi/ada_lite_lalr_run.exe -v 0 -m 1 ../wisi/test/ada_lite_recover.input > ada_lite_lalr_recover.log
-    wisi/ada_lite_lr1_run.exe  -v 0 -m 1 ../wisi/test/ada_lite_recover.input > ada_lite_lr1_recover.log
-
-    lr1 finds significantly better solutions significantly quicker
-
-packrat space use
-    can free low level derivs; they will never be evaled
-        derive condition
-        use free list in syntax tree
-
-add packrat error recover
-
-compile ada_process_main still very slow on Debian
-    compare to libadalang; larger files!
-    one subprogram per state?w
-
-delete action from tree.node?
-    use table.productions.action
-        table.productions not present in lalr no_recover, packrat
-        may change to kernels in lalr recover?
-
-    decouples actions from tree
-        action params are tree nodes, but action can be declared in wisitoken.parse.
-
-    adacore langkit_support.packrat implements one row of the derivs table
-        it only stores 16 most recently computed items; enough to compute a typical subroutine?
-            slows down error recovery if have to go back more than 16 (not likely)
-            clearly adequate given fast performance
-            compare performance to a sparse vector
-        libadalang.analysis.parsers Parser_Private_Part_Type stores all the rows
-
-add *, +, ? to wisi_grammar?
-    re-write to current syntax?
-    closer to Ada appendix P
-
-    * does not need recursion; shorter syntax tree
-        require lalr, packrat generate same syntax tree so actions are the same
-        option to violate that if not doing one or the other.
-
-reorganize package hierarchy?
-    wisitoken - truly common stuff
-    wisitoken.parse - parser runtime
-        .glr
-        .packrat
-            https://pdos.csail.mit.edu/~baford/packrat/thesis/
-            http://bford.info/packrat/
-
-    wisitoken.generate - represent grammar as production list, generate parse table
-        .lalr
-        .lr1 (still need to make it faster)
-        .ll ?
-    wisitoken.wisi - translate .wy files into production list, source code
-
-    wisitoken.lexer - as now
-
-    wisitoken.syntax_tree
-
-constrain_terminals
-    cache shift, reduce counts in table
-    use dot
-        store dot with productions in parse_state; lr1_item
-    handle conflicts
-
-    derive from LALR formalism?
-
-update-wisi_grammar
-
-change configure_access to persistent_ref record with container, node components;
-    allow ref.delete to abort config; saves copying
-
-use wisi-gen_output_ada_common.adb Append in wisi-output_ada, _emacs.
-
-update NEWS.text
-
-do google search for "ada parser generator"
-    add wisitoken to those sites
-
-Fixed size stack speed mckenzie?
-    init current to 50 was slightly slower
-
-if full parse fails, go back to successful error recover and find more expensive solutions
-    save full config_heap after successful error recover
-
-do multi-cpu parsing?
-    benefit depends on density, duration of conflicts
-    errors are when speed is noticeable
-    make shared_terminals task-safe; protected object for access to .Last_Index, Add
-    move lexer data to shared_terminals
-
-
-cache recover for subsequent parse?
-
-still losing memory?
-    possibly Augmented_Token_Array
-        deallocation thru root class type?
-
-    run_ada_lite_parser wisi/test/ada_lite.input with gnatmem
-        no change in leaks from repeat count 1 to repeat count 2
-
-    run ada on gnatcoll-xref
-        allocation root 1 increased by (- 167.88 165.12) = 2.76 kilobytes
-
-    run ada_mode_wisi_parse on test/gnatcoll-xref.adb
-        (setq ada-process-parse-exec "c:/Projects/org.emacs.ada-mode.stephe-2/exec_pro/ada_mode_wisi_parse.exe")
-        (setq wisi-process--alist nil)
-        (setq ada-process-parse-exec "ada_mode_wisi_parse")
-        doesn't create gmem.out; using wrong exec!
-            need to rerun ada-mode, not just parse
-            still wrong! using cached parser wisi-process--alist on label Ada
-            still no gmem.out
-
-        running wisi-parse-buffer and watching task manager shows no memory increase. sigh.
-        watch memory while editing other files
-        wait for compute indent in ada
-
-improve mckenzie
-    focus on real use cases that are slow; document in ada-mode/test
-
-    exec_pro/ada_lite_run.exe 10 c:/Projects/org.emacs.ada-mode.stephe-2/test/slow_recover_1.adb
-         1: mckenzie enqueue 540, check  69; succeed : 8, (18 : IDENTIFIER, )|OR|/THEN, IF, IDENTIFIER/
-         1: mckenzie enqueue 1373, check  181; succeed : 8, (196 : END, )|IDENTIFIER|/IF, SEMICOLON, END, IF, SEMICOLON, END/
-        ada_lite-slow_recover_1.profile
-            top total time functions:
-  0.00      0.09     0.00   231856     0.00     0.00  wisitoken__parser__lr__parser_stacks__element_arrays__finalize__2
-  0.00      0.09     0.00   231855     0.00     0.00  wisitoken__parser__lr__parser_stacks__stack_typeDF__2
-
-    try lr1 ada_lite
-        slow but tolerable wisi-generate time
-            83 rules, 1 actions, 2612 states, 20615 table entries
-            0 accept/reduce conflicts, 3 shift/reduce conflicts, 6 reduce/reduce conflicts
-        gcc gives up; gnat1.exe: out of memory allocating 4072 bytes
-            need to read table from file.
-
-    include current state and current token in cost function:
-        cost of "125 | then | elsif" = 0
-        125 implied by trying 'then' without preceding 'if'
-
-    config_queue:
-        Fibonacci heap
-
-    for each state, pre-compute shortest list of tokens (term/nonterm) to finish each nonterm
-        test/terminal_sequences_1.adb
-        If any contain next token, queue that fragment.
-        use case: start typing a statement, hit enter
-            => error correction finishes statement with minimum token count.
-            but this case is not slow now;
-                'if a = 5 then' => queue 90
-
-    prune duplicate/higher cost configs?
-        only needed for higher cost levels
-
-    cost for pop empty nonterm should be zero
-        need byte_range in parser
-            could get it from semantic_state, unless pending.
-        wait til we find a test case that needs it
-
-
-new test cases:
-
-    ----------
-    target : constant string := "
-        triggers face parse
-
-    ----------
-    Target : constant Unbounded_Wide_String := To_Unbounded_Wide_String "&ndash;";
-        two errors close together?
-
-
-    ----------
-   procedure Process_Text_File (File_Name ; in String);
-   is
-   begin
-   end Process_Text_File;
-   noticeable delay: mckenzie (max cost 12) enqueue 138756, check  10931; fail
-    correct solution is delete ';', insert ':' - cost 8, then later delete ;
-    two errors too close together
-    check_limit = 2 fixes it; set that in projects.text
-
-
-----------
-
-some tokens don't count towards check_limit, because we should always check the next token:
-    END, DOT
-    covers 'end if/loop/case/return/name', name.name
-
-if hit enqueue_limit, use config that has highest check_token_count
-    save in config
-
-Emacs_ada does not need descriptor.image?
-
-next change in wisi/test/*.good_parse_table
-    don't output mckenzie if default
-
-Merge cursor, parser_node_access
-
-replace wisitoken.token.list with token_array
-    or not; changes generate?
-    ditto production.list
-
-rename mckenzie to dpa_explore?
-    dpa = deterministic parsing automata (McKenzie)
-        = Deterministic Pushdown Automata (Wikipedia, Grune)
-
-    aflex uses "dfa" deterministic finite automata
-    grune also uses 'deterministic fs automata' (Finite State)
-
-    includes special rules
-
-
-other mckenzie stuff
-    search dpa backwards from elsif; insert 'if then'
-        same result as Grune 326 graph search; do that?
-
-        terminal_sequences_2.adb
-        states that shift ELSIF:
-            168 if_statement <= IF expression_opt THEN sequence_of_statements_opt ^ elsif_statement_list
-            187 elsif_statement_list <= elsif_statement_list ^ elsif_statement_list
-            need list/tree/hash of states that shift ID, sorted on ID
-
-        'goto state 187' is in 168 on elsif_statement_list
-
-        'goto state 168' is in
-            159 if_statement <= IF expression_opt THEN ^ sequence_of_statements_opt * on sequence_of_statements_opt
-            need list/tree/hash of states that goto state, sorted on goto state
-
-        'goto state 159' is in 128 'if_statement <=' on shift THEN => insert THEN
-            ditto
-
-        'goto state 128' is in 100 'if_statement <= IF ^ ' on expression_opt
-            ditto
-
-        'goto state 100' is in many, on 'shift IF' => insert IF, terminate
-
-        search all productions in 'declarations', 'statements'?
-            start with final terminal, work backward to first
-
-    test lr1 vs lalr tables
-        ada_lite.lr1_parse_table
-        10 times the states, table entries
-
-    include actual token count in nonterminal pop cost?
-        requires cumulative token count on parser stack
-
-speed up
-    profile parsing gnatcoll-xref
-
-    stack compare
-        override "=" to start comparison at stack top; most likely to be different
-
-    replace look on ID calling action_for with iterate action list for state
-
-    use tasks for multi-processor?
-
-    compress parser table via default reduce?
-
-    set initial capacity on stacks
-
-    check_reduce does not need to copy stack
-        just keep track of current top separately, pointer into reduced top
-
-    during parallel error recovery, if one parser finds a solution, limit cost of others to solution cost + 2?
-        doesn't help if first parser fails
-
-automatically augment grammar with empty productions
-    anything not a keyword is optional
-    may create too many conflicts
-
-wisi-generate accept two output languages
-    a lot is shared
-    only need ada_output, but it doesn't hurt
-
-wisi-generate lr1 way too slow for Ada
-    time lalr generating Ada
-    time lr1 generating ada_lite
-    time lr1 generating Ada to first 1000 states; increase as it gets better
-
-    implement profile, get data
-
-    lookahead list vs boolean array:
-
-    closure needs:
-        use multiple CPUs?
-
-    LR1_Item_Sets needs:
-        fast find (set, states)
-            => Store state_index in red/black tree sorted on concat prod_count/LHS/RHS/dot position
-                first try done; need better key?
-                get histogram of full closure set
-
-    need more warm-fuzzy
-    command line option
-    dots for "adding state n", n every 100
-    dots for "lookaheads state n", n every 100?
-    dynamically monitor how long things take, keep dot time period constant
-        everything slows down as more states added
-
-integrate with emacs module
-
-- build/release_process.text
-
-# end of file
-####### Ancestor
-build/Makefile
-
-branches:
-org.wisitoken          - main, used by o.e.a
-org.wisitoken.stephe-1 - misc devel for o.w, o.e.a.s-*
-org.wisitoken.stephe-2 - add EBNF syntax to .wy parser
-
-(dvc-state-multiple
-'((xmtn . "/Projects/org.stephe_leake.makerules")
-  (xmtn . "/Projects/org.stephe_leake.aunit_ext")
-  (xmtn . "/Projects/org.stephe_leake.sal.stephe-1")
-  (xmtn . "/Projects/org.wisitoken.stephe-1")))
-
-(dvc-propagate-multiple
- '(("../org.stephe_leake.sal" . "../org.stephe_leake.sal.stephe-1")
-   ("../org.wisitoken"        . "../org.wisitoken.stephe-1")))
-
-update-wisi_grammar
-(dvc-propagate-multiple
- '(("../org.stephe_leake.sal.stephe-1" . "../org.stephe_leake.sal")
-   ("../org.wisitoken.stephe-1"        . "../org.wisitoken")))
-
-- current work
-recover still hanging on exception in worker_task
-    but get no output in *Ada_wisi_parse*, not even parse command
-    only symptom is "not getting more text", several times, from jit-lock
-    some previous command hung, later commands wiped its output?
-        parser-busy is supposed to prevent that
-
-declare recover tasks at package level
-    reuse them in recover
-    o.w.s-1
-
-take Dot into account when finding min?
-    best metric is min remaining to insert
-        won't make much difference; only matters when dot is not near beginning, but then don't have multiple productions (they all must have same prefix)
-
-delete "assume ignore semantic check is a solution"; only language_fixes knows that
-    provide subprog to enqueue that in language_fixes
-
-enqueue_limit should be for total over all parsers; more consistent max time
-    need test case?
-
-hint in grammar to prefer "null;" over "return;" in minimal-terminal-sequence?
-    ada: IDENTIFIER for 'name', not string_literal = operator
-    %prefer_minimum_terminal <nonterm> <terminal>
-
-
-Error messages need gen_alg prefix - add to Error_message
-
-capture diff between lr1, lalr recover
-    ./ada_lite_lalr_run.exe -m 1 -t 1
-    ada_lite_recover_repeatable.input:45:
-        package body P is procedure Remove is begin A := B; exception end; A := B; end Remove; end P; procedure Q;
-        lr1: reports syntax error, all 4 parsers find solutions quickly
-        lalr: reports match_names_error, two parsers fail on cost
-
-        similar on line 47; lalr finds no solutions
-
-    do the same on ada-mode tests
-
-cost metric include number of lines affected?
-    for ada_mode-recover_24.adb
-
-use trace for trace_generate; separate from parse_table
-
-speed up lr1 generate
-    wisi-generate --time ../wisi/test/ada_lite.wy
-    baseline
-        LALR re2c generate time: 0.383392342
-        LR1  re2c generate time: 8.180992139
-
-    factor out "find node" in lists_sorted; smarter use of element_equal
-        LALR re2c generate time: 0.217569506
-        LR1  re2c generate time: 3.573353531
-
-    -O3
-        LALR re2c generate time: 0.208679748
-        LR1  re2c generate time: 3.137268302
-
-    binary search
-        ada_lite:
-        LALR re2c generate time: 0.164738803
-        LR1  re2c generate time: 2.999708130
-
-        Ada:
-        LALR elisp generate time: 3.086812959
-        LALR re2c generate time: 3.118595052
-        LR1 re2c generate time: 1086.665714660
-
-    accurate tree key; use 'compare' in vectors.gen_comparable, red_black_trees
-        ada_lite:
-        LALR re2c generate time: 0.182767523
-        LR1 re2c generate time: 3.306645683
-
-        ada:
-        LALR elisp generate time: 3.290167687
-        LALR re2c generate time: 3.309398246
-        LR1 re2c generate time: 602.235431713
-
-    replace boolean New_Items_To_Check with list of state ids.
-        ada_lite:
-        LALR re2c generate time: 0.035681746
-        LR1 re2c generate time: 0.350127867
-
-        ada
-        LALR elisp generate time: 0.429532318
-        LALR re2c generate time: 0.443560947
-        LR1 re2c generate time: 39.895565354
-
-    don't loop on all token_ids; loop on set
-        extract list of dot_id when build state
-        renumbers states again
-
-        ada_lite.wy
-        LALR re2c generate time: 0.047267808
-        LR1 re2c generate time: 0.269839502
-
-        ada.wy
-        LALR elisp generate time: 0.445727505
-        LALR re2c generate time: 0.450525800
-        LR1 re2c generate time: 31.202567095
-
-    replace Constrain_Terminals with Minimal_Complete_Actions
-        ./wisi-generate.exe --time ../wisi/test/ada_lite.wy
-        LALR re2c generate time: 0.038421849
-        LR1 re2c generate time: 0.281947758
-
-        ./wisi-generate.exe --time ../../org.emacs.ada-mode.stephe-4/ada.wy
-        LALR elisp generate time: 0.472614643
-        LALR re2c generate time: 0.480273867
-        LR1 re2c generate time: 31.820868201
-
-
-    add 'pragma inline'
-
-    try lalr with include_lookaheads => true
-
-    implement DeRemer, keep all => lr1
-
-    multi-cpu
-
-Grune 9.10.6 Recursive Ascent for generated code, not table, LR parser.
-    Also 17.2.2
-
-compare to bison
-
-set lines_per_subr on wisitoken command line
-    optimize for ada_lite, ada
-
-lr1 only store kernels?
-    find other documentation of lr1 algorithm
-    just adding 'filter in_kernel' in lr1_item_sets causes infinite loop or big slowdown.
-
-distinquish between reset for lex, reset for execute_actions.
-    wisi_grammar don't reset command line args?
-
-add delete to config heap, use when configuration_access is abandoned?
-
-can generate code for LR parser, rather than using table
-    see Google drive/Parsing/notes
-
-try packrat indirect recursion solution
-    adding head, grow_set to Parser
-        must be on a stack for nested recursion?
-
-    docs/indirect_recursion_in_packrat.latex
-
-    add "run grammar.wy input" main for -procedural_*?
-
-    Solution to left recurse is merge into one expression. See how
-    that evaluates, make recursive do the same - use memo instead of
-    apply rule.
-
-    Need recurse_pos in case possibly empty nonterm is not empty -
-    call apply rule if memo empty.
-
-    test with optional unary minus
-
-    warth_left_recurse_expr_1.adb : Test_Parse_Proc
-
-    trying to implement full warth, but it's missing stuff, and some makes no sense
-        try https://github.com/alexwarth/ometa-js
-        or figure out what it must do; ie understand the algorithm
-
-    try S Medeiros, F Mascarenhas, R Ierusalimschy 2014 Left recursion in parsing expression grammars.pdf
-        very similar, mentions "memoization scope", doesn't say how to detect recursion
-
-    or adapt langkit with pre-computed indirect
-
-
-Implement Redziejowski language hiding check
-
-add packrat to ada-mode s-4
-    time, compare to langkit
-
-propagate to main
-
-compare to bison times
-
-implement IELR?
-    merges states like LALR, but only if that doesn't introduce new conflicts
-        => faster than LR1
-        for Ada, would only add 1 state
-
-    IELR and LALR merge states with different lookaheads; it is the lookaheads that determine error correction
-        define some other state merging criteria for error correction?
-
-effect of lr1/lalr on mckenzie
-    wisi/ada_lite_lalr_run.exe -v 0 -m 1 ../wisi/test/ada_lite_recover.input > ada_lite_lalr_recover.log
-    wisi/ada_lite_lr1_run.exe  -v 0 -m 1 ../wisi/test/ada_lite_recover.input > ada_lite_lr1_recover.log
-
-    lr1 finds significantly better solutions significantly quicker
-
-packrat space use
-    can free low level derivs; they will never be evaled
-        derive condition
-        use free list in syntax tree
-
-add packrat error recover
-
-compile ada_process_main still very slow on Debian
-    compare to libadalang; larger files!
-    one subprogram per state?w
-
-delete action from tree.node?
-    use table.productions.action
-        table.productions not present in lalr no_recover, packrat
-        may change to kernels in lalr recover?
-
-    decouples actions from tree
-        action params are tree nodes, but action can be declared in wisitoken.parse.
-
-    adacore langkit_support.packrat implements one row of the derivs table
-        it only stores 16 most recently computed items; enough to compute a typical subroutine?
-            slows down error recovery if have to go back more than 16 (not likely)
-            clearly adequate given fast performance
-            compare performance to a sparse vector
-        libadalang.analysis.parsers Parser_Private_Part_Type stores all the rows
-
-add *, +, ? to wisi_grammar?
-    re-write to current syntax?
-    closer to Ada appendix P
-
-    * does not need recursion; shorter syntax tree
-        require lalr, packrat generate same syntax tree so actions are the same
-        option to violate that if not doing one or the other.
-
-reorganize package hierarchy?
-    wisitoken - truly common stuff
-    wisitoken.parse - parser runtime
-        .glr
-        .packrat
-            https://pdos.csail.mit.edu/~baford/packrat/thesis/
-            http://bford.info/packrat/
-
-    wisitoken.generate - represent grammar as production list, generate parse table
-        .lalr
-        .lr1 (still need to make it faster)
-        .ll ?
-    wisitoken.wisi - translate .wy files into production list, source code
-
-    wisitoken.lexer - as now
-
-    wisitoken.syntax_tree
-
-constrain_terminals
-    cache shift, reduce counts in table
-    use dot
-        store dot with productions in parse_state; lr1_item
-    handle conflicts
-
-    derive from LALR formalism?
-
-update-wisi_grammar
-
-change configure_access to persistent_ref record with container, node components;
-    allow ref.delete to abort config; saves copying
-
-use wisi-gen_output_ada_common.adb Append in wisi-output_ada, _emacs.
-
-update NEWS.text
-
-do google search for "ada parser generator"
-    add wisitoken to those sites
-
-Fixed size stack speed mckenzie?
-    init current to 50 was slightly slower
-
-if full parse fails, go back to successful error recover and find more expensive solutions
-    save full config_heap after successful error recover
-
-do multi-cpu parsing?
-    benefit depends on density, duration of conflicts
-    errors are when speed is noticeable
-    make shared_terminals task-safe; protected object for access to .Last_Index, Add
-    move lexer data to shared_terminals
-
-
-cache recover for subsequent parse?
-
-still losing memory?
-    possibly Augmented_Token_Array
-        deallocation thru root class type?
-
-    run_ada_lite_parser wisi/test/ada_lite.input with gnatmem
-        no change in leaks from repeat count 1 to repeat count 2
-
-    run ada on gnatcoll-xref
-        allocation root 1 increased by (- 167.88 165.12) = 2.76 kilobytes
-
-    run ada_mode_wisi_parse on test/gnatcoll-xref.adb
-        (setq ada-process-parse-exec "c:/Projects/org.emacs.ada-mode.stephe-2/exec_pro/ada_mode_wisi_parse.exe")
-        (setq wisi-process--alist nil)
-        (setq ada-process-parse-exec "ada_mode_wisi_parse")
-        doesn't create gmem.out; using wrong exec!
-            need to rerun ada-mode, not just parse
-            still wrong! using cached parser wisi-process--alist on label Ada
-            still no gmem.out
-
-        running wisi-parse-buffer and watching task manager shows no memory increase. sigh.
-        watch memory while editing other files
-        wait for compute indent in ada
-
-improve mckenzie
-    focus on real use cases that are slow; document in ada-mode/test
-
-    exec_pro/ada_lite_run.exe 10 c:/Projects/org.emacs.ada-mode.stephe-2/test/slow_recover_1.adb
-         1: mckenzie enqueue 540, check  69; succeed : 8, (18 : IDENTIFIER, )|OR|/THEN, IF, IDENTIFIER/
-         1: mckenzie enqueue 1373, check  181; succeed : 8, (196 : END, )|IDENTIFIER|/IF, SEMICOLON, END, IF, SEMICOLON, END/
-        ada_lite-slow_recover_1.profile
-            top total time functions:
-  0.00      0.09     0.00   231856     0.00     0.00  wisitoken__parser__lr__parser_stacks__element_arrays__finalize__2
-  0.00      0.09     0.00   231855     0.00     0.00  wisitoken__parser__lr__parser_stacks__stack_typeDF__2
-
-    try lr1 ada_lite
-        slow but tolerable wisi-generate time
-            83 rules, 1 actions, 2612 states, 20615 table entries
-            0 accept/reduce conflicts, 3 shift/reduce conflicts, 6 reduce/reduce conflicts
-        gcc gives up; gnat1.exe: out of memory allocating 4072 bytes
-            need to read table from file.
-
-    include current state and current token in cost function:
-        cost of "125 | then | elsif" = 0
-        125 implied by trying 'then' without preceding 'if'
-
-    config_queue:
-        Fibonacci heap
-
-    for each state, pre-compute shortest list of tokens (term/nonterm) to finish each nonterm
-        test/terminal_sequences_1.adb
-        If any contain next token, queue that fragment.
-        use case: start typing a statement, hit enter
-            => error correction finishes statement with minimum token count.
-            but this case is not slow now;
-                'if a = 5 then' => queue 90
-
-    prune duplicate/higher cost configs?
-        only needed for higher cost levels
-
-    cost for pop empty nonterm should be zero
-        need byte_range in parser
-            could get it from semantic_state, unless pending.
-        wait til we find a test case that needs it
-
-
-new test cases:
-
-    ----------
-    target : constant string := "
-        triggers face parse
-
-    ----------
-    Target : constant Unbounded_Wide_String := To_Unbounded_Wide_String "&ndash;";
-        two errors close together?
-
-
-    ----------
-   procedure Process_Text_File (File_Name ; in String);
-   is
-   begin
-   end Process_Text_File;
-   noticeable delay: mckenzie (max cost 12) enqueue 138756, check  10931; fail
-    correct solution is delete ';', insert ':' - cost 8, then later delete ;
-    two errors too close together
-    check_limit = 2 fixes it; set that in projects.text
-
-
-----------
-
-some tokens don't count towards check_limit, because we should always check the next token:
-    END, DOT
-    covers 'end if/loop/case/return/name', name.name
-
-if hit enqueue_limit, use config that has highest check_token_count
-    save in config
-
-Emacs_ada does not need descriptor.image?
-
-next change in wisi/test/*.good_parse_table
-    don't output mckenzie if default
-
-Merge cursor, parser_node_access
-
-replace wisitoken.token.list with token_array
-    or not; changes generate?
-    ditto production.list
-
-rename mckenzie to dpa_explore?
-    dpa = deterministic parsing automata (McKenzie)
-        = Deterministic Pushdown Automata (Wikipedia, Grune)
-
-    aflex uses "dfa" deterministic finite automata
-    grune also uses 'deterministic fs automata' (Finite State)
-
-    includes special rules
-
-
-other mckenzie stuff
-    search dpa backwards from elsif; insert 'if then'
-        same result as Grune 326 graph search; do that?
-
-        terminal_sequences_2.adb
-        states that shift ELSIF:
-            168 if_statement <= IF expression_opt THEN sequence_of_statements_opt ^ elsif_statement_list
-            187 elsif_statement_list <= elsif_statement_list ^ elsif_statement_list
-            need list/tree/hash of states that shift ID, sorted on ID
-
-        'goto state 187' is in 168 on elsif_statement_list
-
-        'goto state 168' is in
-            159 if_statement <= IF expression_opt THEN ^ sequence_of_statements_opt * on sequence_of_statements_opt
-            need list/tree/hash of states that goto state, sorted on goto state
-
-        'goto state 159' is in 128 'if_statement <=' on shift THEN => insert THEN
-            ditto
-
-        'goto state 128' is in 100 'if_statement <= IF ^ ' on expression_opt
-            ditto
-
-        'goto state 100' is in many, on 'shift IF' => insert IF, terminate
-
-        search all productions in 'declarations', 'statements'?
-            start with final terminal, work backward to first
-
-    test lr1 vs lalr tables
-        ada_lite.lr1_parse_table
-        10 times the states, table entries
-
-    include actual token count in nonterminal pop cost?
-        requires cumulative token count on parser stack
-
-speed up
-    profile parsing gnatcoll-xref
-
-    stack compare
-        override "=" to start comparison at stack top; most likely to be different
-
-    replace look on ID calling action_for with iterate action list for state
-
-    use tasks for multi-processor?
-
-    compress parser table via default reduce?
-
-    set initial capacity on stacks
-
-    check_reduce does not need to copy stack
-        just keep track of current top separately, pointer into reduced top
-
-    during parallel error recovery, if one parser finds a solution, limit cost of others to solution cost + 2?
-        doesn't help if first parser fails
-
-automatically augment grammar with empty productions
-    anything not a keyword is optional
-    may create too many conflicts
-
-wisi-generate accept two output languages
-    a lot is shared
-    only need ada_output, but it doesn't hurt
-
-wisi-generate lr1 way too slow for Ada
-    time lalr generating Ada
-    time lr1 generating ada_lite
-    time lr1 generating Ada to first 1000 states; increase as it gets better
-
-    implement profile, get data
-
-    lookahead list vs boolean array:
-
-    closure needs:
-        use multiple CPUs?
-
-    LR1_Item_Sets needs:
-        fast find (set, states)
-            => Store state_index in red/black tree sorted on concat prod_count/LHS/RHS/dot position
-                first try done; need better key?
-                get histogram of full closure set
-
-    need more warm-fuzzy
-    command line option
-    dots for "adding state n", n every 100
-    dots for "lookaheads state n", n every 100?
-    dynamically monitor how long things take, keep dot time period constant
-        everything slows down as more states added
-
-integrate with emacs module
-
-- build/release_process.text
-
-# end of file
-======= end
-=======
-build/Makefile
-
-branches:
-org.wisitoken          - main, used by o.e.a
-org.wisitoken.stephe-1 - misc devel for o.w, o.e.a.s-*
-org.wisitoken.stephe-2 - add EBNF syntax to .wy parser
-
-(dvc-state-multiple
-'((xmtn . "/Projects/org.stephe_leake.makerules")
-  (xmtn . "/Projects/org.stephe_leake.aunit_ext")
-  (xmtn . "/Projects/org.stephe_leake.sal.stephe-1")
-  (xmtn . "/Projects/org.wisitoken.stephe-1")))
-
-(dvc-propagate-multiple
- '(("../org.stephe_leake.sal" . "../org.stephe_leake.sal.stephe-1")
-   ("../org.wisitoken"        . "../org.wisitoken.stephe-2")))
-
-update-wisi_grammar
-(dvc-propagate-multiple
- '(("../org.stephe_leake.sal.stephe-1" . "../org.stephe_leake.sal")
-   ("../org.wisitoken.stephe-1"        . "../org.wisitoken")))
-
-- current work
-test_mckenzie use lr-parser-gen_aunit
-
-add EBNF
-    make one
-        print translated source; diff against known good
-        need rhs_group_item_ID
-
-    ada-lite-ebnf.wy
-        pure EBNF for nonterms first
-            after translate to bnf with new nonterms, substitute new nonterms into grammar, compare to ada-lite.wy
-        replace %keywords with literals
-
-
-    add ANTLR syntax for java
-
-    add ? syntax for Python
-
-recover still hanging on exception in worker_task
-    but get no output in *Ada_wisi_parse*, not even parse command
-    only symptom is "not getting more text", several times, from jit-lock
-    some previous command hung, later commands wiped its output?
-        parser-busy is supposed to prevent that
-
-declare recover tasks at package level
-    reuse them in recover
-    o.w.s-1
-
-take Dot into account when finding min?
-    best metric is min remaining to insert
-        won't make much difference; only matters when dot is not near beginning, but then don't have multiple productions (they all must have same prefix)
-
-delete "assume ignore semantic check is a solution"; only language_fixes knows that
-    provide subprog to enqueue that in language_fixes
-
-enqueue_limit should be for total over all parsers; more consistent max time
-    need test case?
-
-hint in grammar to prefer "null;" over "return;" in minimal-terminal-sequence?
-    ada: IDENTIFIER for 'name', not string_literal = operator
-    %prefer_minimum_terminal <nonterm> <terminal>
-
-
-Error messages need gen_alg prefix - add to Error_message
-
-capture diff between lr1, lalr recover
-    ./ada_lite_lalr_run.exe -m 1 -t 1
-    ada_lite_recover_repeatable.input:45:
-        package body P is procedure Remove is begin A := B; exception end; A := B; end Remove; end P; procedure Q;
-        lr1: reports syntax error, all 4 parsers find solutions quickly
-        lalr: reports match_names_error, two parsers fail on cost
-
-        similar on line 47; lalr finds no solutions
-
-    do the same on ada-mode tests
-
-cost metric include number of lines affected?
-    for ada_mode-recover_24.adb
-
-use trace for trace_generate; separate from parse_table
-
-speed up lr1 generate
-    wisi-generate --time ../wisi/test/ada_lite.wy
-    baseline
-        LALR re2c generate time: 0.383392342
-        LR1  re2c generate time: 8.180992139
-
-    factor out "find node" in lists_sorted; smarter use of element_equal
-        LALR re2c generate time: 0.217569506
-        LR1  re2c generate time: 3.573353531
-
-    -O3
-        LALR re2c generate time: 0.208679748
-        LR1  re2c generate time: 3.137268302
-
-    binary search
-        ada_lite:
-        LALR re2c generate time: 0.164738803
-        LR1  re2c generate time: 2.999708130
-
-        Ada:
-        LALR elisp generate time: 3.086812959
-        LALR re2c generate time: 3.118595052
-        LR1 re2c generate time: 1086.665714660
-
-    accurate tree key; use 'compare' in vectors.gen_comparable, red_black_trees
-        ada_lite:
-        LALR re2c generate time: 0.182767523
-        LR1 re2c generate time: 3.306645683
-
-        ada:
-        LALR elisp generate time: 3.290167687
-        LALR re2c generate time: 3.309398246
-        LR1 re2c generate time: 602.235431713
-
-    replace boolean New_Items_To_Check with list of state ids.
-        ada_lite:
-        LALR re2c generate time: 0.035681746
-        LR1 re2c generate time: 0.350127867
-
-        ada
-        LALR elisp generate time: 0.429532318
-        LALR re2c generate time: 0.443560947
-        LR1 re2c generate time: 39.895565354
-
-    don't loop on all token_ids; loop on set
-        extract list of dot_id when build state
-        renumbers states again
-
-        ada_lite.wy
-        LALR re2c generate time: 0.047267808
-        LR1 re2c generate time: 0.269839502
-
-        ada.wy
-        LALR elisp generate time: 0.445727505
-        LALR re2c generate time: 0.450525800
-        LR1 re2c generate time: 31.202567095
-
-    replace Constrain_Terminals with Minimal_Complete_Actions
-        ./wisi-generate.exe --time ../wisi/test/ada_lite.wy
-        LALR re2c generate time: 0.038421849
-        LR1 re2c generate time: 0.281947758
-
-        ./wisi-generate.exe --time ../../org.emacs.ada-mode.stephe-4/ada.wy
-        LALR elisp generate time: 0.472614643
-        LALR re2c generate time: 0.480273867
-        LR1 re2c generate time: 31.820868201
-
-
-    add 'pragma inline'
-
-    try lalr with include_lookaheads => true
-
-    implement DeRemer, keep all => lr1
-
-    multi-cpu
-
-Grune 9.10.6 Recursive Ascent for generated code, not table, LR parser.
-    Also 17.2.2
-
-compare to bison
-
-set lines_per_subr on wisitoken command line
-    optimize for ada_lite, ada
-
-lr1 only store kernels?
-    find other documentation of lr1 algorithm
-    just adding 'filter in_kernel' in lr1_item_sets causes infinite loop or big slowdown.
-
-distinquish between reset for lex, reset for execute_actions.
-    wisi_grammar don't reset command line args?
-
-add delete to config heap, use when configuration_access is abandoned?
-
-can generate code for LR parser, rather than using table
-    see Google drive/Parsing/notes
-
-try packrat indirect recursion solution
-    adding head, grow_set to Parser
-        must be on a stack for nested recursion?
-
-    docs/indirect_recursion_in_packrat.latex
-
-    add "run grammar.wy input" main for -procedural_*?
-
-    Solution to left recurse is merge into one expression. See how
-    that evaluates, make recursive do the same - use memo instead of
-    apply rule.
-
-    Need recurse_pos in case possibly empty nonterm is not empty -
-    call apply rule if memo empty.
-
-    test with optional unary minus
-
-    warth_left_recurse_expr_1.adb : Test_Parse_Proc
-
-    trying to implement full warth, but it's missing stuff, and some makes no sense
-        try https://github.com/alexwarth/ometa-js
-        or figure out what it must do; ie understand the algorithm
-
-    try S Medeiros, F Mascarenhas, R Ierusalimschy 2014 Left recursion in parsing expression grammars.pdf
-        very similar, mentions "memoization scope", doesn't say how to detect recursion
-
-    or adapt langkit with pre-computed indirect
-
-
-Implement Redziejowski language hiding check
-
-add packrat to ada-mode s-4
-    time, compare to langkit
-
-propagate to main
-
-compare to bison times
-
-implement IELR?
-    merges states like LALR, but only if that doesn't introduce new conflicts
-        => faster than LR1
-        for Ada, would only add 1 state
-
-    IELR and LALR merge states with different lookaheads; it is the lookaheads that determine error correction
-        define some other state merging criteria for error correction?
-
-effect of lr1/lalr on mckenzie
-    wisi/ada_lite_lalr_run.exe -v 0 -m 1 ../wisi/test/ada_lite_recover.input > ada_lite_lalr_recover.log
-    wisi/ada_lite_lr1_run.exe  -v 0 -m 1 ../wisi/test/ada_lite_recover.input > ada_lite_lr1_recover.log
-
-    lr1 finds significantly better solutions significantly quicker
-
-packrat space use
-    can free low level derivs; they will never be evaled
-        derive condition
-        use free list in syntax tree
-
-add packrat error recover
-
-compile ada_process_main still very slow on Debian
-    compare to libadalang; larger files!
-    one subprogram per state?w
-
-delete action from tree.node?
-    use table.productions.action
-        table.productions not present in lalr no_recover, packrat
-        may change to kernels in lalr recover?
-
-    decouples actions from tree
-        action params are tree nodes, but action can be declared in wisitoken.parse.
-
-    adacore langkit_support.packrat implements one row of the derivs table
-        it only stores 16 most recently computed items; enough to compute a typical subroutine?
-            slows down error recovery if have to go back more than 16 (not likely)
-            clearly adequate given fast performance
-            compare performance to a sparse vector
-        libadalang.analysis.parsers Parser_Private_Part_Type stores all the rows
-
-add *, +, ? to wisi_grammar?
-    re-write to current syntax?
-    closer to Ada appendix P
-
-    * does not need recursion; shorter syntax tree
-        require lalr, packrat generate same syntax tree so actions are the same
-        option to violate that if not doing one or the other.
-
-reorganize package hierarchy?
-    wisitoken - truly common stuff
-    wisitoken.parse - parser runtime
-        .glr
-        .packrat
-            https://pdos.csail.mit.edu/~baford/packrat/thesis/
-            http://bford.info/packrat/
-
-    wisitoken.generate - represent grammar as production list, generate parse table
-        .lalr
-        .lr1 (still need to make it faster)
-        .ll ?
-    wisitoken.wisi - translate .wy files into production list, source code
-
-    wisitoken.lexer - as now
-
-    wisitoken.syntax_tree
-
-constrain_terminals
-    cache shift, reduce counts in table
-    use dot
-        store dot with productions in parse_state; lr1_item
-    handle conflicts
-
-    derive from LALR formalism?
-
-update-wisi_grammar
-
-change configure_access to persistent_ref record with container, node components;
-    allow ref.delete to abort config; saves copying
-
-use wisi-gen_output_ada_common.adb Append in wisi-output_ada, _emacs.
-
-update NEWS.text
-
-do google search for "ada parser generator"
-    add wisitoken to those sites
-
-Fixed size stack speed mckenzie?
-    init current to 50 was slightly slower
-
-if full parse fails, go back to successful error recover and find more expensive solutions
-    save full config_heap after successful error recover
-
-do multi-cpu parsing?
-    benefit depends on density, duration of conflicts
-    errors are when speed is noticeable
-    make shared_terminals task-safe; protected object for access to .Last_Index, Add
-    move lexer data to shared_terminals
-
-
-cache recover for subsequent parse?
-
-still losing memory?
-    possibly Augmented_Token_Array
-        deallocation thru root class type?
-
-    run_ada_lite_parser wisi/test/ada_lite.input with gnatmem
-        no change in leaks from repeat count 1 to repeat count 2
-
-    run ada on gnatcoll-xref
-        allocation root 1 increased by (- 167.88 165.12) = 2.76 kilobytes
-
-    run ada_mode_wisi_parse on test/gnatcoll-xref.adb
-        (setq ada-process-parse-exec "c:/Projects/org.emacs.ada-mode.stephe-2/exec_pro/ada_mode_wisi_parse.exe")
-        (setq wisi-process--alist nil)
-        (setq ada-process-parse-exec "ada_mode_wisi_parse")
-        doesn't create gmem.out; using wrong exec!
-            need to rerun ada-mode, not just parse
-            still wrong! using cached parser wisi-process--alist on label Ada
-            still no gmem.out
-
-        running wisi-parse-buffer and watching task manager shows no memory increase. sigh.
-        watch memory while editing other files
-        wait for compute indent in ada
-
-improve mckenzie
-    focus on real use cases that are slow; document in ada-mode/test
-
-    exec_pro/ada_lite_run.exe 10 c:/Projects/org.emacs.ada-mode.stephe-2/test/slow_recover_1.adb
-         1: mckenzie enqueue 540, check  69; succeed : 8, (18 : IDENTIFIER, )|OR|/THEN, IF, IDENTIFIER/
-         1: mckenzie enqueue 1373, check  181; succeed : 8, (196 : END, )|IDENTIFIER|/IF, SEMICOLON, END, IF, SEMICOLON, END/
-        ada_lite-slow_recover_1.profile
-            top total time functions:
-  0.00      0.09     0.00   231856     0.00     0.00  wisitoken__parser__lr__parser_stacks__element_arrays__finalize__2
-  0.00      0.09     0.00   231855     0.00     0.00  wisitoken__parser__lr__parser_stacks__stack_typeDF__2
-
-    try lr1 ada_lite
-        slow but tolerable wisi-generate time
-            83 rules, 1 actions, 2612 states, 20615 table entries
-            0 accept/reduce conflicts, 3 shift/reduce conflicts, 6 reduce/reduce conflicts
-        gcc gives up; gnat1.exe: out of memory allocating 4072 bytes
-            need to read table from file.
-
-    include current state and current token in cost function:
-        cost of "125 | then | elsif" = 0
-        125 implied by trying 'then' without preceding 'if'
-
-    config_queue:
-        Fibonacci heap
-
-    for each state, pre-compute shortest list of tokens (term/nonterm) to finish each nonterm
-        test/terminal_sequences_1.adb
-        If any contain next token, queue that fragment.
-        use case: start typing a statement, hit enter
-            => error correction finishes statement with minimum token count.
-            but this case is not slow now;
-                'if a = 5 then' => queue 90
-
-    prune duplicate/higher cost configs?
-        only needed for higher cost levels
-
-    cost for pop empty nonterm should be zero
-        need byte_range in parser
-            could get it from semantic_state, unless pending.
-        wait til we find a test case that needs it
-
-
-new test cases:
-
-    ----------
-    target : constant string := "
-        triggers face parse
-
-    ----------
-    Target : constant Unbounded_Wide_String := To_Unbounded_Wide_String "&ndash;";
-        two errors close together?
-
-
-    ----------
-   procedure Process_Text_File (File_Name ; in String);
-   is
-   begin
-   end Process_Text_File;
-   noticeable delay: mckenzie (max cost 12) enqueue 138756, check  10931; fail
-    correct solution is delete ';', insert ':' - cost 8, then later delete ;
-    two errors too close together
-    check_limit = 2 fixes it; set that in projects.text
-
-
-----------
-
-some tokens don't count towards check_limit, because we should always check the next token:
-    END, DOT
-    covers 'end if/loop/case/return/name', name.name
-
-if hit enqueue_limit, use config that has highest check_token_count
-    save in config
-
-Emacs_ada does not need descriptor.image?
-
-next change in wisi/test/*.good_parse_table
-    don't output mckenzie if default
-
-Merge cursor, parser_node_access
-
-replace wisitoken.token.list with token_array
-    or not; changes generate?
-    ditto production.list
-
-rename mckenzie to dpa_explore?
-    dpa = deterministic parsing automata (McKenzie)
-        = Deterministic Pushdown Automata (Wikipedia, Grune)
-
-    aflex uses "dfa" deterministic finite automata
-    grune also uses 'deterministic fs automata' (Finite State)
-
-    includes special rules
-
-
-other mckenzie stuff
-    search dpa backwards from elsif; insert 'if then'
-        same result as Grune 326 graph search; do that?
-
-        terminal_sequences_2.adb
-        states that shift ELSIF:
-            168 if_statement <= IF expression_opt THEN sequence_of_statements_opt ^ elsif_statement_list
-            187 elsif_statement_list <= elsif_statement_list ^ elsif_statement_list
-            need list/tree/hash of states that shift ID, sorted on ID
-
-        'goto state 187' is in 168 on elsif_statement_list
-
-        'goto state 168' is in
-            159 if_statement <= IF expression_opt THEN ^ sequence_of_statements_opt * on sequence_of_statements_opt
-            need list/tree/hash of states that goto state, sorted on goto state
-
-        'goto state 159' is in 128 'if_statement <=' on shift THEN => insert THEN
-            ditto
-
-        'goto state 128' is in 100 'if_statement <= IF ^ ' on expression_opt
-            ditto
-
-        'goto state 100' is in many, on 'shift IF' => insert IF, terminate
-
-        search all productions in 'declarations', 'statements'?
-            start with final terminal, work backward to first
-
-    test lr1 vs lalr tables
-        ada_lite.lr1_parse_table
-        10 times the states, table entries
-
-    include actual token count in nonterminal pop cost?
-        requires cumulative token count on parser stack
-
-speed up
-    profile parsing gnatcoll-xref
-
-    stack compare
-        override "=" to start comparison at stack top; most likely to be different
-
-    replace look on ID calling action_for with iterate action list for state
-
-    use tasks for multi-processor?
-
-    compress parser table via default reduce?
-
-    set initial capacity on stacks
-
-    check_reduce does not need to copy stack
-        just keep track of current top separately, pointer into reduced top
-
-    during parallel error recovery, if one parser finds a solution, limit cost of others to solution cost + 2?
-        doesn't help if first parser fails
-
-automatically augment grammar with empty productions
-    anything not a keyword is optional
-    may create too many conflicts
-
-wisi-generate accept two output languages
-    a lot is shared
-    only need ada_output, but it doesn't hurt
-
-wisi-generate lr1 way too slow for Ada
-    time lalr generating Ada
-    time lr1 generating ada_lite
-    time lr1 generating Ada to first 1000 states; increase as it gets better
-
-    implement profile, get data
-
-    lookahead list vs boolean array:
-
-    closure needs:
-        use multiple CPUs?
-
-    LR1_Item_Sets needs:
-        fast find (set, states)
-            => Store state_index in red/black tree sorted on concat prod_count/LHS/RHS/dot position
-                first try done; need better key?
-                get histogram of full closure set
-
-    need more warm-fuzzy
-    command line option
-    dots for "adding state n", n every 100
-    dots for "lookaheads state n", n every 100?
-    dynamically monitor how long things take, keep dot time period constant
-        everything slows down as more states added
-
-integrate with emacs module
-
-- build/release_process.text
-
-# end of file
->>>>>>> 6c80698f
+ build/release_process.text
+
+# end of file