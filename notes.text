--- conflicted
+++ resolved
@@ -3,13 +3,8 @@
 branches:
 org.wisitoken/o.s_l.sal                   - main, used by o.e.a
 org.wisitoken.stephe-1/o.s_l.sal.stephe-1 - work, used by o.e.a-2
-<<<<<<< HEAD
 org.wisitoken.stephe-2/o.s_l.sal.stephe-1 - delete error recover multi-tasking
 org.wisitoken.stephe-3/o.s_l.sal.stephe-1 -
-=======
-org.wisitoken.stephe-2/o.s_l.sal.stephe-1 - delete mckenzie multi-tasking
-org.wisitoken.stephe-3/o.s_l.sal.stephe-1 - reference counted Stream_Element list
->>>>>>> 3c016e26
 
 possible branch tags:
 incremental_parse-pre-config.input_stream o.w.s-2
@@ -37,6 +32,12 @@
 
   current work
+delete mckenzie multi-tasking
+    make t_mck
+
+        wisi-undo-save-redo still not working
+
+
 test insert that modifies a comment start so it no longer is one
     ie "-- ..." => "- foo - ..."
     assume insert before/after delimiter cannot change it
@@ -78,22 +79,6 @@
     test_d_d_l_l_ref_Count.adb all pass
     test/debug_ref_count.adb => error
     test/debug_ref_count_2.adb => no error.
-
-propagate to main
-
-delete mckenzie multi-tasking
-<<<<<<< HEAD
-    make t_mck
-
-        wisi-undo-save-redo still not working
-
-    found a reproducible parser bug
-        ada_mode-interactive_11.adb, _12.adb
-        see c:/Projects/org.wisitoken.stephe-1/notes.text
-=======
-    in o.w.s-2
-
->>>>>>> 3c016e26
 
 review FIXME
 
