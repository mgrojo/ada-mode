--- conflicted
+++ resolved
@@ -16,21 +16,13 @@
   (xgit . "/Projects/org.stephe_leake.aunit_ext")
   (xgit . "/Projects/org.wisitoken")
 ;;  (xgit . "/Projects/elpa/packages/uniquify-files")
-<<<<<<< HEAD
   (xgit . "/Projects/org.emacs.wisi/")
-=======
-  (xgit . "/Projects/org.emacs.wisi.stephe-1")
->>>>>>> a02ac026
   (xgit . "/Projects/org.emacs.ada-mode/")))
 
 (dvc-propagate-multiple
  '(("../org.stephe_leake.sal"  . "../org.stephe_leake.sal.stephe-1")
    ("../org.wisitoken"         . "../org.wisitoken.stephe-1")
-<<<<<<< HEAD
-   ("../org.emacs.wisi"        . "../org.emacs.ada-mode.stephe-1")
-=======
    ("../org.emacs.wisi"        . "../org.emacs.wisi.stephe-1")
->>>>>>> a02ac026
    ("../org.emacs.ada-mode"    . "../org.emacs.ada-mode.stephe-2")))
 
 (dvc-state-multiple
@@ -58,7 +50,6 @@
 (setq gpr-query-exec "c:/Projects/org.emacs.ada-mode/gpr_query")
   current work
-<<<<<<< HEAD
 test Manuel Gomez use case
     his former invocation: (ada-set-default-project-file "project.gpr")
     test with installed elpa version:
@@ -96,26 +87,20 @@
         error on unmatched 'end;' fixed by insert 'begin'.
         => error on 'begin', because matching 'end;' is not restored
         in tree-sitter, errors are nodes in tree; inc parse must delete ones that are no longer present
-=======
+
 review FIXMEs
->>>>>>> a02ac026
 
 rewrite ada-which-function to use incremental
     test/ada_mode-nominal.ads
         don't set ada-which-func-parse-size if incremental
 
-<<<<<<< HEAD
 incremental parse does full reparse every time if FAIL_ENQUEUE_LIMIT
     automatically disable face?
 
 wisi-prj-delete needs to kill gpr-query buffers for local process-env
 
-add test of restore deleted node that is before SOI?
-    insert "-" at EOB, parse, insert second "-"
-=======
 add Ada code to decrement byte_pos by one char, use in emacs_common, run_common FIXMEs
     just reference wikipedia
->>>>>>> a02ac026
 
 move wisi.change .. edit_source to wisi.parse_context
 
@@ -135,41 +120,6 @@
     font-lock should not signal that error if wisi-debug=0; just try again later
         return nil or something?
 
-<<<<<<< HEAD
-doc gnat community 2021 in ada-mode.texi
-    document gnatcoll patch
-    doc how to use elpa HEAD
-
-fontify gnatprep lines
-    need fontify:
-        so don't misspell "end if" as "endif"
-        so they are not capitalized!
-
-    grammar says they are comments, so it doesn't fontify them
-    ada-mode.el, gpr-mode.el syntax doesn't fontify them
-    what did prev ada-mode do?
-
-    use case for contained language parser!
-        from Yuan Fu:
-            Tree-sitter lets you set ranges in which the parser works in. That’s
-            how they support multi-language files like html+javascript+css.
-
-fix indent:
-   type Node
-     (Label       : Node_Label;
-      Child_Count : SAL.Base_Peek_Type)
-      --  Descriminants have no default because allocated nodes are
-      --  constrained anyway (ARM 4.8 6/3).
-   is record
-   comment should align with 'type', 'is' as in subprogram body
-
-multi-major-mode
-    separate parse_context for each sub-mode region
-        => need a region # in addition to file-name
-    initial parse needs start text bound
-
-=======
->>>>>>> a02ac026
 gpr-query process symbols in background elisp thread?
     or just process as it arrives?
 
@@ -219,12 +169,9 @@
             must store last-release-version somewhere; in name of tarball?
         ask Stefan if there's another way?
 
-<<<<<<< HEAD
     set :url in elpa/elpa-packages; see other savannah
 
 
-=======
->>>>>>> a02ac026
 README-ada-ref-man moved to org.adaic.arm_form
     change elpa to push from there.
 
@@ -293,7 +240,6 @@
 wisi package should contain wisi.gpr, so modes that use it don't need to build it
     only gnatprep variable is ELPA
 
-<<<<<<< HEAD
   after incremental
 indent bug:
@@ -314,8 +260,6 @@
 
     comment should align with 'is'
 
-=======
->>>>>>> a02ac026
 test/mixed_unix_dos_line_ends.adb
       coding conversion in send-string strips stray ^M
         only in emacs 28?
@@ -1583,15 +1527,9 @@
 
     takes ~ 10 min for http://www.nongnu.org/ada-mode/ to reflect cvs commit
 
-<<<<<<< HEAD
-=======
-update gnu ada-mode manual?
-     https://www.gnu.org/software/emacs/manual/html_mono/ada-mode.html
-
 List in FSF/UNESCO free software directory?
     https://directory.fsf.org/
 
->>>>>>> a02ac026
 publish on Alire?
     https://alire.ada.dev/
     https://blog.adacore.com/announcing-the-first-ada-spark-crate-of-the-year-award
