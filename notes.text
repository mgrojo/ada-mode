--- conflicted
+++ resolved
@@ -32,10 +32,6 @@
 
   current work
-<<<<<<< HEAD
-make -r t_mck RUN_ARGS="Packrat_Proc \"Conflict_2\" \"debug=1 test=2 parse=3 mckenzie=1 packrat_mckenzie=3\" > debug_packrat.log"
-
-
 doc restrictions on grammar for packrat + lr error recover
     must eliminate some lr conflicts for packrat to be correct
         ada_lite.wy; test_mckenzie.adb conflict_2
@@ -43,7 +39,22 @@
 
     translating libadalang grammar.wy to wisitoken grammar; o.e.a.s-6
 
+make -r t_mck RUN_ARGS="Packrat_Proc \"Conflict_2\" \"debug=1 test=2 parse=3 mckenzie=1 packrat_mckenzie=3\" > debug_packrat.log"
+
+report mckenzie_recover.adb Error_Recover_Ops workarounds
+    ticket V707-027
+
+wisitoken-syntax_Trees.adb Current_Error_Ref
+    if assert Result = (full aggregate), requires more than 20 parallel parsers.
+    need better error message?
+
+do_deletes called way more times than it needs to be
+    move out of parse_verb
+    or only do if result verb is shift
+
 merge wisitoken-parse-packrat-parser back into wisitoken-parse-packrat?
+
+Put_tree put language, get-tree check it
 
 packrat_to_lr find all parse streams?
         order nonterms by production top-down
@@ -74,24 +85,6 @@
 
 apply conflict resolution to minimal actions
     optimized_conflict_01 state 23
-=======
-report mckenzie_recover.adb Error_Recover_Ops workarounds
-    ticket V707-027
-
-wisitoken-syntax_Trees.adb Current_Error_Ref
-    if assert Result = (full aggregate), requires more than 20 parallel parsers.
-    need better error message?
-
-do_deletes called way more times than it needs to be
-    move out of parse_verb
-    or only do if result verb is shift
-
-
-Put_tree put language, get-tree check it
-
-packrat error recover
-    in o.w.s-2
->>>>>>> c82e3d69
 
 ediff of *.wy hangs
     mmm-mode vs wisi-parse-incremental :wait nil
