--- conflicted
+++ resolved
@@ -53,31 +53,6 @@
     make Gnatcoll_Build=Debug
     sudo make Gnatcoll_Build=Debug install
 
-<<<<<<< HEAD
-- urgent
-build/wisi/Makefile
-
-parse failing:
-
-    package Tasks is
-
-    type T is null record;
-
-    protected type P is
-    entry Foo;
-    end P;
-
-    end Tasks;
-    wisi-validate-cache: debug.adb:7:5: syntax error in grammar state 1026; unexpected P, expecting one of (default SEMICOLON)
-
-Can't capitalize keywords in comments:
-
-    -- new
-
-gpr C-F11 on 'with' handle relative path
-    with "../common";
-=======
 
     c:/Apps/GNAT-7.1.2/gnatcoll-1.6w-src/docs/xref.rst
     c:/Apps/GNAT-7.1.2/gnatcoll-1.6w-src/src/tools/gnatinspect.adb
@@ -97,8 +72,27 @@
  general
 build/wisi/Makefile
 
+parse failing:
+
+    package Tasks is
+
+    type T is null record;
+
+    protected type P is
+    entry Foo;
+    end P;
+
+    end Tasks;
+    wisi-validate-cache: debug.adb:7:5: syntax error in grammar state 1026; unexpected P, expecting one of (default SEMICOLON)
+
+Can't capitalize keywords in comments:
+
+    -- new
+
+gpr C-F11 on 'with' handle relative path
+    with "../common";
+
 user guide
->>>>>>> 920c472c
 
 test indent with standard emacs code skeleton/template
     4.01 ada-stmt.el uses (require 'skeleton)
