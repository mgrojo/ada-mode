--- conflicted
+++ resolved
@@ -114,7 +114,6 @@
 build/wisi/Makefile
 build/Makefile
 
-<<<<<<< HEAD
 implement 'gnat-inspect-all'
     /Projects/GDS/work_dscovr_release/common/build/x86_gnu_windows_release/Makefile
     /Projects/GDS/work_dscovr_release/common/1553/gds-hardware-bus_1553.ads RX_Enable
@@ -157,9 +156,6 @@
             test/Example_5/ done
 
             example_6 : make
-=======
-compile ada-mode.texi
->>>>>>> c71126b9
 
 
 add gnatprep minor mode?
@@ -181,6 +177,8 @@
 
     developer section
         see email from geoge bauhaus
+
+    compile ada-mode.texi
 
 test prompt for file in case-create-exception
 
