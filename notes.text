General notes on Emacs Ada mode

(add-to-list 'load-path "/Projects/org.emacs.ada-mode")
(setq ada-xref-tool 'gnat_inspect)

run test from emacs -Q using installed elpa:
(progn
;;  (add-to-list 'exec-path "/apps/GNAT-GPL_2014/bin")
  (setenv "PATH" (mapconcat 'identity  exec-path  path-separator))
  (package-initialize)
  (setq debug-on-error t)
;;  (setq wisi-debug 1)
  (add-to-list 'load-path "/Projects/org.emacs.ada-mode/build")
  (load "run-wisi-test")
  (setq default-directory "/Projects/org.emacs.ada-mode/build/wisi/")
  (run-test "ada-number-literal"))

run test from emacs -Q using source:
(progn
  (add-to-list 'exec-path "/apps/GNAT-GPL_2014/bin")
  (setenv "PATH" (mapconcat 'identity  exec-path  path-separator))
  (add-to-list 'load-path "/Projects/org.emacs.ada-mode.stephe-1")
  (add-to-list 'load-path "/Projects/org.emacs.ada-mode.stephe-1/build")
  (load "autoloads.el")
  (load "run-indent-test-wisi-ext-gpr_query")
  (setq wisi-debug 1)
  (setq ada-wisi-font-lock-size-threshold 0)
  (setq debug-on-error t)
  (setq default-directory "/Projects/org.emacs.ada-mode.stephe-1/build/wisi/")
;;  (run-test "../../test/ada_mode-interactive_common.adb")
  (find-file "../../test/ada_mode-parens.ads")
  (ada-wisi-debug-keys))

(progn (push-mark)(goto-char wisi-cache-max))

install packages in -Q:
(progn
 (require 'package)
 (add-to-list 'package-archives (cons "test" "/Projects/elpa/archive/packages"))
 (list-packages))

 next release
o.e.a.stephe-1 (from o.e.a): external opentoken parser
o.e.a.stephe-2 (from o.e.a): external gps parser
o.e.a.stephe-3 (from o.e.a.s-1): FFI parser

test with gnat 7.3

param-list-align fails on:

   procedure Search
     (Directory : String;
      Pattern   : String;
      Filter    : Filter_Type := (others => True);
      Process   : not null access procedure (Directory_Entry : Directory_Entry_Type));

ada-indent-opentoken not safe?

use goto-decl-start to indent aspects

email re "aliased in out not null access"
    at least ensure we have tests for the worst cases
    maybe redesign

http://jdee.sourceforge.net/
    has lalr parser

incorrect color:
    opentoken/wisi/test/run_ada_parser.adb
        Ada_Grammar.LALR_Parsers.Parse (Parser);


books passes ada-check-current-project when project is fish_mercury
    don't put . in compilation-search-path; expand it.

completion
    (info "(elisp)Completion")
    examples:
        Ada.Text_IO.<tab> => Put, Put_line, Get, etc
            needs new query; all symbols that match prefix
            better as an ASIS query?

        what does GPS do?
            works on non-compiled, bad syntax code
            type 'with '; puts up a list of all packages in the project.
            type 'with Ada.'; list of all children of Ada
                requires scroll, <ret> to select
                while scrolling, puts up help text next to list

            type 'Put', puts up a list of all simple names in project matching that prefix
            type 'Put (', puts up a list of all params of all Puts (_not_ filtered by current context clause)

            does _not_ handle 'foo_io.put', where 'foo_io' is an instance of A.Tio.float_io.
                maybe it would if foo_io is:
                    a library package instantiation
                    a local instantiation, but was previously compiled

            find the GPS source code

find-file-in-prj
    prompt for file with compilation-search-path as completion
        avoid navigating to 'with' clause to get same functionality

c:/Archive/Emacs/slime-2.10.1.tar.gz

http://wikemacs.org/wiki/Projectile

use electric indent instead of ada-newline-indent?


face actions in gpr grammar?

after trunk transition to git (11 Nov 2014?):
    built-in ada-mode: (make-obsolete 'ada-mode "use later version from ELPA via `list-packages')

use eieio class/method for dispatching

see https://github.com/ensime for Emacs SCALA compiler interface
    c:/Archive/Emacs/ensime-emacs-master.zip

5.1.c: use compiled OpenToken parser in background process
    (setq wisi-ext-parse-exec "/Projects/org.emacs.ada-mode.stephe-1/build/wisi/ada_mode_wisi_parse.exe")
    build/wisi/Makefile
    build/Makefile

    (setq wisi-parser 'elisp)
    (setq wisi-parser 'ada)
    (setq wisi-ada-parse-exec-opts "-v")
    (setq wisi-ada-parse-exec-opts nil)
    (setq wisi-ada-parse-debug 1)
    (setq wisi-ada-parse-debug 0)
    (setq wisi-debug 2)
    (setq wisi-debug 1)
    (setq wisi-debug 0)

    c:/Projects/org.opentoken.stephe/build/debug/Makefile

run all ada-mode tests with ext parser

do FFI

wisi-parse-buffer is slow:
    philippe.waroquiers@eurocontrol.int has a file that takes 10 seconds to parse with Emacs Ada mode 5.1.4
        needs to be < 1 second
        apparantly around 70,000 lines, 250,000 bytes

    => gnatcoll-xref.adb needs to be < 0.2 second

time wisi-parse-buffer and portions thereof
    'actions:
        (progn
         (setq wisi-ext-parse-debug 1)
         (wisi-invalidate-cache)
         (wisi-ext-parse-exec-buffer " *ada_mode_wisi_parse*" ada_grammar-names))

    'actions-read
        (progn
         (setq wisi-ext-parse-debug 2)
         (wisi-invalidate-cache)
         (wisi-ext-parse-exec-buffer " *ada_mode_wisi_parse*" ada_grammar-names))

    'ada:
    (progn
        (setq wisi-parser 'ada)
        (setq wisi-ada-parse-debug 1))
    or
    (progn
        (setq wisi-parser 'ada)
        (setq wisi-ada-parse-debug 0)
        (wisi-invalidate-cache)
        (time-it 'wisi-parse-buffer 1))

    'cat:
        (require 'extract-text-props)
        (let ((w32-pipe-read-delay 0))
           (pipe-torture "cat.exe"))
        pipe-torture is in extract-text-props.el

    'command:
        time ./run_ada_parser file > parse.text

    'elisp:
        (progn
            (setq wisi-parser 'elisp)
            (wisi-invalidate-cache)
            (time-it 'wisi-parse-buffer 1))

    'text-props:
        M-x extract-text-props
        (progn (wisi-invalidate-cache) (time-it 'apply-text-props 1))

    (progn (profiler-start 'cpu) (time-it 'wisi-parse-buffer 10) (profiler-report) (profiler-stop))

    /apps/GNAT-gpl_2014/gnatcoll-1.7w-src/src/sqlite/gnatcoll-xref.adb
        7082 lines, 250780 bytes, 19946 caches
        actions: 20633  encoded actions: 78885 lines, 1393119 bytes
        coded actions saved in c:/Projects/org.emacs.ada-mode.stephe-1/gnatcoll-xref.actions

        cygwin:
            'ada: 0.995001, 0.890001, 0.845001

            'cat: 0.085000, 0.070000

            'elisp: 1.480002, 1.705002, 1.715003

        windows:
            'actions: 0.982802, 1.076402

            'actions-read: 0.312001, 0.234000
                FFI would gain this plus 2 * cat

            'ada:     1.076402, 1.045202, 1.060802
                parse is fully parallel, and fast enough (just barely)

            'command: 0m0.874s, 0m0.905s, 0m0.842s
                _slower_ than elisp parser

            'cat: 0.075000, 0.075000

            'elisp: 1.638003, 1.622403, 1.669203
                'ada is (/ (- 1.6 1.0) 1.6) = 37.5% faster

            'text-props: 0.312001, 0.187200, 0.187200
                moving text-prop computation to ada would reduce total time to:
                    max (<parse-in-ada>, <apply-text-props>, <text-props-in-ada>)

        linux:
            'ada: using gnat 2013

            'cat:

    ada_mode_wisi_parse.adb
        lines: 251 bytes: 8846
        actions: 699 encoded actions: 2709 lines, 44252 bytes
        ada_mode_wisi_parse.actions

                'command: 0m0.047s

                'ada: 0.764402

    implement wisi actions in Ada
        compute a list of text properties in ada_mode_wisi_parse, and return
        that to the Emacs process to be applied.

        can leave some in elisp; send either computed text properties or encoded unrecognized actions
            leave face-action, extend-action in elisp
            start with statement-action, since that will create the data structure that the other actions need

        extract text properties from .adb, build elisp sexps, execute
            extract-text-props.el
            (load "extract-text-props")

            (progn (wisi-invalidate-cache) (time-it 'apply-text-props 1))
            gnatcoll-xref 0.310000 seconds! back in business

        need FFI
            15 Sept: sent email to Aurélien Aptel aurelien.aptel+emacs@gmail.com

    use gprof to find Ada bottleneck
        use array for stack
            obvious from code, but time it!
            stack size = generic = 100, double when need more


    Emacs read/write is slow: bug 18626
        ~/Mail/drafts/message-20141004-010440
        http://debbugs.gnu.org/cgi/bugreport.cgi?bug=18626

> You could try playing with 2 parameters that currently are fixed: the
> size of the pipe buffer (set by pipe2 in w32.c, where we use 0 which
> AFAIK defaults to 4KB); and the delay used by send_process in
> process.c when it gets EAGAIN/EWOULDBLOCK from the 'write' call
> (currently 20 milliseconds).

        (sal-msys32)
        (shell-msys)
        cd /c/Projects/emacs/emacs-24.3.94/src
        make

        c:/Projects/org.emacs.ada-mode.stephe-1/extract-text-props.el
        c:/Projects/emacs/emacs-24.3.94/src/xdisp.c

        c:/Projects/emacs/emacs-24.3.94/src/w32.c
            pipe2 : buffer size is second parameter in call to _pipe
            (pipe-torture-read "/Projects/emacs/emacs-24.3.94/src/xdisp.c")

            (setq w32-pipe-read-delay 50)
            pipe size 0 : 11.965184
                   9192 : 12.012684
                  80000 : 12.018934

            (setq w32-pipe-read-delay 0)
            pipe size 0 : 0.180000 0.095000


        c:/Projects/emacs/emacs-24.3.94/src/process.c
            send_process : delay is second arg in wait_reading_process_output

            windows:
            (pipe-torture "/Projects/org.emacs.ada-mode.stephe-1/build/wisi/debug.exe" "4096")
            (* 0.020 (/ 974233 4096)) = 4.74
            20 * 1000 * 1000 : 4.450068
            10 * 1000 * 1000 : 2.443788
             0 * 1000 * 1000 : hangs until C-g (blocking call)
            -1 : (busy wait)

            linux:
            (require 'extract-text-props)
            (pipe-torture "/home/Projects/org.emacs.ada-mode.stephe-1/build/wisi/debug_counted" "974233" "974233")
            send_process : delay is second arg in wait_reading_process_output
            internal pipe size is 65536
            20 * 1000 * 1000 : 0.3
            10 * 1000 * 1000 : 0.29
            -1 (busy wait)   : 0.3 !?

    Emacs dead lock: see bug 18420
        c:/home/stephe/Mail/drafts/message-20140907-003138
        http://debbugs.gnu.org/cgi/bugreport.cgi?bug=18420

        fixed in 24.3.94

        will be fixed in 24.4
            protocol 2
            parallel processing

        workaround for 24.2, 24.3
            protocol 1
            queue all output in ada_mode_wisi_parse till parse completed

    split out recursive descent stuff
        avoid compile time overhead, name conflicts/confusion, build runtime overhead
        make token.enumerated abstract?
        rd child
            Parse
        lalr child
            ?

    lalr does not need to be child of production

    move Source (= analyzer) out of Token, into new abstract root
        add missing functions from analyzer

    move lookahead_queue out of analyzer, into lookahead/rd child?

    OpenToken lexer is too slow?

        replace with aflex
            time ./run_ada_lexer /apps/GNAT-gpl_2014/gnatcoll-1.7w-src/src/sqlite/gnatcoll-xref.adb
            real    0m0.359s
            user    0m0.031s
            sys     0m0.000s

            from http://sourceforge.net/projects/p2ada/files/p2ada/Sources/
            c:/Projects/aflex/build/Makefile
            time ./run_ada_lexer /apps/GNAT-gpl_2014/gnatcoll-1.7w-src/src/sqlite/gnatcoll-xref.adb > foo.text
            real	0m0.200s
            user	0m0.000s
            sys	0m0.000s
            includes file io

            edit yylex.adb to remove "ECHO" call in state 104, warm file cache:
            real	0m0.080s
            user	0m0.000s
            sys	0m0.000s

            build with optimization
            no better; dominated by io

            (/ 0.36 0.08) = 4.5

        integrate aflex as an OpenToken lexer
            not yet; time parser first

            aflex generates ada_syntax.a, containing function yylex
                change aflex to name function ada_syntax.yylex

                ECHO is an error handler?
                    writes via "Text_IO.Put (user_output_file)"

            ada_syntax_dfa -> ada_syntax-dfa.ads

        generate *.l, associated packages from *.wy

        see http://harmonia.cs.berkeley.edu/papers/twagner-lexing.pdf
            ideas on incremental lexing after edit

    factor out generic for parser_lists stack, action_token

    add container iterators to wisi.*_Lists
        use in generate

    add container iterators to Token_Lists, use in wisi_tokens

    add error recovery to parser
        insert virtual tokens to take parser from current state to next token
            compute in lalr child package; enhance parser table error action?

        incremental GLR resources (from Danial Colascione <dancol@dancol.org>):
        [1] http://harmonia.cs.berkeley.edu/papers/twagner-thesis.pdf
            ../org.emacs.ada-mode/twagner-thesis.pdf

        [2] http://fileadmin.cs.lth.se/cs/Personal/Emma_Soderberg/docs/SLE08pres.pdf

        use while-no-input to run parser in background

        Bridge parsing: perform one pass over the buffer using a
        simplified grammar that looks only at nesting constructs,
        insert virtual braces to make everything balance, and then
        apply the usual parsing algorithm (with ad-hoc error recovery)
        to the result.

    more intelligent rules in wisi when parser fails?

    still too slow?:
        free list in wisi_tokens

        recursive_lalr child
            don't allocate new tokens for stack; just store token_id
                avoid runtime allocation overhead
            pass token region, lexeme to user action

        write rd grammar from .wy?
            see asu_example_5_10
            see gpr parser

    doc git/elpa checkout, config

    clear execute bits in git
        git update-index --chmod=-x <file>

    subtitle in ada-mode.texi doesn't appear in .info, .html

    don't do syntax-propertize for font-lock, unless parsing is already done
        triggered by 'return' keyword; see ada-wisi.el ada-wisi-post-local-vars

5.1.d handle parser errors more gracefully

    continue by adding virtual tokens
        find shortest path from current state to defined action on next real token
            go thru FIRST, look for actions on next token, use first found
                provide grammar source hint for picking? (prefer semicolon, or 'then')
            if none, recurse (breadth-first search)
        can compute at grammar compile time
        add result as 'error' entry in state machine?

        cache for virtual end token (if one needed) located after last real token in sentence
            needed for 'goto end', and for setting something in 'end' field
            add space if at eob?

        no storage cache for other virtual tokens

        adding 'if then else end if' before 'foo := bar;'; just typed 'if <expression>'; add 'then'
            that will later add 'end if;' before the next 'end', which will be wrong
                no problem; it will be deleted by invalidate-cache when the new 'end if' is typed/parsed
                invalidate-cache must also delete refs to the virtual token?
                    they will be overwritten?

    don't use virtual tokens for indent
        => don't set markers to them

    show location of virtual tokens in 'show parse error'?
        could be many

can abandon parse when reach desired point (not just for errors)
    ada-indent-region parse to end of region
        avoids reparsing for every line
        or is there an indent-region hook for that?

        handle ada-gps better

    if command is 'goto-end', "desired point" is end of current statement
    in goto-end, check if end reached is virtual; if so, reparse

5.1.x: misc

if specify project file in gnat_stub_opts, gnat stub can't find it due to changed directory
    change to gnat_stub_gpr, manage directory
    or edit gnat_stub_opts, insert project dir?

skeleton refactor/cleanup

ftp://alpha.gnu.org/gnu/emacs/pretest/emacs-24.3.91.tar.xz
    better compile trunk, emacs-24 branch
    (dvc-status-one "/Projects/emacs/trunk")

gpr-skel.el
    ./gpr-skel.el:111:;; FIXME: code below should be in skeleton.el
    ./gpr-skel.el:199:	;; FIXME: hook for Ada case adjust

    move skel-expand to emacs-compat-*?
        assume will be in emacs 24.5 or 25.*
    use in ada-skel?

move stuff out of ada-mode-keys.el
    ada-make-package-spec
        skel default to (ada-name-from-file-name (buffer-file-name))?

(grep-find "find . -type f -print | \"xargs\" grep -nH \"FIXME:\"")

C-c C-d on +Normalize_Pathname
    includes + in identifier

prev-statement-keyword in subprogram skips exception

ada_mode-parens.adb:214:09: (style) bad column

ada-set-point-accordingly
    use parse info to find identifier declaration instead of reference?

different casing for identifiers (uppercase) and attributes (mixed)

src_dir=/foo/bar/* for C++

ada-next-statement-keyword skip matched parens if on paren

emacs-ada-prj-mode
    or emacs-gnat-prj-mode?

./wisi.el	  ;; FIXME: insert newline in comment to create non-comment!?
    need tests for wisi-before/after-change vs comments, strings

test on debian testing?

gpr-add-log-current-function dispatch to gpr-wisi

ada-add-log-current-function

gpr log-edit-function-name
    use package.attribute:
        Source_Dirs
        Compiler.Default_Switches

separate color for vendor-specific aspects
    spark aspects in test/aspects.ads

completion:
    match GPS behavior
        get completion candidates from gpr_query
        all names in scope at point

    built-in pcomplete
        completion-at-point-functions

    http://elpa.gnu.org/packages/company.html
        including C++ parameters, class members

    MELPA package auto-complete
    https://github.com/auto-complete/auto-complete
    https://github.com/capitaomorte/yasnippet

find-identifer-in-prj
    prompt for identifier, goto declaration
    not useful until have completion

reflect changes in subprogram spec to subprogram body
    ada-resync-spec-body

fix wisi-compile.el needing comp.el, not comp.elc
    some systems don't install emacs source by default

handle all indent options like ada-case-strict
    need case-strict, ada-indent prj-wide for aflex
    need case-strict buffer-local for ada-mode ada_tokens

    set buffer-local from prj-get in ada-mode-hook
        use an alist or auto naming rule to define prj var

    or user write cond string-match on default-dir

use post-self-insert-hook for casing
    in 23.2?

use electric-indent-mode instead of ada-indent-newline-indent

refactoring

    rename entity:
        use xref to rename all uses (with/without confirm)

    change parameter_result_profile
        make same change in all overrides
        offer to walk thru all uses

    promote primitive subprogram-local variable to type component

    move primitive from parent to child class

    extract subprogram
        from Eclipse
        highlight lines of source
        prompt for name
        it guesses parameter_result_profile

support for "Adadoc"?
    formatted comments that mention parameters; check that they are all mentioned, spelled correctly

 gpr_query
build/Makefile one

get casing from gpr file

gpr_query refs output distinguishes between read ref and write ref
    useful for "where is this var set?"
    xref filter?
    elisp filter?

use --display_progress

write tests!

implement C++ C-c ? children
    /home/Projects/GDS/work_stephe_2/common/itc/itcsb/libitcsb_1553/inc/Itcsb1553/Bus.hpp

    overridden_recursive

    child_types_recursive
        works

add Ada, C++ tests of xref
    /home/Projects/GDS/work_stephe_2/dscovr/build/x86_gnu_linux_release/Makefile
    /home/Projects/GDS/work_stephe_2/common/itc/opsim/itc_dscovr_gdsi/Gds1553/src/Gds1553.cpp


cd /home/Projects/GDS/work_stephe_2/dscovr/build/x86_gnu_linux_release/

export ADA_PROJECT_PATH=../../../makerules:../../../common/build/x86_gnu_linux_release:../../../sal/build:../../../sal/build/x86_gnu_linux_release:../../../opentoken/build/linux_release

parse linker cross reference output; -cref
    for pragma import


(require 'gpr-mode)
(gpr-set-as-project "c:/Apps/GNAT-7.1.2/gnatcoll-1.6w-src/src/gnatcoll_tools.gpr")
(browse-url "file:///c:/Apps/GNAT-7.1.2/gnatcoll-1.6w-src/docs/_build/html/xref.html")

 general
build/wisi/Makefile
build/Makefile

do C-x 5 prefix
    for Emacs 24.x
    after 24.4 feature freeze

move gpr-skel.el skel-expand to compat*.el
    use in ada-mode
    discuss on emacs-devel

need indent test of skel expansions
    verify they parse

tooltip/skel support for subprogram param names

implement secondary-error for scope in 'gnat-inspect-all'
    /Projects/GDS/work_dscovr_release/common/build/x86_gnu_windows_release/Makefile
    /Projects/GDS/work_dscovr_release/common/1553/gds-hardware-bus_1553.ads RX_Enable
    secondary-error in compilation regexp not working
        highlight can't be a function

    change ada-show-secondary-error to parse line, col from text, not text-property?

move gnat-inspect ada-* to ada-gnat-inspect.el

wisi-validate-cache should call grammar parser in a loop
    that would handle multiple compilation units; doesn't need to be in grammar
    parser needs to ignore invalid token following valid parse.

suggest jit-lock enable hook
    allow enforcing order in after-change-functions

ask about start-process vs --batch

expression functions

gpr fix errors
    gds_dscovr_utf_agg.gpr:12:19: expected "gds_dscovr_utf_agg"

add C++ tests

C-c C-d on <= use

'Access gives wrong face to following token:
     Percent_Percent & EOF + Output_Elisp'Access and

don't parse or move cache if narrowed

ada-fix-error.el
    sort 'limited private with' at end of context clause

add test for el_file

gnatprep
    the value of a preprocessor symbol is either empty, a string
    literal, or an Ada identifier/keyword; handle $symbol in lexer

    gnatprep minor mode?

manage "scenario variables" on project menu?
    GDS_DEVICE_PLATFORM

separate gpr-mode indent variables

gpr-next-statement-keyword

new align rule
    from Florian Schanda <florian.schanda@altran.com>
    >    case Foo |
    >         Some_Other_Thing |
    >         Bar |
    >         Baz =>
    >       null;
    >
    > It would be really nifty to have a macro that transforms it into this:
    >
    >    case Foo              |
    >         Some_Other_Thing |
    >         Bar              |
    >         Baz              =>

allow finding compiler libraries with no project
    define the default project search path to contain the compiler library dirs
    there is no default project!
        big change to support that.

test on debian testing?

 possible enhancements

make as much as possible work with no project
    use ada-build-require-project-file when a project is necessary

example custom indentation function for Markus Schöpflin <markus.schoepflin@comsoft.aero>
   FOOBAR.PROC (
      ARG1 => VAL1,
      ARG2 => VAL2
   );

EDE projects?
    just .el files with random code

skeleton
    see python-skeleton-autoinsert

    add else placeholders to all skeletons?
        add 'placeholder text property, before-change that deletes it/checks for "..."
        add goto-next-/prev-placeholder, kill-placeholder

    bug in skeleton handling of _; if skeleton-end-hook indents, the pos of _ moves; should be a marker.

    template system could be defined by parsing ada-grammar.wy
        for ada-skel-verbose

ada-align-paramlist
    test/ada_mode-parens.adb

    handle wrapping due to line length limit?

    handle single-line trailing comments, or longer comments, in paramlist?

parser is too slow
    try byte-compile - not enough
    see incremental LALR [dickgrune] 9.7.4
    cache parser state periodically (every 200 token caches?), resume parse from last avail cache
        won't help much; still need to parse to end of file
        won't help at all on first parse
        unless it's incremental in idle time!

DEC Ada legacy code
    foo.a for spec, foo_b.a for body

share/convert case exceptions with GPS
    see email for python script

file-local case exceptions
    for -fdump-spec C imports

vhdl-wisi

ada-control.el from JP Rosen; see email

completion
    http://emacswiki.org/emacs/CategoryCompletion
    autocomplete package

http://cedet.sourceforge.net/addlang.shtml

time on long code
    get stats on GDS file sizes

put-text-property fails if read-only

 possible new options
ada-wisi-comment
    add option to match gnat comment style check
        have tests in ada_mode-conditional_expressions.adb, ada_mode-parens.adb

from Simon Wright:
   --  I'd like (the option to have) the 'is' line up with the 'type'.
   type A;
   type A_Finalizer
     (AP : access A)
   is new Ada.Finalization.Limited_Controlled with null record;

Markus Schöpflin <markus.schoepflin@comsoft.aero> wants this style (including all caps):

   FOOBAR.PROC (
      ARG1 => VAL1,
      ARG2 => VAL2
   );

    add a custom indent function, like the one for opentoken
    12 sep 2013: sent email

 relevant files, debug hints
use elp (emacs lisp profiler)?
    (with-current-buffer (find-file-noselect "~/src/xdisp.c")
      (elp-instrument-function 'c-beginning-of-defun)
      (goto-char (point-max))
      (condition-case nil
          (while (beginning-of-defun) nil)
        (error nil))
      (elp-results))

(progn (profiler-start 'cpu) (time-it 'wisi-parse-buffer 10) (profiler-report) (profiler-stop))
    B - profiler-report-render-reversed-calltree shows low-level time hogs

attach gud-gdb to running emacs: attach <process id>
    source emacs/src/.gdbinit
    xbacktrace shows lisp backtrace

"kill -USR2 <emacspid>" which should also drop you into the (elisp?) debugger.

(browse-url "c:/Projects/arm_info/org.adaic.arm_form/build/html/arm2012/RM-P.html")
(info "(aarm2012)Annex P" "*info Annex P*")
http://www.ada-auth.org/standards/
(info "(elisp)Parser State" "*info syntax-ppss*")
"c:/home/stephe/Backup/eBooks/Dick Grune/Parsing.pdf" [dickgrune]

http://savannah.gnu.org/projects/emacs/

http://git.savannah.gnu.org/cgit/emacs.git/tree/README?h=elpa
http://elpa.gnu.org/

https://www.dropbox.com/sh/7jr3vbv9tm1zod0/jPuvfrJAe8
    w32 builds of cutting-edge emacs branches, pretests

ftp://alpha.gnu.org/gnu/emacs/pretest/
    untar with cygwin
    in mys32 under emacs:
        cd /c/Projects/emacs/emacs-24.3.9x
        ./configure --prefix=/mingw32
        make
        # don't make install, just run from the build dir

 access to ada-france:

anonymous (read only) access:
    mtn --db ~/monotone-dbs/ada-france.db --key '' pull www.ada-france.org "org.emacs.*"

read/write access requires a public key:
    send output of 'mtn pubkey' to Ludovic Brenta
    <ludovic@ludovic-brenta.org> or Stephe Leake
    <stephen_leake@stephe-leake.org>

    add it to monotone db via 'mtn read'
    add it to /etc/monotone/write-permissions
    /etc/init.d/monotone restart

    mtn --db ~/monotone-dbs/ada-france.db sync "mtn://www.ada-france.org?org.emacs.*"

 git config for elpa checkout
[core]
	repositoryformatversion = 0
	filemode = false # don't set exec bits
	bare = false
	logallrefupdates = true
	ignorecase = true
[remote "origin"]
	fetch = +refs/heads/master:refs/remotes/origin/master
	push  = +refs/heads/master
	url = stephen_leake@git.sv.gnu.org:/srv/git/emacs/elpa.git
[branch "master"]
	remote = origin
	merge = refs/heads/master

 release process
<<<<<<< HEAD
move to external elpa package?
    maybe after add dynamic library for parser
    simplifies git management of elpa?
    - Push the tree you want onto a branch `externals/<pkg>' in the
      `elpa' repository.
    - Remove the packages/<pkg> directory in the `master' branch.
    - Edit `externals-list' in the `master' branch.
=======
do opentoken release, if needed
>>>>>>> c2ea4f2f

(dvc-status ".")
(dvc-status "/Projects/org.opentoken")

check for ELPA patches by others
    (dvc-status "/Projects/elpa")
        revert local changes
    (dvc-pull "/Projects/elpa")
    (dvc-sync-review "/Projects/elpa")
        update
        clean sync
    cd /Projects/elpa
    git log -2 -- packages/wisi
    git log -2 -- packages/ada-mode
    git log -2 -- packages/ada-ref-man
    if changes:
        (dvc-log "/Projects/elpa/packages/<dir>/<file>")
        apply changes to current

check emacs buglist
    http://debbugs.gnu.org/cgi/pkgreport.cgi?package=ada-mode

bump versions
    bump if _any_ changes other than autoloads, so ELPA package handler knows to update
        (list-packages) install ada-mode, wisi from public ELPA
        build/Makefile docs pub-ada pub-ada-ref-man pub-wisi

        (ediff-directories "~/.emacs.d/elpa/wisi-1.0.6" "/Projects/elpa/packages/wisi" nil)
            wisi.el
                Version:

        (ediff-directories "~/.emacs.d/elpa/ada-mode-5.1.6" "/Projects/elpa/packages/ada-mode" nil)
            ada-mode.el
                Version:
                package-requires wisi version
                ada-mode-version

        (ediff-directories "~/.emacs.d/elpa/ada-ref-man-2012.0" "/Projects/elpa/packages/ada-ref-man" nil)
            ada-ref-man.el
                Version:

    NEWS-ada-mode.text
        add release date
        add new features

    NEWS-wisi.text
        add release date
        add new features

    ada-mode.texi
        Ada Mode Version
    README-ada-mode
        first line
    README-ada-ref-man
        first line
    README-wisi
        first line
    ada_mode_wisi_parse.adb
        Version
    build/Makefile
        VERSION
    build/install-elpa.el
        ada-mode-version
        ada-ref-man-version
        wisi-version

    (dvc-log "/Projects/org.opentoken/")
        examine diff since last Tag: opentoken-i.jk
        update c:/Projects/org.opentoken/Docs/opentoken.html
            current version:
            history

    /Projects/org.opentoken.stephe/wisi/wisi-generate.adb
        version
            independent of opentoken, ada-mode versions
            bump if changes affect ada-mode or other clients

    /Projects/Web/stephe-leake/emacs/ada-mode/emacs-ada-mode.html
        ada-mode find-replace i.j.k
        opentoken find-replace i.jk

    /Projects/Web/stephe-leake/emacs/wisi/wisi.html
        wisi-i.j.k find-replace
        wisi-generate version
        ada-mode i.j.k
        opentoken version

    (/Projects/Web/stephe-leake/ada/opentoken.html copied by web makefile)

verify other metadata
    ada-mode.el
    ada-ref-man.el
    wisi.el

build/Makefile all
    # pushes to elpa workspace, builds archive, installs

Emacs 24.4, gnat 2014 (sal-standard), installed ada-mode:
    from http://ftp.gnu.org/gnu/emacs/windows/
    (setenv "ADA_MODE_DIR" "-f package-initialize")
    build/wisi/Makefile all

Emacs 24.3, gnat 2014 (sal-standard), installed ada-mode:
    (setenv "ADA_MODE_DIR" "-f package-initialize")
    build/Makefile install-elpa # deletes and recompiles
    build/wisi/Makefile all

Emacs 24.2, gnat 2014 (sal-standard), installed ada-mode:
    (setenv "ADA_MODE_DIR" "-f package-initialize")
    build/Makefile install-elpa-review # deletes and recompiles, installs cl-lib
    build/wisi/Makefile all
        ignore byte-compile warnings about 'foo' from cl package called at runtime

    build/Makefile install-clean

sync for Debian:
    (dvc-status ".")
    (dvc-status "/Projects/org.opentoken")
    (dvc-sync-run ".")
    (dvc-sync-review ".")

Debian : emacs, gnat from stable (wheezy 4 May 2013, emacs 24.2, gnat 4.8)
    emacs.sh ;; current for dvc

    (dvc-sync-run "/home/Projects/org.emacs.ada-mode")
    (dvc-sync-review "/home/Projects/org.emacs.ada-mode")

    emacs-stable.sh ;; for ada-mode testing

    M-x list-packages
        # install cl-lib
    /home/Projects/org.emacs.ada-mode/build/wisi/Makefile
        debian-all

    emacs.sh ;; current for dvc
    (dvc-status)
    (dvc-sync-run "/home/Projects/org.emacs.ada-mode")
    (dvc-sync-review "/home/Projects/org.emacs.ada-mode")

(dvc-sync-run ".")
(dvc-sync-review ".")

build/Makefile docs pub-ada pub-ada-ref-man pub-wisi

commit elpa:
    xgit-fetch needs rebase option

    (dvc-pull "/Projects/elpa")
    (dvc-sync-review "/Projects/elpa")
    (dvc-state-one "/Projects/elpa")
    add, stage, commit ada-mode, ada-ref-man, wisi
    (dvc-push "/Projects/elpa")
    (dvc-sync-review "/Projects/elpa")
    # 24 hrs for web repository to update

(dvc-state-one ".")
mtn tag h:org.emacs.ada-mode "org.emacs.ada-mode-<version>"

(dvc-sync-run ".")
(dvc-sync-review ".")

build/Makefile zip

~/Web/Makefile
    edit version in ADA-MODE-GZ
    ada-mode opentoken wisi
    sync
    check

after Gnu ELPA updated, post on emacs-ada-mode mailing list, c.l.a newsgroup
    http://stephe-leake.org/emacs/ada-mode/emacs-ada-mode.html

mark fixed bugs
    http://debbugs.gnu.org/cgi/pkgreport.cgi?package=ada-mode
    http://debbugs.gnu.org/Developer.html

-- end of file<|MERGE_RESOLUTION|>--- conflicted
+++ resolved
@@ -5,7 +5,7 @@
 
 run test from emacs -Q using installed elpa:
 (progn
-;;  (add-to-list 'exec-path "/apps/GNAT-GPL_2014/bin")
+;;  (add-to-list 'exec-path "/apps/GNAT-gpl_2014/bin")
   (setenv "PATH" (mapconcat 'identity  exec-path  path-separator))
   (package-initialize)
   (setq debug-on-error t)
@@ -17,7 +17,7 @@
 
 run test from emacs -Q using source:
 (progn
-  (add-to-list 'exec-path "/apps/GNAT-GPL_2014/bin")
+  (add-to-list 'exec-path "/apps/GNAT-gpl_2014/bin")
   (setenv "PATH" (mapconcat 'identity  exec-path  path-separator))
   (add-to-list 'load-path "/Projects/org.emacs.ada-mode.stephe-1")
   (add-to-list 'load-path "/Projects/org.emacs.ada-mode.stephe-1/build")
@@ -892,17 +892,7 @@
 
   release process
-<<<<<<< HEAD
-move to external elpa package?
-    maybe after add dynamic library for parser
-    simplifies git management of elpa?
-    - Push the tree you want onto a branch `externals/<pkg>' in the
-      `elpa' repository.
-    - Remove the packages/<pkg> directory in the `master' branch.
-    - Edit `externals-list' in the `master' branch.
-=======
 do opentoken release, if needed
->>>>>>> c2ea4f2f
 
 (dvc-status ".")
 (dvc-status "/Projects/org.opentoken")
