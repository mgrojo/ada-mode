build/Makefile

branches:
org.wisitoken          - working, used by o.e.a.s-4
org.wisitoken.stephe-1 - development

 current work
<<<<<<< HEAD
put back mckenzie-enable in wisi-process-parse
    so can disable for memory tests, and for really bad syntax (like C code that needs to be wrapped in Indent_Line)

use re2c lexer generator
    add re2c option to report errors in gnu format
        clone from sourceforge; c:/Projects/re2c-code-git

    propagate to o.w, use in o.e.a.s-4

leaking memory
    see org.wisitoken notes
    if Linker_Options works in .gpr, post on comp.lang.ada "link errors with GNAT GPL 2016 and gprof"
    test/gnatmem_test_3.adb
        task manager memory usage +0.1 MB per parse
        < 0.1 MB per parse when errors fixed

    test/gnatmem_test_4.adb
        task manager memory usage +0.7 MB per parse

    test/gnatmem_test_5.adb
        task manager memory usage > +100 MB per parse
            even with mckenzie_cost_limit = 2
            must be due to dying parsers?

    report memory use during parse
        https://msdn.microsoft.com/en-us/library/windows/desktop/ms682050(v=vs.85).aspx
        ada.tasking?
        ada.processor_info?

token_cursor iterator definition
    use rosen trick to store writeable info in the iterator object (not the cursor object)
    both are specific to one loop.
    or not; all of state is just a fancy pointer, which belongs in Cursor, and should be copied.

delete Wisi.Gen_Generate_Utils gen param to_token_out_image; should be token_id'image?
    see FIXME: in wisi-gen_output_ada_common.ads

review all FIXME:

Use indentation as hint?
    to solve missing 'end';
    at current edit point, if indent does not match:
        spawn parser,
        enter error recovery for just it,
        insert end ... to match, or fail.
=======
leaking memory
    ada_mode_wisi_parse.exe memory grows with each parse
        mostly during parses that take a long time
            mckenzie, or lots of parsers?

    two_mem runs gnatmem on run_ada_lite_parser ada_mode-recover_indent_3
        only suspicious result is:
Allocation Root # 3
-------------------
 Number of non freed allocations    : 797
 Final Water Mark (non freed mem)   : 17.17 Kilobytes
 High Water Mark                    : 1.85 Megabytes
 Backtrace                          :
   s-pooglo.adb:0 ??

    add gnat.debug_pool to sal-gen_min_heap
        debug_pools.dump_gnatmem outputs the same information as gnatmem; nothing new!
        add print_info_stdout; lots of confusing numbers, not helpful

    run on a similar file with no errors: ada_mode-recover_indent_3_fixed.adb
        suspicious result not changed much; 795, everything else the same
        => not mckenzie

    parsers used:
        broken: 0 .. 3
        fixed : same

    does it scale with repeat?
        goes up by 2 with each repeat

    double code length
        gnatmem_test2.adb
        uses parsers 0 .. 5
        795 allocations

    run on full ada, on code that causes memory growth in task manager

can't parse wisi/test/gnatcoll-xref.adb:
    run_ada_parser.exe wisi/test/gnatcoll-xref.adb  --verbosity 1 > gnatcoll-xref.parse
    error on character literal

    error not reported properly:
        line numbers wrong, State.Errors empty
            because recover not called? need recover(fail)?
 486: 189: EQUAL : reduce 1 tokens to simple_expression
(simple_expression 2344:13) <= ((term_list 2344:13))
 ... goto state 376
 486: 376: EQUAL : shift and goto state 337
 486: 337: TICK : ERROR
 486: expecting: ABS, LEFT_PAREN, NEW, NOT, NULL, MINUS, PLUS, NUMERIC_LITERAL, IDENTIFIER, STRING_LITERAL, CHARACTER_LITERAL

 McKenzie error recovery

parser 486:
mckenzie (max cost 12) enqueue 45638, check  3426; fail
recover: fail


wisi/test/gnatcoll-xref.adb wisitoken-parser-lr-parser.adb:588
>>>>>>> b1952fc4


improve mckenzie
    ./run_ada_lite_parser.exe ../test/ada_mode-recover_indent_3.adb --repeat_count 1000
    run_ada_parser.exe 0 1 -1 ../test/ada_mode-recover_indent_3.adb --repeat_count 10
        correct solution inserts 8 tokens, costs 8.
        ada_lite finds that after enqueue 4734, check  679;  0.000_231_979 seconds
        Full Ada finds that after enqueue 14164, check  1084; 0.010_793_146 seconds

    run_ada_parser.exe 0 1 -1 ../wisi/test/gnatcoll-xref.adb --repeat_count 10
        requires better lexer

    ada_lite.profile
        top total time functions:
            wisitoken.token_arrays.finalize
            wisitoken.token_arrays.adjust
            wisitoken.parser.lr.mckenzie_recover.configuration.Finalize
            wisitoken.parser.lr.mckenzie_recover.":=" (for configuration, presumably)
            wisitoken.parser.lr.mckenzie_recover.config_heaps.exchange

    try Ada.Containers.Bounded_Vectors (first_terminal .. last_nonterminal) for token_arrays
        = 337 for Ada
        just in mckenzie first

    try lr1 ada_lite
        slow but tolerable wisi-generate time
            83 rules, 1 actions, 2612 states, 20615 table entries
            0 accept/reduce conflicts, 3 shift/reduce conflicts, 6 reduce/reduce conflicts
        gcc gives up; gnat1.exe: out of memory allocating 4072 bytes
            need to read table from file.

    config_queue:
        Fibonacci heap

    run mckenzie in parallel, take first success, kill other parsers
        for i in 1 .. cost_limit
            do each parser (i)
        end loop

        helps conflict resolve, but not ada_mode-recover_indent_3

new test cases:

    ----------
    target : constant string := "
        triggers face parse

    ----------
    Target : constant Unbounded_Wide_String := To_Unbounded_Wide_String "&ndash;";
        two errors close together?


    ----------
   procedure Process_Text_File (File_Name ; in String);
   is
   begin
   end Process_Text_File;
   noticeable delay: mckenzie (max cost 12) enqueue 138756, check  10931; fail
    correct solution is delete ';', insert ':' - cost 8, then later delete ;
    two errors too close together
    check_limit = 2 fixes it; set that in projects.text


----------

some tokens don't count towards check_limit, because we should always check the next token:
    END, DOT
    covers 'end if/loop/case/return/name', name.name

want to use Π in sal.gen_graphs (because reference does) but Aflex can't handle it
    so can't use run_ada_parser to debug indent/parse issues
    emacs lexer can't handle Π π either?

if hit enqueue_limit, use config that has highest check_token_count
    save in config

debug_kim_choe
    paper does _not_ actually build graph; searches it implicitly
        with a breadth-first search.
        it's not clear how it determines it has reached the goal
        not clear how to go back and insert terminals when find path
        we use a graph to store the multiple paths, since the goal is a token, not a state

    uses only reduction edges?
        that's what Definition 3.5 for Lookback, 3.14 for 'right context graph' says
        but there are states with no reduction edges

    uses kernels to compute edges
        in my output, some kernels have no gotos (added later)
        all kernel gotos are equivalent to table gotos/actions

    advantages over mckenzie:
        it can insert nonterms?
            not much help when most can be empty.

        it only follows least cost edge
            so does mckenzie

        more efficient storage managment?
            totally up to me

debug_kim_choe.adb
    use sal.gen_graph
        write test_graphs in sal, with example from CLRS 22.2
        c:/Projects/org.stephe_leake.sal/build/Makefile
        add nonterm weights = shortest terminal count (+ 1 for empty?)

    generate graph from action_for, goto_for

Emacs_ada does not need descriptor.image?

next change in wisi/test/*.good_parse_table
    don't output mckenzie if default

Merge cursor, parser_node_access

replace wisitoken.token.list with token_array
    or not; changes generate?
    ditto production.list

rename mckenzie to dpa_explore?
    dpa = deterministic parsing automata (McKenzie)
        = Deterministic Pushdown Automata (Wikipedia, Grune)

    aflex uses "dfa" deterministic finite automata
    grune also uses 'deterministic fs automata' (Finite State)

    includes special rules

better syntax error handling
    new algorithm 0:
        Grune 326 Kim, Choe 2001
        Definition 3.5 Lookback is just reduce
        faster because it searches grammar graph including nonterminals, not dpa with only terminals
        just implement the algorithms, see if that makes it clearer.
            appears to be just Dijkstra
                https://en.m.wikipedia.org/wiki/Dijkstra%27s_algorithm#Specialized_variants
                    change costs to non-negative integers
                not clear where the difference is
            not clear how to compute S(A) for nonterminals?
                Fischer Mauney 1989 ? no
                fischer, dion, mauney 1979?
                or dion, fischer, 1978? not in google scholar
                or it's "just obvious"; terminal_sequences_1

        Annotate grammar to eliminate cycles for least-cost search?

        Precompute list of forced paths to shift terminal - shortens path search?
            terminal_sequences_2 below

    new algorithm 1:
        if error symbol is in a terminal sequence:
                need fast lookup; use linear search for now
            find first terminal in sequence that is in follow (current state), or equiv
            insert that sequence subset, do McKenzie

        process grammar to generate shortest terminal sequences for each nonterm
            same as Grune 326 S(A)

            that does _not_ insert 'elsif' into 'if_statement'
                which is why we need a full graph search?

            also produce second list with optional nonterms, to find sequence for elsif?
                not repeating nonterms
                how do we decide to keep 'elsif', but not all statement variants?

            terminal_sequences_1.adb

        move param into .wy

        move terminal_sequences.adb into wisi-*

    new algorithm 2:
        adjust mckenzie costs to include terminal sequences
        include current_token in cost function
            cost of "if then | elsif" = 0.0

        include current state and current token in cost function:
            cost of "125 | then | elsif" = 0
            125 implied by trying 'then' without preceding 'if'

    t_one RUN_ARGS=1
        Error_5
            deleted 'if then'
            fixed with hardcoded 'if then else endif' sequence; need general solution
                doing kim, choe 2001 dpa graph search

    search dpa backwards from elsif; insert 'if then'
        same result as Grune 326 graph search; do that?

        terminal_sequences_2.adb
        states that shift ELSIF:
            168 if_statement <= IF expression_opt THEN sequence_of_statements_opt ^ elsif_statement_list
            187 elsif_statement_list <= elsif_statement_list ^ elsif_statement_list
            need list/tree/hash of states that shift ID, sorted on ID

        'goto state 187' is in 168 on elsif_statement_list

        'goto state 168' is in
            159 if_statement <= IF expression_opt THEN ^ sequence_of_statements_opt * on sequence_of_statements_opt
            need list/tree/hash of states that goto state, sorted on goto state

        'goto state 159' is in 128 'if_statement <=' on shift THEN => insert THEN
            ditto

        'goto state 128' is in 100 'if_statement <= IF ^ ' on expression_opt
            ditto

        'goto state 100' is in many, on 'shift IF' => insert IF, terminate

        search all productions in 'declarations', 'statements'?
            start with final terminal, work backward to first

    cache recover for subsequent parse

    test lr1 vs lalr tables
        ada_lite.lr1_parse_table
        10 times the states, table entries

    then to elisp parser?

    or Emacs module parser
        elisp lexer supports utf-8, other encodings; tick/char_literal

    Leaves some sections unindented - OK if not user line (not typical editing case).
        not uncached; if indent is not computed, cache is 0
        If indent cache 0, use previous line?
        see how it works in practice

include actual token count in nonterminal pop cost?
    requires cumulative token count on parser stack

Panic mode is supposed to skip input to ';', then pop states - grune 16.6.1

speed up
    stack compare
        override "=" to start comparison at stack top; most likely to be different

    replace look on ID calling action_for with iterate action list for state

    use tasks for multi-processor?

    compress parser table via default reduce?

    set initial capacity on stacks

    check_reduce does not need to copy stack
        just keep track of current top separately, pointer into reduced top

    during parallel error recovery, if one parser finds a solution, limit cost of others to solution cost + 2?
        doesn't help if first parser fails

automatically augment grammar with empty productions
    anything not a keyword is optional
    may create too many conflicts

wisi-generate accept two output languages
    a lot is shared
    only need ada_output, but it doesn't hurt

wisi-generate lr1 way too slow for Ada
    time lalr generating Ada
    time lr1 generating ada_lite (1634 states, tens of seconds)
    time lr1 generating Ada to first 1000 states; increase as it gets better

    implement profile, get data

    don't iterate on non-reporting

    lookahead list vs boolean array:
        time opentoken vs fasttoken
        or old fasttoken

    closure needs:
        fast access to all productions that have dot_id as the LHS
            => array (nonterminal) of list of prod

        fast access to First (beta) => array (nonterminal) of list of terminal

        use multiple threads?

    lr1_goto_transitions needs:
        fast closure
        cache?

        use optimizations from lalr_goto_transitions?

    LR1_Item_Sets needs:
        fast goto_transitions (state, token)
            => use cache; invalidate when ?

        fast find (set, states)
            => Store states in red/black tree sorted on concat LHS/dot position
                or hash table on that key
                    keeps changing, not clear if it's worth finding a perfect hash table
                each node has a list of states that differ only in lookahead
                => one for LALR

            c:/org.stephe-leake.misc/source/rb_tree_V0_1
                bounded, not generic, but proved by Spark
                at least use key_trees-test.adb Tree_Invariant for test
                use to generate test cases?

            c:/org.stephe-leake.sal/source/sal-gen_red_black.ads
                write tests

        no 'free'; don't allocate item on heap until we know we need it

    lalr_goto_transitions needs:
        fast find prod, dot in goto_set
            null result is common
            small set; linear search of list sorted on lhs

        fast access to all productions where:
            (Dot_ID = Nonterminal.ID (Prod.LHS) or First (Dot_ID)(Nonterminal.ID (Prod.LHS))) and
                       (RHS.first /= Null_Iterator and then ID (RHS.first) = Symbol)
            => array (nonterminal) of list of productions, sorted on rhs.first

    lalr_kernels needs:
        same as lr1_item_sets

    lalr calls closure on each kernel more than once!
        save the closure the first time?

    need more warm-fuzzy
    command line option
    dots for "adding state n", n every 100
    dots for "lookaheads state n", n every 100?
    dynamically monitor how long things take, keep dot time period constant
        everything slows down as more states added

integrate with emacs module
    split out ada_grammar from ada_grammar_process, _module

some .wy in wisi_wy_test.adb, some in rules.make
    be more consistent
        easier to update in rules.make

ada_grammar.adb very slow to compile
    eliminating all but one action subprograms; not much help

    read tables from text file?
        action subprogram names as integer index into array of subprogram pointers.

need better lexer for wisitoken
    handle tick character literal
    handle utf-8

    lexer used by libadalang?

need case insensitive flag in .wy
    use for keywords
    pass to lexers

Test case gathering - wisi fallback email first use each day.

need to_token_wy_name
    for reporting conflicts

Ada lexer
    number:
        add _
        add leading integer to distinguish 16 from identifier

    identifier: add leading letter

review FIXME
    ./fasttoken-parser-lalr-parser.adb:346:            --  FIXME: free everything
        add Controlled to stuff

change dragon examples
    lexer.regexp; should be easy

    lexer.aflex/wisi-generate
        need support for different actions
        move code from tokens to actions
        change .wy action syntax to require {} (for elisp as well)
        use Ada code in actions; reference New_Token, Source, To_ID
            or whatever than changes to
        add Ada output language to wisi-generate
            just copy text between {} to action function
                add constant space prefix to each line; source must meet style check

change wisi tests to use Ada code?

 Quex notes
giving up on Quex because
    - it failed in my first test (did not lex eof properly)
    - it behaved differently under the debugger
      - meaning it's using uninitalized vars
      - it's very hard to debug
    - it's not clear it solves the tick/char literal issue

use Quex lexer (recommended by AdaCore/langkit)
    https://sourceforge.net/projects/quex/
    windows installer in d:/Archive/Emacs
    installed to d:/Apps/quex-0.67.5
    example lexer : d:/Apps/quex/quex-0.67.5/demo/C/000/Makefile
        edited Makefile so it runs
        needs iconv
        d:/msys64/mingw32/include/iconv.h
        ./mingw32/lib/libiconv.a
        hand-written main in lexer-wchar.c
        hand-written main in d:/Apps/quex/quex-0.67.5/demo/C/example.c

        use mingw32 compiler
            use mingw32-make
            creates lexer.exe
            lexer.exe example.txt works
        use gnat C
            cp d:/msys64/mingw32/include/iconv.h d:/Apps/GNAT-gpl_2016/include/
            cp d:/msys64/mingw32/lib/libiconv.a  d:/Apps/GNAT-gpl_2016/lib/gcc/i686-pc-mingw32/4.9.4/
            works!

    look in libadalang for Ada bindings to quex output
        libpgrlang-lexer.adb
        uses GNATCOLL.Iconv to decode buffer; quex handles 32 bit chars
        quex_interface.c, h; provides next_token
        quex_lexer.h, .c generated by quex
        copied to quex/*

    hand transform build/ada_lite.l => quex/ada_lite.qx
        cd quex
        d:/Apps/quex/quex-0.67.5/quex-exe.py --language C -i ada_lite.qx -o ada_lite
        generated:
            ada_lite-configuration.h - lots of #defines
            ada_lite-token.h         - access to token data?
            ada_lite-token_ids.h     - token id constants
            ada_lite.c               - state machine for lexer
            ada_lite.h               - ? lexer API? ; same as quex_lexer.h (except version diffs)

        copy example.c to run_ada_lite_lexer.c

        gcc -I $QUEX_PATH ada_lite.c run_ada_lexer.c -liconv -o run_ada_lexer.exe
        ./run_ada_lexer.exe ../test/ada_mode-recover_indent_3.adb
            works!

        use -DQUEX_OPTION_ASSERTS_DISABLED for speed, -DQUEX_OPTION_ASSERTS_WARNING_MESSAGE_DISABLED otherwise
            C compiler args

    add Quex to wisi lexer options, use instead of Aflex
        parsing!
        terminates with "bad lexatom" instead of eoi
            reading past end of input
            not seeing 0

        behaves differently under debugger!
0: 12: NUMBER_LITERAL : shift and goto state 3
Assertion failed!

Program: c:\Projects\org.wisitoken.stephe-1\build\case_expression_run.exe
File: C:\Projects\org.wisitoken.stephe-1\build\case_expression_lexer.c:430

    how to enable __quex_debug?




        need a utf8 input file





        *.qx take_text uses Quex internal data names to compute offset; changed with version
            deleted for now

            we know address of start of buffer! lexer.buffer!
                do pointer arithmetic in ada, via address_to_access_conversion or something

            needed for Lexeme
                or provide C function to return string; also problematic
            check latest AdaCore source for fix
                not there; not definitive, they could have a version check
                install new quex version
                send them email
            post on Quex mailing list



        verify quex version in rules.make

        review quex token_id mapping

        do dvc-status

        add quex to gpr source path,  so gpr_query finds it
            also requires c compiler option

    see if it has options/rules/hooks to fix wisi/test/character_literal.wy
        how does libadalang handle this?
        last_token_id?


 aflex
    /Projects/aflex/build/Makefile
    /Projects/aflex/aflex.adb
    source from http://sourceforge.net/projects/p2ada/

    better error messages; gnu syntax

    regenerate aflex.l
        start with flex.l?

# end of file<|MERGE_RESOLUTION|>--- conflicted
+++ resolved
@@ -6,53 +6,6 @@
 
   current work
-<<<<<<< HEAD
-put back mckenzie-enable in wisi-process-parse
-    so can disable for memory tests, and for really bad syntax (like C code that needs to be wrapped in Indent_Line)
-
-use re2c lexer generator
-    add re2c option to report errors in gnu format
-        clone from sourceforge; c:/Projects/re2c-code-git
-
-    propagate to o.w, use in o.e.a.s-4
-
-leaking memory
-    see org.wisitoken notes
-    if Linker_Options works in .gpr, post on comp.lang.ada "link errors with GNAT GPL 2016 and gprof"
-    test/gnatmem_test_3.adb
-        task manager memory usage +0.1 MB per parse
-        < 0.1 MB per parse when errors fixed
-
-    test/gnatmem_test_4.adb
-        task manager memory usage +0.7 MB per parse
-
-    test/gnatmem_test_5.adb
-        task manager memory usage > +100 MB per parse
-            even with mckenzie_cost_limit = 2
-            must be due to dying parsers?
-
-    report memory use during parse
-        https://msdn.microsoft.com/en-us/library/windows/desktop/ms682050(v=vs.85).aspx
-        ada.tasking?
-        ada.processor_info?
-
-token_cursor iterator definition
-    use rosen trick to store writeable info in the iterator object (not the cursor object)
-    both are specific to one loop.
-    or not; all of state is just a fancy pointer, which belongs in Cursor, and should be copied.
-
-delete Wisi.Gen_Generate_Utils gen param to_token_out_image; should be token_id'image?
-    see FIXME: in wisi-gen_output_ada_common.ads
-
-review all FIXME:
-
-Use indentation as hint?
-    to solve missing 'end';
-    at current edit point, if indent does not match:
-        spawn parser,
-        enter error recovery for just it,
-        insert end ... to match, or fail.
-=======
 leaking memory
     ada_mode_wisi_parse.exe memory grows with each parse
         mostly during parses that take a long time
@@ -112,7 +65,53 @@
 
 
 wisi/test/gnatcoll-xref.adb wisitoken-parser-lr-parser.adb:588
->>>>>>> b1952fc4
+
+
+put back mckenzie-enable in wisi-process-parse
+    so can disable for memory tests, and for really bad syntax (like C code that needs to be wrapped in Indent_Line)
+
+use re2c lexer generator
+    add re2c option to report errors in gnu format
+        clone from sourceforge; c:/Projects/re2c-code-git
+
+    propagate to o.w, use in o.e.a.s-4
+
+leaking memory
+    see org.wisitoken notes
+    if Linker_Options works in .gpr, post on comp.lang.ada "link errors with GNAT GPL 2016 and gprof"
+    test/gnatmem_test_3.adb
+        task manager memory usage +0.1 MB per parse
+        < 0.1 MB per parse when errors fixed
+
+    test/gnatmem_test_4.adb
+        task manager memory usage +0.7 MB per parse
+
+    test/gnatmem_test_5.adb
+        task manager memory usage > +100 MB per parse
+            even with mckenzie_cost_limit = 2
+            must be due to dying parsers?
+
+    report memory use during parse
+        https://msdn.microsoft.com/en-us/library/windows/desktop/ms682050(v=vs.85).aspx
+        ada.tasking?
+        ada.processor_info?
+
+token_cursor iterator definition
+    use rosen trick to store writeable info in the iterator object (not the cursor object)
+    both are specific to one loop.
+    or not; all of state is just a fancy pointer, which belongs in Cursor, and should be copied.
+
+delete Wisi.Gen_Generate_Utils gen param to_token_out_image; should be token_id'image?
+    see FIXME: in wisi-gen_output_ada_common.ads
+
+review all FIXME:
+
+Use indentation as hint?
+    to solve missing 'end';
+    at current edit point, if indent does not match:
+        spawn parser,
+        enter error recovery for just it,
+        insert end ... to match, or fail.
 
 
 improve mckenzie
