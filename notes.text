--- conflicted
+++ resolved
@@ -56,16 +56,6 @@
 
   current work
-<<<<<<< HEAD
-use shell or make pkg-spec to run build.sh, install.sh
-    https://git.savannah.gnu.org/cgit/emacs/elpa.git/tree/README#n117
-
-Add output_dir option to w-b-gen
-
-see FIXME: in ada_annex_p.wy aggregate
-    compare to wisitoken/test/bnf/ada_full.wy
-
-=======
 test gpr-mode
 test wisitoken-grammar-mode
 
@@ -73,20 +63,20 @@
     subprograms_process_actions.adb
     %conflict REDUCE record_component_association | REDUCE expression_list on token COMMA
 
-    merge record_component_association with positional_array_aggregate?
->>>>>>> 3f6b2cbc
+Add output_dir option to w-b-gen
+
+see FIXME: in ada_annex_p.wy aggregate
+    compare to wisitoken/test/bnf/ada_full.wy
+
+use shell or make pkg-spec to run build.sh, install.sh
+    https://git.savannah.gnu.org/cgit/emacs/elpa.git/tree/README#n117
 
 https://github.com/AdaCore/ada_language_server/releases
     binary ada_language_server
 
-<<<<<<< HEAD
 merge "after full release" below
 review the rest of this file
 
-use spark to find bug in apply source edits
-=======
-Add output_dir option to w-b-gen
-
 use tree-sitter as parser for wisi
     add run_ada_tree_sitter_parse.ads
 
@@ -99,7 +89,8 @@
 
     editing ada_mode-recover_30.adb is really slow with incremental wisi parser; try tree-sitter.
         in web playground?
->>>>>>> 3f6b2cbc
+
+use spark to find bug in apply source edits
 
 Add ALIRE_BUILD_ARGS ?= --release to Alire.make
 
