General notes on Emacs Ada mode

build/Makefile

o.e.a.stephe-1: dead
o.e.a.stephe-2 (from o.e.a. with o.w): indent-action deltas in grammar, external process wisitoken parser
o.e.a.stephe-3 (from o.e.a.s-1): emacs module parser
o.e.a.stephe-4 (from o.e.a.s-2, with o.w.s-1): Ada compute indent
o.e.a.stephe-5 (from o.e.a): available

run test from emacs -Q using source:
(progn
  (setq eval-expression-debug-on-error nil)
  (add-to-list 'exec-path "d:/apps/GNAT-GPL_2016/bin")
  (setenv "PATH" (mapconcat 'identity  exec-path  path-separator))
  (add-to-list 'load-path "/Projects/org.emacs.ada-mode.stephe-2")
  (add-to-list 'load-path "/Projects/org.emacs.ada-mode.stephe-2/build")
  (setq debug-on-error t)
  (setq debug-on-quit t)
  (load "autoloads.el")
  (load "run-indent-test-process-gpr_query")
  ; (setq wisi-debug 1)
  (setq wisi-disable-face t)
  (setq default-directory "/Projects/org.emacs.ada-mode.stephe-2/build/")
  (run-test "../../test/ada_mode-interactive_recover.adb")
  (wisi-debug-keys))

(progn
  (setq eval-expression-debug-on-error nil)
  (add-to-list 'load-path "/Projects/org.emacs.ada-mode.stephe-2/")
  (add-to-list 'load-path "/Projects/org.emacs.ada-mode.stephe-2/build")
  (load "autoloads.el")
  (load "run-wisi-process-test.el")
  (setq debug-on-error t)
  (setq wisi-disable-face t)
  ; (find-file "/Projects/org.emacs.ada-mode.stephe-2/test/wisi/subprograms.input")
  (setq default-directory "/Projects/org.emacs.ada-mode.stephe-2/build/")
  (run-test "subprograms"))

(dvc-state-multiple
'((xmtn . "c:/Projects/org.emacs.ada-mode.stephe-2/")
  (xmtn . "c:/Projects/org.emacs.ada-mode.stephe-4/")
  (xmtn . "c:/Projects/org.wisitoken/")
  (xmtn . "c:/Projects/org.wisitoken.stephe-1")))

 current work
<<<<<<< HEAD
refactor {ada|gpr|java}-skel-expand
    (defun skel-expand
    use buffer-local skel-token-alist
=======
navigate bug:
       LR1_Descriptor : WisiToken.Descriptor
     (First_Terminal    => (if Non_Grammar.Length > 0
                            then Token_ID (Non_Grammar.Length) + Token_ID'First
                            else Token_ID'First),
      Last_Terminal     => EOF_ID,
      EOF_ID            => EOF_ID,
      Accept_ID         => EOF_ID + 1,
      First_Nonterminal => EOF_ID + 1,
      Last_Nonterminal  => EOF_ID + Token_ID (Rules.Length) + 1);

        on > 0, invoke "add-use-clause"; already at outermost containing token

ada-which-function bug:
   type Generate_Param_Type is record
      --  Set by grammar file declarations. Error recover parameters
      --  are elsewhere.
      Output_Language           : Output_Language_Type  := None;
      Parser_Algorithm          : Parser_Algorithm_Type := None;
      Lexer                     : Lexer_Type            := None;
      Interface_Kind            : Interface_Type        := None;
      First_State_Index         : Integer               := 0;
      First_Parser_Label        : Integer               := 0;
      Keywords_Case_Insensitive : Boolean               := False;
      Start_Token               : Standard.Ada.Strings.Unbounded.Unbounded_String;
   end record;

    (ada-which-function t) is fine
    add-log not setting include-type t?

ada_mode_gps_parse, ada_mode_wisi_parse infinite loop when parent emacs dies
    detect that, exit
    debug ada_mode_gps_indent; not much help, stuck in read_file

    gnat.os_lib.read probably returns 0
        which gives infinite loop in Read_Input
            raise input_closed exception for that

put back mckenzie-enable in wisi-process-parse
    so can disable for memory tests, and for really bad syntax (like C code that needs to be wrapped in Indent_Line)
>>>>>>> 2d86f67d

help-do-xref respect other-frame-window
    find the code that sets the 'help-function attribute, change it to use display-buffer

fix release
    version 5.3.1
    gpr_query section in .info: menu structure wrong
    can't build gpr_query from elpa install; need to run gnatprep
        gcc run gnatprep, but not on gpr files
        teach gprbuild to do it; provide an xml file
        or use sh

        check for gnatcoll_xref.gpr existence, not gnat version
            see .sjw branch

    test install with MSYS, Cygwin, Linux

    ada_mode_gps_indent.gpr also needs gnatprep for 2017

    test gnat gpl 2017 on linux
        change NEWS statement; only not supported on Windows?

    see below

Ada 2020 features:
    delta aggregates (partial aggregate notation)
    http://www.ada-auth.org/cgi-bin/cvsweb.cgi/ai12s/ai12-0127-1.txt?rev=1.10
    wait for wisi-2.0

    new syntax in AI12-061:
        http://www.adacore.com/developers/development-log/NF-17-P617-043-gnat

 speed issues

/Projects/org.wisitoken/Test/gnatcoll-xref.adb
    7252 lines, 29461 tokens, 254989 characters

plain parse, no actions:
    14 Sept 2017:
        elisp parser
            (setq ada-parser 'elisp)
            (let ((wisi-action-disable t))(wisi-time (lambda () (wisi-parse-buffer 'navigate)) 5))
            1.515792 seconds 8 gcs

        command line run_ada_parser with re2c lexer, memory mapped file
            run_ada_parser.exe gnatcoll-xref.adb --repeat_count 10
                per iteration: 0.261657065 seconds - fast enough!

            run_ada_parser.exe gnatcoll-xref.adb --lexer-only --repeat_count 10
                per iteration: 0.004567678

        process parser with elisp lexer, warm process
            (setq ada-parser 'parser)
            gnatcoll-xref.adb
            (let ((wisi-action-disable t))(wisi-time (lambda () (wisi-parse-buffer 'navigate)) 1 t))
            6.734948 seconds 12 gcs 0.031288 wait
            6.708216 seconds 11 gcs 0.015633 wait

        just elisp lexer
            (wisi-time (lambda () (wisi-lex-buffer 'indent)) 5) ;; compute line info
            0.331260 seconds 2 gcs

            (wisi-time (lambda () (wisi-lex-buffer 'face)) 5) ;; no line info
            0.281287 seconds 2 gcs

        elisp lexer + send tokens
            (wisi-time #'wisi-process-send-tokens-noop 1)
            1.559691 seconds 2 gcs

        just send full buffer text to subprocess
            (require 'ada-gps)
            (wisi-time #'ada-gps-noop-send 1)
            1.054854 seconds 0 gcs


        repeat timing in Debian

    need emacs module, run lexer in Ada

parse face
    compare to o.e.a

    noticeable delay when typing code
        jit-lock-defer-time 1.5 helps

    wisitoken-parser-lr-lalr_generator.adb
    (wisi-time (lambda () (wisi-parse-buffer 'face)) 5 t); t for process stats

    15 Sep 2017
        o.e.a.s-4 elisp parser: per iteration 0.284380 seconds, 1 gcs

        process parser, elisp lexer 1.021952 seconds, 2 gcs

indent
    use module instead of process
        can pass actions from module to elisp in binary, to avoid scan-sexps
        try mingw64 gnat on Windows
            use 32 bit gprbuild to run 64 bit tools

    compute indent in Ada
        also lex
        add line info compute to lexer
        compatible with AdaCore libadalang indent

    take advantage of multicore:
        Process ext feedback while waiting to send more
            Need ewouldblock in lisp

        Put parallel parse in separate tasks.

        parallel mckenzie in separate tasks

        at least one thread in module

    wisi-anchored-2, wisi--indent-token-1
        don't apply anchor if all lines already anchored
        don't loop thru lines more than once?

    indent compute only lines needed
        skip nonterms that don't overlap indent region
        significantly complicates cache valid, wisi-cache-try algorithm

    delete 'end' processing, use next-statement-keyword to look for 'end'?


    (wisi-time-indent-middle-line-cold-cache 1 t); t for process stats
    /Projects/smm.main/source/smm-server.adb

    15 Sept 2017:
        elisp parser, full buffer:
            gnatcoll-xref.adb: 2.875186 seconds, 11 gcs => action time (- 2.875186 1.515792) = 1.359394
            smm-server.adb:    0.134355 seconds, 0 gcs

        elisp parser, middle line
            gnatcoll-xref.adb: 2.671991 seconds 11 gcs
            smm-server.adb:    0.140611 seconds 0 gcs

        process parser, whole buffer:
            gnatcoll-xref.adb:

            smm-server.adb:     0.303155 seconds, 1 gcs

        process parser, middle line
            gnatcoll-xref.adb: 16.166306 seconds 19 gcs 29461 tokens 149921 actions 0.015640 wait
            => scan parse action time = total - wisi-lex-send-tokens - action-time - wait-time
               = (+ 16.166306 -1.559691 -1.359394 -0.015640) = 13.231581
               action                count
                1 Lexer_To_Lookahead 29463
                2 Error              (- 30598 29463) 1135 ; from conflict resolution
                3 Spawn              (- 31803 30598) 1205 ; some terminated with identical stacks
                4 Terminate_Parser   (- 33008 31803) 1205
                5 Virtual_To_Lookahead 0 - no actual errors
                6 Push_Current       (- 62469 33008) 29461 = token count
                7 Reduce_Stack       (- 149928 62469) 87459

            smm-server.adb:     0.303128 seconds 1 gcs

            don't send right-hand-side tokens for reduce
                gnatcoll-xref.adb: 10.641623 seconds 15 gcs 29461 tokens 149921 actions 0.000000 wait

parse navigate
    wisi-motion-action
        in [] token-numbers, skip statements with wisi-goto-end

history
    ada-mode 5.2
        indent whole buffer:
            (time-it (lambda () (progn (wisi-invalidate-cache)(indent-region (point-min) (point-max)))) 1)

        gps: per iteration 4.463700
        wisi: per iteration 8.331166

        indent one line

    ada-mode 6.x
        indent whole buffer:
            (time-it 'wisi-parse-buffer 1)

        indent first line: (time-it (lambda() (goto-line 1) (indent-for-tab-command)) 1)
        indent middle line: (time-it (lambda() (goto-line 3500) (indent-for-tab-command)) 1)
        indent last line: (time-it (lambda() (goto-line 7251) (indent-for-tab-command)) 1)

        march 8 2017; sort of working
            wisi whole buffer: per iteration 2.484650

        april 16 2017; all Ada tests pass
            wisi whole buffer: per iteration 3.516
            wisi first line: per iteration 2.594025, 2.562731, 2.578430
            wisi middle line: per iteration 2.562810, 2.791537, 2.750257
            wisi last line: per iteration 2.750262, 2.750256

        apr 17 add byte-compile in wisi-semantic-action
            wisi whole buffer: per iteration 3.127059, 3.109702, 2.984694 seconds, 13 gcs

        apr 23 add indent cache
            indent second line cold cache: (wisi-time-indent-line-cold-cache 2)
            indent second line warm cache: (wisi-time-indent-line-warm-cache 2 100)
            middle line: 3500
            last line:   7251

            second line cold cache: 2.735604 seconds 12 gcs
            second line warm cache: 0.006563 seconds

        june 8 Ada fasttoken process parser, wisi lexer
            (setq wisi-indent-region-fallback nil)
            second line cold cache: 5.351977 seconds 15 gcs
            second line warm cache: 0.006563 seconds

 indent issues
http://langserver.org/
    open protocol for IDE/compiler communication

ada_mode_gps_indent bug #12: comment align with hanging code.
    bug in GPS

ada-indent-hanging-rel-exp
    see FIXME: in ada-wisi.el
    need input from ludovic

    more cases:

    if FTFX.Main_CASA_Result.Suspension.Status /= Previous_Suspension_Info.Status
      or FTFX.Main_CASA_Result.Suspension.Delay_Threshold_Exceeded_Reg
        /= Previous_Suspension_Info.Delay_Threshold_Exceeded_Reg
    wisi aligns "/=" with "or"

 wisi work

upgrade to gnat gpl 2017
    copy libiconv from mingw32; see wisi-user_guide install

    gpr_query installed
        crashes in test/ada_mode-child_procedure.adb
        and under main emacs
        run in gdb; in Tree.Load
        need debug enabled in gnatcoll; reinstall with Gnatcoll_Build=Debug
        crashes in gnatcoll-projects.adb Load call to Internal_Load
        in call to Set_Path_From_Gnatls_Attribute
            due to missing 'with' (should not be any!?)
        in call to Process_gnatlist (default_gnatlist)
        'catch exception' lands in gnatcoll_utils.Get_Command_Output call to Expect
            exception process_died
            handled right there, but never gets to the handler
                spawn process is just broken?
                try small example

    try reinstall gnatcoll?

disable or use electric-indent-post-self-insert-function
    called during ada-indent-newline-indent
    on post-self-insert-hook
        use that for ada-mode capitalization

Try antlr error recovery on Ada. Add elisp target.

gps vs wisi
    when hit return with invalid syntax, does not indent until type some code

    comments aligned with prev code, not next

    missing ada-indent-label

    conditional expressions different continuation

    expression function "is"

    generic renaming

    generic package continuation

    named association continuation

    missing ada-indent-renames > 0

    overriding continuation

    bug in record field; ada_mode-nominal-child.ads

    aspect continuation

    anonymous access function return type

gpr_query does not see libraries?
    need clear example; libadalang mains vs langkit?
    compare to GPS, gnatinspect

change Emacs manual section on ada-mode to mention elpa

ada-goto-declaration-start
    fails on task declaration
        only a problem if misusing C-c C-b ada-make-subprogram-body to make a task body
        C-x C-e skeleton expand works fine

        ada-make-subprogram-body should throw an error if it's not on a
        _subprogram_ spec, and recommend C-c C-e in the error message.

        but also fails on
        task body TA is
        begin
           null;
        end TA;

        fix the latter, see if it fixes ada-make-subprogram-body
            if not, make it throw an error.

    fails on separate (P) procedure X;
        C-c C-e works

        but also fails on
        separate (P)
        procedure X;
        is
        begin
        end X;

        fix the latter, see if it fixes ada-make-subprogram-body
            if not, obsolete that.

add "show all overloads" in navigate
    leave out file, line, col from gpr-query id

fill comments:
    set `fill-paragraph-function' to `ada-fill-comment-paragraph'

    `ada-fill-comment-paragraph' doesn't respect the region

    fix errors in filling:
procedure Non_Comment           -- The following line will be removed on M-Q,
                                --
is                              --  * if it was an empty comment.

   E : String := (1 =>    -- The following line will stay when pressing M-Q,
                          --
                          --  * even though it was empty.
                    'A');


gnat-core support RTS choice
    with GNAT GPL 2014:
    foo.gpr contains:
       package Builder is
          for Default_Switches ("ada") use ("--RTS=sjlj");
       end Builder;

    'gnat list -v -P foo.gpr' returns the wrong system library.

    'gnat list -v --RTS=sjlj' returns the correct system library.

    add project variable 'rts'

Gpr_query
    check gnatinspect for new features

    grok --RTS
        may be already done in 2015:
            for Runtime ("ada") use "stm32f429i-disco-rtos";


completion
    (info "(elisp)Completion")
    http://emacswiki.org/emacs/CategoryCompletion
    autocomplete package

    examples:
        Ada.Text_IO.<tab> => Put, Put_line, Get, etc
            needs new query; all symbols that match prefix
            better as an ASIS query?

        what does GPS do?
            works on non-compiled, bad syntax code
            type 'with '; puts up a list of all packages in the project.
            type 'with Ada.'; list of all children of Ada
                requires scroll, <ret> to select
                while scrolling, puts up help text next to list

            type 'Put', puts up a list of all simple names in project matching that prefix
            type 'Put (', puts up a list of all params of all Puts (_not_ filtered by current context clause)

            does _not_ handle 'foo_io.put', where 'foo_io' is an instance of A.Tio.float_io.
                maybe it would if foo_io is:
                    a library package instantiation
                    a local instantiation, but was previously compiled

            find the GPS source code

    match GPS behavior
        get completion candidates from gpr_query
        all names in scope at point

    built-in pcomplete
        completion-at-point-functions

    http://elpa.gnu.org/packages/company.html
        including C++ parameters, class members

    MELPA package auto-complete
    https://github.com/auto-complete/auto-complete
    https://github.com/capitaomorte/yasnippet

c:/Archive/Emacs/slime-2.10.1.tar.gz

face actions in gpr grammar?

after ada-mode is fast enough:
    built-in ada-mode: (make-obsolete 'ada-mode "use later version from ELPA via `list-packages')

use cl-lib class/method for dispatching

emacs 25 compile.el supports HYPERLINK in compilation regexp; use for secondary ref?
    ada-gnat-compile.el ada-gnat-compilation-filter


implement packrat in fasttoken, generate elisp

skip blocks of text unless needed for current user command

    two grammars
        use elisp parser
            simplifies debugging, installation

        coarse grammar skips all non-block statements

        sets high level caches that are start/end points for detailed grammar

        invalidate both for any change; "end" can make a new block.

        define both in one .wy file?
            share keywords, tokens

        start with test language in .wy


    skip statements at lexer level?
         mark all tokens as level 1 or 2
         level 1: function begin end if loop etc
         parse level 2 on demand

if specify project file in gnat_stub_opts, gnat stub can't find it due to changed directory
    change to gnat_stub_gpr, manage directory
    or edit gnat_stub_opts, insert project dir?

skeleton refactor/cleanup
    see fixmes

move stuff out of ada-mode-keys.el
    ada-make-package-spec
        skel default to (ada-name-from-file-name (buffer-file-name))?

different casing for identifiers (uppercase) and attributes (mixed)

refactoring

    rename entity:
        use xref to rename all uses (with/without confirm)

    change parameter_result_profile
        make same change in all overrides
        offer to walk thru all uses

    promote primitive subprogram-local variable to type component

    move primitive from parent to child class

    extract subprogram
        from Eclipse
        highlight lines of source
        prompt for name
        it guesses parameter_result_profile

support for "Adadoc"?
    formatted comments that mention parameters; check that they are all mentioned, spelled correctly

support for "ElDoc"?
    display parameter list for current function

Add Ada parser to gnu global?

 relevant files, debug hints
Edebug displays

in wisi-process-parse--Reduce_Stack:
(setq edebug-eval-list
 '(tokens-1
   tok
   (aref token-table (aref tokens-1 i))
   (queue-head (wisi-process--parser-parse-stack wisi--parser))
   sexp
   ))

in wisi-parse-reduce:
(setq edebug-eval-list
 '(nonterm
   tok
   first
   ))

in wisi--indent-token-1:
(setq edebug-eval-list
 '((wisi-ind-indent wisi--indent)
   wisi-nterm
   i
   delta
   indent
   ))

in wisi-indent-action:
(setq edebug-eval-list
 '((wisi-ind-indent wisi--indent)
   wisi-nterm
   wisi-tokens
   deltas
   wisi-token-index
   tok
   token-delta
   comment-delta
   ))

wisi-indent-region:
(setq edebug-eval-list
 '((wisi-ind-indent wisi--indent)
   anchor-indent
   i
   indent
   new-indent
   ))

use elp (emacs lisp profiler)?
    (with-current-buffer (find-file-noselect "~/src/xdisp.c")
      (elp-instrument-function 'c-beginning-of-defun)
      (goto-char (point-max))
      (condition-case nil
          (while (beginning-of-defun) nil)
        (error nil))
      (elp-results))

(progn (profiler-start 'cpu) (time-it 'wisi-parse-buffer 10) (profiler-report) (profiler-stop))
    B - profiler-report-render-reversed-calltree shows low-level time hogs

attach gud-gdb to running emacs: attach <process id>
    source emacs/src/.gdbinit
    xbacktrace shows lisp backtrace

"kill -USR2 <emacspid>" which should also drop you into the (elisp?) debugger.

(browse-url "c:/Projects/arm_info/org.adaic.arm_form/build/html/arm2012/RM-P.html")
(info "(aarm2012)Annex P" "*info Annex P*")
http://www.ada-auth.org/standards/
(info "(elisp)Parser State" "*info syntax-ppss*")
"c:/home/stephe/Backup/eBooks/Dick Grune/Parsing.pdf" [dickgrune]

http://savannah.gnu.org/projects/emacs/

http://git.savannah.gnu.org/cgit/emacs.git/tree/README?h=elpa
http://elpa.gnu.org/

https://www.dropbox.com/sh/7jr3vbv9tm1zod0/jPuvfrJAe8
    w32 builds of cutting-edge emacs branches, pretests

ftp://alpha.gnu.org/gnu/emacs/pretest/
    untar with cygwin
    in mys32 under emacs:
        cd /c/Projects/emacs/emacs-24.3.9x
        ./configure --prefix=/mingw32
        make
        # don't make install, just run from the build dir

 access to ada-france:

anonymous (read only) access:
    mtn --db ~/monotone-dbs/ada-france.db --key '' pull www.ada-france.org "org.emacs.*"

read/write access requires a public key:
    send output of 'mtn pubkey' to Ludovic Brenta
    <ludovic@ludovic-brenta.org> or Stephe Leake
    <stephen_leake@stephe-leake.org>

    add it to monotone db via 'mtn read'
    add it to /etc/monotone/write-permissions
    /etc/init.d/monotone restart

    mtn --db ~/monotone-dbs/ada-france.db sync "mtn://www.ada-france.org?org.emacs.*"

 git config for elpa checkout
[core]
	repositoryformatversion = 0
	filemode = false # don't set exec bits
	bare = false
	logallrefupdates = true
	ignorecase = true
[remote "origin"]
	fetch = +refs/heads/master:refs/remotes/origin/master
	push  = +refs/heads/master
	url = stephen_leake@git.sv.gnu.org:/srv/git/emacs/elpa.git
[branch "master"]
	remote = origin
	merge = refs/heads/master

 release process
do wisitoken release, if needed

(dvc-status ".")
(dvc-status "/Projects/org.opentoken")

# uninstall elpa packages before change version
build/Makefile uninstall-elpa

check for ELPA patches by others
    (dvc-status "/Projects/elpa")
        revert local changes
    (dvc-pull "/Projects/elpa")
    (dvc-sync-review "/Projects/elpa")
        update
        clean sync
    cd /Projects/elpa
    git log -2 -- packages/wisi
    git log -2 -- packages/ada-mode
    git log -2 -- packages/ada-ref-man
    if changes:
        (dvc-log "/Projects/elpa/packages/<dir>/<file>")
        apply changes to current

check emacs buglist
    http://debbugs.gnu.org/cgi/pkgreport.cgi?package=ada-mode

bump versions
    bump if _any_ changes other than autoloads, so ELPA package handler knows to update
        bump second digit for major features
        bump minor digit for bug fixes, minor features
            - GPS indentation engine
        bump first digit for really major or user-incompatible changes
            - 5 use parser
            - 6 compute indentation in grammar actions

    build stuff to compare with previous release in elpa:
        build/Makefile docs pub-ada pub-ada-ref-man pub-wisi

        (list-packages) install ada-mode, wisi, ada-ref-man from public ELPA

    change versions in compares below to match installed versions.

    compare:
        (ediff-directories "~/.emacs.d/elpa/wisi-1.1.4" "/Projects/elpa/packages/wisi" nil)
            NEWS-wisi.text
                add release date
                add new features

            wisi.el
                Version:

        (ediff-directories "~/.emacs.d/elpa/ada-mode-5.2.1" "/Projects/elpa/packages/ada-mode" nil)
            NEWS-ada-mode.text
                add release date
                add new features

            ada-mode.el
                Version:
                package-requires wisi version
                ada-mode-version

            more below

        (ediff-directories "~/.emacs.d/elpa/ada-ref-man-2012.0" "/Projects/elpa/packages/ada-ref-man" nil)
            ada-ref-man.el
                Version:

    ada-mode.texi
        @title
        top node
    README-ada-mode
        first line
    README-ada-ref-man
        first line
    README-wisi
        first line
    ada_mode_wisi_parse.adb
        Version
    build/Makefile
        run uninstall-elpa with old values before changing!
        ADA_MODE_VERSION
        ADA_REF_MAN_VERSION
        WISI_VERSION

    (find-file "d:/Web/savannah/ada-mode/index.html")
        ada-mode find-replace i.j.k
        opentoken find-replace i.jk

    (find-file "d:/Web/savannah/ada-mode/wisi/wisi.html")
        i.j.k find-replace
        wisi-generate version
        opentoken version

    (d:/Web/stephe-leake/ada/opentoken.html copied by web makefile)

    ~/Web/Makefile
        ADA_MODE_VERSION

verify other metadata
    ada-mode.el
    ada-ref-man.el
    wisi.el

check for latest Emacs release
    http://ftp.gnu.org/gnu/emacs/windows/

Emacs 25.1, gnat 2016:
    build/wisi/Makefile all byte-compile-clean

prep for other version tests:
    build/Makefile all
    # pushes to elpa workspace, builds archive, uninstalls

Emacs 24.5, gnat 2015, installed elpa (Eurocontrol)
    (gnat-2015)
    (setenv "ADA_MODE_DIR" "-f package-initialize")
    org.opentoken/build/release/Makefile clean
    build/Makefile install-elpa
    build/wisi/Makefile all
    build/Makefile uninstall-elpa

Emacs 24.4, gnat 2016 (sal-standard), installed ada-mode:
    (setenv "ADA_MODE_DIR" "-f package-initialize")
    build/Makefile install-elpa
    build/wisi/Makefile all
    build/Makefile uninstall-elpa

Emacs 24.3, gnat 2016 (sal-standard), installed ada-mode:
    (setenv "ADA_MODE_DIR" "-f package-initialize")
    build/Makefile install-elpa
    build/wisi/Makefile all
    build/Makefile uninstall-elpa

sync for Debian:
    Emacs 25 for dvc
    (dvc-status ".")
    (dvc-status "/Projects/org.opentoken")
    (dvc-sync-run ".")
    (dvc-sync-review ".")

Debian stable is 8.2 jessie as of 5 Sept 2015
    emacs  24.5
    gnat   4.9.2

    emacs-stable.sh ;; for dvc and testing
    (sal-debian)

    (dvc-sync-run "/home/Projects/org.emacs.ada-mode")
    (dvc-sync-review "/home/Projects/org.emacs.ada-mode")

    /home/Projects/org.emacs.ada-mode/build/wisi/Makefile
        all

    emacs.sh ;; current for dvc
    (dvc-status)
    (dvc-sync-run "/home/Projects/org.emacs.ada-mode")
    (dvc-sync-review "/home/Projects/org.emacs.ada-mode")

(dvc-sync-run ".")
(dvc-sync-review ".")

commit elpa:
    (dvc-pull "/Projects/elpa")
    (dvc-sync-review "/Projects/elpa")

    build/Makefile docs pub-ada pub-ada-ref-man pub-wisi

    (dvc-state-one "/Projects/elpa")
        add, stage, commit ada-mode, ada-ref-man, wisi

    (dvc-push "/Projects/elpa")
    (dvc-sync-review "/Projects/elpa")
    # 24 hrs for web repository to update

test install from elpa
    5.1.8 crashed emacs for me

(dvc-state-one ".")
mtn tag h:org.emacs.ada-mode "org.emacs.ada-mode-<version>"

(dvc-sync-run ".")
(dvc-sync-review ".")

mtn checkout -b org.emacs.ada-mode -r t:org.emacs.ada-mode-5.2.2 ../org.emacs.ada-mode-5.2.2

build/Makefile zip

not under emacs:
    cd /Projects/org.emacs.ada-mode/build/
    rm <old>.*
    gpg2 -b *.tar.gz

    scp *.tar.gz     stephen_leake@dl.sv.nongnu.org:/releases/ada-mode/
    scp *.tar.gz.sig stephen_leake@dl.sv.nongnu.org:/releases/ada-mode/

~/Web/Makefile
    ada-mode wisi

(cvs-examine "d:/Web/savannah/ada-mode/" nil)
    mark all, commit

FIXME: wisi-generate.exe to savannah?

after Gnu ELPA updated, post on emacs-ada-mode mailing list, c.l.a newsgroup:

Ada mode 5.2.2 is now available in GNU ELPA. See the homepage
(http://www.nongnu.org/ada-mode/) for NEWS, or the project page
(https://savannah.nongnu.org/projects/ada-mode) for tarball download.

A major new feature in this release; the GPS indentation engine can be
used as the primary or backup indentation engine. This makes indenting
while editing faster on large files, and more friendly on all files.

mark fixed bugs
    http://debbugs.gnu.org/cgi/pkgreport.cgi?package=ada-mode
    http://debbugs.gnu.org/Developer.html

check https://www.emacswiki.org/emacs/AdaMode

update ada-mode-keys.el on savannah

-- end of file<|MERGE_RESOLUTION|>--- conflicted
+++ resolved
@@ -45,11 +45,6 @@
 
   current work
-<<<<<<< HEAD
-refactor {ada|gpr|java}-skel-expand
-    (defun skel-expand
-    use buffer-local skel-token-alist
-=======
 navigate bug:
        LR1_Descriptor : WisiToken.Descriptor
      (First_Terminal    => (if Non_Grammar.Length > 0
@@ -90,7 +85,10 @@
 
 put back mckenzie-enable in wisi-process-parse
     so can disable for memory tests, and for really bad syntax (like C code that needs to be wrapped in Indent_Line)
->>>>>>> 2d86f67d
+
+refactor {ada|gpr|java}-skel-expand
+    (defun skel-expand
+    use buffer-local skel-token-alist
 
 help-do-xref respect other-frame-window
     find the code that sets the 'help-function attribute, change it to use display-buffer
