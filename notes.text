--- conflicted
+++ resolved
@@ -32,44 +32,10 @@
 
   current work
-<<<<<<< HEAD
-add reference count to syntax_trees.Element
-    running tests:
-        test_syntax_trees pass
-        test_incremental.adb pass
-        t_mck pass
-        t_all pass
-
-    run ada tests;
-=======
-forbid push_back when not stack_matches_ops
-    t_mck lots failing
-    ada_mode-recover_45.adb encounters a bug in apply
-        (FAST_FORWARD, 1), (PUSH_BACK, END, -1) is actually an exact noop, so Push_Back should reset Stack_Matches_Ops to true, and it should apply the following DELETEs.
-        apply needs to save ff_start_index
-        reproduce in test_mck_recover?
-
-
-    found a different bug; push_back_2
-            (INSERT, EXIT, 3), (FAST_FORWARD, 6), (PUSH_BACK, END, 5), (PUSH_BACK, sequence_of_statements, 3), (INSERT, EXIT, 3)
-            ff, pb, pb is an exact noop; push_back_valid should be false
-            only encountered because pb cost is zero.
-
-    fixed push_back_valid logic; broke other t_mck tests
-
-commit
 run ada tests
 propagate to main
 
 add reference count to Element ; o.w.s-3
-    test_incremental.adb Edit_Code_03, Delete_New_Line assertion fail
-        not when run separately!?
->>>>>>> 7221095c
-    ada_mode-interactive_01.adb Edit_Tree breakdown Find_Element Assert fail
-        not under debugger
-    ada_mode-interactive_02.adb
-        different errors in different runs
-
     Compare timing benchmark
         configuration has Current_Shared_Token, which requires finalize for all enqueued objects
         if that's too slow, change to Sequential_Index, base store map from index to terminal_ref
