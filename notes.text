--- conflicted
+++ resolved
@@ -54,7 +54,6 @@
 try packrat
     see fixme in gen_run_wisi_lr
 
-<<<<<<< HEAD
     time packrat_gen parse
         gnatcoll-xref.adb: gnatcoll-xref.adb:40:1: parse failed
             but verbosity parse=3 says it gets much further, and doesn't say why it fails!
@@ -76,10 +75,6 @@
 
 
 update wisitoken.grammar/wisitoken_grammar_01.wy to match
-=======
-try packrat
-    o.e.a.s-6/o.e.w.s-2
->>>>>>> ffb48541
 
 run parser on ACATS
 
