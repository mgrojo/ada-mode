--- conflicted
+++ resolved
@@ -1,59 +1,54 @@
-branches:
-    org.wisitoken.grammar_mode : main
-    org.wisitoken.grammar_mode.stephe-1 : misc devel for o.w.gm
-<<<<<<< HEAD
-=======
-
-Makefile
->>>>>>> 072ab128
-
-Makefile
-
-(dvc-state-multiple
-'((xmtn . "c:/Projects/org.stephe_leake.makerules")
-  (xmtn . "c:/Projects/org.stephe_leake.sal")
-  (xmtn . "c:/Projects/org.wisitoken")
-  (xmtn . "c:/Projects/org.emacs.ada-mode.stephe-2") ;; aka wisi
-  (xmtn . "c:/Projects/org.wisitoken.grammar_mode")))
-
-(dvc-state-multiple
-'((xmtn . "c:/Projects/org.stephe_leake.makerules")
-  (xmtn . "c:/Projects/org.stephe_leake.sal.stephe-1")
-  (xmtn . "c:/Projects/org.wisitoken.stephe-1")
-  (xmtn . "c:/Projects/org.emacs.ada-mode.stephe-4") ;; aka wisi
-  (xmtn . "c:/Projects/org.wisitoken.grammar_mode.stephe-1")))
-
-(dvc-propagate-multiple
- '(("../org.stephe_leake.sal"        . "../org.stephe_leake.sal.stephe-1")
-   ("../org.wisitoken"               . "../org.wisitoken.stephe-1")
-   ("../org.emacs.ada-mode.stephe-2" . "../org.emacs.ada-mode.stephe-4")
-   ("../org.wisitoken.grammar_mode"  . "../org.wisitoken.grammar_mode.stephe-1")))
-
-(dvc-propagate-multiple
- '(("../org.stephe_leake.sal.stephe-1"       . "../org.stephe_leake.sal")
-   ("../org.wisitoken.stephe-1"              . "../org.wisitoken")
-   ("../org.emacs.ada-mode.stephe-4"         . "../org.emacs.ada-mode.stephe-2")
-   ("../org.wisitoken.grammar_mode.stephe-1" . "../org.wisitoken.grammar_mode")))
-
+branches:
+    org.wisitoken.grammar_mode : main
+    org.wisitoken.grammar_mode.stephe-1 : misc devel for o.w.gm
+
+Makefile
+
+(dvc-state-multiple
+'((xmtn . "c:/Projects/org.stephe_leake.makerules")
+  (xmtn . "c:/Projects/org.stephe_leake.sal")
+  (xmtn . "c:/Projects/org.wisitoken")
+  (xmtn . "c:/Projects/org.emacs.ada-mode.stephe-2") ;; aka wisi
+  (xmtn . "c:/Projects/org.wisitoken.grammar_mode")))
+
+(dvc-state-multiple
+'((xmtn . "c:/Projects/org.stephe_leake.makerules")
+  (xmtn . "c:/Projects/org.stephe_leake.sal.stephe-1")
+  (xmtn . "c:/Projects/org.wisitoken.stephe-1")
+  (xmtn . "c:/Projects/org.emacs.ada-mode.stephe-4") ;; aka wisi
+  (xmtn . "c:/Projects/org.wisitoken.grammar_mode.stephe-1")))
+
+(dvc-propagate-multiple
+ '(("../org.stephe_leake.sal"        . "../org.stephe_leake.sal.stephe-1")
+   ("../org.wisitoken"               . "../org.wisitoken.stephe-1")
+   ("../org.emacs.ada-mode.stephe-2" . "../org.emacs.ada-mode.stephe-4")
+   ("../org.wisitoken.grammar_mode"  . "../org.wisitoken.grammar_mode.stephe-1")))
+
+(dvc-propagate-multiple
+ '(("../org.stephe_leake.sal.stephe-1"       . "../org.stephe_leake.sal")
+   ("../org.wisitoken.stephe-1"              . "../org.wisitoken")
+   ("../org.emacs.ada-mode.stephe-4"         . "../org.emacs.ada-mode.stephe-2")
+   ("../org.wisitoken.grammar_mode.stephe-1" . "../org.wisitoken.grammar_mode")))
+
 -
-add psuedo-EBNF to wisi_grammar_1.wy
-   parse c:/Projects/org.emacs.python-wisi/python.wy
-   not the same as https://en.wikipedia.org/wiki/Extended_Backus%E2%80%93Naur_form
-
-    in wisitoken, generate tokens for literals in grammar?
-        build names from ascii names for punctuation chars
-
-indent test failing with elisp action
-    posted mmm-mode issue https://github.com/purcell/mmm-mode/issues/86
-
-    wisitoken uses indent-region, mmm-mode overrides indent-line
-    write mmm-indent-region
-        should only call wisi-process-parse once, then use indent caches
-
-test indent ada
-    should fail with syntax error
-    or not; don't have any multi-line Ada actions (sigh).
-
-    change Ada parser to allow 'statement' as compilation_unit
-        don't widen in wisi-indent-region
+
+add psuedo-EBNF to wisi_grammar_1.wy
+   parse c:/Projects/org.emacs.python-wisi/python.wy
+   not the same as https://en.wikipedia.org/wiki/Extended_Backus%E2%80%93Naur_form
+
+    in wisitoken, generate tokens for literals in grammar?
+        build names from ascii names for punctuation chars
+
+indent test failing with elisp action
+    posted mmm-mode issue https://github.com/purcell/mmm-mode/issues/86
+
+    wisitoken uses indent-region, mmm-mode overrides indent-line
+    write mmm-indent-region
+        should only call wisi-process-parse once, then use indent caches
+
+test indent ada
+    should fail with syntax error
+    or not; don't have any multi-line Ada actions (sigh).
+
+    change Ada parser to allow 'statement' as compilation_unit
+        don't widen in wisi-indent-region