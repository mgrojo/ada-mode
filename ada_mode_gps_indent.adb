--- conflicted
+++ resolved
@@ -47,12 +47,6 @@
    Indent_Case_Extra : Language.Indent_Style := Language.Non_RM_Style; -- derived from ada-indent-when
    Indent_Record     : Natural               := 0;                     -- ada-indent-record-rel-type
 
-<<<<<<< HEAD
-   Whitespace : constant Ada.Strings.Maps.Character_Set :=
-     Ada.Strings.Maps.To_Set (' ' & ASCII.LF);
-
-=======
->>>>>>> abfcb103
    procedure Usage
    is begin
       Put_Line ("Prompt is '" & Prompt & "'");
