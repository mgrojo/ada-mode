--  Abstract :
--
--  Make installed and source ELPA package wisi Ada code available for
--  other projects.
--
--  Copyright (C) 2017, 2019, 2021 Free Software Foundation, Inc.
--
--  This program is free software; you can redistribute it and/or
--  modify it under terms of the GNU General Public License as
--  published by the Free Software Foundation; either version 3, or (at
--  your option) any later version. This program is distributed in the
--  hope that it will be useful, but WITHOUT ANY WARRANTY; without even
--  the implied warranty of MERCHANTABILITY or FITNESS FOR A PARTICULAR
--  PURPOSE. See the GNU General Public License for more details. You
--  should have received a copy of the GNU General Public License
--  distributed with this program; see file COPYING. If not, write to
--  the Free Software Foundation, 51 Franklin Street, Suite 500, Boston,
--  MA 02110-1335, USA.

with "gnatcoll";
with "standard_common";
#if ELPA="no"
with "sal";
with "wisitoken";
#end if;
project Wisi is

   for Source_Dirs use (".");

   case Standard_Common.Profile is
   when "On" =>
      for Object_Dir use "obj_pro";
      for Exec_Dir use "exec_pro";

   when "Off" =>
      for Object_Dir use "obj";
      for Exec_Dir use ".";
   end case;

<<<<<<< HEAD
#if ELPA="yes"
   for Languages use ("Ada", "C"); -- C needed for wisitoken-bnf-generate; wisitoken_grammar_re2c.c
#else
   for Languages use ("Ada");
#end if;
=======
   for Languages use
   ("Ada"
#if ELPA="yes" 
   ,"C" -- C needed for wisitoken_grammar_re2c.c
#end if;
   );
>>>>>>> 6a14ae23

   package Compiler is

      case Standard_Common.Build is
      when "Debug" =>
         for Default_Switches ("Ada") use
           Standard_Common.Compiler.Common_Switches &
           Standard_Common.Compiler.Style_Checks &
           Standard_Common.Compiler.Debug_Switches;
#if ELPA="yes" 
         for Default_Switches ("C") use Standard_Common.Compiler.Debug_Switches_C;
#end if;

      when "Normal" =>
         for Default_Switches ("Ada") use
           Standard_Common.Compiler.Common_Switches &
           Standard_Common.Compiler.Style_Checks &
           Standard_Common.Compiler.Release_Switches;
#if ELPA="yes" 
         for Default_Switches ("C") use Standard_Common.Compiler.Release_Switches_C;
#end if;
      end case;

   end Compiler;

end Wisi;<|MERGE_RESOLUTION|>--- conflicted
+++ resolved
@@ -37,20 +37,12 @@
       for Exec_Dir use ".";
    end case;
 
-<<<<<<< HEAD
-#if ELPA="yes"
-   for Languages use ("Ada", "C"); -- C needed for wisitoken-bnf-generate; wisitoken_grammar_re2c.c
-#else
-   for Languages use ("Ada");
-#end if;
-=======
    for Languages use
    ("Ada"
 #if ELPA="yes" 
    ,"C" -- C needed for wisitoken_grammar_re2c.c
 #end if;
    );
->>>>>>> 6a14ae23
 
    package Compiler is
 
