;;; ada-core.el --- core facilities for ada-mode -*- lexical-binding:t -*-

;; Copyright (C) 1994, 1995, 1997 - 2017, 2019 - 2021  Free Software Foundation, Inc.
;;
;; Author: Stephen Leake <stephen_leake@member.fsf.org>
;; Maintainer: Stephen Leake <stephen_leake@member.fsf.org>
;;
;; This file is part of GNU Emacs.
;;
;; GNU Emacs is free software: you can redistribute it and/or modify
;; it under the terms of the GNU General Public License as published by
;; the Free Software Foundation, either version 3 of the License, or
;; (at your option) any later version.
;;
;; GNU Emacs is distributed in the hope that it will be useful,
;; but WITHOUT ANY WARRANTY; without even the implied warranty of
;; MERCHANTABILITY or FITNESS FOR A PARTICULAR PURPOSE.  See the
;; GNU General Public License for more details.
;;
;; You should have received a copy of the GNU General Public License
;; along with GNU Emacs.  If not, see <http://www.gnu.org/licenses/>.

(require 'compile)
(require 'find-file)
(require 'uniquify-files)
(require 'wisi)
(require 'wisi-prj)

;;;; misc

(defgroup ada nil
  "Major mode for editing Ada source code in Emacs."
  :group 'languages)

(defcustom ada-fix-sort-context-clause t
  "*If non-nil, sort context clause when inserting `with'"
  :type 'boolean
  :group 'ada)

(defconst ada-operator-re
  "\\+\\|-\\|/\\|\\*\\*\\|\\*\\|=\\|&\\|\\_<\\(abs\\|mod\\|rem\\|and\\|not\\|or\\|xor\\)\\_>\\|<=\\|<\\|>=\\|>"
  "Regexp matching Ada operator_symbol.")

(defconst ada-name-regexp
  "\\(\\(?:\\sw\\|[_.]\\)+\\)")

(defvar ada-compiler 'gnat
  "Default Ada compiler; can be overridden in project files.
Values defined by compiler packages.")

(defvar ada-syntax-propertize-hook nil
  "Hook run from `ada-syntax-propertize'.
Called by `syntax-propertize', which is called by font-lock in
`after-change-functions'.")

(defun ada-goto-declarative-region-start ()
  "Goto start of declarative region containing point.
If already in a declaration at or before a declarative region
start, goto containing region start."
  (interactive)
  (wisi-validate-cache (point-min) (point-max) t 'navigate)
  (push-mark)

  (let ((done nil)
	(start-pos (point))
	(cache (or (wisi-get-cache (point))
		   (wisi-backward-cache))))

    ;; We use backward-cache, not forward-cache, to handle the case
    ;; where point is in the whitespace or comment before a block; we
    ;; want the containing block, not the next block.
    ;;
    ;; The typical use case for calling this fuction is to add a
    ;; use_clause for an identifier/operator at start-pos.

    (while (not done)
      (if (not cache) ;; nil at bob
	  (setq done t)

	(if (memq (wisi-cache-token cache) '(DECLARE IS PRIVATE))
	    ;; IS has a cache only if start of declarative region
	    (progn
	      (forward-word);; past 'is' or 'declare'.
	      (if (< (point) start-pos)
		  ;; found it.
		  (setq done t)

		;; else goto containing declarative-region-start
		;;
		;; test/ada_mode-nominal.adb function F2
		;;
		;; start-point is in a subprogram_declarator,
		;; formal_part, aspect_clause, etc; code that contains a
		;; declarative part. We want the next level up.
		(if (wisi-cache-containing cache)
		    (cl-ecase (wisi-cache-token cache)
		      (DECLARE
		       (setq cache (wisi-goto-containing cache)))

		      ((IS PRIVATE)
		       (setq cache (wisi-goto-containing cache)) ;; start of current declaration
		       (setq cache (wisi-goto-containing cache)))
		      )

		  ;; else there is no next level up; stop here
		  ;; (probably in a context_clause).
		  (setq done t))))

	  ;; else keep searching.
	  (cl-case (wisi-cache-class cache)
	    (motion
	     (setq cache (wisi-goto-containing cache)));; statement-start

	    (statement-end
	     (setq cache (wisi-goto-containing cache)) ;; statement-start
	     (cl-case (wisi-cache-nonterm cache)
	       ((generic_package_declaration
		 package_declaration
		 entry_body package_body package_declaration protected_body subprogram_body task_body
		 protected_type_declaration single_protected_declaration single_task_declaration task_type_declaration)
		;; This is a block scope before the starting point; we want the containing scope
		(setq cache (wisi-goto-containing cache)))

	       (t
		nil)
	       ))

	    (statement-start
	     (cl-case (wisi-cache-nonterm cache)
	       (generic_package_declaration
		(setq cache (wisi-next-statement-cache cache)) ;; 'package'
		(setq cache (wisi-next-statement-cache cache)) ;; 'is'

		(when (< start-pos (point))
		  (wisi-goto-start cache)
		  (setq cache (wisi-backward-cache))))

	       (package_declaration
		(setq cache (wisi-next-statement-cache cache)) ;; 'is'

		(when (< start-pos (point))
		  (wisi-goto-start cache)
		  (setq cache (wisi-backward-cache))))

	       ((entry_body package_body protected_body subprogram_body task_body)
		(while (not (eq 'IS (wisi-cache-token cache)))
		  (setq cache (wisi-next-statement-cache cache)))

		(when (< start-pos (point))
		  (wisi-goto-start cache)
		  (setq cache (wisi-backward-cache))))

	       ((protected_type_declaration single_protected_declaration single_task_declaration task_type_declaration)
		(while (not (eq 'IS (wisi-cache-token cache)))
		  (setq cache (wisi-next-statement-cache cache)))
		(when (looking-at "\<new\>")
		  (while (not (eq 'WITH (wisi-cache-token cache)))
		    (setq cache (wisi-next-statement-cache cache))))

		(when (< start-pos (point))
		  (wisi-goto-start cache)
		  (setq cache (wisi-backward-cache))))

	       (t
		(setq cache (wisi-goto-containing cache t)))
	       ))

	    (t
	     (setq cache (wisi-goto-containing cache t)))
	    )))
      )))

;;;; additional ada-compiler generic interfaces

(cl-defgeneric ada-compiler-file-name-from-ada-name (compiler project ada-name)
  "Return the filename that would contain the library level ADA-NAME.")

(defun ada-file-name-from-ada-name (ada-name)
  "Return the filename in which ADA-NAME is found."
  (let ((project (ada-prj-require-prj)))
    (ada-compiler-file-name-from-ada-name (ada-prj-compiler project) project ada-name)))

(cl-defgeneric ada-compiler-ada-name-from-file-name (compiler project file-name)
  "Return the Ada library unit name that should be found in FILE-NAME.")

(cl-defgeneric ada-compiler-make-package-body (compiler project body-file-name)
  "Create a package body skeleton from a package spec.
BODY-FILE-NAME is the file name of the body file. Current buffer
is the package spec.")

(defun ada-make-package-body (body-file-name)
  (let ((prj (ada-prj-require-prj)))
    (ada-compiler-make-package-body (ada-prj-compiler prj)
				    prj
				    (expand-file-name body-file-name))))

;;;; refactor

;; Refactor actions; must match wisi-ada.adb Refactor
(defconst ada-refactor-method-object-to-object-method 1)
(defconst ada-refactor-object-method-to-method-object 2)

(defconst ada-refactor-element-object-to-object-index 3)
(defconst ada-refactor-object-index-to-element-object 4)

(defconst ada-refactor-format-paramlist 5)

(defun ada-refactor (action)
  (wisi-validate-cache (line-end-position -7) (line-end-position 7) t 'navigate)
  (save-excursion
    ;; We include punctuation and quote for operators.
    (skip-syntax-backward "w_.\"")

    ;; Skip leading punctuation, for "-Foo.Bar".
    (skip-syntax-forward ".")

    (let* ((edit-begin (point))
	   (cache (wisi-goto-statement-start))
	   (parse-begin (point))
	   (parse-end (wisi-cache-end cache)))
      (if parse-end
	  (setq parse-end (+ parse-end (wisi-cache-last (wisi-get-cache (wisi-cache-end cache)))))
	;; else there is a syntax error; missing end of statement
	(setq parse-end (point-max)))
      (wisi-refactor wisi--parser action parse-begin parse-end edit-begin)
      )))

(defun ada-refactor-1 ()
  "Refactor Method (Object) => Object.Method.
Point must be in Method."
  (interactive)
  (ada-refactor ada-refactor-method-object-to-object-method))

(defun ada-refactor-2 ()
  "Refactor Object.Method => Method (Object).
Point must be in Object.Method."
  (interactive)
  (ada-refactor ada-refactor-object-method-to-method-object))

(defun ada-refactor-3 ()
  "Refactor Element (Object, Index) => Object (Index).
Point must be in Element"
  (interactive)
  (ada-refactor ada-refactor-element-object-to-object-index))

(defun ada-refactor-4 ()
  "Refactor Object (Index) => Element (Object, Index).
Point must be in Object"
  (interactive)
  (ada-refactor ada-refactor-object-index-to-element-object))

;; refactor-5 in ada-format-paramlist below

(defcustom ada-language-version 'ada2012
  ;; ada-fix-error.el needs this.
  "Ada language version; one of `ada83', `ada95', `ada2005', `ada2012'.
Only affects the keywords to highlight, not which version the
parser accepts; the parser always accepts a superset of ada2012."
  :type '(choice (const ada83)
		 (const ada95)
		 (const ada2005)
		 (const ada2012))
  :safe  #'symbolp)
(make-variable-buffer-local 'ada-language-version)

(defun ada-in-case-expression (parse-result)
  "Return non-nil if point is in a case expression."
  (when (wisi-in-paren-p parse-result)
    (save-excursion
      (wisi-goto-open-paren 1 parse-result)
      (while (forward-comment 1))
      (looking-at "case"))))

(defun ada-align ()
  "If region is active, apply `align'. If not, attempt to align
current construct."
  (interactive)
  (if (use-region-p)
      (progn
        (align (region-beginning) (region-end))
        (deactivate-mark))

    ;; else see if we are in a construct we know how to align
    (let ((parse-result (syntax-ppss)))
      (cond
       ((ada-in-paramlist-p parse-result)
        (ada-format-paramlist))

       ((ada-in-case-expression parse-result)
	;; align '=>'
	(let* ((begin (nth 1 parse-result))
	       (end   (scan-lists begin 1 0)))
	  (align begin end 'entire)))

       (t
	(align-current))
       ))))

(defun ada-in-paramlist-p (parse-result)
  "Return t if point is inside the parameter-list of a subprogram declaration.
PARSE-RESULT must be the result of `syntax-ppss'."
  ;; (info "(elisp)Parser State" "*syntax-ppss*")
  (let (cache)
    (when (> (nth 0 parse-result) 0)
      ;; In parens. Request parse of region containing parens; that
      ;; will be expanded to include the subprogram declaration, if
      ;; any,
      (let* ((forward-sexp-function nil) ;; forward-sexp just does parens
	     (start (nth 1 parse-result))
	     (end (save-excursion (goto-char (nth 1 parse-result)) (forward-sexp) (point))))
	(wisi-validate-cache start end nil 'navigate)
	(setq cache (wisi-get-cache start))
	;; cache is nil if the parse failed
	(when cache
	  (eq 'formal_part (wisi-cache-nonterm cache)))
	))))

(defun ada-format-paramlist ()
  "Reformat the parameter list point is in."
  (interactive)
  (condition-case nil
      (wisi-goto-open-paren)
    (error
     (user-error "Not in parameter list")))
  (funcall indent-line-function); so new list is indented properly
  (when (not (looking-back "^[ \t]*" (line-beginning-position)))
    (delete-horizontal-space)
    (insert " "))
  (ada-refactor ada-refactor-format-paramlist))

;;;; fix compiler errors
(defun ada-fix-context-clause ()
  "Return the region containing the context clause for the current buffer,
excluding leading pragmas."
  (wisi-validate-cache (point-min) (point-max) t 'navigate)
  (save-excursion
    (goto-char (point-min))
    (let ((begin nil)
	  (end nil)
	  cache)

      (while (not end)
	(setq cache (wisi-forward-cache))
	(cl-case (wisi-cache-nonterm cache)
	  (pragma_g (wisi-goto-end-1 cache))
	  (use_package_clause (wisi-goto-end-1 cache))
	  ((limited_with_clause | nonlimited_with_clause)
	   (when (not begin)
	     (setq begin (line-beginning-position)))
	   (wisi-goto-end-1 cache))
	  (t
	   ;; start of compilation unit
	   (setq end (line-beginning-position))
	   (unless begin
	     (setq begin end)))
	  ))
      (cons begin end)
    )))

(defun ada-fix-sort-context-pred (a b)
  "Predicate for `sort-subr'; sorts \"limited with\", \"private with\" last.
Returns non-nil if a should preceed b in buffer."
  ;; a, b are buffer ranges in the current buffer
  (cl-flet
      ((starts-with
	(pat reg)
	(string= pat (buffer-substring-no-properties (car reg)
						     (min (point-max)
							  (+(car reg) (length pat)))))))
    (cond
     ((and
       (starts-with "limited with" a)
       (starts-with "private with" b))
      t)

     ((and
       (starts-with "limited with" a)
       (not (starts-with "limited with" b)))
      nil)

     ((and
       (not (starts-with "limited with" a))
       (starts-with "limited with" b))
      t)

     ((and
       (starts-with "private with" a)
       (not (starts-with "private with" b)))
      nil)

     ((and
       (not (starts-with "private with" a))
       (starts-with "private with" b))
      t)

     (t
      (> 0 (compare-buffer-substrings
	    nil (car a) (cdr a)
	    nil (car b) (cdr b))) )
     )))

(defun ada-fix-sort-context-clause (beg end)
  "Sort context clauses in range BEG END."
  (save-excursion
    (save-restriction
      (narrow-to-region beg end)
      (goto-char (point-min))
      (sort-subr nil 'forward-line 'end-of-line nil nil 'ada-fix-sort-context-pred)
      )))

(defun ada-fix-add-with-clause (package-name)
  "Add a with_clause for PACKAGE_NAME.
If ada-fix-sort-context-clause, sort the context clauses using
sort-lines."
  (let ((context-clause (ada-fix-context-clause)))
    (when (not context-clause)
      (error "no compilation unit found"))

    (goto-char (cdr context-clause))
    (insert "with ")
    (ada-fix-insert-unit-name package-name)
    (insert ";\n")

    (when (and (< (car context-clause) (cdr context-clause))
	       ada-fix-sort-context-clause)
      (ada-fix-sort-context-clause (car context-clause) (point)))
    ))

(defun ada-fix-extend-with-clause (partial-parent-name child-name)
  "Assuming point is in a selected name, just before CHILD-NAME, add or
extend a with_clause to include CHILD-NAME."
  ;; In GNAT Community 2020, point is before partial-parent-name; in
  ;; earlier gnat, it is after.
  (search-forward partial-parent-name (line-end-position) t)
  (let ((parent-name-end (point)))
    ;; Find the full parent name; skip back to whitespace, then match
    ;; the name forward.
    (skip-syntax-backward "w_.")
    (search-forward-regexp ada-name-regexp parent-name-end t)
    (let ((parent-name (match-string 0))
	  (context-clause (ada-fix-context-clause)))
      (goto-char (car context-clause))
      (if (search-forward-regexp (concat "^with " parent-name ";") (cdr context-clause) t)
	  ;; found exisiting 'with' for parent; extend it
	  (progn
	    (forward-char -1) ; skip back over semicolon
	    (insert "." child-name))

	;; not found; we are in a package body, with_clause for parent is in spec.
	;; insert a new one
	(ada-fix-add-with-clause (concat parent-name "." child-name)))
      )))

(defun ada-fix-insert-unit-name (unit-name)
  "Insert UNIT-NAME at point and capitalize it."
  ;; unit-name is normally gotten from a file-name, and is thus all lower-case.
  (let ((start-point (point))
        search-bound)
    (insert unit-name)
    (setq search-bound (point))
    (insert " ") ; separate from following words, if any, for wisi-case-adjust-identifier
    (goto-char start-point)
    (while (search-forward "." search-bound t)
      (forward-char -1)
      (wisi-case-adjust-identifier)
      (forward-char 1))
    (goto-char search-bound)
    (wisi-case-adjust-identifier)
    (delete-char 1)))

(defun ada-fix-add-use-type (type)
  "Insert `use type' clause for TYPE at start of declarative part for current construct."
  (ada-goto-declarative-region-start); leaves point after 'is'
  (newline-and-indent)
  (cl-ecase ada-language-version
    (ada2012
     (insert "use all type "))
    ((ada83 ada95 ada2005)
     (insert "use type ")))
  (let ((begin (point))
	end)
    (insert type ";")
    (setq end (point))
    (goto-char begin)
    (while (< (point) end)
      (wisi-case-adjust-at-point)
      (forward-char 1))
    ))

(defun ada-fix-add-use (package)
  "Insert `use' clause for PACKAGE at start of declarative part for current construct."
  (ada-goto-declarative-region-start); leaves point after 'is'
  (newline-and-indent)
  (insert "use " package ";"))

;;;; xref

(defvar ada-xref-tool (if (locate-file "gpr_query" exec-path '("" ".exe")) 'gpr_query 'gnat)
  "Default Ada cross reference tool; can be overridden in project files.")

(defconst ada-xref-known-tools '(gpr_query gnat)
  "Supported xref tools")

(defun ada-make-subprogram-body ()
  "Convert subprogram specification after point into a subprogram body stub."
  (interactive)
  (wisi-goto-statement-start)
  ;; point is at start of subprogram specification;
  ;; wisi-parse-expand-region will find the terminal semicolon.
  (wisi-validate-cache (point-min) (point-max) t 'navigate)

  (let* ((begin (point))
	 (end (wisi-cache-end (wisi-get-cache (point))))
	 (name (wisi-next-name)))
    (goto-char end)
    (newline)
    (insert " is begin\n\nend ");; legal syntax; parse does not fail
    (insert name)
    (forward-char 1)

    ;; newline after body to separate from next body
    (newline-and-indent)
    (indent-region begin (point))
    (forward-line -2)
    (back-to-indentation)
    ))

(defun ada-ff-create-body ()
  ;; ff-find-other-file calls this with point in an empty buffer for
  ;; the body file; ada-make-package-body expects to be in the
  ;; spec. So go back to the spec, and delete the body buffer so it
  ;; does not get written to disk.
  (let ((body-buffer (current-buffer))
	(body-file-name (buffer-file-name))
	(prj (ada-prj-require-prj)))

    (set-buffer-modified-p nil);; may have a skeleton; allow silent delete

    (ff-find-the-other-file);; back to spec

    (kill-buffer body-buffer)

    (ada-compiler-make-package-body (ada-prj-compiler prj) prj body-file-name)

    ;; back to the new body file, read in from the disk.
    (ff-find-the-other-file)
    (revert-buffer t t))
  )

;;;; project files

(cl-defstruct
    (ada-prj
     (:include wisi-prj)
     (:copier nil)
     (:constructor nil)
     (:constructor make-ada-prj
		   (&key
		    name
		    compile-env
		    (compiler-label ada-compiler)
		    (xref-label ada-xref-tool)
		    source-path
		    plist
		    file-pred
		    &aux
		    (compiler (ada-prj-make-compiler compiler-label))
		    (xref (ada-prj-make-xref xref-label))
		    (compile-env (ada-prj-check-env compile-env))
		    )))
  compiler-label
  xref-label
  ;; save labels for wisi-prj-default

  plist    ;; user-declared project variables; also obj_dir, mostly as an example.
  )

;;;###autoload
(cl-defun create-ada-prj
    (&key
     name
     compile-env
     (compiler-label ada-compiler)
     (xref-label ada-xref-tool)
     source-path
     plist
     file-pred)
  ;; We declare and autoload this because we can't autoload
  ;; make-ada-prj in emacs < 27. We can't use '(defalias
  ;; 'create-ada-prj 'make-ada-prj); then make-ada-prj is not defined
  ;; by autoload.
  (make-ada-prj
   :name name
   :compile-env compile-env
   :compiler-label compiler-label
   :xref-label xref-label
   :source-path source-path
   :plist plist
   :file-pred file-pred))

(defun ada-prj-check-env (env)
  "Check that ENV has the proper structure; list of \"NAME=VALUE\".
Return ENV."
  ;; Previous versions used ("NAME" . "VALUE"), which screws up.
  (let ((err-msg "env is not list of \"NAME=VALUE\"."))
    (unless (listp env)
      (error err-msg))
    (dolist (item env)
      (unless (stringp item)
	(error err-msg))))
  env)

(defvar ada-prj-default-list nil
  ;; This is used by ada-build.el; we keep it to allow other similar
  ;; uses.
  "List of functions to add default project variables. Called
with one argument; the project. `default-directory' is set to the
directory containing the project file. Function should update the
project.")

;;;###autoload
(defun ada-prj-default (&optional name src-dir)
  "Return the default `ada-prj' object.
If SRC-DIR is non-nil, use it as the default for project.source-path."
  (let ((project
	 (make-ada-prj
	  :name (or name "_default_")
	  :compiler-label  ada-compiler
	  :xref-label      ada-xref-tool
	  :source-path	  (cond
			   ((null src-dir) nil)
			   ((listp src-dir) src-dir)
			   (t (list src-dir)))
	  )))

    (cl-dolist (func ada-prj-default-list)
      (funcall func project))

    project))

(cl-defmethod wisi-prj-default ((prj ada-prj))
  (let ((project
	 (make-ada-prj
	  :name           (wisi-prj-name prj)
	  :compile-env    (wisi-prj-compile-env prj)
	  :compiler-label (ada-prj-compiler-label prj)
	  :xref-label     (ada-prj-xref-label prj)
	  )))

    (cl-dolist (func ada-prj-default-list)
      (funcall func project))

    project))

;;;###autoload
(defun ada-prj-make-compiler (label)
  ;; We use the autoloaded constructor here
  (require (intern (format "ada-compiler-%s" (symbol-name label))))
  (funcall (intern (format "create-%s-compiler" (symbol-name label)))))

(defun ada-prj-make-xref (label)
  ;; We use the autoloaded constructor here
  ;; No new require here.
  (funcall (intern (format "create-%s-xref" (symbol-name label))))
  )

(defun ada-prj-require-prj ()
  "Return current `ada-prj' object.
Throw an error if current project is not an ada-prj."
  (let ((prj (project-current)))
    (if (ada-prj-p prj)
	prj
      (error "current project is not an ada project."))))

(cl-defmethod wisi-prj-parse-one :after (project name value)
  (cond
   ;; variable name alphabetical order
   ((string= name "ada_compiler")
    (let ((comp (intern value)))
      (setf (ada-prj-compiler project) (ada-prj-make-compiler comp))))

   ((string= name "obj_dir")
    (let ((obj-dir (plist-get (ada-prj-plist project) 'obj_dir)))
      (cl-pushnew (file-name-as-directory (expand-file-name value))
		  obj-dir :test #'equal)
      (setf (ada-prj-plist project) (plist-put (ada-prj-plist project) 'obj_dir obj-dir))
      ))

   ((string= name "xref_tool")
    ;; This is defined here, rather than in wisi, because the list of
    ;; xref tools is likely to be language-specific (but not always;
    ;; for example Gnu global supports many languages).
    (let ((xref-label (intern value)))
      (if (memq xref-label ada-xref-known-tools)
	  (progn
	    (setf (ada-prj-xref-label project) xref-label)
	    (setf (ada-prj-xref project) (ada-prj-make-xref xref-label)))

	(user-error "'%s' is not a recognized xref tool (must be one of %s)"
		    xref-label ada-xref-known-tools))
      ))
   ))

(defun ada-prj-parse-undefined (project name value)
  "For `wisi-prj-parse-undefined-function'."
  ;; Otherwise undefined names are set as a project file variable.
  ;; eg "comp_opt"
  ;;
  ;; This is defined here, rather than in wisi, because we only
  ;; maintain it for compatibility with previous ada-mode versions.
  ;;
  ;; We assume any repeated names are lists
  (let ((prev (plist-get (ada-prj-plist project) (intern name))))
    (if prev
	(setf (ada-prj-plist project)
	      (plist-put (ada-prj-plist project)
			 (intern name)
			 (append (if (listp prev) prev (list prev))
				 (list value))))

      (setf (ada-prj-plist project)
	    (plist-put
	     (ada-prj-plist project)
	     (intern name)
	     value)))
    ))

;; This is autoloaded because it is often used in Makefiles, and thus
;; will be the first ada-mode function executed.
;;;###autoload
(defun ada-select-prj-file (prj-file)
  ;; not ada-prj-select-file for backward compatibility
  "Select PRJ-FILE as the current project file, parsing it if necessary.
Deselects the current project first."
  (wisi-prj-select-cache prj-file (ada-prj-default "")))
(make-obsolete 'ada-select-prj-file 'wisi-prj-select-cache "ada-mode 7.0")

(cl-defgeneric ada-prj-select-compiler (compiler project)
<<<<<<< HEAD
  "Set PROJECT options that are Ada and compiler specific.")

(cl-defgeneric ada-prj-deselect-compiler (compiler project)
  "Unset any PROJECT options that are both Ada and compiler specific.")
=======
  "PROJECT has been selected; set any project options
that are both Ada and compiler specific.")

(cl-defgeneric ada-prj-deselect-compiler (compiler project)
  "PROJECT has been deselected; unset any project options
that are both Ada and compiler specific.")
>>>>>>> c916252c

(cl-defmethod wisi-prj-select :after ((project ada-prj))
  (ada-prj-select-compiler (ada-prj-compiler project) project))

(cl-defmethod wisi-prj-deselect :before ((project ada-prj))
  (ada-prj-deselect-compiler (ada-prj-compiler project) project))

(cl-defmethod wisi-prj-identifier-at-point ((_project ada-prj))
  ;; Handle adjacent operator/identifer like:
  ;; test/ada_mode-slices.adb
  ;;   D1, D2 : Day := +Sun;
  ;;
  ;; For operators, return quoted operator

  (cond
   ((wisi-in-comment-p)
    nil)

   ((wisi-in-string-p)
    ;; In an operator, or a string literal
    (let (start)
      (skip-chars-backward "+*/&<>=-andxorme") ;; Ada operator string content (see ada-operator-re).
      (setq start (point))
      (cond
       ((and (= (char-before) ?\")
	     (progn
	       (forward-char -1)
	       (looking-at (concat "\"\\(" ada-operator-re "\\)\""))))
	(list start (match-end 1) (concat "\"" (match-string-no-properties 1) "\"")))

     (t
      nil)
     )))

   ((looking-at (concat "\"\\(" ada-operator-re "\\)\""))
    (list (match-beginning 0) (match-end 0) (match-string-no-properties 0)))

   ((looking-at ada-operator-re)
    (list (match-beginning 0) (match-end 0) (concat "\"" (match-string-no-properties 0) "\"")))

   ((or (memq (syntax-class (syntax-after (1- (point)))) '(2 3))
	(memq (syntax-class (syntax-after (point))) '(2 3)))
    ;; word or symbol syntax.
    (let (start)
      (skip-syntax-backward "w_")
      (setq start (point))
      (skip-syntax-forward "w_")
      (list start (point) (buffer-substring-no-properties start (point)))))

   (t
    nil)
   ))

;;;; initialization
(push (cons "adp" #'wisi-prj-parse-file-1) wisi-prj-parser-alist)

(add-to-list 'wisi-prj-file-extensions "adp")

(provide 'ada-core)
;; ada-core.el ends here<|MERGE_RESOLUTION|>--- conflicted
+++ resolved
@@ -736,19 +736,10 @@
 (make-obsolete 'ada-select-prj-file 'wisi-prj-select-cache "ada-mode 7.0")
 
 (cl-defgeneric ada-prj-select-compiler (compiler project)
-<<<<<<< HEAD
   "Set PROJECT options that are Ada and compiler specific.")
 
 (cl-defgeneric ada-prj-deselect-compiler (compiler project)
   "Unset any PROJECT options that are both Ada and compiler specific.")
-=======
-  "PROJECT has been selected; set any project options
-that are both Ada and compiler specific.")
-
-(cl-defgeneric ada-prj-deselect-compiler (compiler project)
-  "PROJECT has been deselected; unset any project options
-that are both Ada and compiler specific.")
->>>>>>> c916252c
 
 (cl-defmethod wisi-prj-select :after ((project ada-prj))
   (ada-prj-select-compiler (ada-prj-compiler project) project))
