--- conflicted
+++ resolved
@@ -443,10 +443,6 @@
 <img src="../images/emacs.png" alt="Created with Emacs" width="100" height="30"></a>
 <a href="http://www.adaic.org/">
 <img src="../images/adapowered2.png" alt="powered by Ada" width="200" height="50"></a>
-<<<<<<< HEAD
-<!-- hhmts start --> Last modified: Sun Jul 26 10:43:57 -0400 2009 <!-- hhmts end -->
-=======
 <!-- hhmts start --> Last modified: Sun Jul 26 19:50:57 EDT 2009 <!-- hhmts end -->
->>>>>>> 210f6290
 </body>
 </html>