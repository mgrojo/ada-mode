\input texinfo
@c Author : Stephen Leake stephen_leake@stephe-leake.org
@c Web    : http://stephe-leake.org/ada/opentoken.html
@setfilename wisi-generate
@settitle WisiToken User Guide

@copying
Copyright @copyright{} 2014-2015, 2017-2018, 2020-2021 Stephen Leake.

@quotation
Permission is granted to copy, distribute and/or modify this
document under the terms of the GNU Free Documentation License,
Version 1.3 or any later version published by the Free Software
Foundation; with no Invariant Sections, no Front-Cover Texts and
no Back-Cover Texts.  A copy of the license is included in the
section entitled "GNU Free Documentation License".
@end quotation
@end copying

@dircategory Parser generators
@direntry
* wisitoken-bnf-generate: (wisitoken-bnf-generate).         Ada parser generator
@end direntry

@titlepage
@sp 10
@title WisiToken User Guide
@page
@vskip 0pt plus 1filll
@insertcopying
@end titlepage

@contents

@node Top
@top WisiToken User Guide version 2.1

@ifnottex
@insertcopying
@end ifnottex

@menu
* Overview::
* Common grammar problems::
* Grammar File Syntax::
@end menu

@node Overview
@chapter Overview

WisiToken is a parser and parser generator toolkit, supporting
generalized LR (both LALR and LR1) and packrat parsers; the LR parser
provides robust error recovery and incremental parsing. The grammar
can be expressed as either Ada source code statements, or in an EBNF
file. The parser generator generates Ada, either plain or assuming the
Emacs wisi package.

At one point, ``wisi'' was short for ``Wisent Indentation engine'';
the Emacs 'wisi' package implements an indentation engine that used to
be based on the Emacs wisent parser. However, that parser has now been
replaced by the WisiToken parser, so ``wisi'' is just a name.

@menu
* Install::
@end menu

@node Install
@section Install
WisiToken is available as source code only, although a subset is
available in the GNU ELPA package @code{wisi}.

You will also need to install a lexer generator. WisiToken supports
re2c, and other lexers can be added.

re2c is available from @url{http://re2c.org/}; it is also packaged in
Mingw64 and Debian. WisiToken requires at least version 1.3.
WisiToken assumes the executable @code{re2c} is in
@code{$PATH}.

@node Common grammar problems
@chapter Common grammar problems

LALR grammars are tricky. Here we describe some common problems people
run into.

@menu
* Empty choice in list::
@end menu

@node Empty choice in list
@section Empty choice in list

Many programming languages have lists in the grammar. For example, Ada
has lists of declarations:

@example
package_body
  : PACKAGE name IS declaration_list BEGIN statement_list END SEMICOLON
  ;

declaration_list
  : declaration
  | declaration_list declaration
  ;

declaration
  : object_declaration
  | subprogram_declaration
  ;; ...
  ;
@end example

Note that the above grammar fragment does not allow an empty
declaration_list. But Ada does, so the question is how can we add that
to the grammar.

There are four choices:

@enumerate
@item
Add an empty declaration choice to declaration_list:

@example
declaration_list
  : ;; empty list
  | declaration
  | declaration_list declaration
  ;
@end example
This is now redundant; since declaration_list can be empty, the second
choice is not needed:
@example
declaration_list
  : ;; empty list
  | declaration_list declaration
  ;
@end example


@item
Add an empty declaration choice to declaration:

@example
declaration
  : ;; empty declaration
  | object_declaration
  | subprogram_declaration
  ;; ...
  ;
@end example

@item
Add another rule with the empty production:

@example
package_body
  : PACKAGE name IS declarative_part BEGIN statement_list END SEMICOLON
  ;

declarative_part
  : ;; empty
  | declaration_list
  ;

declaration_list
  : declaration
  | declaration_list declaration
  ;

declaration
  : object_declaration
  | subprogram_declaration
  ;; ...
  ;
@end example

@item
Add another choice in package_body that leaves out declaration_list:
@example
package_body
  : PACKAGE name IS declaration_list BEGIN statement_list END SEMICOLON
  | PACKAGE name IS BEGIN statement_list END SEMICOLON
  ;
@end example
@end enumerate

Choice 1 is redundant, giving parse errors at parse time.
Consider the following statements, where "<empty>" is used to indicate
an empty declaration:

1) package One is <empty> begin end ;
2) package One is package One is <empty> begin end ; begin end ;
3) package One is <empty> package One is <empty declaration> begin end ; begin end ;

In parsing 3), the second 'package' causes a shift/reduce conflict;
shift to start the nested declaration (as in 2), reduce to the empty
declaration. Both are correct according to the grammar.

Choice 2 leads to a shift/reduce conflict in the production for
package_body; implementing the wisi parser as a generalized LALR parser
allows it to handle this option.

Choice 2 is the preferred choice for Ada, since it involves the least
modifications to the original Ada grammar in the Ada reference manual.

@node Grammar File Syntax
@chapter Grammar File Syntax

The grammar file syntax is based on Gnu bison syntax
with some additions and deletions (@pxref{Top,Bison,Overview,bison}).

(The grammar is specified in the WisiToken grammar file
@file{wisitoken_grammar.wy}).

The top level file structure is a list of declarations and
nonterminals.

Comments are started by @code{;;} and terminated by end of line.

@menu
* Declarations::
* Nonterminals::
* Conditional code::
@end menu

@node Declarations
@section Declarations

Declarations declare terminal tokens, conflicts, and other parser
parameters.

@menu
* Raw Code::
* Keywords::
* Tokens::
* Error recovery::
* Other declarations::
@end menu

@node Raw Code
@subsection Raw code
@verbatim
%code { actions | copyright_license } [spec | body | context | pre | post]... %{ <output language code> }%
@end verbatim

Raw code declarations contain arbitrary code, copied verbatim into the
output. The keywords following @code{%code} determine where
the section is output.

Sometimes the generator cannot tell what context clauses for other
packages are required in the actions package body; then you must use a
@verb|%code| declaration to add them.

@node Keywords
@subsection Keywords
@verbatim
%keyword <name> <string>
@end verbatim

example:
@verbatim
%keyword SEMICOLON ";"
@end verbatim

``Keywords'' are reserved words or symbols in the target language; the
lexers recognize them by the given string.

@node Tokens
@subsection Tokens
@verbatim
%token < kind > name regexp repair_image
@end verbatim

example:
@verbatim
%token <symbol> IDENTIFIER %[ ... ]% "A_Bogus_Identifier"
%token <punctuation> TICK "'"
@end verbatim

The syntax of the regular expression is determined by the lexer
generator.

@code{repair_image} is used in error repair information; it should be
inserted by an editor at the place of the expected but missing token.

The meaning of the following values of @code{kind} are defined by the
WisiToken generator. Other token kinds may be used for documentation;
they just declare a token name and regular expression.

@table @code
@item <string-double>
@verbatim
%token <string-double> STRING_LITERAL %[ ... ]%
@end verbatim
A string of characters that have string syntax, with double quote delimiters.

@item <string-single>
@verbatim
%token <string-single> CHARACTER_LITERAL %[ ... ]%
@end verbatim
A string of characters that have string syntax, with single quote delimiters.

@item <new-line>
@verbatim
%token <new-line> NEW_LINE
@end verbatim
<<<<<<< HEAD
Counts as a new line for syntax tree @code{Line_Region}. The regular
expression is provided by the generator; it matches either ASCII LF or
ASCII CR LF (Unix or DOS line endings).
=======
Declares the non-grammar new-line token, used to count lines. It has
no regexp argument; DOS and Unix line endings are recognized. This
must be declared if line information is desired.

For backward compatibility with previous WisiToken versions, any
regexp present is ignored.

@item <comment-new-line>
@verbatim
%token <comment-new-line> COMMENT "--"
@end verbatim
Declares a non-grammar comment token that is terminated by a line end
or end of input. The regexp argument must match only the comment
start (the example shows the Ada comment start); DOS and Unix line
endings, and end of input, are added internally. The token includes the
line end; no separate new-line token is produced after the comment
token.

@item <comment-new-line>
@verbatim
%token <comment-one-line> PLACEHOLDER "{" "}"
@end verbatim
Declares a non-grammar comment token that is terminated by the end
delimiter, or by a line end or end of input (to avoid accidently
commenting out multiple lines). The regexp argument must match only
the comment start and end (the example shows a syntax template
placeholder); DOS and Unix line endings, and end of input, are added
internally. If the token is terminated by a line end, the token
includes the line end; no separate new-line token is produced after
the comment token.
>>>>>>> a415f1c2

@item <comment-new-line>
@verbatim
%token <comment-new-line> COMMENT "--"
@end verbatim
A comment terminated by a line end; counts as a new line for syntax
tree @code{Line_Region}. The argument provides only the comment start
- the rest of the regular expression is provided by the generator as
for new-line.

@item <comment-one-line>
@verbatim
%token <comment-one-line> PLACEHOLDER "{" "}"
@end verbatim
A comment terminated by a matching terminator or a line end. If it
contains a line end, it counts as a new line for syntax tree
@code{Line_Region}. The arguments provide the comment start and end -
the rest of the regular expression is provided by the generator as for
new-line. This is useful for syntax template placeholders.

@item <delimited-text>
@verbatim
%token <delimited-text> RAW_CODE "%{" "}%"
@end verbatim
A token that contains arbitrary text, delimited by the two
strings. The arguments provide the comment start and end - the rest of
the regular expression is provided by the generator. This is treated
as a comment; it can be used to declare block comments.

@item <non-reporting>
@verbatim
%token <non-reporting> WHITESPACE %[ [ \t] ]%
@end verbatim
A token that is recognized by the lexer, but not returned to the
parser.

@end table

@node Error recovery
@subsection Error recovery
The parser uses an error recovery algorithm when it encounters a
syntax error; if a solution is found, the parse continues.

Error recovery uses multiple tasks to take advantage of multiple CPU
cores.  Unfortunately, this means there is a race condition; the
solutions found can be delivered in different orders on different
runs. This matters because each solution results in a successful
parse, possibly with different actions (different indentation
computed, for example).  Which solution finally succeeds depends on
which are terminated due to identical parser stacks, which in turn
depends on the order they were delivered.

Once the syntax errors are fixed, only ambiguities in the grammar
itself can cause a similar problem.

Several grammar file declarations set parameters for the error
recovery. If none of these parameters are present in the grammar file,
the generated parser does not do error recovery.

The error recovery algorithm generates possible solutions based on the
parse state preceding the error point, by inserting, deleting, or pushing
back tokens. Each possible solution is given a cost, and enqueued to
be checked later. Solutions are checked in cost order (lowest first).

@table @code
@item %mckenzie_check_limit <limit>
The number of tokens past the error point that must be parsed
successfully for a solution to be deemed successful. Smaller values
give faster recovery; larger values give better solutions. Too large a
value risks encountering another user error, making a solution
impossible. 3 or 4 works well in practice; default is 4.

@item mckenzie_check_delta_limit <limit>
When error recovery is entered with multiple parsers active, once a
solution has been found for one parser, the other parsers are allowed
to check only @code{mckenzie_check_delta_limit} possible solutions
before they fail. This prevents long recovery times.

@item %mckenzie_zombie_limit <limit>
When a parser encounters an error, it is not terminated immediately;
it becomes a zombie.  The other parsers must advance zombie limit
tokens past the error point without error before the zombie is
terminated.

Smaller values give faster parsing, because parallel parsers are
terminated sooner; in particular, in a language with conflicts that
occur often, a small value gives the generalized parser a chance to
get down to 1 parser, which is a significant gain in speed.

Larger values give better error solutions, because they may include
the original intended code. For example, consider the following Ada
code:
@example
procedure Pattern_1 is new Ada.Containers.Indefinite_Doubly_Linked_Lists (Pattern);
procedure Pattern_2 is Ada : Integer; begin null; end;
@end example
Pattern_1 is a generic instantiation; Pattern_2 is a procedure body.
There is a grammar conflict on ``is'', so a second parser is spawned
there, with one expecting to see a generic instantiation, the other a
procedure body. If the ``new'' is missing, the generic instantiation
parser errors on ``Ada'', but the procedure body parser doesn't error
until ``.'' (a variable declaration cannot have ``.'' in the name). If
@code{mckenzie_zombie_limit} is 1, the generic instantiation parser is
terminated before error recover is started, so the correct solution
(insert ``new'') is not found.

Setting @code{mckenzie_zombie_limit} the same as
@code{mckenzie_check_limit} works well in practice, unless it needs to
be smaller; default is 4.

@item %mckenzie_cost_default <insert> <delete> <push back> <ignore check fail>
McKenzie error recovery default costs for insert, delete, push back
single tokens, and for ignoring a semantic check failure; four
floating point numbers.

``Push back'' means undo parsing; remove tokens from the parse stack
and put them back into the input stream. This moves the insert/delete
point, allowing better solutions. The push back default cost is also
the undo reduce default cost.

If not specified, costs are zero. Costs can be negative; they
all add linearly.

@item %mckenzie_cost_delete <token> <cost>
McKenzie error recovery delete cost for a specific token.

@item %mckenzie_cost_fast_forward <cost>
McKenzie error recovery cost for parsing ahead after fixing one error,
moving to the next error location.

@item %mckenzie_cost_insert <token> <cost>
McKenzie error recovery insert cost for a specific token.

@item %mckenzie_cost_fast_forward <cost>
McKenzie error recovery cost for using the @code{matching_begin}
strategy.

@item %mckenzie_cost_push_back <token> <cost>
McKenzie error recovery push back cost for a specific token.

@item %mckenzie_cost_undo_reduce <token> <cost>
McKenzie error recovery undo reduce cost for a specific token.

@item %mckenzie_enqueue_limit <integer>
McKenzie error recovery limit on possible solutions enqueued (to be
checked); default max integer.

@item %mckenzie_minimal_complete_cost_delta <cost>
McKenzie error recovery cost added to the cost of an inserted token
when the insert is done by the minimal complete strategy; this cost is
normally negative.

@end table

@node Other declarations
@subsection Other declarations
@table @code
@c alphabetical by declaration name
@item %case_insensitive
If present, keywords are case insensitive in the lexer.

@item %conflict <conflict description>
Declare a known conflict.

Example conflict declaration:
@verbatim
%conflict REDUCE abstract_limited_opt | REDUCE abstract_limited_synchronized_opt on token NEW
@end verbatim

The conflict description is output by @code{wisitoken-bnf-generate}
when an undeclared conflict is detected. If the user decides to not
fix the conflict, the description can be copied into the grammar
source file, so it will be ignored next time around.

Resolving conflicts in the grammar can be difficult, but leaving them
in can increase parse time and cause ambiguous parses.

In Emacs, @code{wisitoken-parse_table-mode} provides a command
@code{wisitoken-parse_table-conflict-goto} that will find a conflict
in the parse table file, which has more information that might help
resolve the conflict. @code{wisitoken-grammar-mode} binds that command
to @key{^c .}.

@item %elisp_face <name>
Declare a name for an elisp face constant.

When generating Ada code for Emacs, the elisp faces applied by
@code{wisi-face-apply} actions must be declared, so the elisp and Ada
code aggree on what they mean.

@item %elisp_indent <elisp name> <Ada name> [<arg_count> [token_arg_index]...]
Declare elisp and Ada names for an indent variable or function.

When generating Ada code for Emacs, names used in @code{wisi-indent}
actions that are not recognized are assumed to be elisp and Ada
variables, with the Ada name derived from elisp name by replacing
@code{-} with @code{_}, and converting to @code{Mixed_Case}.

Indent variables that don't meet that naming convention must be
declared, so the elisp and Ada code agree on what they mean.

Custom indent functions are implemented in Ada; the @code{elisp name}
is the name used in grammar file actions. The declaration includes the
argument count and which arguments are token indicies. Token index
arguments are converted to token labels if automatic labeling is in
effect.

For example, Ada declares:
@verbatim
%elisp_indent "ada-indent-record*" Ada_Indent_Record_1  3 1 2
@end verbatim
The name used in grammar file actions is @code{ada-indent-record*}.
The Ada function name is @code{Ada_Indent_Record_1}; it must be
visible in the generated code body, either by being declared in the
language runtime package spec, or in a package made use-visible by a
use-clause in a @code{%code} block. It takes three arguments; the
first two are token indices.

@item %elisp_action <elisp name> <Ada name>
Declare elisp and Ada names for a custom action subprogram written in
Ada.

The term ``elisp'' here is historical; the name is not actually used
by elisp in the current implementation.

Note that custom Ada functions can also be declared by
@code{%elisp_indent}; those must appear as an argument to a
@code{wisi-indent-action} grammar action; @code{elisp_action} are
grammar actions.

@item %end_names_optional_option <name>
When generating Ada code for Emacs, the name of the Ada variable
determining whether end block names are optional.

In the Ada language, block names can be repeated at the end; for
example:

@verbatim
Get_Inputs :
loop
...
end loop Get_Inputs;
@end verbatim

These names are optional in the Ada standard. Making them required
improves error recovery; the recovery algorithm can use matching names
to isolate the error.

@item %generate <generate_algorithm> <output_language>

@code{<generate_algorithm>} is one of @code{LALR | LR1 | Packrat_Gen |
Packrat_Proc | External | Tree_Sitter}.

@code{<output_language>} is one of @code{Ada | Ada_Emacs}.

The algorithm/output_language pair declares one output source
set. Multiple sets can be declared; they are all generated together.

More detail on @code{generate_algorithm}:
@table @code
@item LALR | LR1
Generates a parse table using the LALR or LR1 algorithms (see
@code{https://en.wikipedia.org/wiki/LR_parser}). At runtime, an
error correcting generalized LR parser uses the parse table to parse
the input text.

An additional generate parameter @code{text_rep} determines how the
parse table is represented; if present, it is in a text file that is
loaded at parser run time. If absent, it is in the code. For very
large parse tables, such as for an LR1 parser for a large language
like Ada, the text representation may be needed, because the Ada
compiler can't handle the very large number of statements that
represent the parser table in the code. The text file can take a long
time to read at parser startup (a few seconds for the Ada language).

@item Packrat_Gen
Generates Ada code that implements a packrat parser. Left recursive
grammar productions are not supported. See
@code{https://en.wikipedia.org/wiki/Parsing_expression_grammar}.

@item Packrat_Proc
Generates Ada code that interprets the grammar using a packrat
parser. Left recursive grammar productions are not supported. See
@code{https://en.wikipedia.org/wiki/Parsing_expression_grammar}.

This uses the same parsing algorithm as @code{Packrat_Gen}; it is
slower, but easier to debug.

@item External
Generates code that implements the grammar actions only, for use with
a parser that is generated by an external program.

@item Tree_Sitter
Translates the grammar file to a tree-sitter grammar file, and
generates code that impements the grammar actions.

@end table

@code{<output_language>} determines both what code is generated, and
what language is used for the grammar actions. For @code{Ada}, the
grammar action language is Ada, and it is copied verbatim into the
generated grammar action code. For @code{Emacs_Ada}, the grammar
action language is elisp, which is translated to Ada by assuming
it will be used by the GNU ELPA package @code{wisi} (see
@code{https://elpa.gnu.org/packages/wisi.html}).

When the output language is emacs_ada, an additional parameter is
required: @code{Process | Module}. For @code{Process}, the generated
code runs in an Emacs background process. For @code{Module}, the
generated code runs as an Emacs loadable module (currently not
supported).

@item %language_runtime <string>
Specify an alternate name for the language runtime package; the
default is @code{Wisi.<language_name>}, where @code{<language_name>}
is the simple name of the language grammar file, without the file
extension. The value must be enclosed in quotes.

@item %lr1_hash_table_size <integer>
Specify the size of the hash table used when generating an LR1 parse
table. The default size is 113; larger size can decrease generate time
on larger languages, but only by 10%. A prime larger than the
requested size is used.

@item %max_parallel <integer>
Maximum number of parallel parsers during main parsing. Default is 15;
a language with many conflicts may need more.

@item %meta_syntax [BNF | EBNF]
Declares the syntax used by the grammar file. BNF is a minor extension
of standard Backus Naur Form; EBNF is a large extension. The default
is BNF.

@item %no_enum
By default, the generated Ada code includes an enumeration type
declaring each token. This makes the language-specific runtime easier
to write (without this type, tokens are identified by integers).

@code{%no_enum} causes the generated code to not include the token
enumeration type.

@item %no_language_runtime
When generating Ada code for Emacs, @code{%no_language_runtime} causes
the generated code to not include the runtime. Some grammars may need
no runtime, particularly if they are small grammars intendend to test
some generator feature.

@item %partial_recursion
The error recovery algorithm requires computing the recursion present
in the language grammar. For some grammars (such as Java), this is too
hard; @code{%partial_recursion} tells WisiToken to use a simpler
approximate calculation. This will affect the quality of the error
recovery, but it will still be robust.

@item %start <nontermininal>
The start token for the grammar.

@item %lexer_regexp <name> <value>
Declare a named regular expression with name and current lexer
syntax. The name may then occur in another lexer regular expression.
@end table

@node Nonterminals
@section Nonterminals

A nonterminal statement declares a nonterminal token, and the
associated production rules and actions.

The syntax of a nonterminal statement is:

@verbatim
nonterminal : rhs {| rhs} ;
@end verbatim
A nonterminal is defined by a list of alternate right hand sides.

@verbatim
rhs : {rhs_item} [action [action]] ;
@end verbatim
Each right hand side is a list of items, followed by zero to two
actions; the first is the post-parse action, the second the in-parse
action.

In-parse actions are exeuted during the parse, when the production is
reduced; they can add semantic checks that help during error recovery.

Post-parse actions are executed after the parse is complete, when a
node produced by this production is visited during the tree traversal;
they typically build an abstract syntax tree.

The actions are written in output-language code; for @code{Ada_Emacs}
output, this is elisp (a hold-over from when WisiToken only output
elisp code).

If using BNF, the syntax of an @verb|rhs_item| is:
@verbatim
rhs_item : token ;
@end verbatim
Where @code{token} is defined by a token declaration.

if using EBNF:
@verbatim
rhs_item
  : token
  | < identifier = identifier >
  | rhs_optional_item
  | rhs_multiple_item
  | '(' rhs {| rhs} ')'
  ;
@end verbatim
Here @code{token} is either defined by a token
declaration, or the token value contained in single quotes.

The second option is an attribute, as defined by ANTLR; these are
ignored in wisitoken.

Parentheses are used to group items.

@verbatim
rhs_optional_item
  : '[' rhs {| rhs} ']'
  | '(' rhs {| rhs} ')' '?'
  | token '?'
  ;
@end verbatim
These options all mean the same thing; the content is present zero or
one times.

@verbatim
rhs_multiple_item
  : '{' rhs {| rhs} '}'
  | '{' rhs {| rhs} '}-'
  | '(' rhs {| rhs} ')+'
  | '(' rhs {| rhs} ')*'
  | token '+'
  | token '*'
  ;
@end verbatim
''@{@}'', ''()*'', and ''token*'' mean the content is present zero or more
times. ''@{@}-'', ''()+'', and ''token+'' mean the content is present one or
more times.

@node Conditional code
@section Conditional code

It is sometimes necessary to include or exclude some declarations
and portions of rules based on the choice of lexer or parser.

Therefore WisiToken supports @code{%if ... %elsif ... %end if} in the grammar file:
@verbatim
%if {lexer | parser} = {<lexer> | <generate_algorithm>}
...
%elsif {lexer | parser} = {<lexer> | <generate_algorithm>}
...
%end if
@end verbatim

The lines between @code{%if, %elsif} and @code{%end if} are ignored if
the current lexer or parser is not the one specified in the @code{%if,
%elsif} condition.

@code{%if ... %end if} cannot be nested.

@c FIXME: doc language_fixes etc.
@bye<|MERGE_RESOLUTION|>--- conflicted
+++ resolved
@@ -304,14 +304,9 @@
 @verbatim
 %token <new-line> NEW_LINE
 @end verbatim
-<<<<<<< HEAD
-Counts as a new line for syntax tree @code{Line_Region}. The regular
-expression is provided by the generator; it matches either ASCII LF or
-ASCII CR LF (Unix or DOS line endings).
-=======
 Declares the non-grammar new-line token, used to count lines. It has
-no regexp argument; DOS and Unix line endings are recognized. This
-must be declared if line information is desired.
+no regexp argument; DOS and Unix line endings are added
+internally. This must be declared if line information is desired.
 
 For backward compatibility with previous WisiToken versions, any
 regexp present is ignored.
@@ -333,32 +328,12 @@
 @end verbatim
 Declares a non-grammar comment token that is terminated by the end
 delimiter, or by a line end or end of input (to avoid accidently
-commenting out multiple lines). The regexp argument must match only
-the comment start and end (the example shows a syntax template
+commenting out multiple lines). The two regexp arguments must match
+only the comment start and end (the example shows a template
 placeholder); DOS and Unix line endings, and end of input, are added
 internally. If the token is terminated by a line end, the token
 includes the line end; no separate new-line token is produced after
 the comment token.
->>>>>>> a415f1c2
-
-@item <comment-new-line>
-@verbatim
-%token <comment-new-line> COMMENT "--"
-@end verbatim
-A comment terminated by a line end; counts as a new line for syntax
-tree @code{Line_Region}. The argument provides only the comment start
-- the rest of the regular expression is provided by the generator as
-for new-line.
-
-@item <comment-one-line>
-@verbatim
-%token <comment-one-line> PLACEHOLDER "{" "}"
-@end verbatim
-A comment terminated by a matching terminator or a line end. If it
-contains a line end, it counts as a new line for syntax tree
-@code{Line_Region}. The arguments provide the comment start and end -
-the rest of the regular expression is provided by the generator as for
-new-line. This is useful for syntax template placeholders.
 
 @item <delimited-text>
 @verbatim
