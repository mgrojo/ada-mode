--  Abstract :
--
--  See spec.
--
--  Copyright (C) 2017 - 2020 Free Software Foundation, Inc.
--
--  This file is part of the WisiToken package.
--
--  The WisiToken package is free software; you can redistribute it
--  and/or modify it under terms of the GNU General Public License as
--  published by the Free Software Foundation; either version 3, or
--  (at your option) any later version. This library is distributed in
--  the hope that it will be useful, but WITHOUT ANY WARRANTY; without
--  even the implied warranty of MERCHAN- TABILITY or FITNESS FOR A
--  PARTICULAR PURPOSE.
--
--  As a special exception under Section 7 of GPL version 3, you are granted
--  additional permissions described in the GCC Runtime Library Exception,
--  version 3.1, as published by the Free Software Foundation.

pragma License (Modified_GPL);

with Ada.Calendar;
<<<<<<< HEAD
with Ada.Containers;
with Ada.Exceptions;
=======
>>>>>>> 14c6d396
with Ada.Text_IO;
with WisiToken.Generate;
package body WisiToken.Generate.LR.LR1_Generate is

   function LR1_Goto_Transitions
     (Set                     : in LR1_Items.Item_Set;
      Symbol                  : in Token_ID;
      Has_Empty_Production    : in Token_ID_Set;
      First_Terminal_Sequence : in Token_Sequence_Arrays.Vector;
      Grammar                 : in WisiToken.Productions.Prod_Arrays.Vector;
      Descriptor              : in WisiToken.Descriptor)
     return LR1_Items.Item_Set
   with Pre => Set.Dot_IDs.Contains (Symbol),
     Post => not LR1_Goto_Transitions'Result.Set.Is_Empty
   --  'goto' from [dragon] algorithm 4.9.
   is
      use Token_ID_Arrays;
      use LR1_Items;

      Goto_Set : Item_Set;
   begin
      for Item of Set.Set loop
         declare
            Item_Tokens : Token_ID_Arrays.Vector renames Productions.Constant_Ref_RHS
              (Grammar, Item.Prod).Tokens;
         begin
            if Item.Dot in Item_Tokens.First_Index .. Item_Tokens.Last_Index then
               if Item_Tokens (Item.Dot) = Symbol and
                 --  We don't need a state with dot after EOI in the
                 --  accept production. EOI should only appear in the
                 --  accept production.
                 Symbol /= Descriptor.EOI_ID
               then
                  Goto_Set.Set.Insert
                    ((Item.Prod,
                      (if Item.Dot = Item_Tokens.Last_Index then No_Index else Item.Dot + 1),
                      Item.Lookaheads));
               end if;
            end if;
         end;
      end loop;

<<<<<<< HEAD
      pragma Assert (Goto_Set.Set.Length > 0);
=======
>>>>>>> 14c6d396
      return Closure (Goto_Set, Has_Empty_Production, First_Terminal_Sequence, Grammar, Descriptor);
   end LR1_Goto_Transitions;

   function LR1_Item_Sets
     (Has_Empty_Production    : in Token_ID_Set;
      First_Terminal_Sequence : in Token_Sequence_Arrays.Vector;
      Grammar                 : in WisiToken.Productions.Prod_Arrays.Vector;
      Descriptor              : in WisiToken.Descriptor;
<<<<<<< HEAD
      Task_Count              : in System.Multiprocessors.CPU_Range;
      State_Limit             : in Unknown_State_Index := 0)
=======
      Hash_Table_Size         : in Positive := LR1_Items.Item_Set_Trees.Default_Rows)
>>>>>>> 14c6d396
     return LR1_Items.Item_Set_List
   --  [dragon] algorithm 4.9 pg 231; figure 4.38 pg 232; procedure
   --  "items", with some optimizations.
   is
      use LR1_Items;
<<<<<<< HEAD
      use all type Ada.Containers.Count_Type;
      use all type SAL.Base_Peek_Type;
      use all type System.Multiprocessors.CPU_Range;

      --  [dragon] algorithm 4.9 pg 231; figure 4.38 pg 232; procedure
      --  "items", with some optimizations.

      type Base_Worker_ID is range 0 .. Positive'Last;
      subtype Worker_ID is Base_Worker_ID range 1 .. Base_Worker_ID'Last;

      package Item_Set_Tree_Node_Queues is new SAL.Gen_Unbounded_Definite_Queues (Item_Set_Tree_Node);

      package Item_Set_Tree_Node_Arrays is new SAL.Gen_Unbounded_Definite_Vectors
        (Positive_Index_Type, Item_Set_Tree_Node, (others => <>));

      package Worker_Array_Item_Set_Tree_Node_Arrays is new SAL.Gen_Unbounded_Definite_Vectors
        (Worker_ID, Item_Set_Tree_Node_Arrays.Vector, Item_Set_Tree_Node_Arrays.Empty_Vector);

      type Worker_Data is record
         --  All data produced by one worker from one state, except New_C,
         --  which doesn't need to be split by supervisor state.
         From_State          : State_Index := State_Index'Last;
         New_C_Keys          : Item_Set_Tree_Node_Arrays.Vector;
         Existing_Goto_Lists : Goto_Item_Arrays.Vector;
         New_Goto_Item       : Goto_Item := (Invalid_Token_ID, State_Index'Last);
      end record;

      package State_Array_Worker_Data is new SAL.Gen_Unbounded_Definite_Vectors
        (State_Index, Worker_Data, (others => <>));

      package State_Array_Item_Set_Tree_Node_Arrays is new SAL.Gen_Unbounded_Definite_Vectors
        (State_Index, Item_Set_Tree_Node_Arrays.Vector, Item_Set_Tree_Node_Arrays.Empty_Vector);

      protected Supervisor is

         procedure Initialize
           (Worker_Count   : in LR1_Item_Sets.Worker_ID;
            First_Item_Set : in Item_Set);

         entry Get
           (Worker_ID     : in     LR1_Item_Sets.Worker_ID;
            Sets_To_Check :    out Item_Set_List;
            Keys_To_Check :    out Item_Set_Tree_Node_Arrays.Vector;
            Keys_To_Store :    out Item_Set_Tree_Node_Arrays.Vector)
         with Pre => Sets_To_Check.Is_Empty and Keys_To_Check.Is_Empty and Keys_To_Store.Is_Empty;
         --  Set Sets_To_Check to new states to check, _not_ indexed by state;
         --  they may be discontinuous. Available when there are states to
         --  check, or when all states have been checked and all workers are
         --  inactive; then Sets is empty.
         --
         --  If Sets_To_Check is not empty, Keys_To_Store contains keys from
         --  other workers to store in worker's C_Tree; increment active worker
         --  count.

         procedure Update
           (Worker_ID   : in     LR1_Item_Sets.Worker_ID;
            New_C       : in out Item_Set_Arrays.Vector;
            Worker_Data : in out State_Array_Worker_Data.Vector);
         --  New_C: New states found by worker, indexed by worker new state
         --  number (1 origin); add to supervisor C.
         --
         --  Worker_Data : Indexed by supervisor state number (I). Contains:
         --
         --     New_C_Keys: Keys for states derived from I, with worker new
         --  state numbers; sets are in New_C. States are updated to supervisor
         --  state numbers; worker should add those to worker's C_Tree.
         --
         --     Existing_Goto_Lists: gotos from state I in supervisor C to
         --  another state in supervisor C (which worker found in C_Tree); add
         --  to state I in supervisor C.
         --
         --     New_Goto_Item: for each new state generated from C (I), there
         --  is one Goto from C (I) to the new state. Add to supervisor C (I).
         --
         --  Decrement active worker count.

         procedure Fatal_Error
           (Exception_ID : in Ada.Exceptions.Exception_Id;
            Message      : in String);
         --  Worker encountered an exception; record it for Done, decrement
         --  active worker count.

         entry Done
           (ID      : out Ada.Exceptions.Exception_Id;
            Message : out Ada.Strings.Unbounded.Unbounded_String);
         --  Available when all states have been checked, and all workers
         --  inactive.

         function Get_C return Item_Set_List;

      private
         C               : Item_Set_List; -- result
         C_Tree          : Item_Set_Tree; -- for fast find
         States_To_Check : Item_Set_Tree_Node_Queues.Queue;
         --  [dragon] specifies 'until no more items can be added', but we use
         --  a queue to avoid checking unecessary states. Ada LR1 has over
         --  100,000 states, so this is a significant gain (reduced time from
         --  600 seconds to 40).

         Worker_Count   : LR1_Item_Sets.Worker_ID;
         Active_Workers : Natural := 0;
         Fatal          : Boolean := False;

         New_States_For_Worker : Worker_Array_Item_Set_Tree_Node_Arrays.Vector;
         --  Indexed by worker ID

         Error_ID       : Ada.Exceptions.Exception_Id := Ada.Exceptions.Null_Id;
         Error_Message  : Ada.Strings.Unbounded.Unbounded_String;

         Summary_Last_Output : State_Index   := 0;
         Min_States_Get      : SAL.Peek_Type := 10; -- get from somewhere?
      end Supervisor;

      protected body Supervisor is

         procedure Initialize
           (Worker_Count   : in LR1_Item_Sets.Worker_ID;
            First_Item_Set : in Item_Set)
         is
            First_State_Index : constant State_Index       := First_Item_Set.State;
            Key               : constant Item_Set_Tree_Key := To_Item_Set_Tree_Key (First_Item_Set, True);
         begin
            Supervisor.Worker_Count := Worker_Count;

            New_States_For_Worker.Set_First_Last (1, Worker_Count);

            C.Set_First_Last (First_State_Index, First_State_Index - 1);

            C.Append (First_Item_Set);
            C (First_State_Index).Dot_IDs := Get_Dot_IDs (Grammar, First_Item_Set.Set, Descriptor);
            C_Tree.Insert ((Key, First_Item_Set.State), Duplicate => SAL.Error);

            States_To_Check.Put ((Key, First_State_Index));
         end Initialize;

         entry Get
           (Worker_ID     : in     LR1_Item_Sets.Worker_ID;
            Sets_To_Check :    out Item_Set_List;
            Keys_To_Check :    out Item_Set_Tree_Node_Arrays.Vector;
            Keys_To_Store :    out Item_Set_Tree_Node_Arrays.Vector)
         when Fatal or States_To_Check.Length > 0 or Active_Workers = 0
         is begin
            if States_To_Check.Length > 0 then
               for I in 1 ..
                 (if States_To_Check.Length / SAL.Peek_Type (Worker_Count) < Min_States_Get
                  then States_To_Check.Length
                  else States_To_Check.Length / SAL.Peek_Type (Worker_Count))
               loop
                  Sets_To_Check.Append (C (States_To_Check.Peek.State));
                  Keys_To_Check.Append (States_To_Check.Get);
               end loop;

               Keys_To_Store := New_States_For_Worker (Worker_ID);
               New_States_For_Worker (Worker_ID).Clear;

               if Trace_Generate_Table > Detail then
                  Ada.Text_IO.Put
                    ("(worker" & Worker_ID'Image & ") Checking" & Sets_To_Check.Length'Image & " states");
                  for Node of Keys_To_Check loop
                     Ada.Text_IO.Put (Node.State'Image);
                  end loop;
                  Ada.Text_IO.New_Line;
                  if Trace_Generate_Table > Extra then
                     for Set of Sets_To_Check loop
                        Put (Grammar, Descriptor, Set, Show_Lookaheads => True, Show_Goto_List => True);
                     end loop;
                  end if;
=======
>>>>>>> 14c6d396

                  Ada.Text_IO.Put
                    ("(worker" & Worker_ID'Image & ") storing" & Keys_To_Store.Length'Image & " states");
                  for Node of Keys_To_Store loop
                     Ada.Text_IO.Put (Node.State'Image);
                  end loop;
                  Ada.Text_IO.New_Line;
               end if;

<<<<<<< HEAD
               Active_Workers := @ + 1;
            end if;
=======
      C               : LR1_Items.Item_Set_List; -- result
      C_Tree          : LR1_Items.Item_Set_Tree; -- for fast find
      States_To_Check : State_Index_Queues.Queue;
      --  [dragon] specifies 'until no more items can be added', but we use
      --  a queue to avoid checking unecessary states. Ada LR1 has over
      --  100,000 states, so this is a significant gain (reduced time from
      --  600 seconds to 40).
>>>>>>> 14c6d396

            if Trace_Generate_Table > Outline and then
              C.Last_Index > Summary_Last_Output + 500
            then
               Ada.Text_IO.Put_Line
                 ("(super) states:" & C.Last_Index'Image & " States_To_Check:" & States_To_Check.Length'Image);
               Summary_Last_Output := C.Last_Index;
            end if;
         end Get;

         procedure Update
           (Worker_ID   : in     LR1_Item_Sets.Worker_ID;
            New_C       : in out Item_Set_Arrays.Vector;
            Worker_Data : in out State_Array_Worker_Data.Vector)
         is begin
            if Trace_Generate_Table > Detail then
               Ada.Text_IO.Put
                 ("(super) adding" & New_C.Length'Image & " states from worker" & Worker_ID'Image & "; states");
               for Data of Worker_Data loop
                  Ada.Text_IO.Put (Data.From_State'Image);
               end loop;
               Ada.Text_IO.New_Line;
            end if;

<<<<<<< HEAD
            for Worker_Data of Update.Worker_Data loop
               declare
                  use Goto_Item_Lists;
                  From_State     : constant State_Index := Worker_Data.From_State;
                  From_Goto_List : Goto_Item_List renames C (From_State).Goto_List;
               begin
                  --  IMPROVEME: move this into a supervisor task? Supervisor should
                  --  just copy data to/from worker, assign state numbers.
                  for Item of Worker_Data.Existing_Goto_Lists loop
                     From_Goto_List.Insert (Item, Duplicate => SAL.Ignore);

                     if Trace_Generate_Table > Extra and then
                       not Has_Element (From_Goto_List.Find (Item.Symbol))
                     then
                        Ada.Text_IO.Put_Line
                          ("(worker" & Worker_ID'Image & ") state" & From_State'Image & " adding goto on " &
                             Image (Item.Symbol, Descriptor) & " to state" & Item.State'Image);
                     end if;
                  end loop;
               end;

               for New_C_Node of Worker_Data.New_C_Keys loop
                  declare
                     use Item_Set_Trees;

                     New_State : constant State_Index := C.Last_Index + 1;
                     Found     : Boolean;
                     Found_Ref : constant Item_Set_Trees.Constant_Reference_Type := C_Tree.Find_Or_Insert
                       ((New_C_Node.Key, New_State), Found);
                  begin
                     if Found then
                        Worker_Data.New_Goto_Item.State := Found_Ref.State;
                        C (Found_Ref.State).Goto_List.Insert (Worker_Data.New_Goto_Item, Duplicate => SAL.Ignore);

                     else
                        States_To_Check.Put ((New_C_Node.Key, New_State));

                        Worker_Data.New_Goto_Item.State := New_State;

                        declare
                           New_Item_Set : LR1_Items.Item_Set renames New_C (New_C_Node.State);
                        begin
                           New_C_Node.State   := New_State;
                           New_Item_Set.State := New_State;

                           C.Append (New_Item_Set);
                           pragma Assert (C.Last_Index = New_State);

                           C (New_State).Goto_List.Insert (Worker_Data.New_Goto_Item, Duplicate => SAL.Error);

                           for ID in New_States_For_Worker.First_Index .. New_States_For_Worker.Last_Index  loop
                              if ID /= Worker_ID then
                                 New_States_For_Worker (ID).Append (New_C_Node);
                              end if;
                           end loop;

                           if Trace_Generate_Table > Extra then
                              Put (Grammar, Descriptor, New_Item_Set,
                                   Show_Lookaheads => True,
                                   Show_Goto_List  => True);
                           end if;
                        end;
                     end if;

                     if Trace_Generate_Table > Extra and then
                       not Goto_Item_Lists.Has_Element
                         (C (Found_Ref.State).Goto_List.Find (Worker_Data.New_Goto_Item.Symbol))
                     then
                        Ada.Text_IO.Put_Line
                          ("    state" & Found_Ref.State'Image & " adding goto on " &
                             Image (Worker_Data.New_Goto_Item.Symbol, Descriptor) & " to state" &
                             Worker_Data.New_Goto_Item.State'Image);
                     end if;

                  end;
               end loop;
=======
      New_Item_Set : Item_Set := Closure
        ((Set            => Item_Lists.To_List
            ((Prod       => (Grammar.First_Index, 0),
              Dot        => Grammar (Grammar.First_Index).RHSs (0).Tokens.First_Index (No_Index_If_Empty => True),
              Lookaheads => To_Lookahead (Descriptor.EOI_ID))),
          Goto_List      => <>,
          Dot_IDs        => <>,
          State          => First_State_Index),
        Has_Empty_Production, First_Terminal_Sequence, Grammar, Descriptor);
   begin
      C.Set_First_Last (First_State_Index, First_State_Index - 1);
      C_Tree.Set_Rows (Hash_Table_Size);
>>>>>>> 14c6d396

               --  FIXME: not need when algorithm works; delete
               if State_Limit /= 0 and then State_Limit < C.Last_Index then
                  raise SAL.Programmer_Error with "state_limit exceeded";
               end if;

            end loop;

            Active_Workers := @ - 1;
         exception
         when E : others =>

            Active_Workers := @ - 1;
            Fatal          := True;
            States_To_Check.Clear; -- force an early end.
            declare
               use Ada.Text_IO;
               use Ada.Exceptions;
            begin
               Error_ID       := Exception_Identity (E);
               Error_Message  := +Exception_Message (E);
               Put_Line
                 (Standard_Error, "(super) Update exception: " & Exception_Name (E) & ": " & Exception_Message (E));
            end;
         end Update;

         procedure Fatal_Error
           (Exception_ID : in Ada.Exceptions.Exception_Id;
            Message      : in String)
         is begin
            Supervisor.Error_ID      := Exception_ID;
            Supervisor.Error_Message := +Message;

            States_To_Check.Clear; -- force an early end.
            Fatal          := True;
            Active_Workers := @ - 1;
         end Fatal_Error;

         entry Done
           (ID      : out Ada.Exceptions.Exception_Id;
            Message : out Ada.Strings.Unbounded.Unbounded_String)
           when Fatal or (Active_Workers = 0 and States_To_Check.Is_Empty)
         is begin
            ID      := Supervisor.Error_ID;
            Message := Supervisor.Error_Message;
         end Done;

         function Get_C return Item_Set_List
         is begin
            return C;
         end Get_C;

      end Supervisor;

      task type Worker_Task
      is
         entry Start (ID : in LR1_Item_Sets.Worker_ID);
         --  Start states from Supervisor. Stop when Supervisor returns
         --  Invalid_State_Index;
      end Worker_Task;

      task body Worker_Task
      is
         ID : LR1_Item_Sets.Worker_ID;

         C_Tree : Item_Set_Tree;          -- Local copy for fast find
         C      : Item_Set_Arrays.Vector; -- Local copy of subset of C to search; from Supervisor

         Local_New_State : State_Index := 1;

         --  See Supervisor Get, Update for definitions of these.
         New_C       : Item_Set_Arrays.Vector;
         New_C_Tree  : Item_Set_Tree;
         Worker_Data : State_Array_Worker_Data.Vector;

         procedure Check_State (C_Index : in State_Index)
         is
            C_I : Item_Set renames C (C_Index);
            Worker_Data : LR1_Item_Sets.Worker_Data renames Worker_Task.Worker_Data (C_Index);
         begin
            Worker_Data.From_State := C_I.State;
            Worker_Data.Existing_Goto_Lists.Set_First_Last
              (First => Positive_Index_Type (Local_New_State),
               Last  => Positive_Index_Type (Local_New_State) - 1);

            for Dot_ID_I in C_I.Dot_IDs.First_Index .. C_I.Dot_IDs.Last_Index loop
               --  [dragon] has 'for each grammar symbol X', but LR1_Goto_Transitions
               --  rejects Symbol that is not in Dot_IDs, so we iterate over that.

               declare
                  Symbol       : Token_ID renames C_I.Dot_IDs (Dot_ID_I);
                  New_Item_Set : Item_Set := LR1_Goto_Transitions
                    (C_I, Symbol, Has_Empty_Production, First_Terminal_Sequence, Grammar, Descriptor);

               begin
                  declare
                     use Item_Set_Trees;
                     New_Item_Set_Key : constant Item_Set_Tree_Key := To_Item_Set_Tree_Key (New_Item_Set, True);

                     --  First search in Worker.C_Tree
                     Found_Cur : Cursor := C_Tree.Find (New_Item_Set_Key);

                     Found_State : constant Unknown_State_Index :=
                       (if Has_Element (Found_Cur)
                        then C_Tree.Constant_Ref (Found_Cur).State
                        else Unknown_State);
                  begin
                     if Found_State = Unknown_State then
                        Found_Cur := New_C_Tree.Find (New_Item_Set_Key);

                        if Has_Element (Found_Cur) then
                           --  There is already a goto from C_I to Local_New_State.
                           null;
                        else
                           Worker_Data.New_Goto_Item := (Symbol, Local_New_State);

                           New_Item_Set.State := Local_New_State;
                           New_Item_Set.Dot_IDs := Get_Dot_IDs (Grammar, New_Item_Set.Set, Descriptor);
                           New_C.Append (New_Item_Set);
                           pragma Assert (New_C.Last_Index = Local_New_State);
                           Worker_Data.New_C_Keys.Append ((New_Item_Set_Key, Local_New_State));

                           New_C_Tree.Insert ((New_Item_Set_Key, Local_New_State), Duplicate => SAL.Error);

                           Local_New_State := Local_New_State + 1;
                        end if;
                     else
                        if not Is_In ((Symbol, Found_State), Goto_List => C_I.Goto_List) then
                           Worker_Data.Existing_Goto_Lists.Append ((Symbol, Found_State));
                        end if;
                     end if;
                  end;
               end;
            end loop;
         end Check_State;
      begin
         select
            accept Start (ID : in LR1_Item_Sets.Worker_ID)

            do
               Worker_Task.ID := ID;
            end Start;
         or
            terminate;
         end select;

         loop
            declare
               C_Keys        : Item_Set_Tree_Node_Arrays.Vector;
               Keys_To_Store : Item_Set_Tree_Node_Arrays.Vector;
            begin
               Supervisor.Get (ID, C, C_Keys, Keys_To_Store);

               for Node of C_Keys loop
                  --  C_Keys are for C, which are all new states to check, but they may
                  --  have been in a previous Keys_To_Store.
                  C_Tree.Insert (Node, Duplicate => SAL.Ignore);
               end loop;
               for Node of Keys_To_Store loop
                  --  States are added to Keys_To_Store when they are new in
                  --  Supervisor.C_Tree, before they are given to any worker to check;
                  --  they may also be in C_Keys
                  C_Tree.Insert (Node, Duplicate => SAL.Ignore);
               end loop;
            end;

            exit when C.Length = 0;

            Local_New_State := 1;
            New_C.Set_First_Last (First => Local_New_State, Last => Local_New_State - 1);
            New_C_Tree.Clear; -- IMPROVEME: new_c_tree red_black should use vector store, not allocate each node

            Worker_Data.Set_First_Last (C.First_Index, C.Last_Index);

            for I in C.First_Index .. C.Last_Index loop
               Check_State (I);
            end loop;
            C.Clear;

            Supervisor.Update (ID, New_C, Worker_Data);
            --  FIXME: worker_Data.new_C_Keys.state updated; insert into C_Tree.
         end loop;

<<<<<<< HEAD
         if Trace_Generate_Table > Outline then
            Ada.Text_IO.Put_Line ("(worker" & ID'Image & ") terminate");
=======
         if Trace_Generate_Table > Detail then
            Ada.Text_IO.Put ("Checking ");
            Put (Grammar, Descriptor, C (I), Show_Lookaheads => True, Show_Goto_List => True);
>>>>>>> 14c6d396
         end if;
      exception
      when E : others =>
         Supervisor.Fatal_Error (Ada.Exceptions.Exception_Identity (E), Ada.Exceptions.Exception_Message (E));
         if Trace_Generate_Table > Outline then
            Ada.Text_IO.Put_Line ("(worker" & ID'Image & ") terminate on exception");
         end if;
      end Worker_Task;

<<<<<<< HEAD
      Worker_Tasks : array
        (1 .. System.Multiprocessors.CPU_Range'Min
           (Task_Count,
            System.Multiprocessors.CPU_Range'Max (1, System.Multiprocessors.Number_Of_CPUs)))
        of Worker_Task;

      First_State_Index : constant State_Index := 0;

      First_Item_Set : constant Item_Set := Closure
        ((Set            => Item_Lists.To_List
            ((Prod       => (Grammar.First_Index, 0),
              Dot        => Grammar (Grammar.First_Index).RHSs (0).Tokens.First_Index,
              Lookaheads => To_Lookahead (Descriptor.EOI_ID))),
          Goto_List      => <>,
          Dot_IDs        => <>,
          State          => First_State_Index),
         Has_Empty_Production, First_Terminal_Sequence, Grammar, Descriptor);
   begin
      Supervisor.Initialize (LR1_Item_Sets.Worker_ID (Worker_Tasks'Last), First_Item_Set);

      if Trace_Generate_Table > Outline then
         Ada.Text_IO.Put_Line (Worker_Tasks'Length'Image & " lr1_items worker tasks");
      end if;

      for I in Worker_Tasks'Range loop
         Worker_Tasks (I).Start (LR1_Item_Sets.Worker_ID (I));
      end loop;

      declare
         use Ada.Exceptions;
         ID      : Exception_Id;
         Message : Ada.Strings.Unbounded.Unbounded_String;
      begin
         Supervisor.Done (ID, Message); -- Wait for all states to be checked

         if ID /= Null_Id then
            for I in Worker_Tasks'Range loop
               if not Worker_Tasks (I)'Terminated then
                  abort Worker_Tasks (I);
               end if;
            end loop;
            Raise_Exception (ID, -Message);
         else
            if Trace_Generate_Table > Outline then
               Ada.Text_IO.Put_Line ("super reports done");
            end if;
         end if;
      end;
      return Supervisor.Get_C;
=======
         Dot_IDs := C (I).Dot_IDs;
         --  We can't iterate on C (I).Dot_IDs when the loop adds items to C;
         --  it might be reallocated to grow.

         for Symbol of Dot_IDs loop
            --  [dragon] has 'for each grammar symbol X', but LR1_Goto_Transitions
            --  rejects Symbol that is not in Dot_IDs, so we iterate over that.

            --  The input to LR1_Goto_Transitions is always a previous output, and
            --  always unique. The output may not be unique; we store that in C,
            --  and a search key in C_Tree for faster searching.

            New_Item_Set := LR1_Goto_Transitions
              (C (I), Symbol, Has_Empty_Production, First_Terminal_Sequence, Grammar, Descriptor);

            New_Item_Set.State := C.Last_Index + 1;

            declare
               C_Key : constant Item_Set_Tree_Key := To_Item_Set_Tree_Key (New_Item_Set, True);

               Found     : Boolean;
               Found_Ref : constant Item_Set_Trees.Constant_Reference_Type := C_Tree.Find_Or_Insert
                 ((C_Key, New_Item_Set.State), Found);
            begin
               if not Found then
                  States_To_Check.Put (New_Item_Set.State);

                  New_Item_Set.Dot_IDs := Get_Dot_IDs (Grammar, New_Item_Set.Set, Descriptor);

                  C.Append (New_Item_Set);

                  if Trace_Generate_Table > Detail then
                     Ada.Text_IO.Put_Line
                       ("  adding state" & Unknown_State_Index'Image (C.Last_Index) & ": from state" &
                          Unknown_State_Index'Image (I) & " on " & Image (Symbol, Descriptor));
                     Put (Grammar, Descriptor, New_Item_Set, Show_Lookaheads => True);
                  end if;

                  C (I).Goto_List.Insert ((Symbol, C.Last_Index));
               else
                  --  If there's not already a goto entry between these two sets, create one.
                  if not Is_In ((Symbol, Found_Ref.State), Goto_List => C (I).Goto_List) then
                     C (I).Goto_List.Insert ((Symbol, Found_Ref.State));

                     if Trace_Generate_Table > Detail then
                        Ada.Text_IO.Put_Line
                          ("  adding goto on " & Image (Symbol, Descriptor) & " to state" & Found_Ref.State'Image);
                     end if;
                  end if;
               end if;
            end;
         end loop;
      end loop;

      if Trace_Time then
         declare
            Elements, Max_Row_Depth, Average_Row_Depth : Ada.Containers.Count_Type;
            Rows : Integer;
         begin
            C_Tree.Sizes (Elements, Rows, Max_Row_Depth, Average_Row_Depth);

            Ada.Text_IO.Put_Line
              ("LR1 hash table states:" & Elements'Image &
                 " rows:" & Rows'Image &
                 " max_row_depth:" & Max_Row_Depth'Image &
                 " average_row_depth:" & Average_Row_Depth'Image);
         end;
      end if;

      if Trace_Generate_Table > Detail then
         Ada.Text_IO.New_Line;
      end if;

      return C;
>>>>>>> 14c6d396
   end LR1_Item_Sets;

   procedure Add_Actions
     (Item_Sets  : in     LR1_Items.Item_Set_List;
      Table      : in out Parse_Table;
      Grammar    : in     WisiToken.Productions.Prod_Arrays.Vector;
      Descriptor : in     WisiToken.Descriptor)
   is
      --  Add actions for all Item_Sets to Table.
   begin
      for Item_Set of Item_Sets loop
         Add_Actions (Item_Set, Table, Grammar, Descriptor);
      end loop;

      if Trace_Generate_Table > Outline then
         Ada.Text_IO.New_Line;
      end if;
   end Add_Actions;

   function Generate
     (Grammar               : in out WisiToken.Productions.Prod_Arrays.Vector;
      Descriptor            : in     WisiToken.Descriptor;
      Grammar_File_Name     : in     String;
<<<<<<< HEAD
      Known_Conflicts       : in     Conflict_Lists.Tree              := Conflict_Lists.Empty_Tree;
      McKenzie_Param        : in     McKenzie_Param_Type              := Default_McKenzie_Param;
      Parse_Table_File_Name : in     String                           := "";
      Include_Extra         : in     Boolean                          := False;
      Ignore_Conflicts      : in     Boolean                          := False;
      Partial_Recursion     : in     Boolean                          := True;
      Task_Count            : in     System.Multiprocessors.CPU_Range := 1)
=======
      Known_Conflicts       : in     Conflict_Lists.Tree := Conflict_Lists.Empty_Tree;
      McKenzie_Param        : in     McKenzie_Param_Type := Default_McKenzie_Param;
      Parse_Table_File_Name : in     String              := "";
      Include_Extra         : in     Boolean             := False;
      Ignore_Conflicts      : in     Boolean             := False;
      Partial_Recursion     : in     Boolean             := True;
      Hash_Table_Size       : in     Positive            := LR1_Items.Item_Set_Trees.Default_Rows)
>>>>>>> 14c6d396
     return Parse_Table_Ptr
   is
      Ignore_Unused_Tokens     : constant Boolean := WisiToken.Trace_Generate_Table > Detail;
      Ignore_Unknown_Conflicts : constant Boolean := Ignore_Conflicts or WisiToken.Trace_Generate_Table > Detail;
      Unused_Tokens            : constant Boolean := WisiToken.Generate.Check_Unused_Tokens (Descriptor, Grammar);

      Table : Parse_Table_Ptr;

      Nullable : constant Token_Array_Production_ID := WisiToken.Generate.Nullable (Grammar);
      Has_Empty_Production : constant Token_ID_Set := WisiToken.Generate.Has_Empty_Production (Nullable);

      Recursions : constant WisiToken.Generate.Recursions :=
        (if Partial_Recursion
         then WisiToken.Generate.Compute_Partial_Recursion (Grammar, Descriptor)
         else WisiToken.Generate.Compute_Full_Recursion (Grammar, Descriptor));
      Recursions_Time : constant Ada.Calendar.Time := Ada.Calendar.Clock;

      Minimal_Terminal_Sequences : constant Minimal_Sequence_Array :=
        Compute_Minimal_Terminal_Sequences (Descriptor, Grammar, Grammar_File_Name);

      Minimal_Terminal_First : constant Token_Array_Token_ID :=
        Compute_Minimal_Terminal_First (Descriptor, Minimal_Terminal_Sequences);

      First_Nonterm_Set : constant Token_Array_Token_Set := WisiToken.Generate.First
        (Grammar, Has_Empty_Production, Descriptor.First_Terminal);

      First_Terminal_Sequence : constant Token_Sequence_Arrays.Vector :=
        WisiToken.Generate.To_Terminal_Sequence_Array (First_Nonterm_Set, Descriptor);

      Item_Sets : constant LR1_Items.Item_Set_List := LR1_Item_Sets
<<<<<<< HEAD
        (Has_Empty_Production, First_Terminal_Sequence, Grammar, Descriptor, Task_Count);
=======
        (Has_Empty_Production, First_Terminal_Sequence, Grammar, Descriptor, Hash_Table_Size);
>>>>>>> 14c6d396

      Conflict_Counts      : Conflict_Count_Lists.Vector;
      Unknown_Conflicts    : Conflict_Lists.Tree;
      Known_Conflicts_Edit : Conflict_Lists.Tree := Known_Conflicts;

      Initial_Item_Sets_Time : constant Ada.Calendar.Time := Ada.Calendar.Clock;

      Add_Actions_Time       : Ada.Calendar.Time;
      Minimal_Actions_Time   : Ada.Calendar.Time;
      Collect_Conflict_Time  : Ada.Calendar.Time;
   begin
      if Trace_Time then
         Ada.Text_IO.Put_Line
           ("initial item_sets time:" & Duration'Image (Ada.Calendar."-" (Initial_Item_Sets_Time, Recursions_Time)));
      end if;
      if Trace_Generate_Table + Trace_Generate_Minimal_Complete > Detail then
         Ada.Text_IO.New_Line;
         Ada.Text_IO.Put_Line ("LR1_Generate:");
         if Trace_Generate_Table > Detail then
            Ada.Text_IO.Put_Line ("Item_Sets:");
            LR1_Items.Put (Grammar, Descriptor, Item_Sets);
         end if;
         Ada.Text_IO.New_Line;
      end if;

      Table := new Parse_Table
        (State_First       => Item_Sets.First_Index,
         State_Last        => Item_Sets.Last_Index,
         First_Terminal    => Descriptor.First_Terminal,
         Last_Terminal     => Descriptor.Last_Terminal,
         First_Nonterminal => Descriptor.First_Nonterminal,
         Last_Nonterminal  => Descriptor.Last_Nonterminal);

      if McKenzie_Param = Default_McKenzie_Param then
         --  Descriminants in Default are wrong
         Table.McKenzie_Param :=
           (First_Terminal              => Descriptor.First_Terminal,
            Last_Terminal               => Descriptor.Last_Terminal,
            First_Nonterminal           => Descriptor.First_Nonterminal,
            Last_Nonterminal            => Descriptor.Last_Nonterminal,
            Insert                      => (others => 0),
            Delete                      => (others => 0),
            Push_Back                   => (others => 0),
            Undo_Reduce                 => (others => 0),
            Minimal_Complete_Cost_Delta => Default_McKenzie_Param.Minimal_Complete_Cost_Delta,
            Fast_Forward                => Default_McKenzie_Param.Fast_Forward,
            Matching_Begin              => Default_McKenzie_Param.Matching_Begin,
            Ignore_Check_Fail           => Default_McKenzie_Param.Ignore_Check_Fail,
            Task_Count                  => Default_McKenzie_Param.Task_Count,
            Check_Limit                 => Default_McKenzie_Param.Check_Limit,
            Check_Delta_Limit           => Default_McKenzie_Param.Check_Delta_Limit,
            Enqueue_Limit               => Default_McKenzie_Param.Enqueue_Limit);
      else
         Table.McKenzie_Param := McKenzie_Param;
      end if;

      Add_Actions (Item_Sets, Table.all, Grammar, Descriptor);

      if Trace_Time then
         Add_Actions_Time := Ada.Calendar.Clock;
         Ada.Text_IO.Put_Line
           ("add_actions time:" & Duration'Image (Ada.Calendar."-" (Add_Actions_Time, Initial_Item_Sets_Time)));
      end if;

      for State in Table.States'Range loop
         if Trace_Generate_Minimal_Complete > Extra then
            Ada.Text_IO.Put_Line ("Set_Minimal_Complete_Actions:" & State_Index'Image (State));
         end if;
         WisiToken.Generate.LR.Set_Minimal_Complete_Actions
           (Table.States (State),
            LR1_Items.Filter (Item_Sets (State), Grammar, Descriptor, LR1_Items.In_Kernel'Access),
            Descriptor, Grammar, Nullable, Minimal_Terminal_Sequences, Minimal_Terminal_First);
      end loop;

      if Trace_Time then
         Minimal_Actions_Time := Ada.Calendar.Clock;
         Ada.Text_IO.Put_Line
           ("compute minimal actions time:" & Duration'Image
              (Ada.Calendar."-" (Minimal_Actions_Time, Add_Actions_Time)));
      end if;

      Collect_Conflicts (Table.all, Unknown_Conflicts, Conflict_Counts);

      if Trace_Time then
         Collect_Conflict_Time := Ada.Calendar.Clock;
         Ada.Text_IO.Put_Line
           ("compute conflicts time:" & Duration'Image
              (Ada.Calendar."-" (Collect_Conflict_Time, Minimal_Actions_Time)));
      end if;

      if Parse_Table_File_Name /= "" then
         WisiToken.Generate.LR.Put_Parse_Table
           (Table, Parse_Table_File_Name, "LR1", Grammar, Recursions, Item_Sets, Conflict_Counts, Descriptor,
            Include_Extra);
      end if;

      if Trace_Generate_Table > Detail then
         Ada.Text_IO.New_Line;
         Ada.Text_IO.Put_Line ("Has_Empty_Production: " & Image (Has_Empty_Production, Descriptor));

         Ada.Text_IO.New_Line;
         Ada.Text_IO.Put_Line ("Minimal_Terminal_First:");
         for ID in Minimal_Terminal_First'Range loop
            Ada.Text_IO.Put_Line
              (Image (ID, Descriptor) & " =>" &
                 (if Minimal_Terminal_First (ID) = Invalid_Token_ID
                  then ""
                  else ' ' & Image (Minimal_Terminal_First (ID), Descriptor)));
         end loop;
      end if;

      Check_Conflicts
        ("LR1", Unknown_Conflicts, Known_Conflicts_Edit, Grammar_File_Name, Descriptor, Ignore_Unknown_Conflicts);

      WisiToken.Generate.Error := WisiToken.Generate.Error or (Unused_Tokens and not Ignore_Unused_Tokens);

      return Table;
   end Generate;

end WisiToken.Generate.LR.LR1_Generate;<|MERGE_RESOLUTION|>--- conflicted
+++ resolved
@@ -21,11 +21,8 @@
 pragma License (Modified_GPL);
 
 with Ada.Calendar;
-<<<<<<< HEAD
 with Ada.Containers;
 with Ada.Exceptions;
-=======
->>>>>>> 14c6d396
 with Ada.Text_IO;
 with WisiToken.Generate;
 package body WisiToken.Generate.LR.LR1_Generate is
@@ -68,10 +65,7 @@
          end;
       end loop;
 
-<<<<<<< HEAD
       pragma Assert (Goto_Set.Set.Length > 0);
-=======
->>>>>>> 14c6d396
       return Closure (Goto_Set, Has_Empty_Production, First_Terminal_Sequence, Grammar, Descriptor);
    end LR1_Goto_Transitions;
 
@@ -80,18 +74,14 @@
       First_Terminal_Sequence : in Token_Sequence_Arrays.Vector;
       Grammar                 : in WisiToken.Productions.Prod_Arrays.Vector;
       Descriptor              : in WisiToken.Descriptor;
-<<<<<<< HEAD
       Task_Count              : in System.Multiprocessors.CPU_Range;
-      State_Limit             : in Unknown_State_Index := 0)
-=======
+      State_Limit             : in Unknown_State_Index := 0;
       Hash_Table_Size         : in Positive := LR1_Items.Item_Set_Trees.Default_Rows)
->>>>>>> 14c6d396
      return LR1_Items.Item_Set_List
    --  [dragon] algorithm 4.9 pg 231; figure 4.38 pg 232; procedure
    --  "items", with some optimizations.
    is
       use LR1_Items;
-<<<<<<< HEAD
       use all type Ada.Containers.Count_Type;
       use all type SAL.Base_Peek_Type;
       use all type System.Multiprocessors.CPU_Range;
@@ -259,8 +249,6 @@
                         Put (Grammar, Descriptor, Set, Show_Lookaheads => True, Show_Goto_List => True);
                      end loop;
                   end if;
-=======
->>>>>>> 14c6d396
 
                   Ada.Text_IO.Put
                     ("(worker" & Worker_ID'Image & ") storing" & Keys_To_Store.Length'Image & " states");
@@ -270,18 +258,8 @@
                   Ada.Text_IO.New_Line;
                end if;
 
-<<<<<<< HEAD
                Active_Workers := @ + 1;
             end if;
-=======
-      C               : LR1_Items.Item_Set_List; -- result
-      C_Tree          : LR1_Items.Item_Set_Tree; -- for fast find
-      States_To_Check : State_Index_Queues.Queue;
-      --  [dragon] specifies 'until no more items can be added', but we use
-      --  a queue to avoid checking unecessary states. Ada LR1 has over
-      --  100,000 states, so this is a significant gain (reduced time from
-      --  600 seconds to 40).
->>>>>>> 14c6d396
 
             if Trace_Generate_Table > Outline and then
               C.Last_Index > Summary_Last_Output + 500
@@ -306,7 +284,6 @@
                Ada.Text_IO.New_Line;
             end if;
 
-<<<<<<< HEAD
             for Worker_Data of Update.Worker_Data loop
                declare
                   use Goto_Item_Lists;
@@ -383,20 +360,6 @@
 
                   end;
                end loop;
-=======
-      New_Item_Set : Item_Set := Closure
-        ((Set            => Item_Lists.To_List
-            ((Prod       => (Grammar.First_Index, 0),
-              Dot        => Grammar (Grammar.First_Index).RHSs (0).Tokens.First_Index (No_Index_If_Empty => True),
-              Lookaheads => To_Lookahead (Descriptor.EOI_ID))),
-          Goto_List      => <>,
-          Dot_IDs        => <>,
-          State          => First_State_Index),
-        Has_Empty_Production, First_Terminal_Sequence, Grammar, Descriptor);
-   begin
-      C.Set_First_Last (First_State_Index, First_State_Index - 1);
-      C_Tree.Set_Rows (Hash_Table_Size);
->>>>>>> 14c6d396
 
                --  FIXME: not need when algorithm works; delete
                if State_Limit /= 0 and then State_Limit < C.Last_Index then
@@ -580,14 +543,8 @@
             --  FIXME: worker_Data.new_C_Keys.state updated; insert into C_Tree.
          end loop;
 
-<<<<<<< HEAD
          if Trace_Generate_Table > Outline then
             Ada.Text_IO.Put_Line ("(worker" & ID'Image & ") terminate");
-=======
-         if Trace_Generate_Table > Detail then
-            Ada.Text_IO.Put ("Checking ");
-            Put (Grammar, Descriptor, C (I), Show_Lookaheads => True, Show_Goto_List => True);
->>>>>>> 14c6d396
          end if;
       exception
       when E : others =>
@@ -597,7 +554,6 @@
          end if;
       end Worker_Task;
 
-<<<<<<< HEAD
       Worker_Tasks : array
         (1 .. System.Multiprocessors.CPU_Range'Min
            (Task_Count,
@@ -647,82 +603,6 @@
          end if;
       end;
       return Supervisor.Get_C;
-=======
-         Dot_IDs := C (I).Dot_IDs;
-         --  We can't iterate on C (I).Dot_IDs when the loop adds items to C;
-         --  it might be reallocated to grow.
-
-         for Symbol of Dot_IDs loop
-            --  [dragon] has 'for each grammar symbol X', but LR1_Goto_Transitions
-            --  rejects Symbol that is not in Dot_IDs, so we iterate over that.
-
-            --  The input to LR1_Goto_Transitions is always a previous output, and
-            --  always unique. The output may not be unique; we store that in C,
-            --  and a search key in C_Tree for faster searching.
-
-            New_Item_Set := LR1_Goto_Transitions
-              (C (I), Symbol, Has_Empty_Production, First_Terminal_Sequence, Grammar, Descriptor);
-
-            New_Item_Set.State := C.Last_Index + 1;
-
-            declare
-               C_Key : constant Item_Set_Tree_Key := To_Item_Set_Tree_Key (New_Item_Set, True);
-
-               Found     : Boolean;
-               Found_Ref : constant Item_Set_Trees.Constant_Reference_Type := C_Tree.Find_Or_Insert
-                 ((C_Key, New_Item_Set.State), Found);
-            begin
-               if not Found then
-                  States_To_Check.Put (New_Item_Set.State);
-
-                  New_Item_Set.Dot_IDs := Get_Dot_IDs (Grammar, New_Item_Set.Set, Descriptor);
-
-                  C.Append (New_Item_Set);
-
-                  if Trace_Generate_Table > Detail then
-                     Ada.Text_IO.Put_Line
-                       ("  adding state" & Unknown_State_Index'Image (C.Last_Index) & ": from state" &
-                          Unknown_State_Index'Image (I) & " on " & Image (Symbol, Descriptor));
-                     Put (Grammar, Descriptor, New_Item_Set, Show_Lookaheads => True);
-                  end if;
-
-                  C (I).Goto_List.Insert ((Symbol, C.Last_Index));
-               else
-                  --  If there's not already a goto entry between these two sets, create one.
-                  if not Is_In ((Symbol, Found_Ref.State), Goto_List => C (I).Goto_List) then
-                     C (I).Goto_List.Insert ((Symbol, Found_Ref.State));
-
-                     if Trace_Generate_Table > Detail then
-                        Ada.Text_IO.Put_Line
-                          ("  adding goto on " & Image (Symbol, Descriptor) & " to state" & Found_Ref.State'Image);
-                     end if;
-                  end if;
-               end if;
-            end;
-         end loop;
-      end loop;
-
-      if Trace_Time then
-         declare
-            Elements, Max_Row_Depth, Average_Row_Depth : Ada.Containers.Count_Type;
-            Rows : Integer;
-         begin
-            C_Tree.Sizes (Elements, Rows, Max_Row_Depth, Average_Row_Depth);
-
-            Ada.Text_IO.Put_Line
-              ("LR1 hash table states:" & Elements'Image &
-                 " rows:" & Rows'Image &
-                 " max_row_depth:" & Max_Row_Depth'Image &
-                 " average_row_depth:" & Average_Row_Depth'Image);
-         end;
-      end if;
-
-      if Trace_Generate_Table > Detail then
-         Ada.Text_IO.New_Line;
-      end if;
-
-      return C;
->>>>>>> 14c6d396
    end LR1_Item_Sets;
 
    procedure Add_Actions
@@ -746,23 +626,14 @@
      (Grammar               : in out WisiToken.Productions.Prod_Arrays.Vector;
       Descriptor            : in     WisiToken.Descriptor;
       Grammar_File_Name     : in     String;
-<<<<<<< HEAD
       Known_Conflicts       : in     Conflict_Lists.Tree              := Conflict_Lists.Empty_Tree;
       McKenzie_Param        : in     McKenzie_Param_Type              := Default_McKenzie_Param;
       Parse_Table_File_Name : in     String                           := "";
       Include_Extra         : in     Boolean                          := False;
       Ignore_Conflicts      : in     Boolean                          := False;
       Partial_Recursion     : in     Boolean                          := True;
-      Task_Count            : in     System.Multiprocessors.CPU_Range := 1)
-=======
-      Known_Conflicts       : in     Conflict_Lists.Tree := Conflict_Lists.Empty_Tree;
-      McKenzie_Param        : in     McKenzie_Param_Type := Default_McKenzie_Param;
-      Parse_Table_File_Name : in     String              := "";
-      Include_Extra         : in     Boolean             := False;
-      Ignore_Conflicts      : in     Boolean             := False;
-      Partial_Recursion     : in     Boolean             := True;
+      Task_Count            : in     System.Multiprocessors.CPU_Range := 1;
       Hash_Table_Size       : in     Positive            := LR1_Items.Item_Set_Trees.Default_Rows)
->>>>>>> 14c6d396
      return Parse_Table_Ptr
    is
       Ignore_Unused_Tokens     : constant Boolean := WisiToken.Trace_Generate_Table > Detail;
@@ -793,11 +664,7 @@
         WisiToken.Generate.To_Terminal_Sequence_Array (First_Nonterm_Set, Descriptor);
 
       Item_Sets : constant LR1_Items.Item_Set_List := LR1_Item_Sets
-<<<<<<< HEAD
-        (Has_Empty_Production, First_Terminal_Sequence, Grammar, Descriptor, Task_Count);
-=======
-        (Has_Empty_Production, First_Terminal_Sequence, Grammar, Descriptor, Hash_Table_Size);
->>>>>>> 14c6d396
+        (Has_Empty_Production, First_Terminal_Sequence, Grammar, Descriptor, Task_Count, Hash_Table_Size);
 
       Conflict_Counts      : Conflict_Count_Lists.Vector;
       Unknown_Conflicts    : Conflict_Lists.Tree;
