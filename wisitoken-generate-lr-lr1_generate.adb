--- conflicted
+++ resolved
@@ -88,7 +88,6 @@
       --  [dragon] algorithm 4.9 pg 231; figure 4.38 pg 232; procedure
       --  "items", with some optimizations.
 
-<<<<<<< HEAD
       protected Supervisor is
 
          procedure Initialize (First_Item_Set : in Item_Set);
@@ -177,34 +176,6 @@
                   Ada.Text_IO.Put ("(worker" & Worker_ID'Image & ") Checking ");
                   Put (Grammar, Descriptor, Set, Show_Lookaheads => True, Show_Goto_List => True);
                end if;
-=======
-      use LR1_Items;
-
-      First_State_Index : constant State_Index := 0;
-
-      C               : LR1_Items.Item_Set_List;       -- result
-      C_Tree          : LR1_Items.Item_Set_Trees.Tree; -- for fast find
-      States_To_Check : State_Index_Queues.Queue;
-      --  [dragon] specifies 'until no more items can be added', but we use
-      --  a queue to avoid checking unecessary states. Ada LR1 has over
-      --  100,000 states, so this is a significant gain (reduced time from
-      --  600 seconds to 40).
-
-      I       : State_Index;
-      Dot_IDs : Token_ID_Arrays.Vector;
-
-      New_Item_Set : Item_Set := Closure
-        ((Set            => Item_Lists.To_List
-            ((Prod       => (Grammar.First_Index, 0),
-              Dot        => Grammar (Grammar.First_Index).RHSs (0).Tokens.First_Index (No_Index_If_Empty => True),
-              Lookaheads => To_Lookahead (Descriptor.EOI_ID))),
-          Goto_List      => <>,
-          Dot_IDs        => <>,
-          State          => First_State_Index),
-        Has_Empty_Production, First_Terminal_Sequence, Grammar, Descriptor);
-
-      Found_State  : Unknown_State_Index;
->>>>>>> 55084f93
 
                --  FIXME: cache New_C from other workers, to avoid traversing
                --  the whole tree
