\input texinfo  @c -*-texinfo-*-
@setfilename ../../info/ada-mode
@settitle Ada Mode

@copying
Copyright @copyright{} 1999 - 2014  Free Software Foundation, Inc.

@quotation
Permission is granted to copy, distribute and/or modify this document
under the terms of the GNU Free Documentation License, Version 1.3 or
any later version published by the Free Software Foundation; with no
Invariant Sections, with the Front-Cover texts being ``A GNU Manual'',
and with the Back-Cover Texts as in (a) below.  A copy of the license
is included in the section entitled ``GNU Free Documentation License''.

(a) The FSF's Back-Cover Text is: ``You have the freedom to copy and
modify this GNU manual.  Buying copies from the FSF supports it in
developing GNU and promoting software freedom.''
@end quotation
@end copying

@dircategory Emacs editing modes
@direntry
* Ada mode: (ada-mode).         Emacs mode for editing and navigating Ada code.
@end direntry

@titlepage
@sp 10
@title Ada Mode Version 5.1.7
@page
@vskip 0pt plus 1filll
@insertcopying
@end titlepage

@contents

@node Top, Overview, (dir), (dir)

@ifnottex
@insertcopying
@end ifnottex

@menu
* Overview::
* Installation::                Installing Ada mode on your system
* Customization::               Setting up Ada mode to your taste
* Compiling Executing::         Working with your application within Emacs
* Project files::               Describing the organization of your project
* Moving Through Ada Code::     Moving easily through Ada sources
* Identifier completion::       Finishing words automatically
* Indentation::                 Indenting your code automatically as you type
* Statement skeletons::         Some code is written for you
* Aligning code::               Making it pretty
* Automatic casing::            Adjusting the case of words automatically
* Comment Handling::            Reformatting comments easily
* Key summary::
* Developer overview::
* GNU Free Documentation License::
* Index::
@end menu

@node Overview, Installation, Top, Top
@chapter Overview

The Emacs mode for programming in Ada helps the user in reading
existing code and facilitates developing new code.

Cross-reference information output by the compiler is used to provide
powerful code navigation (jump to definition, find all uses, etc).

When you open a file with a file extension of @file{.ads} or
@file{.adb}, Emacs will automatically load and activate Ada
mode.

Ada mode works without any customization, if you are using the GNAT
compiler (@url{https://libre2.adacore.com/}) and the GNAT default
naming convention.

You must customize a few things if you are using a different file
naming convention or compiler; @xref{Non-standard file names},
@xref{Other compiler}.

In addition, you may want to customize the indentation,
capitalization, and other things; @xref{Other customization}.

Finally, for large Ada projects, you will want to set up an Emacs Ada
mode project file for each project; @xref{Project files}. Note that
these are different from the GNAT project files used by the GNAT
tools.

@xref{Debuggers,,Debuggers,emacs,Emacs User Guide}, for general
information on debugging.

@node Installation, Customization, Overview, Top
@chapter Installation

Ada mode requires Emacs 24.2 or greater; it also requires the Emacs
lisp sources (not just the compiled binaries).

Ada mode is distributed in the Gnu ELPA package archive; it can be
installed via @code{M-x list-packages} (@pxref{Packages,,,emacs,Emacs
User Guide}). You must first enable packages in your @file{~/.emacs},
@emph{after} customizing @code{Info-default-directory-list} (if you do
that):

@example
(package-initialize)
@end example

Ada mode is also available as a separate distribution, from the Emacs
Ada mode website
@uref{http://stephe-leake.org/emacs/ada-mode/emacs-ada-mode.html}.

For installing the separate distribution, see the @file{README} file
in the distribution.

To see what version of Ada mode you have installed, invoke @kbd{M-x
ada-mode-version}.

You may also want to install additional utilities:

@menu
<<<<<<< HEAD
* Ada Reference Manual::
* gpr_query::
* Upgrading::
@end menu

@node Ada Reference Manual, gpr_query, Installation, Installation
@section Ada Reference Manual
The ELPA package ada-ref-man includes the Ada Reference Manual and
Annotated Ada Reference Manual in info format.

@node gpr_query, Upgrading, Ada Reference Manual, Installation
@section gpr_query
Ada mode has support for an external cross reference
tool @code{gpr_query}, which supports Ada, C, C++, and any other
language for which AdaCore gcc provices the @code{-fdump-xref}
(@code{-fdump-xref} is an AdaCore extension).
=======
* gnatinspect::
* gpr_query::
* ada_mode_gps_indent::
* Upgrading::
@end menu

@node gnatinspect, gpr_query, Installation, Installation
@section gnatinspect
Ada mode has experimental support for the new AdaCore cross reference
tool @code{gnatinspect}, which supports Ada, C, C++, and any other
language for which gcc provices the @code{-fdump-xref}.
>>>>>>> 6fb295ca

@code{gpr_query} requires the @code{gnatcoll} library provided by
AdaCore. Ada mode requires the very latest version @code{gnatcoll
1.7w} distributed with GNAT GPL 2014.

To build @code{gpr_query}, assuming GNAT GPL 2014 is installed in
@file{/usr/gnat-gpl-2014}, and @file{/usr/gnat-gpl-2014/bin} is in
PATH (if you are running Windows, use Cygwin bash to run these
commands):

@example
tar xf ~/Downloads/gnatcoll-1.7x-src.tgz
cd gnatcoll-1.7w-src
./configure --prefix=/usr/gnat-gpl-2014
@c make Gnatcoll_Build=Debug
@c sudo make Gnatcoll_Build=Debug install
make
sudo make install
cd ~/.emacs.d/elpa/ada-mode-5.xx/build
make install-gpr_query
@end example

To build an sqlite3 executable that is compatible with the database
created by @code{gpr_query}:

@example
cd gnatcoll-1.7w-src/src/sqlite/amalgamation/
gcc -O2 -o sqlite3 shell.c sqlite3.c -ldl -lpthread
@end example

<<<<<<< HEAD
@node Upgrading,  , gpr_query, Installation
=======
@node gpr_query, ada_mode_gps_indent, gnatinspect, Installation
@section gpr_query
@file{gpr_query} is similar to @file{gnatinspect}, but customized for
Emacs ada-mode use. To install it, install @file{gnatinspect} as above
(@ref{gnatinspect}), then:

@example
cd ~/.emacs.d/elpa/ada-mode-5.xx/build
make install-gpr_query
@end example

@node ada_mode_gps_indent, Upgrading, gpr_query, Installation
@section ada_mode_gps_indent
@file{ada-gps} is an alternate indentation engine, using the
indentation engine from AdaCore's GPS. It is very fast for indenting
single lines in very large files; the default ada-wisi is slow in that
case.

To install it:
@itemize
@item
install @file{gnatinspect} as above (@ref{gnatinspect}).

@item
download GPS source from @url{libre.adacore.com}

@item
unpack GPS source somewhere convenient

@item
In @file{~/.emacs.d/elpa/ada-mode-5.xx/build/Makefile}, edit the
default value for GPS_ROOT to match.

@item
compile @file{ada_mode_gps_indent.adb}:
@example
cd ~/.emacs.d/elpa/ada-mode-5.xx/build
make install-ada_mode_gps_indent
@end example

@end itemize

@node Upgrading,  , ada_mode_gps_indent, Installation
>>>>>>> 6fb295ca
@section Upgrading from previous versions

See the file NEWS for more details; here we summarize only important
user interface changes.

@table @samp
@item from 5.0.1
    Nothing to do.

@item from 4.01
There are many user interface and API changes between 4.01 and 5.0.1;
we only document those that may be hard to diagnose here.

@code{prog-mode-hook} is no longer run by @code{ada-mode};
@code{ada-mode} is no longer derived from @code{prog-mode}. Use
@code{ada-mode-hook} instead.


@end table

@node Customization, Compiling Executing, Installation, Top
@chapter Customizing Ada mode

Here we assume you are familiar with setting variables in Emacs,
either thru 'customize' or in elisp (in your @file{.emacs} file). For
a basic introduction to customize, elisp, and Emacs in general, see
the tutorial (@kbd{C-h t}).

@menu
* Non-standard file names::
* Other compiler::
* Other cross-reference::
* Other indentation::
* Other customization::
@end menu

@node Non-standard file names, Other compiler, Customization, Customization
@section Non-standard file names

By default, Ada mode is configured to use the GNAT file naming
convention, where file names are a simple modification of the Ada
names, and the extension for specs and bodies are
@samp{.ads} and @samp{.adb}, respectively.

Emacs uses the file extension to enable Ada mode; Ada mode uses the
file extentions to allow moving from a package body to the
corresponding spec and back.

Emacs and Ada mode support ways to use alternative file extensions for
specs and bodies. Note that you must also tell the compiler about
these extensions; doing that is beyond the scope of this manual.

For instance, if your spec and bodies files are called
@file{@var{unit}_s.ada} and @file{@var{unit}_b.ada}, respectively, you
can add the following to your @file{.emacs} file:

@example
;; Tell Ada mode about spec and body extensions
(ada-add-extensions "_s.ada" "_b.ada")

;; Tell Emacs to use Ada mode for those extensions
(add-to-list 'auto-mode-alist '("\\.ada\\'" . ada-mode))
@end example

You can define additional extensions:

@example
(ada-add-extensions ".ads" "_b.ada")
(ada-add-extensions ".ads" ".body")
@end example

This means that whenever Ada mode looks for the body for a file
whose extension is @file{.ads}, it will take the first available file
that ends with either @file{.adb}, @file{_b.ada} or
@file{.body}.

Simililarly, if Ada mode is looking for a spec, it will look for
@file{.ads} or @file{_s.ada}.

If the filename excluding the extension is not derived from the Ada
name following the GNAT convention, you need to provide an alternate
function for @code{ada-file-name-from-ada-name}. Doing that is beyond
the scope of this manual; see the current definitions in
@file{ada-mode.el} and @file{ada-gnat-xref.el} for examples.

@node Other compiler, Other cross-reference, Non-standard file names, Customization
@section Other compiler
The project variable @code{ada_compiler} (default elisp variable
@code{ada-compiler}) is used to index several variables that point to
the compiler-specific functions for corresponding Ada mode operations.

To use a compiler other than GNAT, you must write Emacs lisp code that
provides the interface to the compiler, and set @code{ada-compiler} and
the indirection variables.

See @file{ada-gnat-compile.el} for an example.

@node Other cross-reference, Other customization, Other compiler, Customization
@section Other cross-reference
The project variable @code{ada_xref} (default elisp variable
@code{ada-xref-tool}) is used to index several variables that point to
the cross-reference-tool-specific functions for corresponding Ada mode
operations.

The default cross-reference tool is @file{gnatxref}, provided by the
<<<<<<< HEAD
file @file{ada-gnat-xref.el}. One other tool is supported:
@file{gpr_query}. To use it, add the following to @file{~/.emacs}:

@example
=======
file @file{ada-gnat-xref.el}. Two other tools are supported:
@file{gnat_inspect} and @file{gpr_query}. To use these, add one of the
following to @file{~/.emacs}:

@example
(require 'gnat-inspect)
>>>>>>> 6fb295ca
(require 'gpr-query)
@end example

To use @file{gpr_query}, the Ada code @file{gpr_query.adb} must be
compiled; see @ref{Installation}.

To use a cross reference tool other than the above, you must write
Emacs lisp code that provides the interface to the compiler, and set
@code{ada-xref-tool} and the indirection variables.
<<<<<<< HEAD

See @file{ada-gnat-xref.el} and @file{gpr-query.el} for examples.
=======

See @file{ada-gnat-xref.el}, @file{gnat-inspect.el},
@file{gpr-query.el} for examples.

@node Other indentation, Other customization, Other compiler, Customization
@section Other indentation
The ada-mode indentation engine is set by a function on
@var{ada-mode-hook}, which is set when the elisp code defining the
indentation engine is loaded.

The default indentation tool is @file{ada-wisi}, provided by the
file @file{ada-wisi.el}. It can be very slow on very large files, so
an alternative is provided in @file{ada-gps.el}; on small files, it
uses ada-wisi, on large files, it uses the AdaCore GPS indentation
engine.

To use ada-gps, add the
following to @file{~/.emacs}:

@example
(require 'ada-gps)
@end example

To use @file{ada-gps}, the Ada code @file{ada_mode_gps_indent.adb}
must be compiled; see @ref{Installation}.

The threshold for ``large file'' is in user variable
@var{ada-gps-size-threshold}.
>>>>>>> 6fb295ca

@node Other customization,  , Other cross-reference, Customization
@section Other customization

All user-settable Ada mode variables can be set via the menu
@samp{Ada | Customize}.  Click on the @samp{Help} button there for help
on using customize.

To modify a specific variable, you can directly call the function
@code{customize-variable}; just type @kbd{M-x customize-variable
@key{RET} @var{variable-name} @key{RET}}).

Alternately, you can specify variable settings in the Emacs
configuration file, @file{~/.emacs}. This file is coded in Emacs lisp,
and the syntax to set a variable is the following:
@example
(setq variable-name value)
@end example

Some general Emacs settings that are useful for Ada files:
@table @code
@item delete-trailing-whitespace
Deletes space, tab at end of line and blank lines at end of buffer.
@item untabify
Deletes tab characters that have crept into the file.
@item indent-tabs-mode
Don't insert tab characters when indenting.
@item copyright-update
Updates the copyright date in the file header comment, to the current
year.
@item electric-pair-mode
Insert a matching right paren when you type a left paren.
@item hippie-expand
Bind @code{hippie-expand} to a key; it expands the word before point, using
words from current buffer, other buffers, file names, etc; see
@code{hippie-expand-try-functions-list}. You can also add
@code{ada-skel-hippie-try} to that list. Note that @code{ada-expand},
which defaults to @code{ada-skel-expand}, is bound to @key{C-c C-e}
(@pxref{Statement skeletons}).
@item imenu
Navigate to subprograms and types by name, from a minibuffer menu.
@item speedbar
Navigate to subprograms and types by name, from a list in a dedicated window.
@item which-func
@end table

The above can all be set by the following code in your
@file{~/.emacs}. Note that some are functions are added to
@code{before-save-hook}; they run just before a buffer is written to
disk. Also, the order is important; ada-mode does not set up the
Ada-specific features of imenu and speedbar unless imenu is loaded
first.

@example
(setq-default indent-tabs-mode nil)
(electric-pair-mode 1)
(require 'imenu) ;; also enables speedbar
(require 'ada-mode)
(add-to-list 'hippie-expand-try-functions-list 'ada-skel-hippie-try)
(define-key ada-mode-map "\C-e"     'hippie-expand)
(add-hook 'ada-mode-hook
   (lambda ()
    (add-hook 'before-save-hook 'delete-trailing-whitespace nil t)
    (add-hook 'before-save-hook 'copyright-update nil t)
    (add-hook 'before-save-hook
              (lambda () (untabify (point-min) (point-max)))
               nil t)))
@end example

@node Compiling Executing, Project files, Customization, Top
@chapter Compiling Executing

Ada projects can be compiled, linked, and executed using commands on
the Ada menu. All of these commands can be customized via a project
file (@pxref{Project files}), but the defaults are sufficient for using
the GNAT compiler for simple projects (single files, or several files
in a single directory).

For complex projects, you will want to use @code{make} or some other
build tool; in that case, you will need an Emacs Ada mode project file
to tell Emacs about the project directory tree and other settings.

@menu
* Compile commands::
* Compiling Examples::
* Compiler errors::
@end menu

@node Compile commands, Compiling Examples, Compiling Executing, Compiling Executing
@section Compile commands

Here are the commands for building an Ada project and running the main
program.

In multi-file projects, there must be one file that is the main
program. That is given by the @code{main} project file variable;
it defaults to the current file if not yet set, but is also set by the
``set main and build'' command.

@table @code

@item Check file
Compiles the current file in syntax check mode, by running
@code{check_cmd} defined in the current project file. This typically
runs faster than full compile mode, speeding up finding and fixing
compilation errors.

This sets @code{main} only if it has not been set yet.

@item Compile file
Compiles the current file, by running @code{comp_cmd} from the current
project file.

This does not set @code{main}.

@item Set main and Build
Sets @code{main} to the current file, then executes the Build
command.

@item Show main
Display @code{main} in the message buffer.

@item Build
Compiles all obsolete units of the current @code{main}, and links
@code{main}, by running @code{make_cmd} from the current project.

This sets @code{main} only if it has not been set yet.

@item Run
Executes the main program in a shell, displayed in a separate Emacs
buffer. This runs @code{run_cmd} from the current project. The
execution buffer allows for interactive input/output.

To modify the run command, in particular to provide or change the
command line arguments, type @kbd{C-u} before invoking the command.

This command is not available for a cross-compilation toolchain.

@end table
It is important when using these commands to understand how
@code{main} is used and changed.

Build runs 'gnatmake' on the main unit. During a typical edit/compile
session, this is the only command you need to invoke, which is why it
is bound to @kbd{C-c C-c}. It will compile all files needed by the
main unit, and display compilation errors in any of them.

Note that Build can be invoked from any Ada buffer; typically you will
be fixing errors in files other than the main, but you don't have to
switch back to the main to invoke the compiler again.

Novices and students typically work on single-file Ada projects. In
this case, @kbd{C-c C-m} will normally be the only command needed; it
will build the current file, rather than the last-built main.

There are three ways to change @code{main}:

@enumerate
@item
Invoke @samp{Ada | Set main and Build}, which sets @code{main} to
the current file.

@item
Invoke @samp{Ada | Project | Edit}, edit @code{main} and
@code{main}, and click @samp{[save]}

@item
Invoke @samp{Ada | Project | Load}, and load a project file that specifies @code{main}

@end enumerate

@node Compiling Examples, Compiler errors, Compile commands, Compiling Executing
@section Compiling Examples

We present several small projects, and walk thru the process of
compiling, linking, and running them.

The first example illustrates more Ada mode features than the others;
you should work thru that example before doing the others.

All of these examples assume you are using GNAT.

The source for these examples is available on the Emacs Ada mode
website mentioned in @xref{Installation}.

@menu
* No project files::            Just menus
* Set compiler options::        A basic Ada mode project file
* Set source search path::      Source in multiple directories
* Use GNAT project file::
* Use multiple GNAT project files::
* Use a Makefile::
@end menu

@node No project files, Set compiler options, Compiling Examples, Compiling Examples
@subsection No project files
This example uses no project files.

First, create a directory @file{Example_1}, containing:

@file{hello.adb}:

@example
with Ada.Text_IO;
procedure Hello
is begin
   Put_Line("Hello from hello.adb");
end Hello;
@end example

Yes, this is missing ``use Ada.Text_IO;'' - we want to demonstrate
compiler error handling.

@file{hello_2.adb} has no errors:

@example
with Hello_Pkg;
procedure Hello_2
is begin
   Hello_Pkg.Say_Hello;
end Hello_2;
@end example

@file{hello_pkg.ads} has no errors:

@example
package Hello_Pkg is
   procedure Say_Hello;
end Hello_Pkg;
@end example

@file{hello_pkg.adb}:

@example
with Ada.Text_IO;
package Hello_Pkg is
   procedure Say_Hello
   is begin
      Ada.Text_IO.Put_Line ("Hello from hello_pkg.adb");
   end Say_Hello;
end Hello_Pkg;
@end example

Yes, this is missing the keyword @code{body}; another compiler error
example. However, note that the indentation engine parser accepts this
code with no errors, making it easier to indent slightly illegal Ada
code.

In buffer @file{hello.adb}, invoke the menu entry @samp{Ada | Build |
Check syntax}. You should get a @code{*compilation*} buffer containing
something like (the directory paths will be different):

@example
-*- mode: compilation; default-directory: "c:/Projects/org.emacs.ada-mode.stephe-1/test/Example_1/" -*-
Compilation started at Fri Oct 18 04:23:54

gnatmake -u -c -gnatc  c:/Projects/org.emacs.ada-mode.stephe-1/test/Example_1/hello.adb -cargs
gcc -c -Ic:/Projects/org.emacs.ada-mode.stephe-1/test/Example_1/ -gnatc -I- c:/Projects/org.emacs.ada-mode.stephe-1/test/Example_1/hello.adb
hello.adb:4:04: "Put_Line" is not visible
hello.adb:4:04: non-visible declaration at a-textio.ads:263
hello.adb:4:04: non-visible declaration at a-textio.ads:259
gnatmake: "c:/Projects/org.emacs.ada-mode.stephe-1/test/Example_1/hello.adb" compilation error

Compilation exited abnormally with code 4 at Fri Oct 18 04:23:54
@end example

The lines with actual errors (starting with @file{hello.adb}) are
highlighted, with the file name in red.

Now invoke @samp{Ada | Build | Next compilation error}.  Or you can
click the middle mouse button on the first error line, or use the key
binding shown on the menu.  The compilation buffer scrolls to put the
first error on the top line, and point is put at the place of the
error in the @file{hello.adb} buffer.

To fix the error, invoke @samp{Ada | Build | Fix compilation error};
this adds ``Ada.Text_Io.'' to the line:

@example
    Ada.Text_Io.Put_Line ("hello from hello.adb");
@end example

Now invoke @samp{Ada | Build | Show main}; this displays @samp{Ada mode main: hello}.

Now (in buffer @file{hello.adb}), invoke @samp{Ada | Build | Build}. You are
prompted to save the file (if you haven't already). Then the
compilation buffer is displayed again, containing:

@example
-*- mode: compilation; default-directory: "c:/Projects/org.emacs.ada-mode.stephe-1/test/Example_1/" -*-
Compilation started at Fri Oct 18 20:39:33

gnatmake -o hello hello  -cargs  -bargs  -largs
gcc -c hello.adb
gnatbind -x hello.ali
gnatlink hello.ali -o hello.exe

Compilation finished at Fri Oct 18 20:39:34
@end example

The compilation has succeeded without errors; @file{hello.exe} now
exists in the same directory as @file{hello.adb}.

Now invoke @samp{Ada | Build | Run}. The @file{*compilation*} buffer
is displayed, containing

@example
-*- mode: compilation; default-directory: "c:/Projects/org.emacs.ada-mode.stephe-1/test/Example_1/" -*-
Compilation started at Fri Oct 18 20:41:53

./hello
Hello from hello.adb

Compilation finished at Fri Oct 18 20:41:53
@end example

That completes the first part of this example.

Now we will compile a multi-file project. Open the file
@file{hello_2.adb}, invoke @samp{Ada | Build | Set main and
Build}. This finds an error in @file{hello_pkg.adb}:

@example
hello_pkg.adb:2:08: keyword "body" expected here [see file name]
@end example

This demonstrates that gnatmake finds the files needed by the main
program. However, it cannot find files in a different directory,
unless you use an Emacs Ada mode project file or a GNAT project file
to specify the other directories; @xref{Set source search path},
@ref{Use GNAT project file}.

Invoke @samp{Ada | Build | Show main}; this displays @file{Ada mode
main: hello_2}.

Move to the error with @kbd{C-x `}, and fix the error by adding @code{body}:

@example
package body Hello_Pkg is
@end example

Now, while still in @file{hello_pkg.adb}, invoke @samp{Ada | Build |
Build}.  gnatmake successfully builds @file{hello_2}. This
demonstrates that Emacs has remembered the main file, in the project
variable @code{main}, and used it for the Build command.

Finally, again while in @file{hello_pkg.adb}, invoke @samp{Ada | Build
| Run}.  The @code{*compilation*} buffer displays @code{Hello from
hello_pkg.adb}.

One final point. If you switch back to buffer @file{hello.adb}, and
invoke @samp{Ada | Build | Run}, @file{hello_2.exe} will be run. That
is because @code{main} is still set to @code{hello_2}, as you can see
when you invoke @samp{Ada | Build | Show main}.

There are two ways to change @code{main}:

@enumerate
@item
Invoke @samp{Ada | Build | Set main and Build}, which sets @code{main} to
the current file.

@item
Invoke @samp{Ada | Build | Set Project ...}, and select a project file that
specifies @code{main}.

@end enumerate

@node Set compiler options, Set source search path, No project files, Compiling Examples
@subsection Set compiler options

This example illustrates using an Emacs Ada mode project file to set a
compiler option.

If you have files from @file{Example_1} open in Emacs, you should
close them so you don't get confused. Use menu @samp{File | Close
(current buffer)}.

In directory @file{Example_2}, create these files:

@file{hello.adb}:

@example
with Ada.Text_IO;
procedure Hello
is begin
   Put_Line("Hello from hello.adb");
end Hello;
@end example

This is the same as @file{hello.adb} from @file{Example_1}. It has two
errors; missing ``use Ada.Text_IO;'', and no space between
@code{Put_Line} and its argument list.

@file{hello.adp}:

@example
comp_opt=-gnatyt
@end example

This tells the GNAT compiler to check for token spacing; in
particular, there must be a space preceding a parenthesis.

In buffer @file{hello.adb}, invoke @samp{Ada | Build | Set main and
Build}. This finds the project file @file{hello.adp}, uses it to set
the compiler options, and builds the project. You should get a
@code{*compilation*} buffer containing something like (the directory
paths will be different):

@example
cd c:/Examples/Example_2/
gnatmake -o hello hello -g -cargs -gnatyt  -bargs  -largs
gcc -c -g -gnatyt hello.adb
hello.adb:4:04: "Put_Line" is not visible
hello.adb:4:04: non-visible declaration at a-textio.ads:264
hello.adb:4:04: non-visible declaration at a-textio.ads:260
hello.adb:4:12: (style) space required
gnatmake: "hello.adb" compilation error
@end example

Compare this to the compiler output in @ref{No project files}; the
gnatmake option @code{-cargs} has been replaced by @code{-cargs
-gnaty}, and an additional error is reported in @file{hello.adb} on
line 4. This shows that @file{hello.adp} is being used to set the
compiler options.

Fixing the error, linking and running the code proceed as in @ref{No
project files}.

@node Set source search path, Use GNAT project file, Set compiler options, Compiling Examples
@subsection Set source search path

In this example, we show how to deal with files in more than one
directory, using an Emacs Ada mode project file to set the search
path.

Create the directory @file{Example_3}, containing:

@file{hello_pkg.ads}:

@example
package Hello_Pkg is
   procedure Say_Hello;
end Hello_Pkg;
@end example

@file{hello_pkg.adb}:

@example
with Ada.Text_IO;
package Hello_Pkg is
   procedure Say_Hello
   is begin
      Ada.Text_IO.Put_Line ("Hello from hello_pkg.adb");
   end Say_Hello;
end Hello_Pkg;
@end example

These are the same files from example 1; @file{hello_pkg.adb} has an
error on line 2.

In addition, create a directory @file{Example_3/Other}, containing these files:

@file{Other/hello_3.adb}:

@example
with Hello_Pkg;
with Ada.Text_IO; use Ada.Text_IO;
procedure Hello_3
is begin
   Hello_Pkg.Say_Hello;
   Put_Line ("From hello_3");
end Hello_3;
@end example

There are no errors in this file.

@file{Other/other.adp}:

@example
src_dir=..
@end example

Note that there must be no trailing spaces.

In buffer @file{hello_3.adb}, invoke @samp{Ada | Project files | Find and
set project...}, and select @file{Example_3/Other/other.adp}. This
tells Emacs Ada mode to stop using the project file from
@file{Example_2}, and use the one for @file{Example_3}. Also note that
since this project file is not named @file{hello_3.adp}, it would not
be found by default.

Then, again in @file{hello_3.adb}, invoke @samp{Ada | Set main and
Build}. You should get a @code{*compilation*} buffer containing
something like (the directory paths will be different):

@example
cd c:/Examples/Example_3/Other/
gnatmake -o hello_3 hello_3 -g -cargs -I.. -bargs  -largs
gcc -c -g -I.. hello_3.adb
gcc -c -I./ -g -I.. -I- C:\Examples\Example_3\hello_pkg.adb
hello_pkg.adb:2:08: keyword "body" expected here [see file name]
gnatmake: "C:\Examples\Example_3\hello_pkg.adb" compilation error
@end example

Compare the @code{-cargs} option to the compiler output in @ref{Set
compiler options}; this shows that @file{other.adp} is being used to
set the compiler options.

Move to the error with @kbd{C-x `}. Ada mode searches the list of
directories given by @code{src_dir} for the file mentioned in the
compiler error message.

Fixing the error, linking and running the code proceed as in @ref{No
project files}.

@node Use GNAT project file, Use multiple GNAT project files, Set source search path, Compiling Examples
@subsection Use GNAT project file

In this example, we show how to use a GNAT project file, with no Ada
mode project file.

Create the directory @file{Example_4}, containing:

@file{hello_pkg.ads}:

@example
package Hello_Pkg is
   procedure Say_Hello;
end Hello_Pkg;
@end example

@file{hello_pkg.adb}:

@example
with Ada.Text_IO;
package Hello_Pkg is
   procedure Say_Hello
   is begin
      Ada.Text_IO.Put_Line ("Hello from hello_pkg.adb");
   end Say_Hello;
end Hello_Pkg;
@end example

These are the same files from example 1; @file{hello_pkg.adb} has an
error on line 2.

In addition, create a directory @file{Example_4/Gnat_Project},
containing these files:

@file{Gnat_Project/hello_4.adb}:

@example
with Hello_Pkg;
with Ada.Text_IO; use Ada.Text_IO;
procedure Hello_4
is begin
   Hello_Pkg.Say_Hello;
   Put_Line ("From hello_4");
end Hello_4;
@end example

There are no errors in this file.

@file{Gnat_Project/hello_4.gpr}:

@example
project Hello_4 is
   for Source_Dirs use (".", "..");
end Hello_4;
@end example

In buffer @file{hello_4.adb}, invoke @samp{Ada | Project | Load...}, and
select @file{Example_4/Gnat_Project/hello_4.gpr}.

Then, again in @file{hello_4.adb}, invoke @samp{Ada | Set main and
Build}. You should get a @code{*compilation*} buffer containing
something like (the directory paths will be different):

@example
-*- mode: compilation; default-directory: "c:/Projects/org.emacs.ada-mode.stephe-1/test/Example_4/Gnat_Project/" -*-
Compilation started at Mon Oct 21 11:28:31

gnatmake -Pc:/Projects/org.emacs.ada-mode.stephe-1/test/Example_4/Gnat_Project/hello_4.gpr -o hello_4 hello_4  -cargs -I. -Ic:/Projects/org.emacs.ada-mode.stephe-1/test/Example_4/Gnat_Project -Ic:/Projects/org.emacs.ada-mode.stephe-1/test/Example_4 -Ic:/Apps/GNAT-7.1.2/lib/gcc/i686-pc-mingw32/4.7.3/adainclude  -bargs  -largs
gcc -c -I. -Ic:/Projects/org.emacs.ada-mode.stephe-1/test/Example_4/Gnat_Project -Ic:/Projects/org.emacs.ada-mode.stephe-1/test/Example_4 -Ic:/Apps/GNAT-7.1.2/lib/gcc/i686-pc-mingw32/4.7.3/adainclude -I- -gnatA C:\Projects\org.emacs.ada-mode.stephe-1\test\Example_4\hello_pkg.adb
hello_pkg.adb:2:08: keyword "body" expected here [see file name]
gnatmake: "C:\Projects\org.emacs.ada-mode.stephe-1\test\Example_4\hello_pkg.adb" compilation error

Compilation exited abnormally with code 4 at Mon Oct 21 11:28:31
@end example

Compare the @code{gcc} options to the compiler output in @ref{Set
compiler options}; this shows that @file{hello_4.gpr} is being used to
set the compiler options.

Fixing the error, linking and running the code proceed as in @ref{No
project files}.

@node Use multiple GNAT project files, Use a Makefile, Use GNAT project file, Compiling Examples
@subsection Use multiple GNAT project files

In this example, we show how to use multiple GNAT project files,
specifying the GNAT project search path in an Ada mode project file.

Create the directory @file{Example_4} as specified in @ref{Use GNAT
project file}.

Create the directory @file{Example_5}, containing:

@file{hello_5.adb}:

@example
with Hello_Pkg;
with Ada.Text_IO; use Ada.Text_IO;
procedure Hello_5
is begin
   Hello_Pkg.Say_Hello;
   Put_Line ("From hello_5");
end Hello_5;
@end example

There are no errors in this file.

@file{hello_5.adp}:

@example
ada_project_path=../Example_4/Gnat_Project
gpr_file=hello_5.gpr
@end example

@file{hello_5.gpr}:

@example
with "hello_4";
project Hello_5 is
   for Source_Dirs use (".");
   package Compiler is
      for Default_Switches ("Ada") use ("-g", "-gnatyt");
   end Compiler;
end Hello_5;
@end example

In buffer @file{hello_5.adb}, invoke @samp{Ada | Project | Find and
select project...}, and select @file{Example_5/hello_5.adp}. This
would also be found by default if no previous project file had been
selected.

Then, again in @file{hello_5.adb}, invoke @samp{Ada | Build | Set main
and Build}. You should get a @code{*compilation*} buffer containing
something like (the directory paths will be different):

@example
-*- mode: compilation; default-directory: "c:/Projects/org.emacs.ada-mode.stephe-1/test/Example_5/" -*-
Compilation started at Mon Oct 21 11:32:05

gnatmake -Pc:/Projects/org.emacs.ada-mode.stephe-1/test/Example_5/hello_5.gpr -o hello_5 hello_5  -cargs -I. -Ic:/Projects/org.emacs.ada-mode.stephe-1/test/Example_5 -Ic:/Projects/org.emacs.ada-mode.stephe-1/test/Example_4/Gnat_Project -Ic:/Projects/org.emacs.ada-mode.stephe-1/test/Example_4 -Ic:/Apps/GNAT-7.1.2/lib/gcc/i686-pc-mingw32/4.7.3/adainclude  -bargs  -largs
gcc -c -I. -Ic:/Projects/org.emacs.ada-mode.stephe-1/test/Example_5 -Ic:/Projects/org.emacs.ada-mode.stephe-1/test/Example_4/Gnat_Project -Ic:/Projects/org.emacs.ada-mode.stephe-1/test/Example_4 -Ic:/Apps/GNAT-7.1.2/lib/gcc/i686-pc-mingw32/4.7.3/adainclude -I- -gnatA C:\Projects\org.emacs.ada-mode.stephe-1\test\Example_4\hello_pkg.adb
hello_pkg.adb:2:08: keyword "body" expected here [see file name]
gnatmake: "C:\Projects\org.emacs.ada-mode.stephe-1\test\Example_4\hello_pkg.adb" compilation error

Compilation exited abnormally with code 4 at Mon Oct 21 11:32:05
@end example

Now type @kbd{C-x `}. @file{Example_4/hello_pkg.adb} is shown,
demonstrating that @file{hello_5.gpr} and @file{hello_4.gpr} are being
used to set the compilation search path.

@node Use a Makefile,  , Use multiple GNAT project files, Compiling Examples
@subsection Use a Makefile

In this example, we show how to use a Makefile to build an Ada project
with GNAT, run the result, and clean the build directories.

Create the directories @file{Example_4, Example_5} as specified in @ref{Use GNAT
project file},  @ref{Use multiple GNAT project files}.

In @file{Example_5}, add the file:

@file{Makefile}:

@example
# build and run hello_5 project

all : build run

.PHONY : force

build : force
        gprbuild -Phello_5.gpr hello_5

run :
        ./hello_5

clean :
        gnatclean -r -Phello_5

export GPR_PROJECT_PATH = ../Example_4/Gnat_Project

# Local Variables:
# eval:(ada-parse-prj-file "hello_5.adp")
# eval:(ada-select-prj-file "hello_5.adp")
# End:
@end example

Close and re-open @file{Makefile}; the @samp{Local Variables} section
sets the project file to @file{hello_5.adp} when the @file{Makefile}
is opened. You can also use @key{C-x C-e} to execute the select line
after the @file{Makefile} is opened, to change the project file back
to @file{hello_5.adp}.

In @file{Makefile}, invoke @samp{Tools | Compile...}, and accept the
default make command. This runs the @samp{all} target, which builds
@file{hello_5} and runs it.

@node Compiler errors,  , Compiling Examples, Compiling Executing
@section Compiler errors

The @code{Check syntax} and @code{Build} commands, or running
@code{make}, place compilation errors in a separate buffer named
@code{*compilation*}.

Each line in this buffer will become active: you can simply click on
it with the middle button of the mouse, or move point to it and press
@key{RET}. Emacs will then display the relevant source file and put
point on the line and column where the error was found.

You can also press the @kbd{C-x `} key (@code{next-error}), and Emacs
will jump to the first error. If you press that key again, it will
move you to the second error, and so on.

Some error messages also include references to other files. These
references are accessed via @kbd{C-c `}.

@node Project files, Moving Through Ada Code, Compiling Executing, Top
@chapter Project files

An Emacs Ada mode project file specifies what directories hold sources
for your project, and allows you to customize the compilation commands
and other things on a per-project basis.

The default file extension for Ada mode project files is @file{*.adp}
or @file{*.prj}. You can use a different extension by adding it to
@code{ada-prj-file-extensions}, and a different syntax by adding a
parser function to @code{ada-prj-parser-alist}.

Note that Ada mode project files @file{*.adp} are different than GNAT
compiler project files @samp{*.gpr}. However, Emacs Ada mode can use a
GNAT project file to specify the project directories. If no
other customization is needed, a GNAT project file can be used without
an Emacs Ada mode project file.

If no Emacs Ada mode project file is specified, some Ada mode
functions are not available.

@menu
* Project file overview::
* Project file variables::
@end menu

@node Project file overview, Project file variables, Project files, Project files
@section Project file overview

Project files have a simple syntax; they may be edited directly. Each
line specifies a project variable name and its value, separated by
``='' (spaces not allowed):
@example
src_dir=/Projects/my_project/src_1
src_dir=/Projects/my_project/src_2
@end example

Any line that does not have an ``='' is a comment.

Some variables (like @code{src_dir}) are lists; multiple occurrences
are concatenated.

There must be no space between the variable name and ``='', and no
trailing spaces.

The current project file is given by the lisp variable
@code{ada-prj-default-project-file}, and shown by the menu command
@key{Ada | Project Files | Show project}.

To set the project file, use the menu command @samp{Ada | Set Project
...}, or the elisp functions @code{ada-parse-prj-file,
ada-select-prj-file}. The latter can be added to a Makefile:

@example
# Local Variables:
# eval: (ada-parse-prj-file "ada-mode.prj")
# eval: (ada-select-prj-file ada-mode.prj")
# End:
@end example

You specify either a GNAT project file or an Emacs Ada mode project
file; if the file extension is @code{.gpr}, the file is treated as a
GNAT project file. Extensions given by @code{ada-prj-file-extensions}
(default @file{.adp, .prj}) are treated as an Emacs Ada mode
project file.

After a project file is parsed, you can make it current again with
just @code{ada-select-prj-file}, or by selecting it from the menu.

@node Project file variables,  , Project file overview, Project files
@section Project file variables

To set a project variable that is a list, specify each element of the
list on a separate line in the project file.

Process environment variables can be referenced using the
normal @code{$var} syntax.

Most project variables have defaults that can be changed by setting
elisp variables; the table below identifies the elisp variable for each
project variable. Elisp variables corresponding to project variables
that are lists are elisp lists.

In general, project variables are evaluated when referenced in Emacs
Ada mode commands. Relative file paths are expanded relative to the
directory containing the project file.

Ada mode defines some project variables; others are defined by the
compiler.

Here is the list of variables valid for all compilers. In the default
values, the current directory @code{"."} is the directory containing
the project file.

@table @asis
@c These are the names that appear in the .adp file, which are the
@c same as the symbols used with ada-prj-get
@c
@c defined in ada-mode.el ada-prj-parse-file-1; alphabetical order
@c defaults defined in ada-mode.el ada-prj-default

@item @code{ada_compiler}   [default: @code{ada-compiler, gnat}]
Ada compiler for this project. It must occur in the project file
before any compiler-specific project variable.

@item @code{auto_case}      [default: @code{ada-auto-case, t}]
Non-nil means automatically change case of preceding word while typing.

@item @code{case_identifier}   [default: @code{ada-case-identifier, ada-mixed-case}]
Function to call to adjust the case of an Ada identifier.

@item @code{case_keyword}   [default: @code{ada-case-keyword, downcase-word}]
Function to call to adjust the case of an Ada keyword.

@item @code{case_strict}    [default: @code{ada-case-strict, t}]
If non-nil, @code{ada-mixed-case} forces @code{Mixed_Case} for identifiers.
Otherwise, @code{ada-mixed-case} allows @code{UPPERCASE} for identifiers.

@item @code{casing}         [default: @code{ada-case-exception-file, nil}]
List of files containing casing exceptions. @xref{Automatic casing}.

@item @code{el_file}        [default: ]
The value is a file name, which is loaded as an elisp file when the
project file is parsed or selected. This allows setting Ada mode indentation
variables, and any arbitrary elisp code used to customize the project.

@item @code{path_sep}       [default: @code{path-separator}]
Separator character used in compiler search paths.

@item @code{src_dir}        [default: @code{"."}]
A list of directories to search for source files.

@item @code{xref_tool}      [default: @code{ada-xref-tool, gnat-xref}]
Cross reference tool for this project.

@end table

The following variables are valid with the GNAT compiler:

@table @asis
@c defined in ada-gnat.el ada-gnat-prj-parse-emacs-file; alphabetical order
@item @code{ada_project_path}   [default: @code{""}]
@c ada-prj-get 'prj_dir, 'proc_env
A list of directories to search for GNAT project files.

If set, the @code{GPR_PROJECT_PATH} process environment variable is
set to this value in the child process that runs GNAT tools. If not
set, @code{GPR_PROJECT_PATH} in the child process is inherited from
the Emacs process.

If you have the @code{GPR_PROJECT_PATH} or @code{ADA_PROJECT_PATH}
environment variable set in the Emacs process correctly for all of
your projects, you do not need to set this project variable.

The project search path can also be set in GNAT aggregate
projects. However, the gnat tools do not make that path available to
Emacs, so you must duplicate it in an Emacs Ada project file.

@item @code{gpr_file}   [default: @code{""}]
The GNAT project file.

If set, the source and project directories specified in the GNAT
project file are appended to @code{src_dir} and
@code{ada_project_path}. This allows specifying Ada source directories
with a GNAT project file, and other source directories with the Emacs
project file.

@item @code{gpr_project_path}   [default: @code{""}]
Same as @code{ada_project_path}.

@end table

@node Moving Through Ada Code, Identifier completion, Project files, Top
@chapter Moving Through Ada Code

There are several commands to navigate through Ada code. All
these functions are available through the Ada menu and keybindings.

Some of these commands rely on cross reference facilities provided by
the compiler; the standard Emacs Ada mode only supports the GNAT
compiler, but others can be added (@pxref{Other cross-reference}).

@table @kbd
@item C-c C-d
@findex ada-goto-declaration
Move from any use of an identifier to its declaration, for from a declaration to
its body (if there is one).

@item C-c M-d
@findex ada-goto-declaration-parent
Move from a child type declaration to the parent type declaration;
display a list of references if there is more than one parent.

@item C-c C-n
@findex ada-next-statement-keyword
Move to the next keyword in the current statement.

For example, if point is on @samp{if}, move to @samp{then}.

@item C-c C-p
@findex ada-prev-statement-keyword
Move to the previous keyword in the current statement.

For example, if point is on @samp{then}, move to @samp{if}.

@item C-c C-o
@findex ada-find-other-file
Switch between corresponding spec and body. There are several special
cases:

@itemize @bullet
@item
If the region is active, it is assumed to contain an Ada package
name; position point on the corresponding package declaration.

@item
If point is in the start line of a top level child package
declaration (but not package body), or a child subprogram spec or
body, position point on the corresponding parent package
declaration.

@item
If point is in the start line of a top level separate body,
position point on the corresponding separate stub declaration.

@item
If point is in a subprogram declaration or body, position point on the
corresponding body or declaration in the other file.

@item
If point is on a @code{with} clause, position point on the
corresponding declaration.

@end itemize

@item C-c C-r
@findex ada-show-references
Show all references to the identifier surrounding point. Use
@kbd{C-x `} (@code{next-error}) to visit each reference (as for
compilation errors).

@item C-c C-x
@findex ada-show-overriding
Show all declarations that override the primitive procedure at
point. Use @kbd{C-x `} (@code{next-error}) to visit each reference (as
for compilation errors).

@item C-c M-x
@findex ada-show-overridden
Show the declaration that the declaration at point overrides.

@item C-u SPACE
Jump back to the previous location.

@item Ada | Misc | Refresh cross reference cache
Cross reference information is loaded from the compiler output when
the first cross reference command is issued. If the code is recompiled
after that, the cross reference information is reloaded by invoking
this menu command.

@end table

@node Identifier completion, Indentation, Moving Through Ada Code, Top
@chapter Identifier completion

Emacs provides a general way of completing identifiers: @kbd{M-/}
(bound to @code{dabbrev-expand}). This is an easy way to type faster:
you just have to type the first few letters of an identifier, and then
loop through all the possible completions.

@kbd{M-/} works by parsing all open Ada files for possible
completions.

For instance, if the words @samp{my_identifier} and @samp{my_subprogram}
are the only words starting with @samp{my} in any of the open Ada files,
then you will have this scenario:

@example
You type:  my@kbd{M-/}
Emacs inserts:  @samp{my_identifier}
If you press @kbd{M-/} once again, Emacs replaces @samp{my_identifier} with
@samp{my_subprogram}.
Pressing @kbd{M-/} once more will bring you back to @samp{my_identifier}.
@end example

This is a very fast way to do completion, and the casing of words will
also be respected.

@node Indentation, Statement skeletons, Identifier completion, Top
@chapter Indentation

Ada mode comes with a full set of rules for automatic indentation. You
can also configure the indentation, via the following variables:

@table @asis
@item @code{ada-indent}                  (default value: 3)
Number of columns for default indentation.

@item @code{ada-indent-broken}           (default value: 2)
Number of columns to indent the continuation of a broken line.

@item @code{ada-indent-comment-col-0}  (default value: nil)
If non-nil, comments currently starting in column 0 are left in column
0.  Otherwise, they are indented with previous comments or code.

@item @code{ada-indent-label}            (default value: -3)
Number of columns to indent a label.

@item @code{ada-indent-record-rel-type}  (default value: 3)
Indentation for @code{record} relative to @code{type} or @code{use}.

@item @code{ada-indent-renames}           (default value: 2)
Indentation for @code{renames} relative to the matching subprogram keyword.

If the subprogram has parameters then if @code{ada-indent-renames} is
zero or less the indentation is abs @code{ada-indent-renames} relative
to the open parenthesis; if @code{ada-indent-renames} is one or more
the indentation is relative to the line containing the keyword.

If the subprogram has no parameters then @code{ada-indent-broken} the
indentation is relative to the indentation of the line containing
the keyword.

@item @code{ada-indent-return}           (default value: 0)
Indentation for @code{return} relative to the matching
 @code{function}.

If the function has parameters, then if @code{ada-indent-return} is
zero or less the indentation is abs @code{ada-indent-return} relative
to the open parenthesis; if @code{ada-indent-return} is one or more,
indentation is relative to line containing @code{function}.

If the function has no parameters, @code{ada-indent-broken} is used
relative to line containing @code{function}.

@item @code{ada-indent-use}  (default value: ada-indent-broken)
Indentation for the lines in a @code{use} statement.

@item @code{ada-indent-when}             (default value: 3)
Indentation for @code{when} relative to @code{exception}, @code{case},
or @code{or} in @code{select}.

@item @code{ada-indent-with}             (default value: ada-indent-broken)
Indentation for the lines in a @code{with} context clause.

@end table

The indentation variables are buffer local; the global value may be
overridden in an elisp file invoked by an @code{el_file} Emacs Ada
mode project file statement, or in a file local variable section.

The following keys indent portions of the text:
@table @kbd

@item RET
Insert and indent a new line.

@item TAB
Indent the current line, or the current region.

@item C-c TAB
Indent the current statement or declaration.

@end table

The indentation algorithm relies on a grammar parser to identify the
syntactic role for keywords and other words in the code. If the code
is accepted by the parser, the indentation is done according to the
rules in the indentation engine.

If the code is not accepted (because it is partially complete during
editing), the indentation engine falls back to the trivial algorithm
of indenting each new line the same as the previous line. Once enough
new text has been entered to make the code acceptable to the parser,
the statement or declaration is properly indented.

For example, if you are entering this code:

@example
if A then
   B;
end if;
@end example

when you type @kbd{RET B}, @code{B} is indented to the same column as
@code{if}, because the parser does not find @code{end if;}. Then when
you type the final @code{;} followed by @key{TAB}, all three lines are
indented, putting @code{B} where it belongs.

To be more user friendly, the parser accepts a superset of the Ada
grammer. For example, the parser accepts this code for an @code{if}
statement:

@example
if then
end if;
@end example

In general, any sequence of statements, and many expressions, may be
omitted.

One way to easily insert empty statements like this is using
@ref{Statement skeletons}.

In rare cases, the parser gets confused; it can be reset by invoking
menu @key{Ada | Misc | Reset parser}. Please report such cases as a
bug.

@node Statement skeletons, Aligning code, Indentation, Top
@chapter Statement skeletons

@kbd{C-c C-e} expands the previous one or two words into a statment
skeleton. For example, @kbd{i f C-c C-e} expands to:

@example
if  then
elsif  then
else
end if;
@end example

All skeleton expansions are accepted by the indentation parser, so
this is a convenient way to insert statements with correct
indentation.

For named statements (packages, loops, etc), the name is taken from
the word before point, and the name of the statement from the word
before that.

Some expansions prompt for more information, such as
whether a spec or body is desired. For example, @kbd{package A_Package
C-c C-e} first prompts for ``body'' or ``spec''. If ``spec'' is
selected, the following code is inserted:

@example
package A_Package is
private
end A_Package;
@end example

Named blocks work similarly: @kbd{declare A_Block C-c C-e} expands
(without prompting) to:

@example
A_Block:
   declare
   begin
   exception
   end A_Block;
@end example

Note that the order of the keyword @code{declare} and the name
@code{A_Block} are reversed in the expansion; this may take some
getting used to. Alternately, if no name is present in the buffer, you
are prompted for a name: @kbd{declare C-c C-e} first prompts for a
name, then expands to the above.

The variable @code{ada-skel-initial-string} defines what to insert in
a newly created empty buffer. It defaults to @code{@{header@}}, which
is a placeholder defined by @code{ada-skel-header}, which inserts a
typical header with a copyright license (choice of GPL or
restricted). Users will typically want to override the definition of
@code{ada-skel-initial-string} and/or @code{ada-skel-header}, or
provide more choices of copyright license.

@node Aligning code, Automatic casing, Statement skeletons, Top
@chapter Aligning code

Aligning code adds space in each line so that similar parts of
successive lines are aligned vertically. For example, a sequence of
declarations:

@example
A : Integer;
Another : Float := 1.0;
More : Integer := 2;
@end example

changes to this when aligned:

@example
A       : Integer;
Another : Float   := 1.0;
More    : Integer := 2;
@end example

Alignment is invoked by @kbd{C-c C-a}, which aligns the sequence of
statements surrounding point, or within the selected region.

Parameter lists are also aligned:

@example
   procedure Foo
     (A : in Integer;
      Another : out Float := 1.0;
      More : in out Integer := 2);
@end example

is aligned to:

@example
   procedure Foo
     (A       : in     Integer;
      Another :    out Float   := 1.0;
      More    : in out Integer := 2);
@end example

@node Automatic casing, Comment Handling, Aligning code, Top
@chapter Automatic casing

Casing of identifiers, attributes and keywords is automatically
performed while typing when the variable @code{ada-auto-case} is
non-nil (the default). Every time you type a word separator, the
previous word is automatically cased.

You can customize the automatic casing with the following variables:

@table @code
@item ada-case-keyword
Value must be one of:
@table @code
@item downcase-word
Ada keywords will be lowercase.

@item upcase-word
Ada keywords will be uppercase.
@end table

@item ada-case-strict
If non-nil, all identifiers are forced to @code{Mixed_Case}; first
letter, and letter following ``_'' are uppercase; rest are
lowercase.

If nil, the mixed case characters in identifiers are forced to upper
case, but the other characters are not modified. That allows typing
all uppercase identifiers without defining a casing exception.
@end table

You can define exceptions to these rules, in files specified by the
variable @code{ada-case-exception-file}. Each line in a case exception
file specifies the casing of one word or word fragment. If an
exception is defined in multiple files, the first occurrence is used.

If the word starts with an asterisk (@code{*}), it defines the casing
of a word fragment (or ``substring''); part of a word between two
underscores or word boundary.

For example:

@example
DOD
*IO
GNAT
@end example

The word fragment @code{*IO} applies to any word containing ``_io'';
@code{Text_IO}, @code{Hardware_IO}, etc.

@findex ada-case-create-exception
There are two ways to add new items to this file: you can simply edit
it as you would edit any text file. Or you can position point on the
word you want to add, and select menu @samp{Ada | Casing | Create full
exception} or @samp{Ada | Casing | Create partial exception}.  The
word will be added to the current list of exceptions and to the file.

It is sometimes useful to have multiple exception files. For
example, one could be the standard Ada acronyms, the second some
company specific exceptions, and the last one some project specific
exceptions. If you set up the variable @code{ada-case-exception-file}
as a list of files, each of them will be parsed and used in your emacs
session. When you create a new exception, you are prompted for the
file to save it in.

Other keys and menu entries are defined:

@table @kbd
@item C-c C-w
@findex ada-case-adjust-at-point
Adjust case of the word at point. With prefix arg, adjust case even if
in comment. Normally, comments are not affected by case adjust.

@item Ada | Casing | Adjust case region
Adjust case in the active region.

@item Ada | Casing | Adjust case buffer
Adjust case in the active buffer.

@end table

@node Comment Handling, Key summary, Automatic casing, Top
@chapter Comment Handling

By default, comment lines get indented like Ada code. There are a few
additional functions to handle comments:

@table @kbd
@item M-;
@findex comment-dwim
If the region is active, comment or uncomment it.

If the current line is empty, start a comment.

Otherwise, add a comment at the end of the line, in a column given by
@code{comment-column}.

@item M-q
@findex fill-paragraph
Fill the current comment paragraph.
@end table

@node Key summary, Developer overview, Comment Handling, Top
@chapter Key summary
@c search for @kbd and @key. Alphabetical by key sequence

This table summarizes the keys described in this manual. Other keys
are bound by Ada mode; see @key{C-h b} for a complete list. The
Ada menu also displays keys bound to menu operations.

@table @kbd
@item M-/
@xref{Identifier completion}.
Complete the word before point; repeat to cycle thru possible
completions.

@item M-;
@xref{Comment Handling}.
If the region is active, comment or uncomment it.

@item M-q
@xref{Comment Handling}.
Fill the current comment paragraph.

@item RET
@xref{Indentation}.
Insert and indent a new line.

@item TAB
@xref{Indentation}.
Indent the current line, or the current region.

@item C-c TAB
@xref{Indentation}.
Indent the current statement or declaration.

@item C-c `
@xref{Compiler errors}.
Move to the location of the secondary reference in the current compilation error.

@item C-c C-a
@xref{Aligning code}.
Align code.

@item C-c C-c
@xref{Compile commands}.
Build the current main program.

@item C-c C-d
@xref{Moving Through Ada Code}.
Move from any use of an identifier to its declaration, for from a declaration to its body.

@item C-c M-d
@xref{Moving Through Ada Code}.
Move from a child type declaration to the parent type declaration.

@item C-c C-e
@xref{Statement skeletons}.
Expand previous one or two words into a statement or declaration
skeleton.

@item C-c C-c
@xref{Compile commands}.
Build the current file.

@item C-c C-n
@xref{Moving Through Ada Code}.
Move to the next keyword in the current statement.

@item C-c C-o
@xref{Moving Through Ada Code}.
Switch between corresponding spec and body, or find other spec.

@item C-c C-p
@xref{Moving Through Ada Code}.
Move to the previous keyword in the current statement.

@item C-c C-r
@xref{Moving Through Ada Code}.
Show all references to the identifier surrounding point.

@item C-c C-w
@xref{Automatic casing}.
Adjust case of the word at point. With prefix arg, adjust case even if
in comment.

@item C-c C-x
@xref{Moving Through Ada Code}.
Show all declarations that override the primitive procedure at
point.

@item C-c C-y
@xref{Automatic casing}.
Create case exception.

@item C-c `
@xref{Compiler errors}.
Move to the location of the next secondary compilation error.

@item C-x `
@xref{Compiler errors}.
Move to the location of the next compilation error or show result.

@item M-q
@xref{Comment Handling}.
Fill the current comment paragraph.

@end table

@node Developer overview, GNU Free Documentation License, Key summary, Top
@chapter Developer overview
If you'd like to contribute to Ada mode, or just understand the
sources, here's an overview.

@menu
* Directory structure::
* Package organization::
* OpenToken::
* ELPA::
@end menu

@node Directory structure, Package organization, Developer overview, Developer overview
@section Directory structure
@table @file
@item org.emacs.ada-mode
Main source.

File extensions:
@table @file
@item *.el
Elisp files; main code.

@item *.elc
Byte-compiled elisp files, not in the distribution. Generated by the
Makefile target @code{byte-compile}, or by the Emacs package installer.

Compiling the parse tables (@file{*-wy.el}) speeds up loading them
significantly. Compiling other files speeds up parsing, but not
noticeably.

One reason to byte-compile files is to find errors; the byte compiler
reports undefined variables, wrong argument counts, etc.

@item *-wy.el
Parse tables, generated from the corresponding grammar @file{*.wy} by
the OpenToken tool @file{wisi-generate.exe}. These are in the tarball
distribution and the monotone repository so users and Elisp developers
don't have to install OpenToken.

@item *-wy.output
Diagnostic output from @file{wisi-generate.exe}, useful for tracing
parses while debugging a grammar issue. Not in the tarball
distribution or the monotone repository.

@item *.wy
Grammar files, specifying the language to be parsed. The syntax for
these grammar files is similar to that for bison and wisent, but not
the same; see the OpenToken documentation for more info.

The wisi parser (in @file{wisi-parse.el}) is a generalized LALR
parser, so it tolerates some conflicts and ambiguities. This makes the
grammars easier to write, and in particular makes it possible to let
the Ada grammar closely match Annex P of the Ada Language Reference
Manual (the syntax summary).

@item *.texi
Texinfo source for the user guides.

@item *.html
Generated user guide in HTML format.

@item *.info
Generated user guide in Emacs info format.


@end table

@item build
Makefile for building the user guides, publishing to the web page or
Gnu ELPA. Test drivers.

@item build/wisi
Makefile for building and testing with the wisi-based
parser. Separate from @file{build}, because there used to be a
SMIE-based parser, and there might be another parser someday.

The emacs used to byte-compile and run tests is given by the 'make'
variable EMACS_EXE, which defaults to 'emacs'; it can be overridden on
the make command line or by an environment variable.

@item test
All tests for Ada mode, gpr mode, parser.

Each test is run in a separate invocation of Emacs, so it is
completely independent of all other tests.

The tests are driven by the elisp code in @file{build/*.el}.

In general, the Ada mode tests open the file, execute test actions,
re-indent, and re-captialize the entire file. The result is diffed
with the original, and must match.

The test actions are defined by comments with the prefix
@code{--EMACSCMD:}; they are elisp forms that invoke Ada mode
functions. This is used to test navigation features and other parser
effects.

@item test/Example_*
Starting files for examples in user guide.

@item test/gpr
Tests for gpr mode.

@item test/subdir
More tests; allows testing path search features.

@item test/wisi
Tests of the elisp wisi grammar compiler and parser.
@end table

@node Package organization, OpenToken, Directory structure, Developer overview
@section Package organization

@menu
* Ada mode::
* gpr mode::
* GNAT core::
* Wisi::
@end menu

@node Ada mode, gpr mode, Package organization, Package organization
@subsection Ada mode
Ada mode consists of all files with @file{ada-} prefix in the file
name.

@table @file
@item ada-mode.el
The main file, implementing the keymap, menu, and top level
functionality.

It allows for different backend implementations for compiling,
cross-referencing, and indenting. The functions for each of these
backends dispatch thru global variables that are set by Emacs Ada mode
project files. They default to the GNAT compiler, the gnatxref cross
reference tool, and the ada-wisi indentation engine.

@item ada-build.el
Provides functions for compiling Ada files without a Makefile (or
similar tool).

@item ada-fix-error.el
Provides an interface to utilities for automatically fixing errors
reported by the compiler. It dispatches to a compiler-specific
backend.

@item ada-gnat-compile.el
Implements the Ada mode compiler functions for the GNAT compiler.

@item ada-gnat-xref.el
Implements the Ada mode cross reference functions for the GNAT compiler.

@item ada-grammar.*
The Ada language grammar, and files generated from it by the OpenToken
tool @file{wisi-generate.exe}.

@item ada-indent-user-options.el
All user-settable options for the Ada indentation engine.

@item ada-mode-compat-23.4.el
Defines functions used by Ada mode that are not in Emacs 23.4.

Emacs Ada mode is written for Emacs 24.3. Emacs version 23.4 is
partially supported. Earlier versions of Emacs are not supported.

@item ada-mode.texi
The Ada mode user guide source and compiled versions.

@item ada-skel.el
Skeletons for expansion of Ada syntax (@pxref{Statement
skeletons}). Extends the Emacs skeleton functions with ``tokens'',
inspired by the lamented Else package (which was inspired by DEC LSE).

@item ada-wisi-opentoken.el
Indentation functions useful when editing OpenToken code; an example
of extending the Ada mode indentation engine for special
circumstances.

@item ada-wisi.el
Implements the Ada mode indentation functions for the wisi indentation
engine backend.

@end table

@node gpr mode, GNAT core, Ada mode, Package organization
@subsection gpr mode

gpr mode consists of all files with @file{gpr-} prefix in the file
name. The functions in each file are similar to the similarly-named
Ada mode files.

@node GNAT core, Wisi, gpr mode, Package organization
@subsection GNAT core
@table @file

@item gnat-core.el
GNAT is actually a multi-language tool; it builds on top of the
multi-language gcc.

@file{gnat-core.el} is a start at a language-agnostic interface to the
GNAT tools. It was first factored out from @file{ada-gnat.el} and
@file{ada-mode.el} to support the multi-language @file{gpr_query.el}.

More code currently in @file{ada-mode.el} could be migrated to
@file{gnat-core.el}, in particular the project file support.

@item gpr-query.el
Provides an interface to the external multi-language cross-reference
tool @file{gpr_query}.

Implements the Ada mode cross-reference functions for the
@file{gpr_query} backend, and a minor mode providing similar
functions for C++.

@end table

@node Wisi,  , GNAT core, Package organization
@subsection Wisi

The ``wisi'' parser. ``wisi'' used to be an acronym, but now it's just
a name.

@table @file
@item wisi.el
Implements the lexer, the main parser driver,
parser actions that cache parser information in text properties,
utilities for indenting and navigating using the cached information,
and general setup.

@item wisi-compile.el
Implements the parse table
compiler. @file{wisi-generate.exe} processes the grammar source
@file{*.wy} into an elisp source representation of a parse table
@file{*-wy.el}. That is compiled into an internal structure containing
the state transitions and executable actions. The actions can be any
elisp form; the intent is that they be calls to the action functions
provided by @file{wisi.el}. @file{wisi-compile.el} uses some features
provided by @code{semantic}.

@item wisi-parse.el
Implements the generalized LALR parser.
@end table

@node OpenToken, ELPA, Package organization, Developer overview
@section OpenToken
Ada mode uses the OpenToken tool @file{wisi-generate.exe} to process
the grammar sources into elisp parse tables. See
@uref{http://stephe-leake.org/emacs/ada-mode/emacs-ada-mode.html} for
current information about which version of OpenToken is required, and
how to get it.

The Makefile variable @code{WISI_OPENTOKEN} gives the path to the
build directory for OpenToken; you probably need to override it with
an external environment variable or on the @code{make} command line.

@node ELPA,  , OpenToken, Developer overview
@section ELPA
Ada mode is published via the Gnu ELPA archive. To test a new version
of Ada mode, we use a local Gnu ELPA archive. That requires fetching
Gnu ELPA via git:

@example
cd /Projects
git clone git://git.savannah.gnu.org/emacs/elpa.git
@end example

If you have an Emacs Savannah developer account, you can use:

@example
cd /Projects
git clone <login>@@git.savannah.gnu.org/emacs/elpa.git
@end example

@file{build/Makefile} contains targets for copying Ada mode source to
the elpa workspace, and for building the elpa archive there.

@node GNU Free Documentation License, Index, Developer overview, Top
@appendix GNU Free Documentation License
@include doclicense.texi

@node Index,  , GNU Free Documentation License, Top
@unnumbered Index

@printindex fn

@bye<|MERGE_RESOLUTION|>--- conflicted
+++ resolved
@@ -120,9 +120,9 @@
 You may also want to install additional utilities:
 
 @menu
-<<<<<<< HEAD
 * Ada Reference Manual::
 * gpr_query::
+* ada_mode_gps_indent::
 * Upgrading::
 @end menu
 
@@ -137,19 +137,6 @@
 tool @code{gpr_query}, which supports Ada, C, C++, and any other
 language for which AdaCore gcc provices the @code{-fdump-xref}
 (@code{-fdump-xref} is an AdaCore extension).
-=======
-* gnatinspect::
-* gpr_query::
-* ada_mode_gps_indent::
-* Upgrading::
-@end menu
-
-@node gnatinspect, gpr_query, Installation, Installation
-@section gnatinspect
-Ada mode has experimental support for the new AdaCore cross reference
-tool @code{gnatinspect}, which supports Ada, C, C++, and any other
-language for which gcc provices the @code{-fdump-xref}.
->>>>>>> 6fb295ca
 
 @code{gpr_query} requires the @code{gnatcoll} library provided by
 AdaCore. Ada mode requires the very latest version @code{gnatcoll
@@ -180,53 +167,7 @@
 gcc -O2 -o sqlite3 shell.c sqlite3.c -ldl -lpthread
 @end example
 
-<<<<<<< HEAD
 @node Upgrading,  , gpr_query, Installation
-=======
-@node gpr_query, ada_mode_gps_indent, gnatinspect, Installation
-@section gpr_query
-@file{gpr_query} is similar to @file{gnatinspect}, but customized for
-Emacs ada-mode use. To install it, install @file{gnatinspect} as above
-(@ref{gnatinspect}), then:
-
-@example
-cd ~/.emacs.d/elpa/ada-mode-5.xx/build
-make install-gpr_query
-@end example
-
-@node ada_mode_gps_indent, Upgrading, gpr_query, Installation
-@section ada_mode_gps_indent
-@file{ada-gps} is an alternate indentation engine, using the
-indentation engine from AdaCore's GPS. It is very fast for indenting
-single lines in very large files; the default ada-wisi is slow in that
-case.
-
-To install it:
-@itemize
-@item
-install @file{gnatinspect} as above (@ref{gnatinspect}).
-
-@item
-download GPS source from @url{libre.adacore.com}
-
-@item
-unpack GPS source somewhere convenient
-
-@item
-In @file{~/.emacs.d/elpa/ada-mode-5.xx/build/Makefile}, edit the
-default value for GPS_ROOT to match.
-
-@item
-compile @file{ada_mode_gps_indent.adb}:
-@example
-cd ~/.emacs.d/elpa/ada-mode-5.xx/build
-make install-ada_mode_gps_indent
-@end example
-
-@end itemize
-
-@node Upgrading,  , ada_mode_gps_indent, Installation
->>>>>>> 6fb295ca
 @section Upgrading from previous versions
 
 See the file NEWS for more details; here we summarize only important
@@ -332,19 +273,10 @@
 operations.
 
 The default cross-reference tool is @file{gnatxref}, provided by the
-<<<<<<< HEAD
 file @file{ada-gnat-xref.el}. One other tool is supported:
 @file{gpr_query}. To use it, add the following to @file{~/.emacs}:
 
 @example
-=======
-file @file{ada-gnat-xref.el}. Two other tools are supported:
-@file{gnat_inspect} and @file{gpr_query}. To use these, add one of the
-following to @file{~/.emacs}:
-
-@example
-(require 'gnat-inspect)
->>>>>>> 6fb295ca
 (require 'gpr-query)
 @end example
 
@@ -354,10 +286,6 @@
 To use a cross reference tool other than the above, you must write
 Emacs lisp code that provides the interface to the compiler, and set
 @code{ada-xref-tool} and the indirection variables.
-<<<<<<< HEAD
-
-See @file{ada-gnat-xref.el} and @file{gpr-query.el} for examples.
-=======
 
 See @file{ada-gnat-xref.el}, @file{gnat-inspect.el},
 @file{gpr-query.el} for examples.
@@ -386,7 +314,6 @@
 
 The threshold for ``large file'' is in user variable
 @var{ada-gps-size-threshold}.
->>>>>>> 6fb295ca
 
 @node Other customization,  , Other cross-reference, Customization
 @section Other customization
