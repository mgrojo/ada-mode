;;; wisi.el --- Utilities for implementing an indentation/navigation engine using a generalized LALR parser -*- lexical-binding:t -*-
;;
;; Copyright (C) 2012 - 2017  Free Software Foundation, Inc.
;;
;; Author: Stephen Leake <stephen_leake@member.fsf.org>
;; Maintainer: Stephen Leake <stephen_leake@member.fsf.org>
;; Keywords: parser
;;  indentation
;;  navigation
;; Version: 1.1.4
;; package-requires: ((cl-lib "0.4") (emacs "24.2"))
;; URL: http://www.nongnu.org/ada-mode/wisi/wisi.html
;;
;; This file is part of GNU Emacs.
;;
;; GNU Emacs is free software: you can redistribute it and/or modify
;; it under the terms of the GNU General Public License as published by
;; the Free Software Foundation, either version 3 of the License, or
;; (at your option) any later version.
;;
;; GNU Emacs is distributed in the hope that it will be useful,
;; but WITHOUT ANY WARRANTY; without even the implied warranty of
;; MERCHANTABILITY or FITNESS FOR A PARTICULAR PURPOSE.  See the
;; GNU General Public License for more details.
;;
;; You should have received a copy of the GNU General Public License
;; along with GNU Emacs.  If not, see <http://www.gnu.org/licenses/>.
;;

;;; Commentary:

;;;; History: see NEWS-wisi.text
;;
;;;; Design:
;;
;; 'wisi' was originally short for "wisent indentation engine", but
;; now is just a name. wisi was developed to support Emacs ada-mode
;; 5.0 indentation, font-lock, and navigation, which are parser based.
;;
;; The approach to indenting a given token is to parse the buffer,
;; computing a delta indent at each parse action.
;;
;; The parser actions also cache face and navigation information
;; as text properties on tokens in statements.
;;
;; The three reasons to run the parser (indent, face, navigate) occur
;; at different times (user indent, font-lock, user navigate), so only
;; the relevant parser actions are run.
;;
;; Since we have a cache (the text properties), we need to consider
;; when to invalidate it.  Ideally, we invalidate only when a change
;; to the buffer would change the result of a parse that crosses that
;; change, or starts after that change.  Changes in whitespace
;; (indentation and newlines) do not affect an Ada parse.  Other
;; languages are sensitive to newlines (Bash for example) or
;; indentation (Python).  Adding comments does not change a parse,
;; unless code is commented out.
;;
;; For font-lock and navigate, keeping track of the point after which
;; caches have been deleted is sufficent (see `wisi-cache-max').
;;
;; For indenting, we cache the indent for each line in a text property
;; on the newline char preceding the line. `wisi-indent-region' sets
;; the cache on all the lines computed (normally the whole buffer),
;; but performs the indent only on the lines in the indent
;; region. Subsequent calls to `wisi-indent-region' apply the cached
;; indents. Non-whitespace edits to the buffer invalidate the indent
;; caches in the edited region and after.
;;
;; See `wisi--post-change' for the details of what we check for
;; invalidating.
;;
;;;; Choice of grammar compiler and parser
;;
;; There are two other parsing engines available in Emacs:
;;
;; - SMIE
;;
;;   We don't use this because it is designed to parse small snippets
;;   of code. For Ada indentation, we always need to parse the entire
;;   buffer.
;;
;; - semantic
;;
;;   The Ada grammar as given in the Ada language reference manual is
;;   not LALR(1). So we use a generalized parser. In addition, the
;;   semantic lexer is more complex, and gives different information
;;   than we need.
;;
;; We use OpenToken wisi-generate to compile BNF to Elisp source, and
;; wisi-compile-grammar to compile that to the parser table. See
;; ada-mode info for more information on the developer tools used for
;; ada-mode and wisi.
;;
;;;; syntax-propertize
;;
;; `wisi-forward-token' relies on syntax properties, so
;; `syntax-propertize' must be called on the text to be lexed before
;; wisi-forward-token is called.
;;
;; Emacs >= 25 calls syntax-propertize transparently in the low-level
;; lexer functions.
;;
;; In Emacs < 25, we call syntax-propertize in wisi-setup, and in
;; `wisi--post-change'.
;;
;;;;;

;;; Code:

(require 'cl-lib)
(require 'seq)
(require 'wisi-parse)

;; WORKAROUND: for some reason, this condition doesn't work in batch mode!
;; (when (and (= emacs-major-version 24)
;; 	   (= emacs-minor-version 2))
  (require 'wisi-compat-24.2)
;;)

(defcustom wisi-size-threshold 100000
  "Max size (in characters) for using wisi parser results for syntax highlighting and file navigation."
  :type 'integer
  :group 'wisi
  :safe 'integerp)
(make-variable-buffer-local 'wisi-size-threshold)

(defvar wisi-indent-comment-col-0 nil
  "If non-nil, comments currently starting in column 0 are left in column 0.
Otherwise, they are indented with previous comments or code.
Normally set from a language-specific option.")
(make-variable-buffer-local 'wisi-indent-comment-col-0)

(defvar wisi-indent-hanging-function nil
  "Language-specific implementation of `wisi-hanging'.
A function taking four args TOK TOK-SYNTAX DELTA1 DELTA2, and returning a list (DELTA1 DELTA2).
TOK is a `wisi-tok' struct for the token being indented.
TOK-SYNTAX is the result of `syntax-ppss' at the start of TOK.
DELTA1, DELTA2 are the indents of the first and following lines
within the nonterminal.  point is at start of TOK, and may be moved.")
(make-variable-buffer-local 'wisi-indent-comment-col-0)

(defvar wisi-inhibit-parse nil
  "When non-nil, don't run the parser.
Language code can set this non-nil when syntax is known to be
invalid temporarily, or when making lots of changes.")

(defvar wisi-disable-face nil
  "When non-nil, `wisi-setup' does not enable use of parser for font-lock.
Useful when debugging parser or parser actions.")

;;;; lexer

(cl-defstruct wisi-lex
  keyword-table ;; obarray holding keyword tokens
  punctuation-table ;; obarray holding punctuation tokens
  punctuation-table-max-length ;; max string length in punctuation-table
  string-double-term ;; non-nil if strings delimited by double quotes
  string-quote-escape-doubled ;; Non-nil if a string delimiter is escaped by doubling it
  string-quote-escape
  ;; Cons (delim . character) where `character' escapes quotes in strings delimited by `delim'.
  string-single-term ;; non-nil if strings delimited by single quotes
  symbol-term ;; symbol for a terminal symbol token
  number-term ;; symbol for a terminal number literal token
  number-p ;; function that determines if argument is a number literal
  )

(defconst wisi-eoi-term 'Wisi_EOI
  ;; must match FastToken wisi-output_elisp.adb EOI_Name, which must
  ;; be part of a valid Ada identifer.
  "End Of Input token.")

(defvar-local wisi--lexer nil
  "A `wisi-lex' struct defining the lexer for the current buffer.")

(cl-defstruct wisi-ind
  ;; data used while running parser for indent.
  indent
  ;; vector of indentation for all lines in buffer
  ;; each element can be one of:
  ;; - integer : indent
  ;;
  ;; - list ('anchor (start-id ...) indent)  :
  ;; indent for current line, base indent for following 'anchored
  ;; lines. Start-id is list of ids anchored at this line. For parens
  ;; and other uses.
  ;;
  ;; - list ('anchored id delta) :
  ;; indent = delta + 'anchor id line indent; for lines indented
  ;; relative to anchor.
  ;;
  ;; - list ('anchor (start-id ...) ('anchored NEST delta))
  ;; for nested anchors

  line-begin ;; vector of beginning-of-line positions in buffer
  last-line ;; index into line-begin of line containing last lexed token
  )

(defvar wisi--indent
  ;; not buffer-local; only let-bound in wisi-indent-region
  "A `wisi-ind' struct holding current indent information.")

;; struct wisi-tok defined in wisi-parse.el

(defvar wisi--parse-action nil
  ;; not buffer-local; only let-bound in wisi-indent-region, wisi-validate-cache
  "Reason current parse is begin run; one of
{indent, face, navigate}.")

(defun wisi-number-p (token-text)
  "Return t if TOKEN-TEXT plus text after point matches the
syntax for a real literal; otherwise nil.  Point is after
TOKEN-TEXT; move point to just past token."
  ;; Typical literals:
  ;; 1234
  ;; 1234.5678
  ;; _not_ including non-decimal base, or underscores (see ada-wisi-number-p)
  ;;
  ;; Starts with a simple integer
  (when (string-match "^[0-9]+$" token-text)
    (when (looking-at "\\.[0-9]+")
      ;; real number
      (goto-char (match-end 0))
      (when (looking-at  "[Ee][+-][0-9]+")
        ;; exponent
        (goto-char (match-end 0))))

    t
    ))

(defun wisi-forward-token ()
  "Move point forward across one token, then skip whitespace and comments.
Return the corresponding token as a `wisi-tok'.
If at whitespace or comment, throw an error.
If at end of buffer, return `wisi-eoi-term'."
  (let ((start (point))
	;; (info "(elisp)Syntax Table Internals" "*info elisp syntax*")
	end
	(syntax (syntax-class (syntax-after (point))))
	(first nil)
	(comment-line nil)
	(comment-end nil)
	token-id token-text line)
    (cond
     ((eobp)
      (setq token-id wisi-eoi-term))

     ((eq syntax 1)
      ;; punctuation. Find the longest matching string in wisi-punctuation-table
      (forward-char 1)
      (let ((next-point (point))
	    temp-text temp-id done)
	(while (not done)
	  (setq temp-text (buffer-substring-no-properties start (point)))
	  (setq temp-id (car (rassoc temp-text (wisi-lex-punctuation-table wisi--lexer))))
	  (when temp-id
	    (setq token-id temp-id
		  next-point (point)))
	  (if (or
	       (eobp)
	       (= (- (point) start) (wisi-lex-punctuation-table-max-length wisi--lexer)))
	      (setq done t)
	    (forward-char 1))
	  )
	(goto-char next-point)))

     ((memq syntax '(4 5)) ;; open, close parenthesis
      (forward-char 1)
      (setq token-text (buffer-substring-no-properties start (point)))
      (setq token-id (symbol-value (intern-soft token-text (wisi-lex-keyword-table wisi--lexer)))))

     ((eq syntax 7)
      ;; string quote, either single or double. we assume point is
      ;; before the start quote, not the end quote
      (let ((delim (char-after (point)))
	    (forward-sexp-function nil))
	(condition-case err
	    (progn
	      (forward-sexp)

	      ;; point is now after the end quote; check for an escaped quote
	      (while (or
		      (and (wisi-lex-string-quote-escape-doubled wisi--lexer)
			   (eq (char-after (point)) delim))
		      (and (eq delim (car (wisi-lex-string-quote-escape wisi--lexer)))
			   (eq (char-before (1- (point))) (cdr (wisi-lex-string-quote-escape wisi--lexer)))))
		(forward-sexp))
	      (setq token-id (if (= delim ?\")
				 (wisi-lex-string-double-term wisi--lexer)
			       (wisi-lex-string-single-term wisi--lexer))))
	  (scan-error
	   ;; Something screwed up; we should not get here if
	   ;; syntax-propertize works properly.
	   (signal 'wisi-parse-error (format "wisi-forward-token: forward-sexp failed %s" err))
	   ))))

     ((memq syntax '(2 3 6)) ;; word, symbolm expression prefix (includes numbers)
      (skip-syntax-forward "w_'")
      (setq token-text (buffer-substring-no-properties start (point)))
      (setq token-id
	    (or (symbol-value (intern-soft (downcase token-text) (wisi-lex-keyword-table wisi--lexer)))
		(and (functionp (wisi-lex-number-p wisi--lexer))
		     (funcall (wisi-lex-number-p wisi--lexer) token-text)
		     (setq token-text (buffer-substring-no-properties start (point)))
		     (wisi-lex-number-term wisi--lexer))
		(wisi-lex-symbol-term wisi--lexer)))
      )

     (t
      (signal 'wisi-parse-error (format "wisi-forward-token: unsupported syntax %s" syntax)))

     );; cond

    (unless token-id
      (signal 'wisi-parse-error
	      (wisi-error-msg "unrecognized token '%s'" (buffer-substring-no-properties start (point)))))

    (setq end (point))

    (forward-comment (point-max))

    (when (and (not (eobp))
	       (eq wisi--parse-action 'indent))
      ;; parsing for indent; track line numbers

      (if (wisi-ind-last-line wisi--indent)
	  (progn
	    (setq line (wisi-ind-last-line wisi--indent))
	    (when (>= start (aref (wisi-ind-line-begin wisi--indent) line))
	      ;; first token on next non-blank line
	      (setq line (1+ line))
	      (setq first t))
	    ;; else other token on line
	    )

	;; First token on first non-comment line
	(setq line (line-number-at-pos start))
	(setq first t)
	)
      (setf (wisi-ind-last-line wisi--indent) line)

      ;; set comment-line, comment-end
      (when (and (< (1+ (wisi-ind-last-line wisi--indent)) (length (wisi-ind-line-begin wisi--indent)))
		 (>= (point) (aref (wisi-ind-line-begin wisi--indent)
				 (1+ (wisi-ind-last-line wisi--indent)))))
	(setq comment-line (1+ (wisi-ind-last-line wisi--indent)))
	(setf (wisi-ind-last-line wisi--indent) comment-line)
	(setq comment-end (line-end-position 0)))

      ;; count blank or comment lines following token
      (when comment-end
	(while (and (< (1+ (wisi-ind-last-line wisi--indent)) (length (wisi-ind-line-begin wisi--indent)))
		    (>= comment-end (aref (wisi-ind-line-begin wisi--indent) (wisi-ind-last-line wisi--indent))))
	  (setf (wisi-ind-last-line wisi--indent) (1+ (wisi-ind-last-line wisi--indent))))

      ))

    (make-wisi-tok
     :token token-id
     :region (cons start end)
     :line line
     :first first
     :comment-end comment-end
     :comment-line comment-line)
    ))

(defun wisi-backward-token ()
  "Move point backward across one token, skipping whitespace and comments.
Does _not_ handle numbers with wisi-number-p; just sees
lower-level syntax.  Return a `wisi-tok' - same structure as
wisi-forward-token, but does not look up symbol."
  (forward-comment (- (point)))
  ;; skips leading whitespace, comment, trailing whitespace.

  ;; (info "(elisp)Syntax Table Internals" "*info elisp syntax*")
  (let ((end (point))
	(syntax (syntax-class (syntax-after (1- (point))))))
    (cond
     ((bobp) nil)

     ((eq syntax 1)
      ;; punctuation. Find the longest matching string in wisi-punctuation-table
      (backward-char 1)
      (let ((next-point (point))
	    temp-text done)
	(while (not done)
	  (setq temp-text (buffer-substring-no-properties (point) end))
	  (when (car (rassoc temp-text (wisi-lex-punctuation-table wisi--lexer)))
	    (setq next-point (point)))
	  (if (or
	       (bobp)
	       (= (- end (point)) (wisi-lex-punctuation-table-max-length wisi--lexer)))
	      (setq done t)
	    (backward-char 1))
	  )
	(goto-char next-point))
      )

     ((memq syntax '(4 5)) ;; open, close parenthesis
      (backward-char 1))

     ((eq syntax 7)
      ;; a string quote. we assume we are after the end quote, not the start quote
      (let ((forward-sexp-function nil))
	(forward-sexp -1)))

     (t ;; assuming word or symbol syntax
      (if (zerop (skip-syntax-backward "."))
	  (skip-syntax-backward "w_'")))
     )

    (make-wisi-tok
     :token nil
     :region (cons (point) end))
    ))

;;;; token info cache
;;
;; the cache stores the results of parsing as text properties on
;; keywords, for use by the indention and motion engines.

(cl-defstruct
  (wisi-cache
   (:constructor wisi-cache-create)
   (:copier nil))
  nonterm;; nonterminal from parse (set by wisi-statement-action)

  token
  ;; terminal symbol from wisi-keyword-table or
  ;; wisi-punctuation-table, or lower-level nonterminal from parse
  ;; (set by wisi-statement-action)

  last ;; pos of last char in token, relative to first (0 indexed)

  class
  ;; arbitrary lisp symbol, used for indentation and navigation.
  ;; some classes are defined by wisi:
  ;;
  ;; 'statement-start - the start of a statement
  ;;
  ;; 'statement-end - the end of a statement
  ;;
  ;; 'motion - a statement keyword
  ;;
  ;; others are language-specific

  containing
  ;; Marker at the start of the containing statement for this token.
  ;; nil only for first token in buffer

  prev ;; marker at previous motion token in statement; nil if none
  next ;; marker at next motion token in statement; nil if none
  end  ;; marker at token at end of current statement
  )

(defvar-local wisi-parse-table nil)

(defvar-local wisi-parse-failed nil
  "Non-nil when a recent parse has failed - cleared when parse succeeds.")

(defvar-local wisi--parse-try
  (list
   (cons 'face t)
   (cons 'navigate t)
   (cons 'indent t))
  "Non-nil when parse is needed - cleared when parse succeeds.")

(defun wisi-parse-try (&optional parse-action)
  (cdr (assoc (or parse-action wisi--parse-action) wisi--parse-try)))

(defun wisi-set-parse-try (value &optional parse-action)
  (setcdr (assoc (or parse-action wisi--parse-action) wisi--parse-try) value))

(defvar-local wisi--cache-max
  (list
   (cons 'face nil)
   (cons 'navigate nil)
   (cons 'indent nil))
  "Alist of maximimum position in buffer where parser text properties are valid.")

(defun wisi-cache-max (&optional parse-action)
  ;; Don't need 'wisi-set-cache-max; (move-marker (wisi-cache-max) foo) works
  (cdr (assoc (or parse-action wisi--parse-action) wisi--cache-max)))

(defvar-local wisi-end-caches nil
  "List of buffer positions of caches in current statement that need wisi-cache-end set.")

(defun wisi--delete-face-cache (after)
  (with-silent-modifications
    (remove-text-properties after (point-max) '(wisi-face nil 'font-lock-face nil))
    ))

(defun wisi--delete-navigate-cache (after)
  (with-silent-modifications
    ;; This text property is 'wisi-cache', not 'wisi-navigate', for
    ;; historical reasons.
    (remove-text-properties after (point-max) '(wisi-cache nil))
    ))

(defun wisi--delete-indent-cache (after)
  (with-silent-modifications
    (remove-text-properties after (point-max) '(wisi-indent nil))
    ))

(defun wisi-invalidate-cache (action after)
  "Invalidate ACTION caches for the current buffer from AFTER to end of buffer."
  (setq after
	(save-excursion
	  (goto-char after)
	  (line-beginning-position)))
<<<<<<< HEAD
  (when (> wisi-debug 0) (message "wisi-invalidate-cache %s:%s:%d" action (current-buffer) after))
  (move-marker (wisi-cache-max action) (min after (wisi-cache-max action)))
  (wisi-set-parse-try t action)
  (cond
   ((eq 'face action)
    (wisi--delete-face-cache after))
=======
  (when (< after (wisi-cache-max action))
    (when (> wisi-debug 0) (message "wisi-invalidate-cache %s:%s:%d" action (current-buffer) after))
    (move-marker (wisi-cache-max action) after)
    (cond
     ((eq 'face action)
      (wisi--delete-face-cache after))
>>>>>>> 8daac1ae

     ((eq 'navigate action)
      (wisi--delete-navigate-cache after))

     ((eq 'indent action)
      ;; indent cache is stored on newline before line being indented.
      (wisi--delete-indent-cache (max 1 (1- after))))
     )))

;; wisi--change-* keep track of buffer modifications.
;; If wisi--change-end comes before wisi--change-beg, it means there were
;; no modifications.
(defvar-local wisi--change-beg most-positive-fixnum
  "First position where a change may have taken place.")

(defvar-local wisi--change-end nil
  "Marker pointing to the last position where a change may have taken place.")

(defvar-local wisi--deleted-syntax nil
  "Worst syntax class of characters deleted in changes.
One of:
nil - no deletions since reset
0   - only whitespace deleted
2   - some other syntax deleted

Set by `wisi-before-change', used and reset by `wisi--post-change'.")

(defvar-local wisi-indenting nil
  "Non-nil when `wisi-indent-region' is actively indenting.
Used to ignore whitespace changes in before/after change hooks.")

;; To see the effect of wisi-before-change, you need:
;; (global-font-lock-mode 0)
;; (setq jit-lock-functions nil)
;;
;; otherwise jit-lock runs and overrides it

(defun wisi-before-change (begin end)
  "For `before-change-functions'."
  ;; begin . (1- end) is range of text being deleted
  (unless wisi-indenting
    ;; we set wisi--change-beg, -end even if only inserting, so we
    ;; don't have to do it again in wisi-after-change.
    (setq wisi--change-beg (min wisi--change-beg begin))
    (when (> end wisi--change-end)
      (move-marker wisi--change-end end))

    (unless (= begin end)
      (save-excursion
	(goto-char begin)
	(cond
	 ((or (null wisi--deleted-syntax)
	      (= 0 wisi--deleted-syntax))
	  (if (= end (skip-syntax-forward " " end))
	      (setq wisi--deleted-syntax 0)
	    (setq wisi--deleted-syntax 2)))

	 (t
	  ;; wisi--deleted-syntax is 2; no change.
	  )
	 )))))

(defun wisi-after-change (begin end _length)
  "For `after-change-functions'"
  ;; begin . end is range of text being inserted (empty if equal);
  ;; length is the size of the deleted text.
  ;;
  ;; This change might be changing to/from a keyword; trigger
  ;; font-lock. See test/ada_mode-interactive_common.adb Obj_1.
  (unless wisi-indenting
    (save-excursion
      (let (word-end)
	(goto-char end)
	(skip-syntax-forward "w_")
	(setq word-end (point))
	(goto-char begin)
	(skip-syntax-backward "w_")
	(with-silent-modifications
	  (remove-text-properties (point) word-end '(font-lock-face nil fontified nil)))
	)
      )))

(defun wisi--post-change (begin end)
  "Update wisi text properties for changes in region BEG END."
  ;; (syntax-ppss-flush-cache begin) is in before-change-functions

  ;; see comments above on syntax-propertize
  (when (< emacs-major-version 25) (syntax-propertize end))

  ;; Remove caches on inserted text, which could have caches from
  ;; before the failed parse (or another buffer), and are in any case
  ;; invalid. No point in removing 'fontified; that's handled by
  ;; jit-lock.

  (with-silent-modifications
    (remove-text-properties begin end '(wisi-cache nil font-lock-face nil)))

  (save-excursion
    (let ((need-invalidate t)
	  (done nil)
	  ;; non-nil if require a parse because the syntax may have
	  ;; changed.

	  (begin-state (syntax-ppss begin))
	  (end-state (syntax-ppss end)))
	  ;; (info "(elisp)Parser State")
	  ;; syntax-ppss has moved point to "end".

      ;; consider deletion
      (cond
       ((null wisi--deleted-syntax)
	;; no deletions
	)

       ((= 0 wisi--deleted-syntax)
	;; Only deleted whitespace; may have joined two words
	(when
	    (and (= begin end) ;; no insertions
		 (or
		  (= 0 (syntax-class (syntax-after (1- begin))))
		  (= 0 (syntax-class (syntax-after end)))))
	  ;; More whitespace on at least one side of deletion; did not
	  ;; join two words.
	  (setq need-invalidate nil)
	  (setq done t)
	  ))

       (t
	;; wisi--deleted-syntax is 2; need invalidate and parse for all
	;; parse actions
	(setq done t)
	))

      (unless done
	;; consider insertion
	(cond
	 ((= begin end)
	  ;; no insertions
	  nil)

	 ((and
	   (nth 3 begin-state);; in string
	   (nth 3 end-state)
	   (= (nth 8 begin-state) (nth 8 end-state)));; no intervening non-string
	  (setq need-invalidate nil))

	 ((and
	   (nth 4 begin-state) ; in comment
	   (nth 4 end-state)
	   (= (nth 8 begin-state) (nth 8 end-state))) ;; no intervening non-comment
	  (setq need-invalidate nil))

	 ((and
	   (or
	    (= 0 (syntax-class (syntax-after (1- begin)))); whitespace
	    (= 0 (syntax-class (syntax-after end))))
	   (progn
	     (goto-char begin)
	     (= end (skip-syntax-forward " " end))
	     ))
	  ;; Inserted only whitespace, there is more whitespace on at
	  ;; least one side, and we are not in a comment or string
	  ;; (checked above).  This may affect indentation, but not
	  ;; the indentation cache.
	  (setq need-invalidate nil))
	 ))

      (when need-invalidate
	(wisi-set-parse-try t 'face)
	(wisi-set-parse-try t 'navigate)
	(wisi-set-parse-try t 'indent)

	(wisi-invalidate-cache 'face begin)
	(wisi-invalidate-cache 'navigate begin)
	(wisi-invalidate-cache 'indent begin))
      )))

(defun wisi-get-cache (pos)
  "Return `wisi-cache' struct from the `wisi-cache' text property at POS.
If accessing cache at a marker for a token as set by `wisi-cache-tokens', POS must be (1- mark)."
  (get-text-property pos 'wisi-cache))

(defvar-local wisi-parse-error-msg nil)

(defun wisi-goto-error ()
  "Move point to position in last error message (if any)."
  (when (and wisi-parse-error-msg
	     (string-match ":\\([0-9]+\\):\\([0-9]+\\):" wisi-parse-error-msg))
    (let ((line (string-to-number (match-string 1 wisi-parse-error-msg)))
	  (col (string-to-number (match-string 2 wisi-parse-error-msg))))
      (push-mark)
      (goto-char (point-min))
      (forward-line (1- line))
      (forward-char col))))

(defun wisi-show-parse-error ()
  "Show last wisi-parse error."
  (interactive)
  (cond
   (wisi-parse-failed
    (wisi-goto-error)
    (message wisi-parse-error-msg))

   ((wisi-parse-try wisi--last-parse-action)
    (message "need parse"))

   (t
    (message "parse succeeded"))
   ))

(defvar-local wisi-class-list nil
  "list of valid token classes; checked in wisi-statement-action.")

(defun wisi--run-parse ()
  "Run the parser."
  (let ((msg (when (> wisi-debug 0)
	       (format "wisi: parsing %s %s:%d ..."
		       wisi--parse-action
		       (buffer-name)
		       (line-number-at-pos (point))))))
    (when (> wisi-debug 0)
      (message msg))

    (setq wisi-parse-error-msg nil)

    (condition-case-unless-debug err
	(save-excursion
	  (wisi-parse wisi-parse-table #'wisi-forward-token)
	  (setq wisi-parse-failed nil)
	  (when (memq wisi--parse-action '(face navigate))
	    ;; indent parse does not set caches; they are set in `wisi-indent-region'
	    (move-marker (wisi-cache-max) (point)))
	  )
      (wisi-parse-error
       (cl-ecase wisi--parse-action
	 (face
	  ;; caches set by failed parse are ok
	  (wisi--delete-face-cache (wisi-cache-max)))

	 (navigate
	  ;; parse partially resets caches before and after wisi-cache-max
	  (move-marker (wisi-cache-max) (point-min))
	  (wisi--delete-navigate-cache (point-min)))

	 (indent
	  ;; parse does not set caches; see `wisi-indent-region'
	  nil))
       (setq wisi-parse-failed t)
       (setq wisi-parse-error-msg (cdr err)))
      )

    (if wisi-parse-error-msg
	;; error
	(when (> wisi-debug 0)
	  (message "%s error" msg)
	  (wisi-goto-error)
	  (error wisi-parse-error-msg)))

      ;; no error
      (when (> wisi-debug 0)
	(message "%s done" msg))
      ))

(defvar-local wisi--last-parse-action nil
  "Last value of `wisi--parse-action' when `wisi-validate-cache' was run.")

(defun wisi--check-change ()
  "Process `wisi--change-beg', `wisi--change-end'.
`wisi--parse-action' must be bound."
  (when (<= wisi--change-beg wisi--change-end)
    (wisi--post-change wisi--change-beg (marker-position wisi--change-end))
    (setq wisi--change-beg most-positive-fixnum)
    (move-marker wisi--change-end (point-min))
    ))

(defun wisi-validate-cache (pos error-on-fail parse-action)
  "Ensure cached data for PARSE-ACTION is valid at least up to POS in current buffer."
  (let ((wisi--parse-action parse-action))
    (wisi--check-change)

    ;; Now we can rely on wisi-cache-max.

    ;; If wisi-cache-max = pos, then there is no cache at pos; need parse
    (when (and (not wisi-inhibit-parse)
	       (wisi-parse-try)
	       (<= (wisi-cache-max) pos))

      ;; Don't keep retrying failed parse until text changes again.
      (wisi-set-parse-try nil)
      (setq wisi--last-parse-action wisi--parse-action)

      (setq wisi-end-caches nil);; only used by navigate

      (wisi--run-parse)

      (when (and error-on-fail (not (>= (wisi-cache-max) pos)))
	(error "parse %s failed" parse-action))
      )))

(defun wisi-fontify-region (_begin end)
  "For `jit-lock-functions'."
  (when (< (point-max) wisi-size-threshold)
    (wisi-validate-cache end nil 'face)))

(defun wisi-get-containing-cache (cache)
  "Return cache from (wisi-cache-containing CACHE)."
  (let ((containing (wisi-cache-containing cache)))
    (and containing
	 (wisi-get-cache (1- containing)))))

(defun wisi-cache-region (cache &optional start)
  "Return region designated by START (default point) to cache last."
  (unless start (setq start (point)))
  (cons start (+ start (wisi-cache-last cache))))

(defun wisi-cache-text (cache)
  "Return property-less buffer substring designated by cache.
Point must be at cache."
  (buffer-substring-no-properties (point) (+ (point) (wisi-cache-last cache))))

;;;; parse actions

(defun wisi--set-end (start-mark end-mark)
  "Set END-MARK on all caches in `wisi-end-caches' in range START-MARK END-MARK,
delete from `wisi-end-caches'."
  (let ((i 0)
	pos cache)
    (while (< i (length wisi-end-caches))
      (setq pos (nth i wisi-end-caches))
      (setq cache (wisi-get-cache pos))

      (if (and (>= pos start-mark)
	       (<  pos end-mark))
	  (progn
	    (setf (wisi-cache-end cache) end-mark)
	    (setq wisi-end-caches (delq pos wisi-end-caches)))

	;; else not in range
	(setq i (1+ i)))
      )))

(defvar wisi-tokens nil)
(defvar wisi-nterm nil)
;; keep byte-compiler happy; `wisi-tokens' and `wisi-nterm' are bound in
;; action created by wisi-semantic-action, and in module parser.

(defun wisi-statement-action (pairs)
  "Cache navigation information in text properties of tokens.
Intended as a grammar non-terminal action.

PAIRS is a vector of the form [TOKEN-NUMBER CLASS TOKEN-NUMBER
CLASS ...] where TOKEN-NUMBER is the (1 indexed) token number in
the production, CLASS is the wisi class of that token. Use in a
grammar action as:
  (wisi-statement-action [1 \\='statement-start 7 \\='statement-end])"
  (when (eq wisi--parse-action 'navigate)
    (save-excursion
      (let ((first-item t)
	    first-keyword-mark
	    (override-start nil)
	    (i 0))
	(while (< i (length pairs))
	  (let* ((number (1- (aref pairs i)))
		 (region (wisi-tok-region (aref wisi-tokens number)))
		 (token (wisi-tok-token (aref wisi-tokens number)))
		 (class (aref pairs (setq i (1+ i))))
		 (mark
		  ;; Marker one char into token, so indent-line-to
		  ;; inserts space before the mark, not after
		  (when region (copy-marker (1+ (car region)))))
		 cache)

	    (setq i (1+ i))

	    (unless (memq class wisi-class-list)
	      (error "%s not in wisi-class-list" class))

	    (if region
		(progn
		  (if (setq cache (wisi-get-cache (car region)))
		      ;; We are processing a previously set non-terminal; ie simple_statement in
		      ;;
		      ;; statement : label_opt simple_statement
		      ;;
		      ;; override nonterm, class, containing
		      ;; set end only if not set yet (due to failed parse)
		      (progn
			(setf (wisi-cache-class cache) (or override-start class))
			(setf (wisi-cache-nonterm cache) wisi-nterm)
			(setf (wisi-cache-containing cache) first-keyword-mark)
			(unless (wisi-cache-end cache)
			  (if wisi-end-caches
			      (push (car region) wisi-end-caches)
			    (setq wisi-end-caches (list (car region)))
			    ))
			)

		    ;; else create new cache
		    (with-silent-modifications
		      (put-text-property
		       (car region)
		       (1+ (car region))
		       'wisi-cache
		       (wisi-cache-create
			:nonterm    wisi-nterm
			:token      token
			:last       (- (cdr region) (car region))
			:class      (or override-start class)
			:containing first-keyword-mark)
		       ))
		    (if wisi-end-caches
			(push (car region) wisi-end-caches)
		      (setq wisi-end-caches (list (car region)))
		      ))

		  (when first-item
		    (setq first-item nil)
		    (when (or override-start
			      (eq class 'statement-start))
		      (setq override-start nil)
		      (setq first-keyword-mark mark)))

		  (when (eq class 'statement-end)
		    (wisi--set-end (1- first-keyword-mark) (copy-marker (1+ (car region)))))
		  )

	      ;; region is nil when a production is empty; if the first
	      ;; token is a start, override the class on the next token.
	      (when (and first-item
			 (eq class 'statement-start))
		(setq override-start class)))
	    ))
	))))

(defun wisi-containing-action (containing-token contained-token)
  "Set containing marks in all tokens in CONTAINED-TOKEN with null containing mark to marker pointing to CONTAINING-TOKEN.
If CONTAINING-TOKEN is empty, the next token number is used."
  (when (eq wisi--parse-action 'navigate)
    (let* ((containing-region (wisi-tok-region (aref wisi-tokens (1- containing-token))))
	   (contained-region (wisi-tok-region (aref wisi-tokens (1- contained-token)))))

      (unless containing-region ;;
	(signal 'wisi-parse-error
		(wisi-error-msg
		 "wisi-containing-action: containing-region '%s' is empty. grammar error; bad action"
		 (wisi-token-text (aref wisi-tokens (1- containing-token))))))

      (unless (or (not contained-region) ;; contained-token is empty
		  (wisi-get-cache (car containing-region)))
	(signal 'wisi-parse-error
		(wisi-error-msg
		 "wisi-containing-action: containing-token '%s' has no cache. grammar error; missing action"
		 (wisi-token-text (aref wisi-tokens (1- containing-token))))))

      (while (not containing-region)
	;; containing-token is empty; use next
	(setq containing-region (wisi-tok-region (aref wisi-tokens containing-token))))

      (when contained-region
	;; nil when empty production, may not contain any caches
	(save-excursion
	  (goto-char (cdr contained-region))
	  (let ((cache (wisi-backward-cache))
		(mark (copy-marker (1+ (car containing-region)))))
	    (while cache

	      ;; skip blocks that are already marked
	      (while (and (>= (point) (car contained-region))
			  (markerp (wisi-cache-containing cache)))
		(goto-char (1- (wisi-cache-containing cache)))
		(setq cache (wisi-get-cache (point))))

	      (if (or (and (= (car containing-region) (car contained-region))
			   (<= (point) (car contained-region)))
		      (< (point) (car contained-region)))
		  ;; done
		  (setq cache nil)

		;; else set mark, loop
		(setf (wisi-cache-containing cache) mark)
		(setq cache (wisi-backward-cache)))
	      )))))))

(defun wisi--match-token (cache tokens start)
  "Return t if CACHE has id from TOKENS and is at START or has containing equal to START.
point must be at cache token start.
TOKENS is a vector [number token_id token_id ...].
number is ignored."
  (let ((i 1)
	(done nil)
	(result nil)
	token)
    (when (or (= start (point))
	      (and (wisi-cache-containing cache)
		   ;; containing points to cache, which is stored one
		   ;; char after token start.
		   (= (1+ start) (wisi-cache-containing cache))))
      (while (and (not done)
		  (< i (length tokens)))
	(setq token (aref tokens i))
	(if (eq token (wisi-cache-token cache))
	    (setq result t
		  done t)
	  (setq i (1+ i)))
	))
    result))

(defun wisi-motion-action (token-numbers)
  "Set prev/next marks in all tokens given by TOKEN-NUMBERS.
TOKEN-NUMBERS is a vector with each element one of:

number: the token number; mark that token

vector [number token_id]:
vector [number token_id token_id ...]:
   mark all tokens in number nonterminal matching token_id with nil prev/next."
  (when (eq wisi--parse-action 'navigate)
    (save-excursion
      (let (prev-keyword-mark
	    prev-cache
	    token
	    start
	    cache
	    mark
	    (i 0))
	(while (< i (length token-numbers))
	  (let ((token-number (aref token-numbers i))
		region)
	    (setq i (1+ i))
	    (cond
	     ((numberp token-number)
	      (setq token (aref wisi-tokens (1- token-number)))
	      (setq region (wisi-tok-region token))
	      (when region
		(unless start (setq start (car region)))
		(setq cache (wisi-get-cache (car region)))
		(setq mark (copy-marker (1+ (car region))))

		(if prev-keyword-mark
		    (progn
		      (setf (wisi-cache-prev cache) prev-keyword-mark)
		      (setf (wisi-cache-next prev-cache) mark)
		      (setq prev-keyword-mark mark)
		      (setq prev-cache cache))

		  ;; else first token; save as prev
		  (setq prev-keyword-mark mark)
		  (setq prev-cache cache))
		))

	     ((vectorp token-number)
	      ;; token-number may contain 1 or more token_ids
	      ;; the corresponding region may be empty
	      ;; there may not have been a prev keyword
	      (setq region (wisi-tok-region (aref wisi-tokens (1- (aref token-number 0)))))
	      (when region ;; not an empty token
		;; We must search for all targets at the same time, to
		;; get the motion order right.
		(unless start (setq start (car region)))
		(goto-char (car region))
		(setq cache (wisi-get-cache (point)))
		(while (< (point) (cdr region))
		  (when (wisi--match-token cache token-number start)
		    (setq mark (copy-marker (1+ (point))))

		    (if prev-keyword-mark
			;; Don't include this token if prev/next already
			;; set by a lower level statement
			(when (and (null (wisi-cache-prev cache))
				   (null (wisi-cache-next prev-cache)))
			  (setf (wisi-cache-prev cache) prev-keyword-mark)
			  (setf (wisi-cache-next prev-cache) mark)
			  (setq prev-keyword-mark mark)
			  (setq prev-cache cache))

		      ;; else first token; save as prev
		      (setq prev-keyword-mark mark)
		      (setq prev-cache cache)))

		  (setq cache (wisi-forward-cache))
		  )))

	     (t
	      (error "unexpected token-number %s" token-number))
	     )

	    ))
	))))

(defun wisi-face-mark-action (tokens)
  "Cache face information in text properties of tokens.
Intended as a grammar action.

TOKENS is a vector of the form [TOKEN-NUMBER ...] where
TOKEN-NUMBER is a (1 indexed) token number in the production."
  (when (eq wisi--parse-action 'face)
    (let ((i 0))
      (while (< i (length tokens))
	(let* ((number (1- (aref tokens i)))
	       (region (wisi-tok-region (aref wisi-tokens number))))

	  (setq i (1+ i))

	  (when region
	    ;; region can be null on an optional token
	    (with-silent-modifications
	      (put-text-property
	       (car region)
	       (1+ (car region))
	       'wisi-face
	       (wisi-cache-create
		:last (- (cdr region) (car region)))
	       ))
 	    )))
      )))

(defun wisi-face-extend-action (first last)
  "Extend text of cache at token FIRST to cover all tokens thru LAST."
  (when (eq wisi--parse-action 'face)
    (let* ((first-region (wisi-tok-region (aref wisi-tokens (1- first))))
	   (last-region (wisi-tok-region (aref wisi-tokens (1- last))))
	   cache)

      (when first-region
	(setq cache (get-text-property (car first-region) 'wisi-face))
	(setf (wisi-cache-last cache) (- (cdr last-region) (car first-region)))
	)
      )))

(defun wisi--face-action-1 (face region)
  "Apply FACE to REGION."
  (when region
    (with-silent-modifications
      (add-text-properties
       (car region) (cdr region)
       (list
	'font-lock-face face
	'fontified t)))
    ))

(defun wisi-face-apply-action (pairs)
  "Set face information in `wisi-face' text properties of tokens.
Intended as a grammar non-terminal action.

PAIRS is a vector of the form [token-number face token-number face ...]

Apply face to the first token in the wisi-tokens[token-number]
region marked with text property `wisi-face', or to all of the
region if there is no cache."
  (when (eq wisi--parse-action 'face)
    (let (number region face cache (i 0))
      (while (< i (length pairs))
	(setq number (aref pairs i))
	(setq face (aref pairs (setq i (1+ i))))
	(cond
	 ((integerp number)
	  (setq region (wisi-tok-region (aref wisi-tokens (1- number))))
	  (when region
	    ;; region can be null for an optional token
	    (setq cache (get-text-property (car region) 'wisi-face))
	    (when cache
	      ;; cache is null when applying a face to a token
	      ;; directly, without first calling
	      ;; wisi-face-mark-action.
	      (setq region (wisi-cache-region cache (car region))))
	    (wisi--face-action-1 face region)))

	 (t
	  ;; catch conversion errors from previous grammar syntax
	  (error "wisi-face-action with non-integer token number"))
	 )
	(setq i (1+ i))
	))))

(defun wisi-face-apply-list-action (pairs)
  "Set face information in `wisi-face' text properties of tokens.
Intended as a grammar non-terminal action.

PAIRS is a vector of the form [token-number face token-number face ...]

Apply face to all tokens marked with `wisi-face' text property in
the wisi-tokens[token-number] region."
  (when (eq wisi--parse-action 'face)
    (let (number token-region face-region face cache (i 0) pos)
      (while (< i (length pairs))
	(setq number (aref pairs i))
	(setq face (aref pairs (setq i (1+ i))))
	(setq token-region (wisi-tok-region (aref wisi-tokens (1- number))))
	(when token-region
	  ;; region can be null for an optional token
	  (setq pos (car token-region))
	  (save-excursion
	    (while (and pos
			(< pos (cdr token-region)))
	      (goto-char pos)
	      (setq cache (get-text-property (point) 'wisi-face))
	      (setq face-region (wisi-cache-region cache))
	      (wisi--face-action-1 face face-region)
	      (forward-char 1);; move past current 'wisi-face property
	      (setq pos (next-single-property-change (point) 'wisi-face))
	      ;; pos is nil at eob
	      )))
	(setq i (1+ i))
	))))

;;;; indent action

(defvar wisi-token-index nil
  "Index of current token in `wisi-tokens'.
Let-bound in `wisi-indent-action', for grammar actions.")

(defvar wisi-indent-comment nil
  "Non-nil if computing indent for comment.
Let-bound in `wisi-indent-action', for grammar actions.")

(defun wisi--apply-int (i delta)
  "Add DELTA (an integer) to the indent at index I."
  (let ((indent (aref (wisi-ind-indent wisi--indent) i))) ;; reference if list

    (cond
     ((integerp indent)
      (aset (wisi-ind-indent wisi--indent) i (+ delta indent)))

     ((listp indent)
      (cond
       ((eq 'anchor (car indent))
	(when (integerp (nth 2 indent))
	  (setf (nth 2 indent) (+ delta (nth 2 indent)))
	  ;; else anchored; not affected by this delta
	  ))

       ((eq 'anchored (car indent))
	;; not affected by this delta
	)))

     (t
      (error "wisi--apply-int: invalid form in wisi-ind-indent: %s" indent))
     )))

(defun wisi--apply-anchored (delta i)
  "Apply DELTA (an anchored indent) to indent I."
  ;; delta is from wisi-anchored; ('anchored 1 delta no-accumulate)
  (let ((indent (aref (wisi-ind-indent wisi--indent) i))
	(accumulate (not (nth 3 delta))))

    (cond
     ((integerp indent)
      (when (or accumulate
		(= indent 0))
	(let ((temp (seq-take delta 3)))
    	  (setf (nth 2 temp) (+ indent (nth 2 temp)))
	  (aset (wisi-ind-indent wisi--indent) i temp))))

     ((and (listp indent)
	   (eq 'anchor (car indent))
	   (integerp (nth 2 indent)))
      (when (or accumulate
		(= (nth 2 indent) 0))
	(let ((temp (seq-take delta 3)))
	  (setf (nth 2 temp) (+ (nth 2 indent) (nth 2 temp)))
	  (setf (nth 2 indent) temp))))
     )))

(defun wisi--indent-token-1 (line end delta)
  "Apply indent DELTA to all lines from LINE (a line number) thru END (a buffer position)."
  (let ((i (1- line));; index to wisi-ind-line-begin, wisi-ind-indent
	(paren-first (when (and (listp delta)
				(eq 'hanging (car delta)))
		       (nth 2 delta))))

    (while (<= (aref (wisi-ind-line-begin wisi--indent) i) end)
      (unless
	  (and ;; no check for called from wisi--indent-comment;
	       ;; comments within tokens are indented by
	       ;; wisi--indent-token
	       wisi-indent-comment-col-0
	       (= 11 (syntax-class (syntax-after (aref (wisi-ind-line-begin wisi--indent) i)))))
	(cond
	 ((integerp delta)
	  (wisi--apply-int i delta))

	 ((listp delta)
	  (cond
	   ((eq 'anchored (car delta))
	    (wisi--apply-anchored delta i))

	   ((eq 'hanging (car delta))
	    ;; from wisi-hanging; delta is ('hanging first-line nest delta1 delta2)
	    ;; delta2 may be anchored
	    (if (= i (1- (nth 1 delta)))
		;; first line of token
		(wisi--apply-int i (nth 3 delta))

	      ;; don't apply hanging indent in nested parens.
	      ;; test/ada_mode-parens.adb
	      ;; No_Conditional_Set : constant Ada.Strings.Maps.Character_Set :=
	      ;;   Ada.Strings.Maps."or"
	      ;;     (Ada.Strings.Maps.To_Set (' '),
	      (when (= paren-first
		       (nth 0 (save-excursion (syntax-ppss (aref (wisi-ind-line-begin wisi--indent) i)))))
		(let ((delta2 (nth 4 delta)))
		  (cond
		   ((integerp delta2)
		    (wisi--apply-int i delta2))

		   (t ;; anchored
		    (wisi--apply-anchored delta2 i))
		   )))
	      ))

	   (t
	    (error "wisi--indent-token-1: invalid delta: %s" delta))
	   )) ;; listp delta

	 (t
	  (error "wisi--indent-token-1: invalid delta: %s" delta))
	 ))
      (setq i (1+ i))
      )))

(defun wisi--indent-token (tok token-delta)
  "Add TOKEN-DELTA to all indents in TOK region,"
  (let ((line (if (wisi-tok-nonterminal tok)
		  (wisi-tok-first tok)
		(when (wisi-tok-first tok) (wisi-tok-line tok))))
	(end (cdr (wisi-tok-region tok))))
    (when (and line end token-delta)
      (wisi--indent-token-1 line end token-delta))))

(defun wisi--indent-comment (tok comment-delta)
  "Add COMMENT-DELTA to all indents in comment region following TOK."
  (let ((line (wisi-tok-comment-line tok))
	(end (wisi-tok-comment-end tok)))
    (when (and line end comment-delta)
      (wisi--indent-token-1 line end comment-delta))))

(defun wisi-anchored-1 (tok offset &optional no-accumulate)
  "Return offset of TOK relative to current indentation + OFFSET.
For use in grammar indent actions."
  (let ((pos (car (wisi-tok-region tok)))
	delta)

    (goto-char pos)
    (setq delta (+ offset (- (current-column) (current-indentation))))
    (wisi-anchored-2
     (wisi-tok-line tok) ;; anchor-line
     (if wisi-indent-comment
	 (wisi-tok-comment-end (aref wisi-tokens wisi-token-index))
       (cdr (wisi-tok-region (aref wisi-tokens wisi-token-index))));; end
     delta
     no-accumulate)
    ))

(defun wisi--max-anchor (begin-line end)
  (let ((i (1- begin-line))
	(result 0))
    (while (<= (aref (wisi-ind-line-begin wisi--indent) i) end)
      (let ((indent (aref (wisi-ind-indent wisi--indent) i)))
	(when (listp indent)
	  (cond
	   ((eq 'anchor (car indent))
	    (setq result (max result (car (nth 1 indent))))
	    (when (listp (nth 2 indent))
	      (setq result (max result (nth 1 (nth 2 indent))))
	      ))
	   (t ;; anchored
	    (setq result (max result (nth 1 indent))))
	   )))
      (setq i (1+ i)))
    result
    ))

(defun wisi-anchored-2 (anchor-line end delta no-accumulate)
  "Set ANCHOR-LINE as anchor, increment anchors thru END, return anchored delta."
  ;; Typically, we use anchored to indent relative to a token buried in a line:
  ;;
  ;; test/ada_mode-parens.adb
  ;; Local_2 : Integer := (1 + 2 +
  ;;                         3);
  ;; line starting with '3' is anchored to '('
  ;;
  ;; If the anchor is a nonterminal, and the first token in the anchor
  ;; is also first on a line, we don't need anchored to compute the
  ;; delta:
  ;;
  ;; test/ada_mode-parens.adb
  ;; Local_5 : Integer :=
  ;;   (1 + 2 +
  ;;      3);
  ;; delta for line starting with '3' can just be '3'.
  ;;
  ;; However, in some places we need anchored to prevent later
  ;; deltas from accumulating:
  ;;
  ;; test/ada_mode-parens.adb
  ;; No_Conditional_Set : constant Ada.Strings.Maps.Character_Set :=
  ;;   Ada.Strings.Maps."or"
  ;;     (Ada.Strings.Maps.To_Set (' '),
  ;;
  ;; here the function call actual parameter part is indented first
  ;; by 'name' and by 'expression'; we use anchored to keep the
  ;; 'name' indent and ignore the later addition.
  ;;
  ;; So we apply anchored whether the anchor token is first or not.

  (let* ((i (1- anchor-line))
	 (indent (aref (wisi-ind-indent wisi--indent) i)) ;; reference if list
	 (anchor-id (1+ (wisi--max-anchor anchor-line end))))

    ;; Set anchor
    (cond
     ((integerp indent)
      (aset (wisi-ind-indent wisi--indent) i (list 'anchor (list anchor-id) indent)))

     ((and (listp indent)
	   (eq 'anchor (car indent)))
      (push anchor-id (nth 1 indent)))

     ((and (listp indent)
	   (eq 'anchored (car indent)))
      (aset (wisi-ind-indent wisi--indent) i (list 'anchor (list anchor-id) (copy-sequence indent))))

     (t
      (error "wisi-anchored-delta: invalid form in indent: %s" indent)))

    (list 'anchored anchor-id delta no-accumulate)
    ))

(defun wisi-anchored (token-number offset &optional no-accumulate)
  "Return offset of token TOKEN-NUMBER in `wisi-tokens'.relative to current indentation + OFFSET.
For use in grammar indent actions."
  (wisi-anchored-1 (aref wisi-tokens (1- token-number)) offset no-accumulate))

(defun wisi-anchored* (token-number offset)
  "If TOKEN-NUMBER token in `wisi-tokens' is first on a line,
anchor the current token to it at OFFSET.
Otherwise return 0."
  (if (wisi-tok-first (aref wisi-tokens (1- token-number)))
      (wisi-anchored token-number offset)
    0))

(defun wisi-anchored*- (token-number offset)
  "If existing indent is zero, and TOKEN-NUMBER token in `wisi-tokens' is first on a line,
anchor the current token to it at OFFSET.
Otherwise return 0."
  (if (wisi-tok-first (aref wisi-tokens (1- token-number)))
      (wisi-anchored token-number offset t)
    0))

(defun wisi--paren-in-anchor-line (anchor-tok offset)
  "If there is an opening paren containing ANCHOR-TOK in the same line as ANCHOR-TOK,
return OFFSET plus the delta from the line begin to the paren
position. Otherwise return OFFSET."
  (let* ((tok-syntax (syntax-ppss (car (wisi-tok-region anchor-tok))))
	 (paren-pos (nth 1 tok-syntax))
	 (anchor-line (wisi-tok-line anchor-tok)))

    (when (and paren-pos ;; in paren
	      (< paren-pos (aref (wisi-ind-line-begin wisi--indent) (1- anchor-line))))
      ;; paren not in anchor line
      (setq paren-pos nil))

    (if paren-pos
	(progn
	  (goto-char paren-pos)
	  (+ 1 (- (current-column) (current-indentation)) offset))
      offset)
    ))

(defun wisi-anchored% (token-number offset &optional no-accumulate)
  "Anchor the current token at OFFSET from either the first token on the line
containing TOKEN-NUMBER in `wisi-tokens', or an enclosing paren on that line."
  (let* ((indent-tok (aref wisi-tokens wisi-token-index))
	 ;; tok is a nonterminal; this function makes no sense for terminals
	 (anchor-tok (aref wisi-tokens (1- token-number))))

    (wisi-anchored-2
     (wisi-tok-line anchor-tok)

     (if wisi-indent-comment
	 (wisi-tok-comment-end indent-tok)
       (cdr (wisi-tok-region indent-tok))) ;; end

     (wisi--paren-in-anchor-line anchor-tok offset)
     no-accumulate)
    ))

(defun wisi-anchored%- (token-number offset)
  "If existing indent is zero, anchor the current token at OFFSET
from the first token on the line containing TOKEN-NUMBER in `wisi-tokens'."
  (wisi-anchored% token-number offset t))

(defun wisi-hanging (delta1 delta2)
  "Return indent with DETLA1 for first line, DELTA2 for following lines.
For use in grammar indent actions."
  (if wisi-indent-comment
      delta1

    (let* ((tok (aref wisi-tokens wisi-token-index))
	   ;; tok is a nonterminal; this function makes no sense for terminals
	   (tok-syntax (syntax-ppss (car (wisi-tok-region tok)))))
      ;; syntax-ppss moves point to start of tok

      (if (functionp wisi-indent-hanging-function)
	  (let ((indent-hanging (funcall wisi-indent-hanging-function tok tok-syntax delta1 delta2)))
	    (list 'hanging
		  (wisi-tok-line tok) ;; first line of token
		  (nth 0 tok-syntax) ;; paren nest level at tok
		  (nth 0 indent-hanging)
		  (nth 1 indent-hanging)))

	(list 'hanging
	      (wisi-tok-line tok) ;; first line of token
	      (nth 0 tok-syntax) ;; paren nest level at tok
	      delta1
	      (wisi-anchored-2 (wisi-tok-line tok) (cdr (wisi-tok-region tok)) delta2 nil))
	))
    ))

(defun wisi--indent-compute-delta (delta tok)
  "Return evaluation of DELTA."
  (cond
   ((integerp delta)
    delta)

   ((symbolp delta)
    (symbol-value delta))

   ((vectorp delta)
    ;; [token comment]
    ;; if wisi-indent-comment, we are indenting the comments of the
    ;; previous token; they should align with the 'token' delta.
    (wisi--indent-compute-delta (aref delta 0) tok))

   (t ;; form
    (save-excursion
      (goto-char (car (wisi-tok-region tok)))
      (eval delta)))
   ))

(defun wisi-indent-action (deltas)
  "Accumulate `wisi--indents' from DELTAS.
DELTAS is a vector; each element can be:
- an integer
- a symbol
- a lisp form
- a vector.

The first three are evaluated to give the delta. A vector must
have two elements, giving the code and following comment
deltas. Otherwise the comment delta is the following delta in
DELTAS."
  (when (eq wisi--parse-action 'indent)
    (dotimes (wisi-token-index (length wisi-tokens))
      (let* ((tok (aref wisi-tokens wisi-token-index))
	     (token-delta (aref deltas wisi-token-index))
	     (comment-delta
	      (cond
	       ((vectorp token-delta)
		(aref token-delta 1))

	       ((< wisi-token-index (1- (length wisi-tokens)))
		(aref deltas (1+ wisi-token-index)))
	       )))
	(when (wisi-tok-region tok)
	  ;; region is null when optional nonterminal is empty
	  (let ((wisi-indent-comment nil))
	    (setq token-delta
		  (when (and token-delta
			     (wisi-tok-first tok))
		    (wisi--indent-compute-delta token-delta tok)))

	    (when (and token-delta
		       (or (consp token-delta)
			   (not (= 0 token-delta))))
	      (wisi--indent-token tok token-delta))

	    (setq wisi-indent-comment t)
	    (setq comment-delta
		  (when (and comment-delta
			     (wisi-tok-comment-line tok))
		    (wisi--indent-compute-delta comment-delta tok)))

	    (when (and comment-delta
		       (or (consp comment-delta)
			   (not (= 0 comment-delta))))
	      (wisi--indent-comment tok comment-delta))
	    )
	  )))))

(defun wisi-indent-action* (n deltas)
  "If any of the first N tokens in `wisi-tokens' is first on a line,
call `wisi-indent-action' with DETLAS.  Otherwise do nothing."
  (when (eq wisi--parse-action 'indent)
    (let ((done nil)
	  (i 0)
	  tok)
      (while (and (not done)
		  (< i n))
	(setq tok (aref wisi-tokens i))
	(setq i (1+ i))
	(when (and (wisi-tok-region tok)
		   (wisi-tok-first tok))
	  (setq done t)
	  (wisi-indent-action deltas))
	))))

(defun wisi--indent-leading-comments ()
  "Set `wisi-ind-indent to 0 for comment lines before first token in buffer.
Leave point at first token (or eob)."
  (save-excursion
    (goto-char (point-min))
    (forward-comment (point-max))
    (let ((end (point))
	  (i 0)
	  (max-i (length (wisi-ind-line-begin wisi--indent))))
      (while (< (aref (wisi-ind-line-begin wisi--indent) i) end)
	(when (< i max-i)
	  (aset (wisi-ind-indent wisi--indent) i 0))
	(setq i (1+ i)))
      )))

;;;; motion
(defun wisi-backward-cache ()
  "Move point backward to the beginning of the first token preceding point that has a cache.
Returns cache, or nil if at beginning of buffer."
  (let (cache pos)
    (setq pos (previous-single-property-change (point) 'wisi-cache))
    ;; There are three cases:
    ;;
    ;; 1) caches separated by non-cache chars: 'if ... then'
    ;;    pos is before 'f', cache is on 'i'
    ;;
    ;; 2) caches not separated: ');'
    ;;    pos is before ';', cache is on ';'
    ;;
    ;; 3) at bob; pos is nil
    ;;
    (if pos
	(progn
	  (setq cache (get-text-property pos 'wisi-cache))
	  (if cache
	      ;; case 2
	      (goto-char pos)
	    ;; case 1
	    (setq cache (get-text-property (1- pos) 'wisi-cache))
	    (goto-char (1- pos))))
      ;; at bob
      (goto-char (point-min))
      (setq cache nil))
    cache
    ))

(defun wisi-forward-cache ()
  "Move point forward to the beginning of the first token after point that has a cache.
Returns cache, or nil if at end of buffer."
  (let (cache pos)
    (when (get-text-property (point) 'wisi-cache)
      ;; on a cache; get past it
      (goto-char (1+ (point))))

    (setq cache (get-text-property (point) 'wisi-cache))
    (if cache
	nil

      (setq pos (next-single-property-change (point) 'wisi-cache))
      (if pos
	  (progn
	    (goto-char pos)
	    (setq cache (get-text-property pos 'wisi-cache)))
	;; at eob
	(goto-char (point-max))
	(setq cache nil))
      )
    cache
    ))

(defun wisi-forward-find-class (class limit)
  "Search at point or forward for a token that has a cache with CLASS.
Return cache, or nil if at end of buffer.
If LIMIT (a buffer position) is reached, throw an error."
  (let ((cache (or (wisi-get-cache (point))
		   (wisi-forward-cache))))
    (while (not (eq class (wisi-cache-class cache)))
      (setq cache (wisi-forward-cache))
      (when (>= (point) limit)
	(error "cache with class %s not found" class)))
    cache))

(defun wisi-forward-find-token (token limit &optional noerror)
  "Search forward for TOKEN.
If point is at a matching token, return that token.  TOKEN may be
a list; stop on any member of the list.  Return `wisi-tok'
struct, or if LIMIT (a buffer position) is reached, then if
NOERROR is nil, throw an error, if non-nil, return nil."
  (let ((token-list (cond
		     ((listp token) token)
		     (t (list token))))
	(tok (wisi-forward-token))
	(done nil))
    (while (not (or done
		    (memq (wisi-tok-token tok) token-list)))
      (setq tok (wisi-forward-token))
      (when (or (>= (point) limit)
		(eobp))
	(goto-char limit)
	(if noerror
	    (setq done t)
	  (error "token %s not found" token))))
    tok))

(defun wisi-forward-find-nonterm (nonterm limit)
  "Search forward for a token that has a cache with NONTERM.
NONTERM may be a list; stop on any cache that has a member of the list.
Return cache, or nil if at end of buffer.
If LIMIT (a buffer position) is reached, throw an error."
  (let ((nonterm-list (cond
		       ((listp nonterm) nonterm)
		       (t (list nonterm))))
	(cache (wisi-forward-cache)))
    (while (not (memq (wisi-cache-nonterm cache) nonterm-list))
      (setq cache (wisi-forward-cache))
      (when (>= (point) limit)
	(error "cache with nonterm %s not found" nonterm)))
    cache))

(defun wisi-goto-cache-next (cache)
  (goto-char (1- (wisi-cache-next cache)))
  (wisi-get-cache (point))
  )

(defun wisi-forward-statement-keyword ()
  "If not at a cached token, move forward to next
cache. Otherwise move to cache-next, or cache-end, or next cache
if both nil.  Return cache found."
  (unless (eobp)
    (wisi-validate-cache (point-max) t 'navigate) ;; ensure there is a next cache to move to
    (let ((cache (wisi-get-cache (point))))
      (if (and cache
	       (not (eq (wisi-cache-class cache) 'statement-end)))
	  (let ((next (or (wisi-cache-next cache)
			  (wisi-cache-end cache))))
	    (if next
		(goto-char (1- next))
	      (wisi-forward-token)
	      (wisi-forward-cache)))
	(wisi-forward-cache))
      )
    (wisi-get-cache (point))
    ))

(defun wisi-backward-statement-keyword ()
  "If not at a cached token, move backward to prev
cache. Otherwise move to cache-prev, or prev cache if nil."
  (wisi-validate-cache (point) t 'navigate)
  (let ((cache (wisi-get-cache (point)))
	prev)
    (when cache
      (setq prev (wisi-cache-prev cache))
      (unless prev
	(unless (eq 'statement-start (wisi-cache-class cache))
	  (setq prev (wisi-cache-containing cache)))))
    (if prev
	(goto-char (1- prev))
      (wisi-backward-cache))
  ))

(defun wisi-forward-sexp (&optional arg)
  "For `forward-sexp-function'."
  (interactive "^p")
  (or arg (setq arg 1))
  (cond
   ((and (> arg 0) (= 4 (syntax-class (syntax-after (point)))))  ;; on open paren
    (let ((forward-sexp-function nil))
      (forward-sexp arg)))

   ((and (< arg 0) (= (syntax-class (syntax-after (1- (point)))) 5)) ;; after close paren
    (let ((forward-sexp-function nil))
      (forward-sexp arg)))

   (t
    (dotimes (_i (abs arg))
      (if (> arg 0)
	  (wisi-forward-statement-keyword)
	(wisi-backward-statement-keyword))))
   ))

(defun wisi-goto-containing (cache &optional error)
  "Move point to containing token for CACHE, return cache at that point.
If ERROR, throw error when CACHE has no container; else return nil."
  (cond
   ((markerp (wisi-cache-containing cache))
    (goto-char (1- (wisi-cache-containing cache)))
    (wisi-get-cache (point)))
   (t
    (when error
      (error "already at outermost containing token")))
   ))

(defun wisi-goto-containing-paren (cache)
  "Move point to just after the open-paren containing CACHE.
Return cache for paren, or nil if no containing paren."
  (while (and cache
	      (not (eq (wisi-cache-class cache) 'open-paren)))
    (setq cache (wisi-goto-containing cache)))
  (when cache
    (forward-char 1))
  cache)

(defun wisi-goto-start (cache)
  "Move point to containing ancestor of CACHE that has class statement-start.
Return start cache."
  (when
    ;; cache nil at bob, or on cache in partially parsed statement
    (while (and cache
		(not (eq (wisi-cache-class cache) 'statement-start)))
      (setq cache (wisi-goto-containing cache)))
    )
  cache)

(defun wisi-goto-end-1 (cache)
  (goto-char (1- (wisi-cache-end cache))))

(defun wisi-goto-statement-start ()
  "Move point to token at start of statement point is in or after.
Return start cache."
  (interactive)
  (wisi-validate-cache (point) t 'navigate)
  (let ((cache (wisi-get-cache (point))))
    (unless cache
      (setq cache (wisi-backward-cache)))
    (wisi-goto-start cache)))

(defun wisi-goto-statement-end ()
  "Move point to token at end of statement point is in or before."
  (interactive)
  (wisi-validate-cache (point) t 'navigate)
  (let ((cache (or (wisi-get-cache (point))
		   (wisi-forward-cache))))
    (when (wisi-cache-end cache)
      ;; nil when cache is statement-end
      (wisi-goto-end-1 cache))
    ))

(defun wisi-next-statement-cache (cache)
  "Move point to CACHE-next, return cache; error if nil."
  (when (not (markerp (wisi-cache-next cache)))
    (error "no next statement cache"))
  (goto-char (1- (wisi-cache-next cache)))
  (wisi-get-cache (point)))

(defun wisi-prev-statement-cache (cache)
  "Move point to CACHE-prev, return cache; error if nil."
  (when (not (markerp (wisi-cache-prev cache)))
    (error "no prev statement cache"))
  (goto-char (1- (wisi-cache-prev cache)))
  (wisi-get-cache (point)))

;;;; indentation

(defun wisi-comment-indent ()
  "For `comment-indent-function'. Indent single line comment to
the comment on the previous line."
  ;; Called from `comment-indent', either to insert a new comment, or
  ;; to indent the first line of an existing one.  In either case, the
  ;; comment may be after code on the same line.  For an existing
  ;; comment, point is at the start of the starting delimiter.
  (or
   (save-excursion
     ;; Check for a preceding comment line; fail if comment follows code.
     (when (forward-comment -1)
       ;; For the case:
       ;;
       ;; code;-- comment
       ;;
       ;; point is on '--', and 'forward-comment' does not move point,
       ;; returns nil.
       (when (looking-at comment-start)
         (current-column))))

   (save-excursion
     (back-to-indentation)
     (if (looking-at comment-start)
         ;; An existing comment, no code preceding comment, and
         ;; no comment on preceding line. Return nil, so
         ;; `comment-indent' will call `indent-according-to-mode'
         nil

       ;; A comment after code on the same line.
       comment-column))
   ))

(defun wisi-indent-statement ()
  "Indent region given by `wisi-goto-start', `wisi-cache-end'."
  (wisi-validate-cache (point) t 'navigate)

  (save-excursion
    (let ((cache (or (wisi-get-cache (point))
		     (wisi-backward-cache))))
      (when cache
	;; can be nil if in header comment
	(let ((start (progn (wisi-goto-start cache) (point)))
	      (end (progn
		     (when (wisi-cache-end cache)
		       ;; nil when cache is statement-end
		       (goto-char (1- (wisi-cache-end cache))))
		     (point))))
	  (indent-region start end)
	  ))
      )))

(defvar-local wisi-indent-calculate-functions nil
  "Functions to compute indentation special cases.
Called with point at current indentation of a line; return
indentation column, or nil if function does not know how to
indent that line. Run after parser indentation, so other lines
are indented correctly.")

(defvar-local wisi-post-indent-fail-hook
  "Function to reindent portion of buffer.
Called from `wisi-indent-region' when a parse succeeds after
failing; assumes user was editing code that is now syntactically
correct. Must leave point at indentation of current line.")

(defvar-local wisi-indent-failed nil
  "Non-nil when wisi-indent-region fails due to parse failing; cleared when indent succeeds.")

(defvar-local wisi-indent-region-fallback 'wisi-indent-region-fallback-default
  "Function to compute indent for lines in region when wisi parse fails.
Called with BEGIN END.")

(defun wisi-indent-region-fallback-default (begin end)
  ;; no indent info at point. Assume user is
  ;; editing; indent to previous lines, fix it
  ;; after parse succeeds
  (goto-char begin)
  (forward-line -1);; safe at bob
  (back-to-indentation)
  (let ((col (current-column)))
    (while (and (not (eobp))
		(< (point) end))
      (forward-line 1)
      (indent-line-to col))))

(defun wisi--set-line-begin ()
  "Set line-begin field of `wisi--indent'."
  (save-excursion
    (goto-char (point-min))

    (dotimes (i (length (wisi-ind-line-begin wisi--indent)))
      (aset (wisi-ind-line-begin wisi--indent) i (point))
      (forward-line 1))))

(defconst wisi-indent-max-anchor-depth 20)

(defun wisi-indent-region (begin end)
  "For `indent-region-function', using the wisi indentation engine."
  (let ((wisi--parse-action 'indent)
	(parse-required nil))

    (wisi--check-change)

    (let* ((end-mark (copy-marker end))
	   (begin-line (count-lines (point-min) begin))
	   (i (max begin-line 1))
	   pos
	   (line-count (+ 1 begin-line (count-lines begin (point-max))))
	   (wisi--indent
	    (make-wisi-ind
	     :line-begin (make-vector line-count 0)
	     :indent (make-vector line-count 0)
	     :last-line nil))
	   (anchor-indent (make-vector wisi-indent-max-anchor-depth 0)))

      (wisi--set-line-begin)

      (while (and (< i line-count)
		  (<= (setq pos (aref (wisi-ind-line-begin wisi--indent) i)) end))
	(unless (get-text-property (1- pos) 'wisi-indent)
	  (setq parse-required t))
	(setq i (1+ i)))

      ;; A parse either succeeds and sets the indent cache on all
      ;; lines in the buffer, or fails and leaves valid caches
      ;; untouched.
      (when (and parse-required
		 (wisi-parse-try))

	(setq wisi--last-parse-action wisi--parse-action)
	(wisi-set-parse-try nil)
	(wisi--indent-leading-comments)
	(wisi--run-parse)

	(if wisi-parse-failed
	    (progn
	      (setq wisi-indent-failed t)
	      (when (functionp wisi-indent-region-fallback)
		(funcall wisi-indent-region-fallback begin end)))

	  ;; parse succeeded
	  ;;
	  ;; cache indent action results
	  (dotimes (i (length (wisi-ind-indent wisi--indent)))
	    (let ((indent (aref (wisi-ind-indent wisi--indent) i)))

	      (cond
	       ((integerp indent))

	       ((listp indent)
		(let ((anchor-ids (nth 1 indent))
		      (indent2 (nth 2 indent)))
		  (cond
		   ((eq 'anchor (car indent))
		    (cond
		     ((integerp indent2)
		      (dotimes (i (length anchor-ids))
			(aset anchor-indent (nth i anchor-ids) indent2))
		      (setq indent indent2))

		     ((listp indent2) ;; 'anchored
		      (setq indent (+ (aref anchor-indent (nth 1 indent2)) (nth 2 indent2)))

		      (dotimes (i (length anchor-ids))
			(aset anchor-indent (nth i anchor-ids) indent)))

		     (t
		      (error "wisi-indent-region: invalid form in wisi-ind-indent %s" indent))
		     ));; 'anchor

		   ((eq 'anchored (car indent))
		    (setq indent (+ (aref anchor-indent (nth 1 indent)) indent2)))

		   (t
		    (error "wisi-indent-region: invalid form in wisi-ind-indent %s" indent))
		   )));; listp indent

	       (t
		(error "wisi-indent-region: invalid form in wisi-ind-indent %s" indent))
	       );; cond indent

	      (when (> i 0)
		(setq pos (aref (wisi-ind-line-begin wisi--indent) i))
		(with-silent-modifications
		  (put-text-property (1- pos) pos 'wisi-indent indent)))
	      )) ;; dotimes lines

	  (move-marker (wisi-cache-max 'indent) (point-max))

	  (save-excursion
	    (when wisi-indent-failed
	      ;; previous parse failed
	      (setq wisi-indent-failed nil)
	      (goto-char end)
	      (run-hooks 'wisi-post-indent-fail-hook))
	    ))) ;; parse-required

      (when (or (not parse-required)
		(not wisi-parse-failed))
	(save-excursion
	  ;; Apply cached indents. Inserting or deleting spaces causes
	  ;; wisi-ind-line-begin to be wrong, so we can't use it in
	  ;; the loop.
	  (goto-char (aref (wisi-ind-line-begin wisi--indent) begin-line))
	  (let ((wisi-indenting t))
	    (while (and (not (eobp))
			(<= (point) end-mark)) ;; end-mark can be at the start of an empty line
	      (indent-line-to (if (bobp) 0 (get-text-property (1- (point)) 'wisi-indent)))
	      (forward-line 1)))

	  ;; run wisi-indent-calculate-functions
	  (when wisi-indent-calculate-functions
	    (goto-char begin)
	    (while (and (not (eobp))
			(< (point) end-mark))
	      (back-to-indentation)
	      (let ((indent
		     (run-hook-with-args-until-success 'wisi-indent-calculate-functions)))
		(when indent
		  (indent-line-to indent)))

	      (forward-line 1)))
	  )) ;; apply parse
      )))

(defun wisi-indent-line ()
  "For `indent-line-function'."
  (let ((savep (copy-marker (point)))
	(to-indent nil))
    (back-to-indentation)
    (when (>= (point) savep)
      (setq to-indent t))

    (wisi-indent-region (line-beginning-position) (line-end-position))

    (goto-char savep)
    (when to-indent (back-to-indentation))
    ))

;;;; debug
(defun wisi-parse-buffer (&optional parse-action)
  (interactive)
  (when (< emacs-major-version 25) (syntax-propertize (point-max)))
  (unless parse-action (setq parse-action 'indent))
  (wisi-set-parse-try t parse-action)
  (move-marker (wisi-cache-max parse-action) (point-max));; force delete caches
  (wisi-invalidate-cache parse-action (point-min))

  (cond
   ((memq parse-action '(face navigate))
    (wisi-validate-cache (point-max) t parse-action))

   (t
    (wisi-indent-region (point-min) (point-max)))
   ))

(defun wisi-time (func count)
  "call FUNC COUNT times, show total time"
  (interactive "afunction \nncount ")

  (let ((start-time (float-time))
	(start-gcs gcs-done)
        (i 0)
        diff-time
	diff-gcs)
    (while (not (eq (1+ count) (setq i (1+ i))))
      (save-excursion
        (funcall func)))
    (setq diff-time (- (float-time) start-time))
    (setq diff-gcs (- gcs-done start-gcs))
    (message "Total %f seconds, %d gcs; per iteration %f seconds %d gcs"
	     diff-time
	     diff-gcs
	     (/ diff-time count)
	     (/ (float diff-gcs) count))
    ))

(defun wisi-time-indent-line-cold-cache (line)
  (wisi-set-parse-try t 'indent)
  (move-marker (wisi-cache-max 'indent) (point-max));; force delete caches
  (wisi-invalidate-cache 'indent (point-min))
  (goto-line line)
  (wisi-time #'wisi-indent-line 1))

(defun wisi-time-indent-line-warm-cache (line count)
  (wisi-set-parse-try t 'indent)
  (move-marker (wisi-cache-max 'indent) (point-max));; force delete caches
  (wisi-invalidate-cache 'indent (point-min))
  (goto-line line)
  (wisi-indent-line)
  (wisi-time #'wisi-indent-line count))

(defun wisi-lex-buffer ()
  ;; for timing the lexer; set indent so we get the slowest time
  (interactive)
  (when (< emacs-major-version 25) (syntax-propertize (point-max)))

  (let* ((wisi--parse-action 'indent)
	 (line-count (1+ (count-lines (point-min) (point-max))))
	 (wisi--indent
	  (make-wisi-ind
	   :line-begin (make-vector line-count 0)
	   :indent (make-vector line-count 0)
	   :last-line nil)))

    (wisi--set-line-begin)

    (goto-char (point-min))
    (while (not (eq wisi-eoi-term (wisi-tok-token (wisi-forward-token)))))
    ))

(defun wisi-show-indent ()
  "Show indent cache for current line."
  (interactive)
  (message "%s" (get-text-property (1- (line-beginning-position)) 'wisi-indent)))

(defun wisi-show-cache ()
  "Show navigation cache at point."
  (interactive)
  (message "%s" (or (wisi-get-cache (point))
		    (get-text-property (point) 'wisi-face))))

(defun wisi-show-token ()
  "Move forward across one keyword, show token."
  (interactive)
  (let* ((wisi--parse-action nil)
	 (token (wisi-forward-token)))
    (message "%s" token)))

(defun wisi-show-containing-or-previous-cache ()
  (interactive)
  (let ((cache (wisi-get-cache (point))))
    (if cache
	(message "containing %s" (wisi-goto-containing cache t))
      (message "previous %s" (wisi-backward-cache)))
    ))

(defun wisi-show-cache-max ()
  (interactive)
  (push-mark)
  (goto-char (wisi-cache-max)))

;;;;; setup

(defun wisi-setup (indent-calculate post-indent-fail class-list keyword-table token-table parse-table)
  "Set up a buffer for parsing files with wisi."
  (setq wisi-class-list class-list)

  (let ((numbers (cadr (symbol-value (intern-soft "number" token-table)))))
    (setq wisi--lexer
	  (make-wisi-lex
	   :keyword-table keyword-table
	   :punctuation-table (symbol-value (intern-soft "punctuation" token-table))
	   :punctuation-table-max-length 0
	   :string-double-term (car (symbol-value (intern-soft "string-double" token-table)))
	   :string-quote-escape-doubled nil
	   :string-quote-escape nil
	   :string-single-term (car (symbol-value (intern-soft "string-single" token-table)))
	   :symbol-term (car (symbol-value (intern-soft "symbol" token-table)))
	   :number-term (car numbers)
	   :number-p (cdr numbers)
	   )))

  (let (fail)
    (dolist (item (wisi-lex-punctuation-table wisi--lexer))
      (when item ;; default matcher can be nil

	;; check that all chars used in punctuation tokens have punctuation syntax
	(mapc (lambda (char)
		(when (not (= ?. (char-syntax char)))
		  (setq fail t)
		  (message "in %s, %c does not have punctuation syntax"
			   (car item) char)))
	      (cdr item))

	(when (< (wisi-lex-punctuation-table-max-length wisi--lexer) (length (cdr item)))
	  (setf (wisi-lex-punctuation-table-max-length wisi--lexer) (length (cdr item)))))
      )
    (when fail
      (error "aborting due to punctuation errors")))

  (setq wisi-parse-table parse-table)

  (setq wisi--cache-max
	(list
	 (cons 'face (copy-marker (point-min)))
	 (cons 'navigate (copy-marker (point-min)))
	 (cons 'indent (copy-marker (point-min)))))

  (setq wisi--parse-try
	(list
	 (cons 'face t)
	 (cons 'navigate t)
	 (cons 'indent t)))

  ;; file local variables may have added opentoken, gnatprep
  (setq wisi-indent-calculate-functions (append wisi-indent-calculate-functions indent-calculate))
  (set (make-local-variable 'indent-line-function) #'wisi-indent-line)
  (set (make-local-variable 'indent-region-function) #'wisi-indent-region)
  (set (make-local-variable 'forward-sexp-function) #'wisi-forward-sexp)


  (setq wisi-post-indent-fail-hook post-indent-fail)
  (setq wisi-indent-failed nil)

  (add-hook 'before-change-functions #'wisi-before-change 'append t)
  (add-hook 'after-change-functions #'wisi-after-change nil t)
  (setq wisi--change-end (copy-marker (point-min) t))

  (unless wisi-disable-face
    (jit-lock-register 'wisi-fontify-region))

  ;; See comments above on syntax-propertize.
  (when (< emacs-major-version 25) (syntax-propertize (point-max)))
  )

(provide 'wisi)
;;; wisi.el ends here<|MERGE_RESOLUTION|>--- conflicted
+++ resolved
@@ -508,21 +508,12 @@
 	(save-excursion
 	  (goto-char after)
 	  (line-beginning-position)))
-<<<<<<< HEAD
-  (when (> wisi-debug 0) (message "wisi-invalidate-cache %s:%s:%d" action (current-buffer) after))
-  (move-marker (wisi-cache-max action) (min after (wisi-cache-max action)))
-  (wisi-set-parse-try t action)
-  (cond
-   ((eq 'face action)
-    (wisi--delete-face-cache after))
-=======
   (when (< after (wisi-cache-max action))
     (when (> wisi-debug 0) (message "wisi-invalidate-cache %s:%s:%d" action (current-buffer) after))
     (move-marker (wisi-cache-max action) after)
     (cond
      ((eq 'face action)
       (wisi--delete-face-cache after))
->>>>>>> 8daac1ae
 
      ((eq 'navigate action)
       (wisi--delete-navigate-cache after))
