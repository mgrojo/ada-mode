--- conflicted
+++ resolved
@@ -649,22 +649,13 @@
   (save-excursion
     (let ((first-item t)
 	  first-keyword-mark
-<<<<<<< HEAD
-	  (override-start nil))
-      (while pairs
-	(let* ((number (1- (pop pairs)))
-	       (region (cdr (nth number wisi-tokens)));; wisi-tokens is let-bound in wisi-parse-reduce
-	       (token (car (nth number wisi-tokens)))
-	       (class (pop pairs))
-=======
 	  (override-start nil)
 	  (i 0))
       (while (< i (length pairs))
 	(let* ((number (1- (aref pairs i)))
-	       (region (cddr (aref wisi-tokens number)));; wisi-tokens is let-bound in wisi-parse-reduce
+	       (region (cdr (aref wisi-tokens number)));; wisi-tokens is let-bound in wisi-parse-reduce
 	       (token (car (aref wisi-tokens number)))
 	       (class (aref pairs (setq i (1+ i))))
->>>>>>> a22d6bc3
 	       (mark
 		;; Marker one char into token, so indent-line-to
 		;; inserts space before the mark, not after
@@ -758,42 +749,25 @@
   "Set containing marks in all tokens in CONTAINED-TOKEN with null containing mark to marker pointing to CONTAINING-TOKEN.
 If CONTAINING-TOKEN is empty, the next token number is used."
   ;; wisi-tokens is is bound in action created by wisi-semantic-action
-<<<<<<< HEAD
-  (let* ((containing-region (cdr (nth (1- containing-token) wisi-tokens)))
-	 (contained-region (cdr (nth (1- contained-token) wisi-tokens))))
-=======
-  (let* ((containing-region (cddr (aref wisi-tokens (1- containing-token))))
-	 (contained-region (cddr (aref wisi-tokens (1- contained-token)))))
->>>>>>> a22d6bc3
+  (let* ((containing-region (cdr (aref wisi-tokens (1- containing-token))))
+	 (contained-region (cdr (aref wisi-tokens (1- contained-token)))))
 
     (unless containing-region ;;
       (signal 'wisi-parse-error
 	      (wisi-error-msg
 	       "wisi-containing-action: containing-region '%s' is empty. grammar error; bad action"
-<<<<<<< HEAD
-	       (wisi-token-text (nth (1- containing-token) wisi-tokens)))))
-=======
-	       (nth 1 (aref wisi-tokens (1- containing-token))))))
->>>>>>> a22d6bc3
+	       (wisi-token-text (aref wisi-tokens (1- containing-token))))))
 
     (unless (or (not contained-region) ;; contained-token is empty
 		(wisi-get-cache (car containing-region)))
       (signal 'wisi-parse-error
 	      (wisi-error-msg
 	       "wisi-containing-action: containing-token '%s' has no cache. grammar error; missing action"
-<<<<<<< HEAD
-	       (wisi-token-text (nth (1- containing-token) wisi-tokens)))))
+	       (wisi-token-text (aref wisi-tokens (1- containing-token))))))
 
     (while (not containing-region)
       ;; containing-token is empty; use next
-      (setq containing-region (cdr (nth containing-token wisi-tokens))))
-=======
-	       (nth 1 (aref wisi-tokens (1- containing-token))))))
-
-    (while (not containing-region)
-      ;; containing-token is empty; use next
-      (setq containing-region (cddr (aref wisi-tokens containing-token))))
->>>>>>> a22d6bc3
+      (setq containing-region (cdr (aref wisi-tokens containing-token))))
 
     (when contained-region
       ;; nil when empty production, may not contain any caches
@@ -843,11 +817,7 @@
 	  (setq i (1+ i))
 	  (cond
 	   ((numberp token-number)
-<<<<<<< HEAD
-	    (setq region (cdr (nth (1- token-number) wisi-tokens)))
-=======
-	    (setq region (cddr (aref wisi-tokens (1- token-number))))
->>>>>>> a22d6bc3
+	    (setq region (cdr (aref wisi-tokens (1- token-number))))
 	    (when region
 	      (setq cache (wisi-get-cache (car region)))
 	      (setq mark (copy-marker (1+ (car region))))
@@ -866,13 +836,7 @@
 	    ;; token-number may contain 0, 1, or more 'class token_id' pairs
 	    ;; the corresponding region may be empty
 	    ;; there must have been a prev keyword
-<<<<<<< HEAD
-	    (setq class-tokens (cdr token-number))
-	    (setq token-number (car token-number))
-	    (setq region (cdr (nth (1- token-number) wisi-tokens)))
-=======
-	    (setq region (cddr (aref wisi-tokens (1- (aref token-number 0)))))
->>>>>>> a22d6bc3
+	    (setq region (cdr (aref wisi-tokens (1- (aref token-number 0)))))
 	    (when region ;; not an empty token
 	      (setq j 1)
 	      (while (< j (length token-number))
@@ -920,28 +884,11 @@
   "Cache face information in text properties of tokens.
 Intended as a grammar non-terminal action.
 
-<<<<<<< HEAD
-PAIRS is of the form [TOKEN-NUMBER fase] ..."
-  (while pairs
-    (let* ((number (1- (pop pairs)))
-	   (region (cdr (nth number wisi-tokens)));; wisi-tokens is let-bound in wisi-parse-reduce
-	   (face (pop pairs))
-	   cache)
-
-      (when region
-	(setq cache (wisi-get-cache (car region)))
-	(unless cache
-	  (error "wisi-face-action on non-cache"))
-	(setf (wisi-cache-face cache) face)
-	(when (boundp 'jit-lock-mode)
-	  (jit-lock-refontify (car region) (cdr region))))
-      )))
-=======
 PAIRS is a vector of the form [TOKEN-NUMBER face TOKEN-NUMBER face ...]"
   (let (number region face cache (i 0))
   (while (< i (length pairs))
     (setq number (1- (aref pairs i)))
-    (setq region (cddr (aref wisi-tokens number)));; wisi-tokens is let-bound in wisi-parse-reduce
+    (setq region (cdr (aref wisi-tokens number)));; wisi-tokens is let-bound in wisi-parse-reduce
     (setq face (aref pairs (setq i (1+ i))))
     (setq i (1+ i))
 
@@ -953,7 +900,6 @@
       (when (boundp 'jit-lock-mode)
 	(jit-lock-refontify (car region) (cdr region))))
     )))
->>>>>>> a22d6bc3
 
 ;;;; motion
 (defun wisi-backward-cache ()
