--- conflicted
+++ resolved
@@ -1,4108 +1,1337 @@
-<<<<<<< HEAD
-;;; wisi.el --- Utilities for implementing an indentation/navigation engine using a generalized LALR parser -*- lexical-binding:t -*-
-;;
-;; Copyright (C) 2012 - 2017  Free Software Foundation, Inc.
-;;
-;; Author: Stephen Leake <stephen_leake@stephe-leake.org>
-;; Maintainer: Stephen Leake <stephen_leake@stephe-leake.org>
-;; Keywords: parser
-;;  indentation
-;;  navigation
-;; Version: 1.1.6
-;; package-requires: ((cl-lib "0.4") (emacs "24.3") (seq "2.3"))
-;; URL: http://www.nongnu.org/ada-mode/wisi/wisi.html
-;;
-;; This file is part of GNU Emacs.
-;;
-;; GNU Emacs is free software: you can redistribute it and/or modify
-;; it under the terms of the GNU General Public License as published by
-;; the Free Software Foundation, either version 3 of the License, or
-;; (at your option) any later version.
-;;
-;; GNU Emacs is distributed in the hope that it will be useful,
-;; but WITHOUT ANY WARRANTY; without even the implied warranty of
-;; MERCHANTABILITY or FITNESS FOR A PARTICULAR PURPOSE.  See the
-;; GNU General Public License for more details.
-;;
-;; You should have received a copy of the GNU General Public License
-;; along with GNU Emacs.  If not, see <http://www.gnu.org/licenses/>.
-;;
-
-;;; Commentary:
-
-;;;; History: see NEWS-wisi.text
-;;
-;;;; Design:
-;;
-;; 'wisi' was originally short for "wisent indentation engine", but
-;; now is just a name. wisi was developed to support Emacs ada-mode
-;; 5.0 indentation, font-lock, and navigation, which are parser based.
-;;
-;; The approach to indenting a given token is to parse the buffer,
-;; computing a delta indent at each parse action.
-;;
-;; The parser actions also cache face and navigation information
-;; as text properties on tokens in statements.
-;;
-;; The three reasons to run the parser (indent, face, navigate) occur
-;; at different times (user indent, font-lock, user navigate), so only
-;; the relevant parser actions are run.
-;;
-;; Since we have a cache (the text properties), we need to consider
-;; when to invalidate it.  Ideally, we invalidate only when a change
-;; to the buffer would change the result of a parse that crosses that
-;; change, or starts after that change.  Changes in whitespace
-;; (indentation and newlines) do not affect an Ada parse.  Other
-;; languages are sensitive to newlines (Bash for example) or
-;; indentation (Python).  Adding comments does not change a parse,
-;; unless code is commented out.
-;;
-;; For font-lock and navigate, keeping track of the point after which
-;; caches have been deleted is sufficent (see `wisi-cache-max').
-;;
-;; For indenting, we cache the indent for each line in a text property
-;; on the newline char preceding the line. `wisi-indent-region' sets
-;; the cache on all the lines computed (normally the whole buffer),
-;; but performs the indent only on the lines in the indent
-;; region. Subsequent calls to `wisi-indent-region' apply the cached
-;; indents. Non-whitespace edits to the buffer invalidate the indent
-;; caches in the edited region and after.
-;;
-;; See `wisi--post-change' for the details of what we check for
-;; invalidating.
-;;
-;;;; Choice of grammar compiler and parser
-;;
-;; There are two other parsing engines available in Emacs:
-;;
-;; - SMIE
-;;
-;;   We don't use this because it is designed to parse small snippets
-;;   of code. For Ada indentation, we always need to parse the entire
-;;   buffer.
-;;
-;; - semantic
-;;
-;;   The Ada grammar as given in the Ada language reference manual is
-;;   not LALR(1). So we use a generalized parser. In addition, the
-;;   semantic lexer is more complex, and gives different information
-;;   than we need.
-;;
-;; We use wisitoken wisi-generate to compile BNF to Elisp source, and
-;; wisi-compile-grammar to compile that to the parser table. See
-;; ada-mode info for more information on the developer tools used for
-;; ada-mode and wisi.
-;;
-;; Alternately, to gain speed and error handling, we use wisi-generate
-;; to generate Ada source, and run that in an external process. That
-;; supports error correction while parsing.
-;;
-;;;; syntax-propertize
-;;
-;; `wisi-forward-token' relies on syntax properties, so
-;; `syntax-propertize' must be called on the text to be lexed before
-;; wisi-forward-token is called.
-;;
-;; Emacs >= 25 calls syntax-propertize transparently in the low-level
-;; lexer functions.
-;;
-;; In Emacs < 25, we call syntax-propertize in wisi-setup, and in
-;; `wisi--post-change'.
-;;
-;;;;;
-
-;;; Code:
-
-(require 'cl-lib)
-(require 'compile)
-(require 'seq)
-(require 'semantic/lex)
-(require 'wisi-parse-common)
-(require 'wisi-elisp-lexer)
-
-;; WORKAROUND: for some reason, this condition doesn't work in batch mode!
-;; (when (and (= emacs-major-version 24)
-;; 	   (= emacs-minor-version 2))
-  (require 'wisi-compat-24.2)
-;;)
-
-(defcustom wisi-size-threshold 100000
-  "Max size (in characters) for using wisi parser results for syntax highlighting and file navigation."
-  :type 'integer
-  :group 'wisi
-  :safe 'integerp)
-(make-variable-buffer-local 'wisi-size-threshold)
-
-(defvar wisi-indent-comment-col-0 nil
-  "If non-nil, comments currently starting in column 0 are left in column 0.
-Otherwise, they are indented with previous comments or code.
-Normally set from a language-specific option.")
-(make-variable-buffer-local 'wisi-indent-comment-col-0)
-
-(defvar wisi-inhibit-parse nil
-  "When non-nil, don't run the parser.
-Language code can set this non-nil when syntax is known to be
-invalid temporarily, or when making lots of changes.")
-
-(defcustom wisi-disable-face nil
-  "When non-nil, `wisi-setup' does not enable use of parser for font-lock.
-Useful when debugging parser or parser actions."
-  :type 'boolean
-  :group 'wisi
-  :safe 'booleanp)
-
-(defconst wisi-error-buffer-name "*wisi syntax errors*"
-  "Name of buffer for displaying syntax errors.")
-
-(defvar wisi-error-buffer nil
-  "Buffer for displaying syntax errors.")
-
-;;;; token info cache
-;;
-;; Each cache object stores the results of parsing as text properties
-;; on tokens, for use by the face and navigation engines.
-
-(cl-defstruct
-  (wisi-cache
-   (:constructor wisi-cache-create)
-   (:copier nil))
-  nonterm;; nonterminal from parse
-
-  token
-  ;; terminal symbol from wisi-keyword-table or
-  ;; wisi-punctuation-table, or lower-level nonterminal from parse
-
-  last ;; pos of last char in token, relative to first (0 indexed)
-
-  class ;; one of wisi-class-list
-
-  containing
-  ;; Marker at the start of the containing statement for this token.
-  ;; nil only for first token in buffer
-
-  prev ;; marker at previous motion token in statement; nil if none
-  next ;; marker at next motion token in statement; nil if none
-  end  ;; marker at token at end of current statement
-  )
-
-(defvar-local wisi-parse-failed nil
-  "Non-nil when a recent parse has failed - cleared when parse succeeds.")
-
-(defvar-local wisi--parse-try
-  (list
-   (cons 'face t)
-   (cons 'navigate t)
-   (cons 'indent t))
-  "Non-nil when parse is needed - cleared when parse succeeds.")
-
-(defun wisi-parse-try (&optional parse-action)
-  (cdr (assoc (or parse-action wisi--parse-action) wisi--parse-try)))
-
-(defun wisi-set-parse-try (value &optional parse-action)
-  (setcdr (assoc (or parse-action wisi--parse-action) wisi--parse-try) value))
-
-(defvar-local wisi--cache-max
-  (list
-   (cons 'face nil)
-   (cons 'navigate nil)
-   (cons 'indent nil))
-  "Alist of maximimum position in buffer where parser text properties are valid.")
-
-(defun wisi-cache-max (&optional parse-action)
-  ;; Don't need 'wisi-set-cache-max; (move-marker (wisi-cache-max) foo) works
-  (cdr (assoc (or parse-action wisi--parse-action) wisi--cache-max)))
-
-(defvar-local wisi-end-caches nil
-  "List of buffer positions of caches in current statement that need wisi-cache-end set.")
-
-(defun wisi--delete-face-cache (after)
-  (with-silent-modifications
-    (remove-text-properties after (point-max) '(wisi-face nil 'font-lock-face nil))
-    ))
-
-(defun wisi--delete-navigate-cache (after)
-  (with-silent-modifications
-    ;; This text property is 'wisi-cache', not 'wisi-navigate', for
-    ;; historical reasons.
-    (remove-text-properties after (point-max) '(wisi-cache nil))
-    ))
-
-(defun wisi--delete-indent-cache (after)
-  (with-silent-modifications
-    (remove-text-properties after (point-max) '(wisi-indent nil))
-    ))
-
-(defun wisi-invalidate-cache (action after)
-  "Invalidate ACTION caches for the current buffer from AFTER to end of buffer."
-  (when (< after (wisi-cache-max action))
-    (when (> wisi-debug 0) (message "wisi-invalidate-cache %s:%s:%d" action (current-buffer) after))
-    (cond
-     ((eq 'face action)
-      (wisi--delete-face-cache after))
-
-     ((eq 'navigate action)
-      ;; We goto statement start to ensure that motion within nested
-      ;; structures is properly done (ie prev/next on ’elsif’ is not
-      ;; set by wisi-motion-action if already set by a lower level
-      ;; statement). We don’t do it for ’face or ’indent, because that
-      ;; might require a parse, and they don’t care about nested
-      ;; structures.
-      (save-excursion
-	(goto-char after)
-
-	;; This is copied from ‘wisi-goto-statement-start’; we can’t
-	;; call that because it would call ‘wisi-validate-cache’,
-	;; which would call ‘wisi-invalidate-cache’; infinite loop.
-	;; If this needed a navigate parse to succeed, we would not
-	;; get here.
-	(let ((cache (or (wisi-get-cache (point))
-			 (wisi-backward-cache))))
-	  (cond
-	   ((null cache)
-	    ;; at bob
-	    nil)
-
-	   ((eq 'statement-end (wisi-cache-class cache))
-	    ;; If the change did affect part of a structure statement,
-	    ;; this is a lower level statement. Otherwise, we are
-	    ;; invalidating more than necessary; not a problem.
-	    (wisi-goto-start cache)
-	    (setq cache (wisi-backward-cache))
-	    (when cache ;; else bob
-	      (wisi-goto-start cache)))
-
-	   (t
-	    (wisi-goto-start cache))
-	   ))
-
-	(setq after (point)))
-      (wisi--delete-navigate-cache after))
-
-     ((eq 'indent action)
-      ;; indent cache is stored on newline before line being indented.
-      (setq after
-	    (save-excursion
-	      (goto-char after)
-	      (line-beginning-position)))
-      (wisi--delete-indent-cache (max 1 (1- after))))
-     )
-    (move-marker (wisi-cache-max action) after)
-    ))
-
-;; wisi--change-* keep track of buffer modifications.
-;; If wisi--change-end comes before wisi--change-beg, it means there were
-;; no modifications.
-(defvar-local wisi--change-beg most-positive-fixnum
-  "First position where a change may have taken place.")
-
-(defvar-local wisi--change-end nil
-  "Marker pointing to the last position where a change may have taken place.")
-
-(defvar-local wisi--deleted-syntax nil
-  "Worst syntax class of characters deleted in changes.
-One of:
-nil - no deletions since reset
-0   - only whitespace or comment deleted
-2   - some other syntax deleted
-
-Set by `wisi-before-change', used and reset by `wisi--post-change'.")
-
-(defvar-local wisi-indenting-p nil
-  "Non-nil when `wisi-indent-region' is actively indenting.
-Used to ignore whitespace changes in before/after change hooks.")
-
-(defun wisi-before-change (begin end)
-  "For `before-change-functions'."
-  ;; begin . (1- end) is range of text being deleted
-  (unless wisi-indenting-p
-    ;; We set wisi--change-beg, -end even if only inserting, so we
-    ;; don't have to do it again in wisi-after-change.
-    (setq wisi--change-beg (min wisi--change-beg begin))
-    (when (> end wisi--change-end)
-      ;; `buffer-base-buffer' deals with edits in indirect buffers
-      ;; created by ediff-regions-*
-      (move-marker wisi--change-end end (buffer-base-buffer)))
-
-    (unless (= begin end)
-      (cond
-       ((or (null wisi--deleted-syntax)
-	    (= 0 wisi--deleted-syntax))
-	(save-excursion
-	  (if (or (nth 4 (syntax-ppss begin)) ; in comment, moves point to begin
-		  (= end (skip-syntax-forward " " end)));; whitespace
-	      (setq wisi--deleted-syntax 0)
-	    (setq wisi--deleted-syntax 2))))
-
-       (t
-	;; wisi--deleted-syntax is 2; no change.
-	)
-       ))))
-
-(defun wisi-after-change (begin end _length)
-  "For `after-change-functions'"
-  ;; begin . end is range of text being inserted (empty if equal);
-  ;; length is the size of the deleted text.
-  ;;
-  ;; This change might be changing to/from a keyword; trigger
-  ;; font-lock. See test/ada_mode-interactive_common.adb Obj_1.
-  (unless wisi-indenting-p
-    (save-excursion
-      (let (word-end)
-	(goto-char end)
-	(skip-syntax-forward "w_")
-	(setq word-end (point))
-	(goto-char begin)
-	(skip-syntax-backward "w_")
-	(with-silent-modifications
-	  (remove-text-properties (point) word-end '(font-lock-face nil fontified nil)))
-	)
-      )))
-
-(defun wisi--post-change (begin end)
-  "Update wisi text properties for changes in region BEG END."
-  ;; (syntax-ppss-flush-cache begin) is in before-change-functions
-
-  ;; see comments above on syntax-propertize
-  (when (< emacs-major-version 25) (syntax-propertize end))
-
-  ;; Remove caches on inserted text, which could have caches from
-  ;; before the failed parse (or another buffer), and are in any case
-  ;; invalid. No point in removing 'fontified; that's handled by
-  ;; jit-lock.
-
-  (with-silent-modifications
-    (remove-text-properties begin end '(wisi-cache nil font-lock-face nil)))
-
-  (save-excursion
-    (let ((need-invalidate t)
-	  (done nil)
-	  ;; non-nil if require a parse because the syntax may have
-	  ;; changed.
-
-	  (begin-state (syntax-ppss begin))
-	  (end-state (syntax-ppss end)))
-	  ;; (info "(elisp)Parser State")
-	  ;; syntax-ppss has moved point to "end"; might be eob.
-
-      ;; consider deletion
-      (cond
-       ((null wisi--deleted-syntax)
-	;; no deletions
-	)
-
-       ((= 0 wisi--deleted-syntax)
-	;; Only deleted whitespace; may have joined two words
-	(when
-	    (and (= begin end) ;; no insertions
-		 (or
-		  (= (point-min) begin)
-		  (= 0 (syntax-class (syntax-after (1- begin))))
-		  (= (point-max) end)
-		  (= 0 (syntax-class (syntax-after end)))))
-	  ;; More whitespace on at least one side of deletion; did not
-	  ;; join two words.
-	  (setq need-invalidate nil)
-	  (setq done t)
-	  ))
-
-       (t
-	;; wisi--deleted-syntax is 2; need invalidate and parse for all
-	;; parse actions
-	(setq done t)
-	))
-
-      (setq wisi--deleted-syntax nil)
-
-      (unless done
-	;; consider insertion
-	(cond
-	 ((= begin end)
-	  ;; no insertions
-	  nil)
-
-	 ((and
-	   (nth 3 begin-state);; in string
-	   (nth 3 end-state)
-	   (= (nth 8 begin-state) (nth 8 end-state)));; no intervening non-string
-	  (setq need-invalidate nil))
-
-	 ((and
-	   (nth 4 begin-state) ; in comment
-	   (nth 4 end-state)
-	   (= (nth 8 begin-state) (nth 8 end-state))) ;; no intervening non-comment
-	  (setq need-invalidate nil))
-
-	 ((and
-	   (or
-	    (= (point-min) begin)
-	    (= 0 (syntax-class (syntax-after (1- begin)))); whitespace
-	    (= (point-max) end)
-	    (= 0 (syntax-class (syntax-after end))))
-	   (progn
-	     (goto-char begin)
-	     (= (- end begin) (skip-syntax-forward " " end))
-	     ))
-	  ;; Inserted only whitespace, there is more whitespace on at
-	  ;; least one side, and we are not in a comment or string
-	  ;; (checked above).  This may affect indentation, but not
-	  ;; the indentation cache.
-	  (setq need-invalidate nil))
-	 ))
-
-      (when need-invalidate
-	(wisi-set-parse-try t 'face)
-	(wisi-set-parse-try t 'navigate)
-	(wisi-set-parse-try t 'indent)
-
-	(wisi-invalidate-cache 'face begin)
-	(wisi-invalidate-cache 'navigate begin)
-	(wisi-invalidate-cache 'indent begin))
-      )))
-
-(defun wisi-get-cache (pos)
-  "Return `wisi-cache' struct from the `wisi-cache' text property at POS."
-  (get-text-property pos 'wisi-cache))
-
-(defun wisi-goto-error ()
-  "Move point to position in last error message (if any)."
-  ;; IMPROVEME: next-error goto next etc
-  (when (wisi-parser-errors wisi--parser)
-    (let ((data (car (wisi-parser-errors wisi--parser))))
-      (cond
-       ((wisi--error-pos data)
-	(push-mark)
-	(goto-char (wisi--error-pos data)))
-
-       ((string-match ":\\([0-9]+\\):\\([0-9]+\\):" (wisi--error-message data))
-	(let* ((msg (wisi--error-message data))
-	       (line (string-to-number (match-string 1 msg)))
-	       (col (string-to-number (match-string 2 msg))))
-	  (push-mark)
-	  (goto-char (point-min))
-	  (condition-case nil
-	      (progn
-		;; line can be wrong if parser screws up, or user edits buffer
-		(forward-line (1- line))
-		(forward-char col))
-	    (error
-	     ;; just stay at eob.
-	     nil))))
-       ))))
-
-(defun wisi-show-parse-error ()
-  "Show current wisi-parse errors."
-  (interactive)
-  (cond
-   ((wisi-parser-errors wisi--parser)
-    (if (and (= 1 (length (wisi-parser-errors wisi--parser)))
-	     (not
-	      (or (wisi--error-popped (car (wisi-parser-errors wisi--parser)))
-		  (wisi--error-inserted (car (wisi-parser-errors wisi--parser)))
-		  (wisi--error-deleted (car (wisi-parser-errors wisi--parser))))))
-	;; If there is error correction information, use a
-	;; ’compilation’ buffer, so *-fix-compiler-error will call
-	;; wisi-repair-error.
-	(progn
-	  (wisi-goto-error)
-	  (message (wisi--error-message (car (wisi-parser-errors wisi--parser)))))
-
-      ;; else show all errors in a ’compilation’ buffer
-      (setq wisi-error-buffer (get-buffer-create wisi-error-buffer-name))
-
-      (let ((errs (nreverse (cl-copy-seq (wisi-parser-errors wisi--parser)))))
-	(with-current-buffer wisi-error-buffer
-	  (compilation-mode)
-	  (setq next-error-last-buffer (current-buffer))
-	  (setq buffer-read-only nil)
-	  (erase-buffer)
-	  ;; compilation-nex-error-function assumes there is not an
-	  ;; error at point min, so we need a comment.
-	  (insert "wisi syntax errors")
-	  (newline)
-	  (dolist (err errs)
-	    (insert (wisi--error-message err))
-	    (put-text-property (line-beginning-position) (1+ (line-beginning-position)) 'wisi-error-data err)
-	    (newline)
-	    (newline))
-	  (compilation--flush-parse (point-min) (point-max))
-	  (compilation--ensure-parse (point-max))
-	  (setq buffer-read-only t)
-	  (goto-char (point-min)))
-
-	(display-buffer wisi-error-buffer
-			(cons #'display-buffer-at-bottom
-			      (list (cons 'window-height #'shrink-window-if-larger-than-buffer))))
-	(next-error))
-      ))
-
-   ((wisi-parse-try wisi--last-parse-action)
-    (message "need parse"))
-
-   (t
-    (message "parse succeeded"))
-   ))
-
-(defconst wisi-class-list
-  [motion ;; motion-action
-   name ;; for which-function
-   statement-end
-   statement-override
-   statement-start
-   misc ;; other stuff
-   ]
-  "array of valid token classes; checked in wisi-statement-action, used in wisi-process-parse.")
-
-(defvar-local wisi--parser nil
-  "Choice of wisi parser implementation; a ‘wisi-parser’ object.")
-
-(defun wisi-kill-parser ()
-  (interactive)
-  (wisi-parse-kill wisi--parser)
-  ;; also force re-parse
-  (dolist (parse-action '(face navigate indent))
-    (wisi-set-parse-try t parse-action)
-    (move-marker (wisi-cache-max parse-action) (point-max));; force delete caches
-    (wisi-invalidate-cache parse-action (point-min)))
-  )
-
-(defun wisi--run-parse ()
-  "Run the parser."
-  (unless (buffer-narrowed-p)
-    (let ((msg (when (> wisi-debug 0)
-		 (format "wisi: parsing %s %s:%d ..."
-			 wisi--parse-action
-			 (buffer-name)
-			 (line-number-at-pos (point))))))
-      (when (> wisi-debug 0)
-	(message msg))
-
-      (setq wisi--last-parse-action wisi--parse-action)
-
-      (unless (eq wisi--parse-action 'face)
-	(when (buffer-live-p wisi-error-buffer)
-	  (with-current-buffer wisi-error-buffer
-	    (setq buffer-read-only nil)
-	    (erase-buffer)
-	    (setq buffer-read-only t))))
-
-      (condition-case-unless-debug err
-	  (save-excursion
-	    (wisi-parse-current wisi--parser)
-	    (setq wisi-parse-failed nil)
-	    (move-marker (wisi-cache-max) (point))
-	    )
-	(wisi-parse-error
-	 (cl-ecase wisi--parse-action
-	   (face
-	    ;; caches set by failed parse are ok
-	    (wisi--delete-face-cache (wisi-cache-max)))
-
-	   (navigate
-	    ;; parse partially resets caches before and after wisi-cache-max
-	    (move-marker (wisi-cache-max) (point-min))
-	    (wisi--delete-navigate-cache (point-min)))
-
-	   (indent
-	    ;; parse does not set caches; see `wisi-indent-region'
-	    nil))
-	 (setq wisi-parse-failed t)
-	 ;; parser should have stored this error message in parser-error-msgs
-	 )
-	(error
-	 ;; parser failed for other reason
-	 (signal (car err) (cdr err)))
-	)
-
-      (when (> wisi-debug 0)
-	(if (wisi-parser-errors wisi--parser)
-	    ;; error
-	    (progn
-	      (message "%s error" msg)
-	      (wisi-goto-error)
-	      (error (wisi--error-message (car (wisi-parser-errors wisi--parser)))))
-
-	  ;; no error
-	  (message "%s done" msg))
-	))))
-
-(defvar-local wisi--last-parse-action nil
-  "Last value of `wisi--parse-action' when `wisi-validate-cache' was run.")
-
-(defun wisi--check-change ()
-  "Process `wisi--change-beg', `wisi--change-end'.
-`wisi--parse-action' must be bound."
-  (when (<= wisi--change-beg wisi--change-end)
-    (wisi--post-change wisi--change-beg (marker-position wisi--change-end))
-    (setq wisi--change-beg most-positive-fixnum)
-    (move-marker wisi--change-end (point-min))
-    ))
-
-(defun wisi-validate-cache (pos error-on-fail parse-action)
-  "Ensure cached data for PARSE-ACTION is valid at least up to POS in current buffer."
-  (let ((wisi--parse-action parse-action))
-    (wisi--check-change)
-
-    ;; Now we can rely on wisi-cache-max.
-
-    ;; If wisi-cache-max = pos, then there is no cache at pos; need parse
-    (when (and (not wisi-inhibit-parse)
-	       (wisi-parse-try)
-	       (<= (wisi-cache-max) pos))
-
-      ;; Don't keep retrying failed parse until text changes again.
-      (wisi-set-parse-try nil)
-
-      (wisi--run-parse)
-
-      )
-
-    ;; We want this error even if we did not try to parse; it means
-    ;; the parse results are not valid.
-    (when (and error-on-fail wisi-parse-failed)
-      (error "parse %s failed" parse-action))
-    ))
-
-(defun wisi-fontify-region (_begin end)
-  "For `jit-lock-functions'."
-  (when (< (point-max) wisi-size-threshold)
-    (wisi-validate-cache end nil 'face)))
-
-(defun wisi-get-containing-cache (cache)
-  "Return cache from (wisi-cache-containing CACHE)."
-  (when cache
-    (let ((containing (wisi-cache-containing cache)))
-      (and containing
-	   (wisi-get-cache containing)))))
-
-(defun wisi-cache-region (cache &optional start)
-  "Return region designated by START (default point) to cache last."
-  (unless start (setq start (point)))
-  (cons start (+ start (wisi-cache-last cache))))
-
-(defun wisi-cache-text (cache)
-  "Return property-less buffer substring designated by cache.
-Point must be at cache."
-  (buffer-substring-no-properties (point) (+ (point) (wisi-cache-last cache))))
-
-;;;; navigation
-
-(defun wisi-backward-cache ()
-  "Move point backward to the beginning of the first token preceding point that has a cache.
-Returns cache, or nil if at beginning of buffer."
-  ;; If point is not near cache, p-s-p-c will return pos just after
-  ;; cache, so 1- is the beginning of cache.
-  ;;
-  ;; If point is just after end of cache, p-s-p-c will return pos at
-  ;; start of cache.
-  ;;
-  ;; So we test for the property before subtracting 1.
-  (let ((pos (previous-single-property-change (point) 'wisi-cache))
-	cache)
-    (cond
-     ((null pos)
-      (goto-char (point-min))
-      nil)
-
-     ((setq cache (get-text-property pos 'wisi-cache))
-      (goto-char pos)
-      cache)
-
-     (t
-      (setq pos (1- pos))
-      (setq cache (get-text-property pos 'wisi-cache))
-      (goto-char pos)
-      cache)
-     )))
-
-(defun wisi-forward-cache ()
-  "Move point forward to the beginning of the first token after point that has a cache.
-Returns cache, or nil if at end of buffer."
-  (let (cache pos)
-    (when (get-text-property (point) 'wisi-cache)
-      ;; on a cache; get past it
-      (goto-char (1+ (point))))
-
-    (setq cache (get-text-property (point) 'wisi-cache))
-    (if cache
-	nil
-
-      (setq pos (next-single-property-change (point) 'wisi-cache))
-      (if pos
-	  (progn
-	    (goto-char pos)
-	    (setq cache (get-text-property pos 'wisi-cache)))
-	;; at eob
-	(goto-char (point-max))
-	(setq cache nil))
-      )
-    cache
-    ))
-
-(defun wisi-forward-find-class (class limit)
-  "Search at point or forward for a token that has a cache with CLASS.
-Return cache, or nil if at end of buffer.
-If LIMIT (a buffer position) is reached, throw an error."
-  (let ((cache (or (wisi-get-cache (point))
-		   (wisi-forward-cache))))
-    (while (not (eq class (wisi-cache-class cache)))
-      (setq cache (wisi-forward-cache))
-      (when (>= (point) limit)
-	(error "cache with class %s not found" class)))
-    cache))
-
-(defun wisi-forward-find-token (token limit &optional noerror)
-  "Search forward for TOKEN.
-If point is at a matching token, return that token.  TOKEN may be
-a list; stop on any member of the list.  Return `wisi-tok'
-struct, or if LIMIT (a buffer position) is reached, then if
-NOERROR is nil, throw an error, if non-nil, return nil."
-  (let ((token-list (cond
-		     ((listp token) token)
-		     (t (list token))))
-	(tok (wisi-forward-token))
-	(done nil))
-    (while (not (or done
-		    (memq (wisi-tok-token tok) token-list)))
-      (setq tok (wisi-forward-token))
-      (when (or (>= (point) limit)
-		(eobp))
-	(goto-char limit)
-	(if noerror
-	    (setq done t)
-	  (error "token %s not found" token))))
-    tok))
-
-(defun wisi-forward-find-cache-token (ids limit)
-  "Search forward for a cache with token in IDS (a list of token ids).
-Return cache, or nil if at LIMIT or end of buffer."
-  (let ((cache (wisi-forward-cache)))
-    (while (and (< (point) limit)
-		(not (eobp))
-		(not (memq (wisi-cache-token cache) ids)))
-      (setq cache (wisi-forward-cache)))
-    cache))
-
-(defun wisi-forward-find-nonterm (nonterm limit)
-  "Search forward for a token that has a cache with NONTERM.
-NONTERM may be a list; stop on any cache that has a member of the list.
-Return cache, or nil if at end of buffer.
-If LIMIT (a buffer position) is reached, throw an error."
-  (let ((nonterm-list (cond
-		       ((listp nonterm) nonterm)
-		       (t (list nonterm))))
-	(cache (wisi-forward-cache)))
-    (while (not (memq (wisi-cache-nonterm cache) nonterm-list))
-      (setq cache (wisi-forward-cache))
-      (when (>= (point) limit)
-	(error "cache with nonterm %s not found" nonterm)))
-    cache))
-
-(defun wisi-goto-cache-next (cache)
-  (goto-char (wisi-cache-next cache))
-  (wisi-get-cache (point))
-  )
-
-(defun wisi-forward-statement-keyword ()
-  "If not at a cached token, move forward to next
-cache. Otherwise move to cache-next, or cache-end, or next cache
-if both nil.  Return cache found."
-  (unless (eobp)
-    (wisi-validate-cache (point-max) t 'navigate) ;; ensure there is a next cache to move to
-    (let ((cache (wisi-get-cache (point))))
-      (if (and cache
-	       (not (eq (wisi-cache-class cache) 'statement-end)))
-	  (let ((next (or (wisi-cache-next cache)
-			  (wisi-cache-end cache))))
-	    (if next
-		(goto-char next)
-	      (wisi-forward-cache)))
-	(wisi-forward-cache))
-      )
-    (wisi-get-cache (point))
-    ))
-
-(defun wisi-backward-statement-keyword ()
-  "If not at a cached token, move backward to prev
-cache. Otherwise move to cache-prev, or prev cache if nil."
-  (wisi-validate-cache (point) t 'navigate)
-  (let ((cache (wisi-get-cache (point)))
-	prev)
-    (when cache
-      (setq prev (wisi-cache-prev cache))
-      (unless prev
-	(unless (eq 'statement-start (wisi-cache-class cache))
-	  (setq prev (wisi-cache-containing cache)))))
-    (if prev
-	(goto-char prev)
-      (wisi-backward-cache))
-  ))
-
-(defun wisi-forward-sexp (&optional arg)
-  "For `forward-sexp-function'."
-  (interactive "^p")
-  (or arg (setq arg 1))
-  (cond
-   ((and (> arg 0) (= 4 (syntax-class (syntax-after (point)))))  ;; on open paren
-    (let ((forward-sexp-function nil))
-      (forward-sexp arg)))
-
-   ((and (< arg 0) (= 5 (syntax-class (syntax-after (1- (point)))))) ;; after close paren
-    (let ((forward-sexp-function nil))
-      (forward-sexp arg)))
-
-   ((and (> arg 0) (= 7 (syntax-class (syntax-after (point)))))  ;; on (open) string quote
-    (let ((forward-sexp-function nil))
-      (forward-sexp arg)))
-
-   ((and (< arg 0) (= 7 (syntax-class (syntax-after (1- (point)))))) ;; after (close) string quote
-    (let ((forward-sexp-function nil))
-      (forward-sexp arg)))
-
-   (t
-    (dotimes (_i (abs arg))
-      (if (> arg 0)
-	  (wisi-forward-statement-keyword)
-	(wisi-backward-statement-keyword))))
-   ))
-
-(defun wisi-goto-containing (cache &optional error)
-  "Move point to containing token for CACHE, return cache at that point.
-If ERROR, throw error when CACHE has no container; else return nil."
-  (cond
-   ((markerp (wisi-cache-containing cache))
-    (goto-char (wisi-cache-containing cache))
-    (wisi-get-cache (point)))
-   (t
-    (when error
-      (error "already at outermost containing token")))
-   ))
-
-(defun wisi-goto-containing-paren (cache)
-  "Move point to just after the open-paren containing CACHE.
-Return cache for paren, or nil if no containing paren."
-  (while (and cache
-	      (not (eq (wisi-cache-class cache) 'open-paren)))
-    (setq cache (wisi-goto-containing cache)))
-  (when cache
-    (forward-char 1))
-  cache)
-
-(defun wisi-goto-start (cache)
-  "Move point to containing ancestor of CACHE that has class statement-start.
-Return start cache."
-  ;; cache nil at bob, or on cache in partially parsed statement
-  (while (and cache
-	      (not (eq (wisi-cache-class cache) 'statement-start)))
-    (setq cache (wisi-goto-containing cache)))
-  cache)
-
-(defun wisi-goto-end-1 (cache)
-  (goto-char (wisi-cache-end cache)))
-
-(defun wisi-goto-statement-start ()
-  "Move point to token at start of statement point is in or after.
-Return start cache."
-  (interactive)
-  (wisi-validate-cache (point) t 'navigate)
-  (wisi-goto-start (or (wisi-get-cache (point))
-		       (wisi-backward-cache))))
-
-(defun wisi-goto-statement-end ()
-  "Move point to token at end of statement point is in or before."
-  (interactive)
-  (wisi-validate-cache (point) t 'navigate)
-  (let ((cache (or (wisi-get-cache (point))
-		   (wisi-forward-cache))))
-    (when (wisi-cache-end cache)
-      ;; nil when cache is statement-end
-      (wisi-goto-end-1 cache))
-    ))
-
-(defun wisi-next-statement-cache (cache)
-  "Move point to CACHE-next, return cache; error if nil."
-  (when (not (markerp (wisi-cache-next cache)))
-    (error "no next statement cache"))
-  (goto-char (wisi-cache-next cache))
-  (wisi-get-cache (point)))
-
-(defun wisi-prev-statement-cache (cache)
-  "Move point to CACHE-prev, return cache; error if nil."
-  (when (not (markerp (wisi-cache-prev cache)))
-    (error "no prev statement cache"))
-  (goto-char (wisi-cache-prev cache))
-  (wisi-get-cache (point)))
-
-;;;; indentation
-
-(defun wisi-comment-indent ()
-  "For `comment-indent-function'. Indent single line comment to
-the comment on the previous line."
-  ;; Called from `comment-indent', either to insert a new comment, or
-  ;; to indent the first line of an existing one.  In either case, the
-  ;; comment may be after code on the same line.  For an existing
-  ;; comment, point is at the start of the starting delimiter.
-  (or
-   (save-excursion
-     ;; Check for a preceding comment line; fail if comment follows code.
-     (when (forward-comment -1)
-       ;; For the case:
-       ;;
-       ;; code;-- comment
-       ;;
-       ;; point is on '--', and 'forward-comment' does not move point,
-       ;; returns nil.
-       (when (looking-at comment-start)
-         (current-column))))
-
-   (save-excursion
-     (back-to-indentation)
-     (if (looking-at comment-start)
-         ;; An existing comment, no code preceding comment, and
-         ;; no comment on preceding line. Return nil, so
-         ;; `comment-indent' will call `indent-according-to-mode'
-         nil
-
-       ;; A comment after code on the same line.
-       comment-column))
-   ))
-
-(defun wisi-indent-statement ()
-  "Indent region given by `wisi-goto-start', `wisi-cache-end'."
-  (wisi-validate-cache (point) t 'navigate)
-
-  (save-excursion
-    (let ((cache (or (wisi-get-cache (point))
-		     (wisi-backward-cache))))
-      (when cache
-	;; can be nil if in header comment
-	(let ((start (progn (wisi-goto-start cache) (point)))
-	      (end (if (wisi-cache-end cache)
-			 ;; nil when cache is statement-end
-			 (wisi-cache-end cache)
-		       (point))))
-	  (indent-region start end)
-	  ))
-      )))
-
-(defvar-local wisi-indent-calculate-functions nil
-  "Functions to compute indentation special cases.
-Called with point at current indentation of a line; return
-indentation column, or nil if function does not know how to
-indent that line. Run after parser indentation, so other lines
-are indented correctly.")
-
-(defvar-local wisi-post-indent-fail-hook
-  "Function to reindent portion of buffer.
-Called from `wisi-indent-region' when a parse succeeds after
-failing; assumes user was editing code that is now syntactically
-correct. Must leave point at indentation of current line.")
-
-(defvar-local wisi-indent-failed nil
-  "Non-nil when wisi-indent-region fails due to parse failing; cleared when indent succeeds.")
-
-(defvar-local wisi-indent-region-fallback 'wisi-indent-region-fallback-default
-  "Function to compute indent for lines in region when wisi parse fails.
-Called with BEGIN END.")
-
-(defun wisi-indent-region-fallback-default (begin end)
-  ;; Assume there is no indent info at point; user is editing. Indent
-  ;; to previous lines.
-  (goto-char begin)
-  (forward-line -1);; safe at bob
-  (back-to-indentation)
-  (let ((col (current-column)))
-    (while (and (not (eobp))
-		(< (point) end))
-      (forward-line 1)
-      (indent-line-to col))))
-
-(defun wisi--set-line-begin (line-count)
-  "Return a vector of line-beginning positions, with length LINE-COUNT."
-  (let ((result (make-vector line-count 0)))
-    (save-excursion
-      (goto-char (point-min))
-
-      (dotimes (i line-count)
-	(aset result i (point))
-	(forward-line 1)))
-    result))
-
-(defun wisi-indent-region (begin end)
-  "For `indent-region-function', using the wisi indentation engine."
-  (let ((wisi--parse-action 'indent)
-	(parse-required nil)
-	(end-mark (copy-marker end)))
-
-    (wisi--check-change)
-
-    ;; Always indent the line containing BEGIN.
-    (save-excursion
-      (goto-char begin) 
-      (setq begin (line-beginning-position))
-
-      (when (bobp) (forward-line))
-      (while (and (not parse-required)
-		  (<= (point) end)
-		  (not (eobp)))
-	(unless (get-text-property (1- (point)) 'wisi-indent)
-	  (setq parse-required t))
-	(forward-line))
-      )
-    
-    ;; A parse either succeeds and sets the indent cache on all
-    ;; lines in the buffer, or fails and leaves valid caches
-    ;; untouched.
-    (when (and parse-required
-	       (wisi-parse-try))
-
-      (wisi-set-parse-try nil)
-      (wisi--run-parse)
-      )
-
-    (if wisi-parse-failed
-	(progn
-	  ;; primary indent failed
-	  (setq wisi-indent-failed t)
-	  (when (functionp wisi-indent-region-fallback)
-	    (funcall wisi-indent-region-fallback begin end)))
-
-      (save-excursion
-	;; Apply cached indents.
-	(goto-char begin)
-	(let ((wisi-indenting-p t))
-	  (while (and (not (eobp))
-		      (<= (point) end-mark)) ;; end-mark can be at the start of an empty line
-	    (indent-line-to (if (bobp) 0 (get-text-property (1- (point)) 'wisi-indent)))
-	    (forward-line 1)))
-
-	;; Run wisi-indent-calculate-functions
-	(when wisi-indent-calculate-functions
-	  (goto-char begin)
-	  (while (and (not (eobp))
-		      (< (point) end-mark))
-	    (back-to-indentation)
-	    (let ((indent
-		   (run-hook-with-args-until-success 'wisi-indent-calculate-functions)))
-	      (when indent
-		(indent-line-to indent)))
-
-	    (forward-line 1)))
-
-	(when wisi-indent-failed
-	  ;; Previous parse failed, this one succeeded.
-	  (setq wisi-indent-failed nil)
-	  (goto-char end-mark)
-	  (run-hooks 'wisi-post-indent-fail-hook))
-	))
-    ))
-
-(defun wisi-indent-line ()
-  "For `indent-line-function'."
-  (let ((savep (copy-marker (point)))
-	(to-indent nil))
-    (back-to-indentation)
-    (when (>= (point) savep)
-      (setq to-indent t))
-
-    (wisi-indent-region (line-beginning-position) (line-end-position))
-
-    (goto-char savep)
-    (when to-indent (back-to-indentation))
-    ))
-
-(defun wisi-repair-error-1 (data)
-  "Repair error reported in DATA (a ’wisi-error’)"
-  (let ((wisi--parse-action 'navigate) ;; tell wisi-forward-token not to compute indent stuff.
-	tok-2)
-      (goto-char (wisi--error-pos data))
-      (dolist (tok-1 (wisi--error-popped data))
-	(setq tok-2 (wisi-backward-token))
-	(if (eq (wisi-tok-token tok-1) (wisi-tok-token tok-2))
-	    (delete-region (car (wisi-tok-region tok-2)) (cdr (wisi-tok-region tok-2)))
-	  (error "mismatched tokens: parser %s, buffer %s" (wisi-tok-token tok-1) (wisi-tok-token tok-2))))
-
-      (dolist (tok-1 (wisi--error-deleted data))
-	(setq tok-2 (wisi-forward-token))
-	(if (eq (wisi-tok-token tok-1) (wisi-tok-token tok-2))
-	    (delete-region (car (wisi-tok-region tok-2)) (cdr (wisi-tok-region tok-2)))
-	  (error "mismatched tokens: parser %s, buffer %s" (wisi-tok-token tok-1) (wisi-tok-token tok-2))))
-
-      (dolist (id (wisi--error-inserted data))
-	(insert (cdr (assoc id (wisi-elisp-lexer-id-alist wisi--lexer))))
-	(insert " "))
-      ))
-
-(defun wisi-repair-error ()
-  "Repair the current error."
-  (interactive)
-  (if (= 1 (length (wisi-parser-errors wisi--parser)))
-      (progn
-	(wisi-goto-error)
-	(wisi-repair-error-1 (car (wisi-parser-errors wisi--parser))))
-    (if (buffer-live-p wisi-error-buffer)
-	(let ((err
-	       (with-current-buffer wisi-error-buffer
-		 ;; FIXME: ensure at beginning of error message line.
-		 (get-text-property (point) 'wisi-error-data))))
-	  (wisi-repair-error-1 err))
-      (error "no current error found")
-      )))
-
-(defun wisi-repair-errors (&optional beg end)
-  "Repair errors reported by last parse.
-If non-nil, only repair errors in BEG END region."
-  (interactive)
-  (dolist (data (wisi-parser-errors wisi--parser))
-    (when (or (null beg)
-	      (and (wisi--error-pos data)
-		   (<= beg (wisi--error-pos data))
-		   (<= (wisi--error-pos data) end)))
-      (wisi-repair-error-1 data))))
-
-;;;; debugging
-
-(defun wisi-debug-keys ()
-  "Add debug key definitions to `global-map'."
-  (interactive)
-  (define-key global-map "\M-h" 'wisi-show-containing-or-previous-cache)
-  (define-key global-map "\M-i" 'wisi-show-indent)
-  (define-key global-map "\M-j" 'wisi-show-cache)
-  )
-
-(defun wisi-parse-buffer (&optional parse-action)
-  (interactive)
-  (when (< emacs-major-version 25) (syntax-propertize (point-max)))
-  (unless parse-action (setq parse-action 'indent))
-  (wisi-set-parse-try t parse-action)
-  (move-marker (wisi-cache-max parse-action) (point-max));; force delete caches
-  (wisi-invalidate-cache parse-action (point-min))
-
-  (cl-ecase parse-action
-    (face
-     (with-silent-modifications
-       (remove-text-properties
-	(point-min) (point-max)
-	(list
-	 'font-lock-face nil
-	 'fontified nil)))
-     (wisi-validate-cache (point-max) t parse-action)
-     (font-lock-ensure))
-
-    (navigate
-     (wisi-validate-cache (point-max) t parse-action))
-
-    (indent
-     (wisi-indent-region (point-min) (point-max)))
-    ))
-
-(defun wisi-time (func count &optional report-wait-time)
-  "call FUNC COUNT times, show total time"
-  (interactive "afunction \nncount ")
-
-  (let ((start-time (float-time))
-	(start-gcs gcs-done)
-	(cum-wait-time 0.0)
-        (i 0)
-        diff-time
-	diff-gcs)
-    (while (not (eq (1+ count) (setq i (1+ i))))
-      (save-excursion
-        (funcall func))
-      (when report-wait-time
-	(setq cum-wait-time (+ cum-wait-time (wisi-process--parser-total-wait-time wisi--parser)))))
-    (setq diff-time (- (float-time) start-time))
-    (setq diff-gcs (- gcs-done start-gcs))
-    (if report-wait-time
-	(progn
-	  (message "Total %f seconds, %d gcs; per iteration %f seconds %d gcs %d responses %f wait"
-		   diff-time
-		   diff-gcs
-		   (/ diff-time count)
-		   (/ (float diff-gcs) count)
-		   (wisi-process--parser-response-count wisi--parser)
-		   (/ cum-wait-time count)))
-
-      (message "Total %f seconds, %d gcs; per iteration %f seconds %d gcs"
-	       diff-time
-	       diff-gcs
-	       (/ diff-time count)
-	       (/ (float diff-gcs) count))
-      ))
-  nil)
-
-(defun wisi-time-indent-middle-line-cold-cache (count &optional report-wait-time)
-  (goto-char (point-min))
-  (forward-line (1- (/ (count-lines (point-min) (point-max)) 2)))
-  (let ((cum-wait-time 0.0))
-    (wisi-time
-     (lambda ()
-       (wisi-set-parse-try t 'indent)
-       (move-marker (wisi-cache-max 'indent) (point-max));; force delete caches
-       (wisi-invalidate-cache 'indent (point-min))
-       (wisi-indent-line)
-       (when (wisi-process--parser-p wisi--parser)
-	 (setq cum-wait-time (+ cum-wait-time (wisi-process--parser-total-wait-time wisi--parser)))))
-     count
-     report-wait-time)
-    ))
-
-(defun wisi-time-indent-middle-line-warm-cache (count)
-  (wisi-set-parse-try t 'indent)
-  (move-marker (wisi-cache-max 'indent) (point-max));; force delete caches
-  (wisi-invalidate-cache 'indent (point-min))
-  (goto-char (point-min))
-  (forward-line (/ (count-lines (point-min) (point-max)) 2))
-  (wisi-indent-line)
-  (wisi-time #'wisi-indent-line count))
-
-(defun wisi-show-indent ()
-  "Show indent cache for current line."
-  (interactive)
-  (message "%s" (get-text-property (1- (line-beginning-position)) 'wisi-indent)))
-
-(defun wisi-show-cache ()
-  "Show navigation and face caches, and applied faces, at point."
-  (interactive)
-  (message "%s:%s:%s:%s"
-	   (wisi-get-cache (point))
-	   (get-text-property (point) 'wisi-face)
-	   (get-text-property (point) 'face)
-	   (get-text-property (point) 'font-lock-face)
-	   ))
-
-(defun wisi-show-containing-or-previous-cache ()
-  (interactive)
-  (let ((cache (wisi-get-cache (point))))
-    (if cache
-	(message "containing %s" (wisi-goto-containing cache t))
-      (message "previous %s" (wisi-backward-cache)))
-    ))
-
-(defun wisi-show-cache-max (action)
-  (push-mark)
-  (goto-char (wisi-cache-max action)))
-
-;;;;; setup
-
-(cl-defun wisi-setup (&key indent-calculate post-indent-fail parser lexer)
-  "Set up a buffer for parsing files with wisi."
-  (when wisi--parser
-    (wisi-kill-parser))
-
-  (setq wisi--parser parser)
-  (setq wisi--lexer lexer)
-
-  (setq wisi--cache-max
-	(list
-	 (cons 'face (copy-marker (point-min)))
-	 (cons 'navigate (copy-marker (point-min)))
-	 (cons 'indent (copy-marker (point-min)))))
-
-  (setq wisi--parse-try
-	(list
-	 (cons 'face t)
-	 (cons 'navigate t)
-	 (cons 'indent t)))
-
-  ;; file local variables may have added opentoken, gnatprep
-  (setq wisi-indent-calculate-functions (append wisi-indent-calculate-functions indent-calculate))
-  (set (make-local-variable 'indent-line-function) #'wisi-indent-line)
-  (set (make-local-variable 'indent-region-function) #'wisi-indent-region)
-  (set (make-local-variable 'forward-sexp-function) #'wisi-forward-sexp)
-
-  (setq wisi-post-indent-fail-hook post-indent-fail)
-  (setq wisi-indent-failed nil)
-
-  (add-hook 'before-change-functions #'wisi-before-change 'append t)
-  (add-hook 'after-change-functions #'wisi-after-change nil t)
-  (setq wisi--change-end (copy-marker (point-min) t))
-
-  ;; See comments above on syntax-propertize.
-  (when (< emacs-major-version 25) (syntax-propertize (point-max)))
-
-  (add-hook 'hack-local-variables-hook 'wisi-post-local-vars nil t)
-  )
-
-(defun wisi-post-local-vars ()
-  "See wisi-setup."
-  (setq hack-local-variables-hook (delq 'wisi-post-local-vars hack-local-variables-hook))
-
-  (unless wisi-disable-face
-    (jit-lock-register #'wisi-fontify-region)))
-
-
-(provide 'wisi)
-;;; wisi.el ends here
-=======
-;;; wisi.el --- Utilities for implementing an indentation/navigation engine using a generalized LALR parser -*- lexical-binding:t -*-
-;;
-;; Copyright (C) 2012 - 2017  Free Software Foundation, Inc.
-;;
-;; Author: Stephen Leake <stephen_leake@stephe-leake.org>
-;; Maintainer: Stephen Leake <stephen_leake@stephe-leake.org>
-;; Keywords: parser
-;;  indentation
-;;  navigation
-;; Version: 1.1.6
-;; package-requires: ((cl-lib "0.4") (emacs "24.2") (queue "0.1.1"))
-;; URL: http://www.nongnu.org/ada-mode/wisi/wisi.html
-;;
-;; This file is part of GNU Emacs.
-;;
-;; GNU Emacs is free software: you can redistribute it and/or modify
-;; it under the terms of the GNU General Public License as published by
-;; the Free Software Foundation, either version 3 of the License, or
-;; (at your option) any later version.
-;;
-;; GNU Emacs is distributed in the hope that it will be useful,
-;; but WITHOUT ANY WARRANTY; without even the implied warranty of
-;; MERCHANTABILITY or FITNESS FOR A PARTICULAR PURPOSE.  See the
-;; GNU General Public License for more details.
-;;
-;; You should have received a copy of the GNU General Public License
-;; along with GNU Emacs.  If not, see <http://www.gnu.org/licenses/>.
-;;
-
-;;; Commentary:
-
-;;;; History: see NEWS-wisi.text
-;;
-;;;; Design:
-;;
-;; 'wisi' was originally short for "wisent indentation engine", but
-;; now is just a name. wisi was developed to support Emacs ada-mode
-;; 5.0 indentation, font-lock, and navigation, which are parser based.
-;;
-;; The approach to indenting a given token is to parse the buffer,
-;; computing a delta indent at each parse action.
-;;
-;; The parser actions also cache face and navigation information
-;; as text properties on tokens in statements.
-;;
-;; The three reasons to run the parser (indent, face, navigate) occur
-;; at different times (user indent, font-lock, user navigate), so only
-;; the relevant parser actions are run.
-;;
-;; Since we have a cache (the text properties), we need to consider
-;; when to invalidate it.  Ideally, we invalidate only when a change
-;; to the buffer would change the result of a parse that crosses that
-;; change, or starts after that change.  Changes in whitespace
-;; (indentation and newlines) do not affect an Ada parse.  Other
-;; languages are sensitive to newlines (Bash for example) or
-;; indentation (Python).  Adding comments does not change a parse,
-;; unless code is commented out.
-;;
-;; For font-lock and navigate, keeping track of the point after which
-;; caches have been deleted is sufficent (see `wisi-cache-max').
-;;
-;; For indenting, we cache the indent for each line in a text property
-;; on the newline char preceding the line. `wisi-indent-region' sets
-;; the cache on all the lines computed (normally the whole buffer),
-;; but performs the indent only on the lines in the indent
-;; region. Subsequent calls to `wisi-indent-region' apply the cached
-;; indents. Non-whitespace edits to the buffer invalidate the indent
-;; caches in the edited region and after.
-;;
-;; See `wisi--post-change' for the details of what we check for
-;; invalidating.
-;;
-;;;; Choice of grammar compiler and parser
-;;
-;; There are two other parsing engines available in Emacs:
-;;
-;; - SMIE
-;;
-;;   We don't use this because it is designed to parse small snippets
-;;   of code. For Ada indentation, we always need to parse the entire
-;;   buffer.
-;;
-;; - semantic
-;;
-;;   The Ada grammar as given in the Ada language reference manual is
-;;   not LALR(1). So we use a generalized parser. In addition, the
-;;   semantic lexer is more complex, and gives different information
-;;   than we need.
-;;
-;; We use wisitoken wisi-generate to compile BNF to Elisp source, and
-;; wisi-compile-grammar to compile that to the parser table. See
-;; ada-mode info for more information on the developer tools used for
-;; ada-mode and wisi.
-;;
-;; Alternately, to gain speed and error handling, we use wisi-generate
-;; to generate Ada source, and run that in an external process. That
-;; supports error correction while parsing.
-;;
-;;;; syntax-propertize
-;;
-;; `wisi-forward-token' relies on syntax properties, so
-;; `syntax-propertize' must be called on the text to be lexed before
-;; wisi-forward-token is called.
-;;
-;; Emacs >= 25 calls syntax-propertize transparently in the low-level
-;; lexer functions.
-;;
-;; In Emacs < 25, we call syntax-propertize in wisi-setup, and in
-;; `wisi--post-change'.
-;;
-;;;;;
-
-;;; Code:
-
-(require 'cl-lib)
-(require 'compile)
-(require 'wisi-parse-common)
-(require 'wisi-elisp-parse) ;; FIXME: don’t require these til needed
-(require 'wisi-process-parse)
-
-;; WORKAROUND: for some reason, this condition doesn't work in batch mode!
-;; (when (and (= emacs-major-version 24)
-;; 	   (= emacs-minor-version 2))
-  (require 'wisi-compat-24.2)
-;;)
-
-(defcustom wisi-size-threshold 100000
-  "Max size (in characters) for using wisi parser results for syntax highlighting and file navigation."
-  :type 'integer
-  :group 'wisi
-  :safe 'integerp)
-(make-variable-buffer-local 'wisi-size-threshold)
-
-(defvar wisi-indent-comment-col-0 nil
-  "If non-nil, comments currently starting in column 0 are left in column 0.
-Otherwise, they are indented with previous comments or code.
-Normally set from a language-specific option.")
-(make-variable-buffer-local 'wisi-indent-comment-col-0)
-
-(defvar wisi-indent-hanging-function nil
-  "Language-specific implementation of `wisi-hanging', `wisi-hanging%'.
-A function taking four args TOK DELTA1 DELTA2 OPTION,
-and returning a list either (DELTA1 DELTA2) or (DELTA).
-TOK is a `wisi-tok' struct for the token being indented.
-DELTA1, DELTA2 are the indents of the first and following lines
-within the nonterminal.  OPTION is non-nil if action is `wisi-hanging%'.
-point is at start of TOK, and may be moved.")
-(make-variable-buffer-local 'wisi-indent-hanging-function)
-
-(defvar wisi-inhibit-parse nil
-  "When non-nil, don't run the parser.
-Language code can set this non-nil when syntax is known to be
-invalid temporarily, or when making lots of changes.")
-
-(defcustom wisi-disable-face nil
-  "When non-nil, `wisi-setup' does not enable use of parser for font-lock.
-Useful when debugging parser or parser actions."
-  :type 'boolean
-  :group 'wisi
-  :safe 'booleanp)
-
-(defconst wisi-error-buffer-name "*wisi syntax errors*"
-  "Name of buffer for displaying syntax errors.")
-
-(defvar wisi-error-buffer nil
-  "Buffer for displaying syntax errors.")
-
-;;;; elisp lexer
-
-(cl-defstruct wisi-lex
-  id-alist ;; alist mapping strings to token ids
-  keyword-table ;; obarray holding keyword tokens
-  punctuation-table ;; obarray holding punctuation tokens
-  punctuation-table-max-length ;; max string length in punctuation-table
-  string-double-term ;; non-nil if strings delimited by double quotes
-  string-quote-escape-doubled ;; Non-nil if a string delimiter is escaped by doubling it
-  string-quote-escape
-  ;; Cons (delim . character) where `character' escapes quotes in strings delimited by `delim'.
-  string-single-term ;; non-nil if strings delimited by single quotes
-  symbol-term ;; symbol for a terminal symbol token
-  number-term ;; symbol for a terminal number literal token
-  number-p ;; function that determines if argument is a number literal
-  )
-
-(defvar-local wisi--lexer nil
-  "A `wisi-lex' struct defining the lexer for the current buffer.")
-
-(defun wisi-safe-intern (name obtable)
-  (let ((var (intern-soft name obtable)))
-    (and (boundp var) (symbol-value var))))
-
-(cl-defun wisi-make-elisp-lexer (&key token-table-raw keyword-table-raw string-quote-escape-doubled string-quote-escape)
-  "Return a ‘wisi-lex’ object."
-  (let* ((token-table (semantic-lex-make-type-table token-table-raw))
-	 (keyword-table (semantic-lex-make-keyword-table keyword-table-raw))
-	 (punctuation-table (wisi-safe-intern "punctuation" token-table))
-	 (punct-max-length 0)
-	 (number (cadr (wisi-safe-intern "number" token-table)))
-	 (symbol (cadr (wisi-safe-intern "symbol" token-table)))
-	 (string-double (cadr (wisi-safe-intern "string-double" token-table)))
-	 (string-single (cadr (wisi-safe-intern "string-single" token-table)))
-	 id-alist
-	 fail)
-    (dolist (item punctuation-table)
-      ;; check that all chars used in punctuation tokens have punctuation syntax
-      (mapc (lambda (char)
-	      (when (not (= ?. (char-syntax char)))
-		(setq fail t)
-		(message "in %s, %c does not have punctuation syntax"
-			 (car item) char)))
-	    (cdr item))
-
-      ;; accumulate max length
-      (when (< punct-max-length (length (cdr item)))
-	(setq punct-max-length (length (cdr item))))
-
-      ;; build id-alist
-      (push item id-alist)
-      )
-
-    (when fail
-      (error "aborting due to punctuation errors"))
-
-    (when number
-      (push (cons (nth 0 number) "1234") id-alist)
-      (when (nth 2 number)
-	(require (nth 2 number)))) ;; for number-p
-
-    ;; build rest of id-alist
-    (dolist (item keyword-table-raw)
-      (push (cons (cdr item) (car item)) id-alist))
-
-    (when symbol
-      (push (cons (car symbol) "a_bogus_identifier") id-alist))
-
-    (when string-double
-      (push (cons (car string-double) "\"\"") id-alist))
-
-    (when string-single
-      (push (cons (car string-single) "''") id-alist))
-
-    (make-wisi-lex
-     :id-alist id-alist
-     :keyword-table keyword-table
-     :punctuation-table punctuation-table
-     :punctuation-table-max-length punct-max-length
-     :string-double-term (car string-double)
-     :string-quote-escape-doubled string-quote-escape-doubled
-     :string-quote-escape string-quote-escape
-     :string-single-term (car string-single)
-     :symbol-term (car symbol)
-     :number-term (nth 0 number)
-     :number-p (nth 1 number)
-     )
-    ))
-
-(cl-defstruct wisi-ind
-  ;; data used while running parser for indent.
-  indent
-  ;; vector of indentation for all lines in buffer
-  ;; each element can be one of:
-  ;; - integer : indent
-  ;;
-  ;; - list ('anchor (start-id ...) indent)  :
-  ;; indent for current line, base indent for following 'anchored
-  ;; lines. Start-id is list of ids anchored at this line. For parens
-  ;; and other uses.
-  ;;
-  ;; - list ('anchored id delta) :
-  ;; indent = delta + 'anchor id line indent; for lines indented
-  ;; relative to anchor.
-  ;;
-  ;; - list ('anchor (start-id ...) ('anchored NEST delta))
-  ;; for nested anchors
-
-  line-begin ;; vector of beginning-of-line positions in buffer
-  last-line ;; index into line-begin of line containing last lexed token
-  )
-
-(defvar wisi--indent
-  ;; not buffer-local; only let-bound in wisi-indent-region
-  "A `wisi-ind' struct holding current indent information.")
-
-;; struct wisi-tok defined in wisi-parse.el
-
-(defun wisi-number-p (token-text)
-  "Return t if TOKEN-TEXT plus text after point matches the
-syntax for a real literal; otherwise nil.  Point is after
-TOKEN-TEXT; move point to just past token."
-  ;; Typical literals:
-  ;; 1234
-  ;; 1234.5678
-  ;; _not_ including non-decimal base, or underscores (see ada-wisi-number-p)
-  ;;
-  ;; Starts with a simple integer
-  (when (string-match "^[0-9]+$" token-text)
-    (when (looking-at "\\.[0-9]+")
-      ;; real number
-      (goto-char (match-end 0))
-      (when (looking-at  "[Ee][+-][0-9]+")
-        ;; exponent
-        (goto-char (match-end 0))))
-
-    t
-    ))
-
-(defun wisi-forward-token ()
-  "Move point forward across one token, then skip whitespace and comments.
-Return the corresponding token as a `wisi-tok'.
-If at whitespace or comment, throw an error.
-If at end of buffer, return `wisi-eoi-term'."
-  (let ((start (point))
-	;; (info "(elisp)Syntax Table Internals" "*info elisp syntax*")
-	end
-	(syntax (syntax-class (syntax-after (point))))
-	(first nil)
-	(comment-line nil)
-	(comment-end nil)
-	token-id token-text line)
-    (cond
-     ((eobp)
-      (setq token-id wisi-eoi-term))
-
-     ((eq syntax 1)
-      ;; punctuation. Find the longest matching string in wisi-punctuation-table
-      (forward-char 1)
-      (let ((next-point (point))
-	    temp-text temp-id done)
-	(while (not done)
-	  (setq temp-text (buffer-substring-no-properties start (point)))
-	  (setq temp-id (car (rassoc temp-text (wisi-lex-punctuation-table wisi--lexer))))
-	  (when temp-id
-	    (setq token-id temp-id
-		  next-point (point)))
-	  (if (or
-	       (eobp)
-	       (= (- (point) start) (wisi-lex-punctuation-table-max-length wisi--lexer)))
-	      (setq done t)
-	    (forward-char 1))
-	  )
-	(goto-char next-point)))
-
-     ((memq syntax '(4 5)) ;; open, close parenthesis
-      (forward-char 1)
-      (setq token-text (buffer-substring-no-properties start (point)))
-      (setq token-id (symbol-value (intern-soft token-text (wisi-lex-keyword-table wisi--lexer)))))
-
-     ((eq syntax 7)
-      ;; string quote, either single or double. we assume point is
-      ;; before the start quote, not the end quote
-      (let ((delim (char-after (point)))
-	    (forward-sexp-function nil))
-	(condition-case err
-	    (progn
-	      (forward-sexp)
-
-	      ;; point is now after the end quote; check for an escaped quote
-	      (while (or
-		      (and (wisi-lex-string-quote-escape-doubled wisi--lexer)
-			   (eq (char-after (point)) delim))
-		      (and (eq delim (car (wisi-lex-string-quote-escape wisi--lexer)))
-			   (eq (char-before (1- (point))) (cdr (wisi-lex-string-quote-escape wisi--lexer)))))
-		(forward-sexp))
-	      (setq token-id (if (= delim ?\")
-				 (wisi-lex-string-double-term wisi--lexer)
-			       (wisi-lex-string-single-term wisi--lexer))))
-	  (scan-error
-	   ;; Something screwed up; we should not get here if
-	   ;; syntax-propertize works properly.
-	   (signal 'wisi-parse-error (format "wisi-forward-token: forward-sexp failed %s" err))
-	   ))))
-
-     ((memq syntax '(2 3 6)) ;; word, symbol expression prefix (includes numbers)
-      (skip-syntax-forward "w_'")
-      (setq token-text (buffer-substring-no-properties start (point)))
-      (setq token-id
-	    (or (symbol-value (intern-soft (downcase token-text) (wisi-lex-keyword-table wisi--lexer)))
-		(and (functionp (wisi-lex-number-p wisi--lexer))
-		     (funcall (wisi-lex-number-p wisi--lexer) token-text)
-		     (setq token-text (buffer-substring-no-properties start (point)))
-		     (wisi-lex-number-term wisi--lexer))
-		(wisi-lex-symbol-term wisi--lexer)))
-      )
-
-     (t
-      (signal 'wisi-parse-error (format "wisi-forward-token: unsupported syntax %s" syntax)))
-
-     );; cond
-
-    (unless token-id
-      (signal 'wisi-parse-error
-	      (wisi-error-msg "unrecognized token '%s'" (buffer-substring-no-properties start (point)))))
-
-    (setq end (point))
-
-    (forward-comment (point-max))
-
-    (when (and (not (eq token-id wisi-eoi-term))
-	       (eq wisi--parse-action 'indent))
-      ;; parsing for indent; track line numbers
-
-      (if (wisi-ind-last-line wisi--indent)
-	  (progn
-	    (setq line (wisi-ind-last-line wisi--indent))
-	    (when (>= start (aref (wisi-ind-line-begin wisi--indent) line))
-	      ;; first token on next non-blank line
-	      (setq line (1+ line))
-	      (setq first t))
-	    ;; else other token on line
-	    )
-
-	;; First token on first non-comment line
-	(setq line (line-number-at-pos start))
-	(setq first t)
-	)
-      (setf (wisi-ind-last-line wisi--indent) line)
-
-      ;; set comment-line, comment-end
-      (when (and (< (1+ (wisi-ind-last-line wisi--indent)) (length (wisi-ind-line-begin wisi--indent)))
-		 (>= (point) (aref (wisi-ind-line-begin wisi--indent)
-				 (1+ (wisi-ind-last-line wisi--indent)))))
-	(setq comment-line (1+ (wisi-ind-last-line wisi--indent)))
-	(setf (wisi-ind-last-line wisi--indent) comment-line)
-	(setq comment-end (line-end-position 0)))
-
-      ;; count blank or comment lines following token
-      (when comment-end
-	(while (and (< (1+ (wisi-ind-last-line wisi--indent)) (length (wisi-ind-line-begin wisi--indent)))
-		    (>= comment-end (aref (wisi-ind-line-begin wisi--indent) (wisi-ind-last-line wisi--indent))))
-	  (setf (wisi-ind-last-line wisi--indent) (1+ (wisi-ind-last-line wisi--indent))))
-
-      ))
-
-    (make-wisi-tok
-     :token token-id
-     :region (cons start end)
-     :line line
-     :first first
-     :comment-end comment-end
-     :comment-line comment-line)
-    ))
-
-(defun wisi-backward-token ()
-  "Move point backward across one token, skipping whitespace and comments.
-Does _not_ handle numbers with wisi-number-p; just sees
-lower-level syntax.  Return a `wisi-tok' - same structure as
-wisi-forward-token, but only sets token-id and region."
-  (forward-comment (- (point)))
-  ;; skips leading whitespace, comment, trailing whitespace.
-
-  ;; (info "(elisp)Syntax Table Internals" "*info elisp syntax*")
-  (let ((end (point))
-	(syntax (syntax-class (syntax-after (1- (point)))))
-	token-id token-text)
-    (cond
-     ((bobp) nil)
-
-     ((eq syntax 1)
-      ;; punctuation. Find the longest matching string in wisi-lex-punctuation-table
-      (backward-char 1)
-      (let ((next-point (point))
-	    temp-text temp-id done)
-	(while (not done)
-	  (setq temp-text (buffer-substring-no-properties (point) end))
-	  (when (setq temp-id (car (rassoc temp-text (wisi-lex-punctuation-table wisi--lexer))))
-	    (setq token-id temp-id)
-	    (setq next-point (point)))
-	  (if (or
-	       (bobp)
-	       (= (- end (point)) (wisi-lex-punctuation-table-max-length wisi--lexer)))
-	      (setq done t)
-	    (backward-char 1))
-	  )
-	(goto-char next-point))
-      )
-
-     ((memq syntax '(4 5)) ;; open, close parenthesis
-      (backward-char 1)
-      (setq token-id
-	    (symbol-value
-	     (intern-soft (buffer-substring-no-properties (point) end)
-			  (wisi-lex-keyword-table wisi--lexer)))))
-
-     ((eq syntax 7)
-      ;; a string quote. we assume we are after the end quote, not the start quote
-      (let ((delim (char-after (1- (point))))
-	    (forward-sexp-function nil))
-	(forward-sexp -1)
-	(setq token-id (if (= delim ?\")
-			   (wisi-lex-string-double-term wisi--lexer)
-			 (wisi-lex-string-single-term wisi--lexer)))
-	))
-
-     (t ;; assuming word or symbol syntax
-      (if (zerop (skip-syntax-backward "."))
-	  (skip-syntax-backward "w_'"))
-      (setq token-text (buffer-substring-no-properties (point) end))
-      (setq token-id
-	    (or (symbol-value (intern-soft (downcase token-text) (wisi-lex-keyword-table wisi--lexer)))
-		(and (functionp (wisi-lex-number-p wisi--lexer))
-		     (funcall (wisi-lex-number-p wisi--lexer) token-text)
-		     (setq token-text (buffer-substring-no-properties (point) end))
-		     (wisi-lex-number-term wisi--lexer))
-		(wisi-lex-symbol-term wisi--lexer))))
-     )
-
-    (make-wisi-tok
-     :token token-id
-     :region (cons (point) end))
-    ))
-
-;;;; token info cache
-;;
-;; the cache stores the results of parsing as text properties on
-;; keywords, for use by the indention, face, and motion engines.
-
-(cl-defstruct
-  (wisi-cache
-   (:constructor wisi-cache-create)
-   (:copier nil))
-  nonterm;; nonterminal from parse (set by wisi-statement-action)
-
-  token
-  ;; terminal symbol from wisi-keyword-table or
-  ;; wisi-punctuation-table, or lower-level nonterminal from parse
-  ;; (set by wisi-statement-action)
-
-  last ;; pos of last char in token, relative to first (0 indexed)
-
-  class
-  ;; arbitrary lisp symbol, used for indentation and navigation.
-  ;; some classes are defined by wisi:
-  ;;
-  ;; 'statement-start - the start of a statement
-  ;;
-  ;; 'statement-end - the end of a statement
-  ;;
-  ;; 'motion - a statement keyword
-  ;;
-  ;; others are language-specific
-
-  containing
-  ;; Marker at the start of the containing statement for this token.
-  ;; nil only for first token in buffer
-
-  prev ;; marker at previous motion token in statement; nil if none
-  next ;; marker at next motion token in statement; nil if none
-  end  ;; marker at token at end of current statement
-  )
-
-;; FIXME: move all cache ops here
-
-(defvar-local wisi-parse-failed nil
-  "Non-nil when a recent parse has failed - cleared when parse succeeds.")
-
-(defvar-local wisi--parse-try
-  (list
-   (cons 'face t)
-   (cons 'navigate t)
-   (cons 'indent t))
-  "Non-nil when parse is needed - cleared when parse succeeds.")
-
-(defun wisi-parse-try (&optional parse-action)
-  (cdr (assoc (or parse-action wisi--parse-action) wisi--parse-try)))
-
-(defun wisi-set-parse-try (value &optional parse-action)
-  (setcdr (assoc (or parse-action wisi--parse-action) wisi--parse-try) value))
-
-(defvar-local wisi--cache-max
-  (list
-   (cons 'face nil)
-   (cons 'navigate nil)
-   (cons 'indent nil))
-  "Alist of maximimum position in buffer where parser text properties are valid.")
-
-(defun wisi-cache-max (&optional parse-action)
-  ;; Don't need 'wisi-set-cache-max; (move-marker (wisi-cache-max) foo) works
-  (cdr (assoc (or parse-action wisi--parse-action) wisi--cache-max)))
-
-(defvar-local wisi-end-caches nil
-  "List of buffer positions of caches in current statement that need wisi-cache-end set.")
-
-(defun wisi--delete-face-cache (after)
-  (with-silent-modifications
-    (remove-text-properties after (point-max) '(wisi-face nil 'font-lock-face nil))
-    ))
-
-(defun wisi--delete-navigate-cache (after)
-  (with-silent-modifications
-    ;; This text property is 'wisi-cache', not 'wisi-navigate', for
-    ;; historical reasons.
-    (remove-text-properties after (point-max) '(wisi-cache nil))
-    ))
-
-(defun wisi--delete-indent-cache (after)
-  (with-silent-modifications
-    (remove-text-properties after (point-max) '(wisi-indent nil))
-    ))
-
-(defun wisi-invalidate-cache (action after)
-  "Invalidate ACTION caches for the current buffer from AFTER to end of buffer."
-  (when (< after (wisi-cache-max action))
-    (when (> wisi-debug 0) (message "wisi-invalidate-cache %s:%s:%d" action (current-buffer) after))
-    (cond
-     ((eq 'face action)
-      (wisi--delete-face-cache after))
-
-     ((eq 'navigate action)
-      ;; We goto statement start to ensure that motion within nested
-      ;; structures is properly done (ie prev/next on ’elsif’ is not
-      ;; set by wisi-motion-action if already set by a lower level
-      ;; statement). We don’t do it for ’face or ’indent, because that
-      ;; might require a parse, and they don’t care about nested
-      ;; structures.
-      (save-excursion
-	(goto-char after)
-
-	;; This is copied from ‘wisi-goto-statement-start’; we can’t
-	;; call that because it would call ‘wisi-validate-cache’,
-	;; which would call ‘wisi-invalidate-cache’; infinite loop.
-	;; If this needed a navigate parse to succeed, we would not
-	;; get here.
-	(let ((cache (or (wisi-get-cache (point))
-			 (wisi-backward-cache))))
-	  (cond
-	   ((null cache)
-	    ;; at bob
-	    nil)
-
-	   ((eq 'statement-end (wisi-cache-class cache))
-	    ;; If the change did affect part of a structure statement,
-	    ;; this is a lower level statement. Otherwise, we are
-	    ;; invalidating more than necessary; not a problem.
-	    (wisi-goto-start cache)
-	    (setq cache (wisi-backward-cache))
-	    (when cache ;; else bob
-	      (wisi-goto-start cache)))
-
-	   (t
-	    (wisi-goto-start cache))
-	   ))
-
-	(setq after (point)))
-      (wisi--delete-navigate-cache after))
-
-     ((eq 'indent action)
-      ;; indent cache is stored on newline before line being indented.
-      (setq after
-	    (save-excursion
-	      (goto-char after)
-	      (line-beginning-position)))
-      (wisi--delete-indent-cache (max 1 (1- after))))
-     )
-    (move-marker (wisi-cache-max action) after)
-    ))
-
-;; wisi--change-* keep track of buffer modifications.
-;; If wisi--change-end comes before wisi--change-beg, it means there were
-;; no modifications.
-(defvar-local wisi--change-beg most-positive-fixnum
-  "First position where a change may have taken place.")
-
-(defvar-local wisi--change-end nil
-  "Marker pointing to the last position where a change may have taken place.")
-
-(defvar-local wisi--deleted-syntax nil
-  "Worst syntax class of characters deleted in changes.
-One of:
-nil - no deletions since reset
-0   - only whitespace or comment deleted
-2   - some other syntax deleted
-
-Set by `wisi-before-change', used and reset by `wisi--post-change'.")
-
-(defvar-local wisi-indenting nil
-  "Non-nil when `wisi-indent-region' is actively indenting.
-Used to ignore whitespace changes in before/after change hooks.")
-
-;; To see the effect of wisi-before-change, you need:
-;; (global-font-lock-mode 0)
-;; (setq jit-lock-functions nil)
-;;
-;; otherwise jit-lock runs and overrides it
-
-(defun wisi-before-change (begin end)
-  "For `before-change-functions'."
-  ;; begin . (1- end) is range of text being deleted
-  (unless wisi-indenting
-    ;; We set wisi--change-beg, -end even if only inserting, so we
-    ;; don't have to do it again in wisi-after-change.
-    (setq wisi--change-beg (min wisi--change-beg begin))
-    (when (> end wisi--change-end)
-      ;; `buffer-base-buffer' deals with edits in indirect buffers
-      ;; created by ediff-regions-*
-      (move-marker wisi--change-end end (buffer-base-buffer)))
-
-    (unless (= begin end)
-      (cond
-       ((or (null wisi--deleted-syntax)
-	    (= 0 wisi--deleted-syntax))
-	(save-excursion
-	  (if (or (nth 4 (syntax-ppss begin)) ; in comment, moves point to begin
-		  (= end (skip-syntax-forward " " end)));; whitespace
-	      (setq wisi--deleted-syntax 0)
-	    (setq wisi--deleted-syntax 2))))
-
-       (t
-	;; wisi--deleted-syntax is 2; no change.
-	)
-       ))))
-
-(defun wisi-after-change (begin end _length)
-  "For `after-change-functions'"
-  ;; begin . end is range of text being inserted (empty if equal);
-  ;; length is the size of the deleted text.
-  ;;
-  ;; This change might be changing to/from a keyword; trigger
-  ;; font-lock. See test/ada_mode-interactive_common.adb Obj_1.
-  (unless wisi-indenting
-    (save-excursion
-      (let (word-end)
-	(goto-char end)
-	(skip-syntax-forward "w_")
-	(setq word-end (point))
-	(goto-char begin)
-	(skip-syntax-backward "w_")
-	(with-silent-modifications
-	  (remove-text-properties (point) word-end '(font-lock-face nil fontified nil)))
-	)
-      )))
-
-(defun wisi--post-change (begin end)
-  "Update wisi text properties for changes in region BEG END."
-  ;; (syntax-ppss-flush-cache begin) is in before-change-functions
-
-  ;; see comments above on syntax-propertize
-  (when (< emacs-major-version 25) (syntax-propertize end))
-
-  ;; Remove caches on inserted text, which could have caches from
-  ;; before the failed parse (or another buffer), and are in any case
-  ;; invalid. No point in removing 'fontified; that's handled by
-  ;; jit-lock.
-
-  (with-silent-modifications
-    (remove-text-properties begin end '(wisi-cache nil font-lock-face nil)))
-
-  (save-excursion
-    (let ((need-invalidate t)
-	  (done nil)
-	  ;; non-nil if require a parse because the syntax may have
-	  ;; changed.
-
-	  (begin-state (syntax-ppss begin))
-	  (end-state (syntax-ppss end)))
-	  ;; (info "(elisp)Parser State")
-	  ;; syntax-ppss has moved point to "end"; might be eob.
-
-      ;; consider deletion
-      (cond
-       ((null wisi--deleted-syntax)
-	;; no deletions
-	)
-
-       ((= 0 wisi--deleted-syntax)
-	;; Only deleted whitespace; may have joined two words
-	(when
-	    (and (= begin end) ;; no insertions
-		 (or
-		  (= (point-min) begin)
-		  (= 0 (syntax-class (syntax-after (1- begin))))
-		  (= (point-max) end)
-		  (= 0 (syntax-class (syntax-after end)))))
-	  ;; More whitespace on at least one side of deletion; did not
-	  ;; join two words.
-	  (setq need-invalidate nil)
-	  (setq done t)
-	  ))
-
-       (t
-	;; wisi--deleted-syntax is 2; need invalidate and parse for all
-	;; parse actions
-	(setq done t)
-	))
-
-      (setq wisi--deleted-syntax nil)
-
-      (unless done
-	;; consider insertion
-	(cond
-	 ((= begin end)
-	  ;; no insertions
-	  nil)
-
-	 ((and
-	   (nth 3 begin-state);; in string
-	   (nth 3 end-state)
-	   (= (nth 8 begin-state) (nth 8 end-state)));; no intervening non-string
-	  (setq need-invalidate nil))
-
-	 ((and
-	   (nth 4 begin-state) ; in comment
-	   (nth 4 end-state)
-	   (= (nth 8 begin-state) (nth 8 end-state))) ;; no intervening non-comment
-	  (setq need-invalidate nil))
-
-	 ((and
-	   (or
-	    (= (point-min) begin)
-	    (= 0 (syntax-class (syntax-after (1- begin)))); whitespace
-	    (= (point-max) end)
-	    (= 0 (syntax-class (syntax-after end))))
-	   (progn
-	     (goto-char begin)
-	     (= (- end begin) (skip-syntax-forward " " end))
-	     ))
-	  ;; Inserted only whitespace, there is more whitespace on at
-	  ;; least one side, and we are not in a comment or string
-	  ;; (checked above).  This may affect indentation, but not
-	  ;; the indentation cache.
-	  (setq need-invalidate nil))
-	 ))
-
-      (when need-invalidate
-	(wisi-set-parse-try t 'face)
-	(wisi-set-parse-try t 'navigate)
-	(wisi-set-parse-try t 'indent)
-
-	(wisi-invalidate-cache 'face begin)
-	(wisi-invalidate-cache 'navigate begin)
-	(wisi-invalidate-cache 'indent begin))
-      )))
-
-(defun wisi-get-cache (pos)
-  "Return `wisi-cache' struct from the `wisi-cache' text property at POS."
-  (get-text-property pos 'wisi-cache))
-
-(defun wisi-goto-error ()
-  "Move point to position in last error message (if any)."
-  ;; FIXME: next-error goto next etc
-  (when (wisi-parser-errors wisi--parser)
-    (let ((data (car (wisi-parser-errors wisi--parser))))
-      (cond
-       ((wisi--error-pos data)
-	(push-mark)
-	(goto-char (wisi--error-pos data)))
-
-       ((string-match ":\\([0-9]+\\):\\([0-9]+\\):" (wisi--error-message data))
-	(let* ((msg (wisi--error-message data))
-	       (line (string-to-number (match-string 1 msg)))
-	       (col (string-to-number (match-string 2 msg))))
-	  (push-mark)
-	  (goto-char (point-min))
-	  ;; FIXME: lexer can be confused about lines? line > last line in buffer.
-	  (condition-case nil
-	      (progn
-		(forward-line (1- line))
-		(forward-char col))
-	    (error
-	     ;; just stay at eob.
-	     nil))))
-       ))))
-
-(defun wisi-show-parse-error ()
-  "Show current wisi-parse errors."
-  (interactive)
-  (cond
-   ((wisi-parser-errors wisi--parser)
-    (if (and (= 1 (length (wisi-parser-errors wisi--parser)))
-	     (not
-	      (or (wisi--error-popped (car (wisi-parser-errors wisi--parser)))
-		  (wisi--error-inserted (car (wisi-parser-errors wisi--parser)))
-		  (wisi--error-deleted (car (wisi-parser-errors wisi--parser))))))
-	;; If there is error correction information, use a
-	;; ’compilation’ buffer, so *-fix-compiler-error will call
-	;; wisi-fix-error.
-	(progn
-	  (wisi-goto-error)
-	  (message (wisi--error-message (car (wisi-parser-errors wisi--parser)))))
-
-      ;; else show all errors in a ’compilation’ buffer
-      (setq wisi-error-buffer (get-buffer-create wisi-error-buffer-name))
-
-      (let ((errs (nreverse (cl-copy-seq (wisi-parser-errors wisi--parser)))))
-	(with-current-buffer wisi-error-buffer
-	  (compilation-mode)
-	  (setq next-error-last-buffer (current-buffer))
-	  (setq buffer-read-only nil)
-	  (erase-buffer)
-	  ;; compilation-nex-error-function assumes there is not an
-	  ;; error at point min, so we need a comment.
-	  (insert "wisi syntax errors")
-	  (newline)
-	  (dolist (err errs)
-	    (insert (wisi--error-message err))
-	    (put-text-property (line-beginning-position) (1+ (line-beginning-position)) 'wisi-error-data err)
-	    (newline)
-	    (newline))
-	  (compilation--flush-parse (point-min) (point-max))
-	  (compilation--ensure-parse (point-max))
-	  (setq buffer-read-only t)
-	  (goto-char (point-min)))
-	(display-buffer wisi-error-buffer
-			(cons #'display-buffer-at-bottom
-			      (list (cons 'window-height #'shrink-window-if-larger-than-buffer))))
-	(next-error))
-      ))
-
-   ((wisi-parse-try wisi--last-parse-action)
-    (message "need parse"))
-
-   (t
-    (message "parse succeeded"))
-   ))
-
-(defvar-local wisi-class-list nil
-  "list of valid token classes; checked in wisi-statement-action.")
-
-(defvar-local wisi--parser nil
-  "Choice of wisi parser implementation; a ‘wisi-parser’ object.")
-
-(defun wisi-kill-parser ()
-  (interactive)
-  (wisi-parse-kill wisi--parser)
-  ;; also force re-parse
-  (dolist (parse-action '(face navigate indent))
-    (wisi-set-parse-try t parse-action)
-    (move-marker (wisi-cache-max parse-action) (point-max));; force delete caches
-    (wisi-invalidate-cache parse-action (point-min)))
-  )
-
-(defun wisi--run-parse ()
-  "Run the parser."
-  (unless (buffer-narrowed-p)
-    (let ((msg (when (> wisi-debug 0)
-		 (format "wisi: parsing %s %s:%d ..."
-			 wisi--parse-action
-			 (buffer-name)
-			 (line-number-at-pos (point))))))
-      (when (> wisi-debug 0)
-	(message msg))
-
-      (unless (eq wisi--parse-action 'face)
-	(when (buffer-live-p wisi-error-buffer)
-	  (with-current-buffer wisi-error-buffer
-	    (setq buffer-read-only nil)
-	    (erase-buffer)
-	    (setq buffer-read-only t))))
-
-      (condition-case-unless-debug err
-	  (save-excursion
-	    (wisi-parse-current wisi--parser)
-	    (setq wisi-parse-failed nil)
-	    (when (memq wisi--parse-action '(face navigate))
-	      ;; indent parse does not set caches; they are set in `wisi-indent-region'
-	      (move-marker (wisi-cache-max) (point)))
-	    )
-	(wisi-parse-error
-	 (cl-ecase wisi--parse-action
-	   (face
-	    ;; caches set by failed parse are ok
-	    (wisi--delete-face-cache (wisi-cache-max)))
-
-	   (navigate
-	    ;; parse partially resets caches before and after wisi-cache-max
-	    (move-marker (wisi-cache-max) (point-min))
-	    (wisi--delete-navigate-cache (point-min)))
-
-	   (indent
-	    ;; parse does not set caches; see `wisi-indent-region'
-	    nil))
-	 (setq wisi-parse-failed t)
-	 ;; parser should have stored this error message in parser-error-msgs
-	 )
-	(error
-	 ;; parser failed for other reason
-	 (error (cadr err))))
-
-      (when (> wisi-debug 0)
-	(if (wisi-parser-errors wisi--parser)
-	    ;; error
-	    (progn
-	      (message "%s error" msg)
-	      (wisi-goto-error)
-	      (error (wisi--error-message (car (wisi-parser-errors wisi--parser)))))
-
-	  ;; no error
-	  (message "%s done" msg))
-	))))
-
-(defvar-local wisi--last-parse-action nil
-  "Last value of `wisi--parse-action' when `wisi-validate-cache' was run.")
-
-(defun wisi--check-change ()
-  "Process `wisi--change-beg', `wisi--change-end'.
-`wisi--parse-action' must be bound."
-  (when (<= wisi--change-beg wisi--change-end)
-    (wisi--post-change wisi--change-beg (marker-position wisi--change-end))
-    (setq wisi--change-beg most-positive-fixnum)
-    (move-marker wisi--change-end (point-min))
-    ))
-
-(defun wisi-validate-cache (pos error-on-fail parse-action)
-  "Ensure cached data for PARSE-ACTION is valid at least up to POS in current buffer."
-  (let ((wisi--parse-action parse-action))
-    (wisi--check-change)
-
-    ;; Now we can rely on wisi-cache-max.
-
-    ;; If wisi-cache-max = pos, then there is no cache at pos; need parse
-    (when (and (not wisi-inhibit-parse)
-	       (wisi-parse-try)
-	       (<= (wisi-cache-max) pos))
-
-      ;; Don't keep retrying failed parse until text changes again.
-      (wisi-set-parse-try nil)
-      (setq wisi--last-parse-action wisi--parse-action)
-
-      (setq wisi-end-caches nil);; only used by navigate
-
-      (wisi--run-parse)
-
-      )
-
-    ;; We want this error even if we did not try to parse; it means
-    ;; the parse results are not valid.
-    (when (and error-on-fail wisi-parse-failed)
-      (error "parse %s failed" parse-action))
-    ))
-
-(defun wisi-fontify-region (_begin end)
-  "For `jit-lock-functions'."
-  (when (< (point-max) wisi-size-threshold)
-    (wisi-validate-cache end nil 'face)))
-
-(defun wisi-get-containing-cache (cache)
-  "Return cache from (wisi-cache-containing CACHE)."
-  (when cache
-    (let ((containing (wisi-cache-containing cache)))
-      (and containing
-	   (wisi-get-cache containing)))))
-
-(defun wisi-cache-region (cache &optional start)
-  "Return region designated by START (default point) to cache last."
-  (unless start (setq start (point)))
-  (cons start (+ start (wisi-cache-last cache))))
-
-(defun wisi-cache-text (cache)
-  "Return property-less buffer substring designated by cache.
-Point must be at cache."
-  (buffer-substring-no-properties (point) (+ (point) (wisi-cache-last cache))))
-
-;;;; parse actions
-
-(defun wisi--set-end (start-mark end-mark)
-  "Set END-MARK on all caches in `wisi-end-caches' in range START-MARK END-MARK,
-delete from `wisi-end-caches'."
-  (let ((i 0)
-	pos cache)
-    (while (< i (length wisi-end-caches))
-      (setq pos (nth i wisi-end-caches))
-      (setq cache (wisi-get-cache pos))
-
-      (if (and (>= pos start-mark)
-	       (<  pos end-mark))
-	  (progn
-	    (setf (wisi-cache-end cache) end-mark)
-	    (setq wisi-end-caches (delq pos wisi-end-caches)))
-
-	;; else not in range
-	(setq i (1+ i)))
-      )))
-
-(defvar wisi-tokens nil
-  "Array of ‘wisi-tok’ structures for the right hand side of the current production.
-Let-bound in parser semantic actions.")
-
-(defvar wisi-nterm nil
-  "The token id for the left hand side of the current production.
-Let-bound in parser semantic actions.")
-
-(defun wisi-statement-action (pairs)
-  "Cache navigation information in text properties of tokens.
-Intended as a grammar non-terminal action.
-
-PAIRS is a vector of the form [TOKEN-NUMBER CLASS TOKEN-NUMBER
-CLASS ...] where TOKEN-NUMBER is the (1 indexed) token number in
-the production, CLASS is the wisi class of that token. Use in a
-grammar action as:
-  (wisi-statement-action [1 \\='statement-start 7 \\='statement-end])"
-  (when (eq wisi--parse-action 'navigate)
-    (save-excursion
-      (let ((first-item t)
-	    first-keyword-mark
-	    (override-start nil)
-	    (i 0))
-	(while (< i (length pairs))
-	  (let* ((number (1- (aref pairs i)))
-		 (region (wisi-tok-region (aref wisi-tokens number)))
-		 (token (wisi-tok-token (aref wisi-tokens number)))
-		 (class (aref pairs (setq i (1+ i))))
-		 (mark (when region (copy-marker (car region) t)))
-		 cache)
-
-	    (setq i (1+ i))
-
-	    (unless (memq class wisi-class-list)
-	      (error "%s not in wisi-class-list" class))
-
-	    (if region
-		(progn
-		  (if (setq cache (wisi-get-cache (car region)))
-		      ;; We are processing a previously set non-terminal; ie simple_statement in
-		      ;;
-		      ;; statement : label_opt simple_statement
-		      ;;
-		      ;; override nonterm, class, containing
-		      (progn
-			(setf (wisi-cache-class cache) (or override-start class))
-			(setf (wisi-cache-nonterm cache) wisi-nterm)
-			(setf (wisi-cache-containing cache) first-keyword-mark)
-			(if wisi-end-caches
-			    (push (car region) wisi-end-caches)
-			  (setq wisi-end-caches (list (car region)))
-			  ))
-
-		    ;; else create new cache
-		    (with-silent-modifications
-		      (put-text-property
-		       (car region)
-		       (1+ (car region))
-		       'wisi-cache
-		       (wisi-cache-create
-			:nonterm    wisi-nterm
-			:token      token
-			:last       (- (cdr region) (car region))
-			:class      (or override-start class)
-			:containing first-keyword-mark)
-		       ))
-		    (if wisi-end-caches
-			(push (car region) wisi-end-caches)
-		      (setq wisi-end-caches (list (car region)))
-		      ))
-
-		  (when first-item
-		    (setq first-item nil)
-		    (when (or override-start
-			      (eq class 'statement-start))
-		      (setq override-start nil)
-		      (setq first-keyword-mark mark)))
-
-		  (when (eq class 'statement-end)
-		    (wisi--set-end first-keyword-mark (copy-marker (car region) t)))
-		  )
-
-	      ;; region is nil when a production is empty; if the first
-	      ;; token is a start, override the class on the next token.
-	      (when (and first-item
-			 (eq class 'statement-start))
-		(setq override-start class)))
-	    ))
-	))))
-
-(defun wisi-containing-action (containing-token contained-token)
-  "Set containing marks in all tokens in CONTAINED-TOKEN
-with null containing mark to marker pointing to CONTAINING-TOKEN.
-If CONTAINING-TOKEN is empty, the next token number is used."
-  (when (eq wisi--parse-action 'navigate)
-    (let* ((containing-tok (aref wisi-tokens (1- containing-token)))
-	   (containing-region (wisi-tok-region containing-tok))
-	   (contained-tok (aref wisi-tokens (1- contained-token)))
-	   (contained-region (wisi-tok-region contained-tok)))
-
-      (unless (or containing-region (wisi-tok-virtual containing-tok))
-	(signal 'wisi-parse-error
-		(wisi-error-msg
-		 "wisi-containing-action: containing-region '%s' is empty. grammar error; bad action"
-		 (wisi-token-text (aref wisi-tokens (1- containing-token))))))
-
-      (unless (or (not contained-region) ;; contained-token is empty
-		  (wisi-tok-virtual contained-tok)
-		  (wisi-tok-virtual containing-tok)
-		  (wisi-get-cache (car containing-region)))
-	(signal 'wisi-parse-error
-		(wisi-error-msg
-		 "wisi-containing-action: containing-token '%s' has no cache. grammar error; missing action"
-		 (wisi-token-text (aref wisi-tokens (1- containing-token))))))
-
-      (when (not (or (wisi-tok-virtual containing-tok)
-		     (wisi-tok-virtual contained-tok)))
-	(while (not containing-region)
-	  ;; containing-token is empty; use next
-	  (setq containing-region (wisi-tok-region (aref wisi-tokens containing-token))))
-
-	(when contained-region
-	  ;; nil when empty production, may not contain any caches
-	  (save-excursion
-	    (goto-char (cdr contained-region))
-	    (let ((cache (wisi-backward-cache))
-		  (mark (copy-marker (car containing-region) t)))
-	      (while cache
-
-		;; skip blocks that are already marked
-		(while (and (>= (point) (car contained-region))
-			    (markerp (wisi-cache-containing cache)))
-		  (goto-char (wisi-cache-containing cache))
-		  (setq cache (wisi-get-cache (point))))
-
-		(if (or (and (= (car containing-region) (car contained-region))
-			     (<= (point) (car contained-region)))
-			(< (point) (car contained-region)))
-		    ;; done
-		    (setq cache nil)
-
-		  ;; else set mark, loop
-		  (setf (wisi-cache-containing cache) mark)
-		  (setq cache (wisi-backward-cache)))
-		))))))))
-
-(defun wisi--match-token (cache tokens start)
-  "Return t if CACHE has id from TOKENS and is at START or has containing equal to START.
-point must be at cache token start.
-TOKENS is a vector [number token_id token_id ...].
-number is ignored."
-  (let ((i 1)
-	(done nil)
-	(result nil)
-	token)
-    (when (or (= start (point))
-	      (and (wisi-cache-containing cache)
-		   (= start (wisi-cache-containing cache))))
-      (while (and (not done)
-		  (< i (length tokens)))
-	(setq token (aref tokens i))
-	(if (eq token (wisi-cache-token cache))
-	    (setq result t
-		  done t)
-	  (setq i (1+ i)))
-	))
-    result))
-
-(defun wisi-motion-action (token-numbers)
-  "Set prev/next marks in all tokens given by TOKEN-NUMBERS.
-TOKEN-NUMBERS is a vector with each element one of:
-
-number: the token number; mark that token
-
-vector [number token_id]:
-vector [number token_id token_id ...]:
-   mark all tokens in number nonterminal matching token_id with nil prev/next."
-  (when (eq wisi--parse-action 'navigate)
-    (save-excursion
-      (let (prev-keyword-mark
-	    prev-cache
-	    token
-	    start
-	    cache
-	    mark
-	    (i 0))
-	(while (< i (length token-numbers))
-	  (let ((token-number (aref token-numbers i))
-		region)
-	    (setq i (1+ i))
-	    (cond
-	     ((numberp token-number)
-	      (setq token (aref wisi-tokens (1- token-number)))
-	      (setq region (wisi-tok-region token))
-	      (when region
-		(unless start (setq start (car region)))
-		(setq cache (wisi-get-cache (car region)))
-		(unless cache (error "no cache on token %d; add to statement-action" token-number))
-		(setq mark (copy-marker (car region) t))
-
-		(if prev-keyword-mark
-		    (progn
-		      (setf (wisi-cache-prev cache) prev-keyword-mark)
-		      (setf (wisi-cache-next prev-cache) mark)
-		      (setq prev-keyword-mark mark)
-		      (setq prev-cache cache))
-
-		  ;; else first token; save as prev
-		  (setq prev-keyword-mark mark)
-		  (setq prev-cache cache))
-		))
-
-	     ((vectorp token-number)
-	      ;; token-number may contain 1 or more token_ids
-	      ;; the corresponding region may be empty
-	      ;; there may not have been a prev keyword
-	      (setq region (wisi-tok-region (aref wisi-tokens (1- (aref token-number 0)))))
-	      (when region ;; not an empty token
-		;; We must search for all targets at the same time, to
-		;; get the motion order right.
-		(unless start (setq start (car region)))
-		(goto-char (car region))
-		(setq cache (wisi-get-cache (point)))
-		(unless cache (error "no cache at %d; add to statement-action" (car region)))
-		(while (< (point) (cdr region))
-		  (when (wisi--match-token cache token-number start)
-		    (setq mark (copy-marker (point) t))
-
-		    (if prev-keyword-mark
-			;; Don't include this token if prev/next
-			;; already set by a lower level statement,
-			;; such as a nested if/then/elsif/end if.
-			(when (and (null (wisi-cache-prev cache))
-				   (null (wisi-cache-next prev-cache)))
-			  (setf (wisi-cache-prev cache) prev-keyword-mark)
-			  (setf (wisi-cache-next prev-cache) mark)
-			  (setq prev-keyword-mark mark)
-			  (setq prev-cache cache))
-
-		      ;; else first token; save as prev
-		      (setq prev-keyword-mark mark)
-		      (setq prev-cache cache)))
-
-		  (setq cache (wisi-forward-cache))
-		  )))
-
-	     (t
-	      (error "unexpected token-number %s" token-number))
-	     )
-
-	    ))
-	))))
-
-(defun wisi--face-put-cache (region class)
-  "Put a ’wisi-face’ cache with class CLASS on REGION."
-  (when (> wisi-debug 1)
-    (message "face: put cache %s:%s" region class))
-  (with-silent-modifications
-    (put-text-property
-     (car region)
-     (1+ (car region))
-     'wisi-face
-     (wisi-cache-create
-      :last (- (cdr region) (car region))
-      :class class)
-     )))
-
-(defun wisi-face-mark-action (tokens)
-  "Cache face information in text properties of tokens.
-Intended as a grammar action.
-
-TOKENS is a vector of the form [TOKEN-NUMBER ...] where
-TOKEN-NUMBER is a (1 indexed) token number in the production."
-  (when (eq wisi--parse-action 'face)
-    (let ((i 0))
-      (while (< i (length tokens))
-	(let* ((number (1- (aref tokens i)))
-	       (region (wisi-tok-region (aref wisi-tokens number))))
-
-	  (setq i (1+ i))
-
-	  (when region
-	    ;; region can be null on an optional token
-	    (wisi--face-put-cache region 'suffix)
- 	    )))
-      )))
-
-(defun wisi-face-extend-action (first last)
-  "If token FIRST has ’wisi-face’ cache(s) covering all of the token,
-apply another ’wisi-face’ cache on token(s) LAST.
-Set cache-class of FIRST to PREFIX, LAST to SUFFIX."
-  (when (eq wisi--parse-action 'face)
-    (let* ((first-tok (aref wisi-tokens (1- first)))
-	   (first-region (wisi-tok-region first-tok))
-	   (first-length (- (cdr (wisi-tok-region first-tok)) (car (wisi-tok-region first-tok))))
-	   (last-region (wisi-tok-region (aref wisi-tokens (1- last))))
-	   first-face-1 first-face-2 face-2-beg)
-
-      ;; When extending a selected name, token first may already have
-      ;; a prefix and suffix face; replace that suffix with the
-      ;; prefix, apply the suffix to token last. The separating dot
-      ;; has no face.
-      ;;
-      ;; test/ada_mode-loop_face.adb Package_Name.Child_Package_Name.Type_Name
-
-      (when (and first-region last-region) ;; can be nil when error correction is present.
-	(setq first-face-1 (get-text-property (car first-region) 'wisi-face))
-
-	(when first-face-1
-	  (cond
-	   ((= first-length (wisi-cache-last first-face-1))
-	    (when (> wisi-debug 1)
-	      (message "face: set class %s:%s" (wisi-cache-region first-face-1 (car first-region)) 'prefix))
-	    (setf (wisi-cache-class first-face-1) 'prefix)
-	    (wisi--face-put-cache last-region 'suffix))
-
-	   ((progn
-	      (setq face-2-beg (+ 1 (car first-region) (wisi-cache-last first-face-1)))
-	      (setq first-face-2 (get-text-property face-2-beg 'wisi-face)))
-	    (when (> wisi-debug 1)
-	      (message "face: remove cache %s" (cons face-2-beg (cdr (wisi-cache-region first-face-2 face-2-beg)))))
-	    (with-silent-modifications
-	      (remove-text-properties face-2-beg (cdr (wisi-cache-region first-face-2 face-2-beg))
-				      '(wisi-face nil)))
-	    (setf (wisi-cache-last first-face-1) first-length)
-	    (wisi--face-put-cache last-region 'suffix))
-
-	   (t
-	    nil)
-	   )))
-      )))
-
-(defun wisi-face-remove-action (tokens)
-  "Remove face caches and faces in TOKENS.
-Intended as a grammar action.
-
-TOKENS is a vector of token numbers."
-  (when (eq wisi--parse-action 'face)
-    (let ((i 0))
-      (while (< i (length tokens))
-	(let* ((number (1- (aref tokens i)))
-	       (region (wisi-tok-region (aref wisi-tokens number)))
-	       face-cache)
-
-	  (setq i (1+ i))
-
-	  (when region
-	    (let ((pos (car region)))
-	      (while (< pos (cdr region))
-		(when (setq face-cache (get-text-property pos 'wisi-face))
-		  (when (> wisi-debug 1)
-		    (message "face: remove face %s" (cons pos (+ pos (wisi-cache-last face-cache)))))
-		  (with-silent-modifications
-		    (remove-text-properties
-		     pos (+ pos (wisi-cache-last face-cache))
-		     (list
-		      'wisi-face nil
-		      'font-lock-face nil
-		      'fontified t))))
-		(setq pos (next-single-property-change
-			   (+ pos (or (and face-cache
-					   (wisi-cache-last face-cache))
-				      0))
-			   'wisi-face nil (cdr region)))
-		)))
-	  )))))
-
-(defun wisi--face-action-1 (face region)
-  "Apply FACE to REGION."
-  (when region
-    (when (> wisi-debug 1)
-      (message "face: add face %s:%s" region face))
-    (with-silent-modifications
-      (add-text-properties
-       (car region) (cdr region)
-       (list
-	'font-lock-face face
-	'fontified t)))
-    ))
-
-(defun wisi-face-apply-action (triples)
-  "Set face information in `wisi-face' text properties of tokens.
-Intended as a grammar non-terminal action.
-
-TRIPLES is a vector of the form [TOKEN-NUMBER PREFIX-FACE SUFFIX-FACE ...]
-
-In the first ’wisi-face’ cache in each token region, apply
-PREFIX-FACE to class PREFIX, SUFFIX-FACE to class SUFFIX, or
-SUFFIX-FACE to all of the token region if there is no ’wisi-face’
-cache."
-  (when (eq wisi--parse-action 'face)
-    (let (number prefix-face suffix-face (i 0))
-      (while (< i (length triples))
-	(setq number (aref triples i))
-	(setq prefix-face (aref triples (setq i (1+ i))))
-	(setq suffix-face (aref triples (setq i (1+ i))))
-	(cond
-	 ((integerp number)
-	  (let* ((token-region (wisi-tok-region (aref wisi-tokens (1- number))))
-		 (pos (car token-region))
-		 (j 0)
-		 (some-cache nil)
-		 cache)
-	    (when token-region
-	      ;; region can be null for an optional or virtual token
-	      (while (< j 2)
-		(setq cache (get-text-property pos 'wisi-face))
-		(cond
-		 ((and (not some-cache)
-		       (null cache))
-		  ;; cache is null when applying a face to a token
-		  ;; directly, without first calling
-		  ;; wisi-face-mark-action. Or when there is a
-		  ;; previously applied face in a lower level token,
-		  ;; such as a numeric literal.
-		  (wisi--face-action-1 suffix-face token-region))
-
-		 ((and cache
-		       (eq 'prefix (wisi-cache-class cache)))
-		  (setq some-cache t)
-		  (wisi--face-action-1 prefix-face (wisi-cache-region cache pos)))
-
-		 ((and cache
-		       (eq 'suffix (wisi-cache-class cache)))
-		  (setq some-cache t)
-		  (wisi--face-action-1 suffix-face (wisi-cache-region cache pos)))
-
-		 (t
-		  ;; don’t apply a face
-		  nil)
-		 )
-
-		(setq j (1+ j))
-		(if suffix-face
-		    (setq pos (next-single-property-change (+ 2 pos) 'wisi-face nil (cdr token-region)))
-		  (setq j 2))
-		))))
-
-	 (t
-	  ;; catch conversion errors from previous grammar syntax
-	  (error "wisi-face-apply-action with non-integer token number"))
-	 )
-	(setq i (1+ i))
-	))))
-
-(defun wisi-face-apply-list-action (triples)
-  "Similar to ’wisi-face-apply-action’, but applies faces to all
-tokens a `wisi-face' cache in the wisi-tokens[token-number]
-region."
-  (when (eq wisi--parse-action 'face)
-    (let (number token-region face-region prefix-face suffix-face cache (i 0) pos)
-      (while (< i (length triples))
-	(setq number (aref triples i))
-	(setq prefix-face (aref triples (setq i (1+ i))))
-	(setq suffix-face (aref triples (setq i (1+ i))))
-	(cond
-	 ((integerp number)
-	  (setq token-region (wisi-tok-region (aref wisi-tokens (1- number))))
-	  (when token-region
-	    ;; region can be null for an optional token
-	    (setq pos (car token-region))
-	    (while (and pos
-			(< pos (cdr token-region)))
-	      (setq cache (get-text-property pos 'wisi-face))
-	      (setq face-region (wisi-cache-region cache pos))
-	      (cond
-	       ((or (null (wisi-cache-class cache))
-		    (eq 'prefix (wisi-cache-class cache)))
-		(wisi--face-action-1 prefix-face face-region))
-	       ((eq 'suffix (wisi-cache-class cache))
-		(wisi--face-action-1 suffix-face face-region))
-
-	       (t
-		(error "wisi-face-apply-list-action: face cache class is not prefix or suffix")))
-
-	      (setq pos (next-single-property-change (1+ pos) 'wisi-face nil (cdr token-region)))
-	      )))
-	 (t
-	  ;; catch conversion errors from previous grammar syntax
-	  (error "wisi-face-apply-list-action with non-integer token number"))
-	 )
-	(setq i (1+ i))
-	))))
-
-;;;; indent action
-
-(defvar wisi-token-index nil
-  "Index of current token in `wisi-tokens'.
-Let-bound in `wisi-indent-action', for grammar actions.")
-
-(defvar wisi-indent-comment nil
-  "Non-nil if computing indent for comment.
-Let-bound in `wisi-indent-action', for grammar actions.")
-
-(defun wisi-indent-zero-p (indent)
-  (cond
-   ((integerp indent)
-    (= indent 0))
-
-   (t ;; 'anchor
-    (integerp (nth 2 indent)))
-   ))
-
-(defun wisi--apply-int (i delta)
-  "Add DELTA (an integer) to the indent at index I."
-  (let ((indent (aref (wisi-ind-indent wisi--indent) i))) ;; reference if list
-
-    (cond
-     ((integerp indent)
-      (aset (wisi-ind-indent wisi--indent) i (+ delta indent)))
-
-     ((listp indent)
-      (cond
-       ((eq 'anchor (car indent))
-	(when (integerp (nth 2 indent))
-	  (setf (nth 2 indent) (+ delta (nth 2 indent)))
-	  ;; else anchored; not affected by this delta
-	  ))
-
-       ((eq 'anchored (car indent))
-	;; not affected by this delta
-	)))
-
-     (t
-      (error "wisi--apply-int: invalid form in wisi-ind-indent: %s" indent))
-     )))
-
-(defun wisi--apply-anchored (delta i)
-  "Apply DELTA (an anchored indent) to indent I."
-  ;; delta is from wisi-anchored; ('anchored 1 delta no-accumulate)
-  (let ((indent (aref (wisi-ind-indent wisi--indent) i))
-	(accumulate (not (nth 3 delta))))
-
-    (cond
-     ((integerp indent)
-      (when (or accumulate
-		(= indent 0))
-	(let ((temp (seq-take delta 3)))
-    	  (setf (nth 2 temp) (+ indent (nth 2 temp)))
-	  (aset (wisi-ind-indent wisi--indent) i temp))))
-
-     ((and (listp indent)
-	   (eq 'anchor (car indent))
-	   (integerp (nth 2 indent)))
-      (when (or accumulate
-		(= (nth 2 indent) 0))
-	(let ((temp (seq-take delta 3)))
-	  (setf (nth 2 temp) (+ (nth 2 indent) (nth 2 temp)))
-	  (setf (nth 2 indent) temp))))
-     )))
-
-(defun wisi--indent-token-1 (line end delta)
-  "Apply indent DELTA to all lines from LINE (a line number) thru END (a buffer position)."
-  (let ((i (1- line));; index to wisi-ind-line-begin, wisi-ind-indent
-	(paren-first (when (and (listp delta)
-				(eq 'hanging (car delta)))
-		       (nth 2 delta))))
-
-    (while (<= (aref (wisi-ind-line-begin wisi--indent) i) end)
-      (unless
-	  (and ;; no check for called from wisi--indent-comment;
-	       ;; comments within tokens are indented by
-	       ;; wisi--indent-token
-	       wisi-indent-comment-col-0
-	       (= 11 (syntax-class (syntax-after (aref (wisi-ind-line-begin wisi--indent) i)))))
-	(cond
-	 ((integerp delta)
-	  (wisi--apply-int i delta))
-
-	 ((listp delta)
-	  (cond
-	   ((eq 'anchored (car delta))
-	    (wisi--apply-anchored delta i))
-
-	   ((eq 'hanging (car delta))
-	    ;; from wisi-hanging; delta is ('hanging first-line nest delta1 delta2 no-accumulate)
-	    ;; delta1, delta2 may be anchored
-	    (when (or (not (nth 5 delta))
-		      (wisi-indent-zero-p (aref (wisi-ind-indent wisi--indent) i)))
-	      (if (= i (1- (nth 1 delta)))
-		  ;; apply delta1
-		  (let ((delta1 (nth 3 delta)))
-		    (cond
-		     ((integerp delta1)
-		      (wisi--apply-int i delta1))
-
-		     (t ;; anchored
-		      (wisi--apply-anchored delta1 i))
-		     ))
-
-		;; don't apply hanging indent in nested parens.
-		;; test/ada_mode-parens.adb
-		;; No_Conditional_Set : constant Ada.Strings.Maps.Character_Set :=
-		;;   Ada.Strings.Maps."or"
-		;;     (Ada.Strings.Maps.To_Set (' '),
-		(when (= paren-first
-			 (nth 0 (save-excursion (syntax-ppss (aref (wisi-ind-line-begin wisi--indent) i)))))
-		  (let ((delta2 (nth 4 delta)))
-		    (cond
-		     ((integerp delta2)
-		      (wisi--apply-int i delta2))
-
-		     (t ;; anchored
-		      (wisi--apply-anchored delta2 i))
-		     )))
-		)))
-
-	   (t
-	    (error "wisi--indent-token-1: invalid delta: %s" delta))
-	   )) ;; listp delta
-
-	 (t
-	  (error "wisi--indent-token-1: invalid delta: %s" delta))
-	 ))
-      (setq i (1+ i))
-      )))
-
-(defun wisi--indent-token (tok token-delta)
-  "Add TOKEN-DELTA to all indents in TOK region,"
-  (let ((line (if (wisi-tok-nonterminal tok)
-		  (wisi-tok-first tok)
-		(when (wisi-tok-first tok) (wisi-tok-line tok))))
-	(end (cdr (wisi-tok-region tok))))
-    (when (and line end token-delta)
-      (wisi--indent-token-1 line end token-delta))))
-
-(defun wisi--indent-comment (tok comment-delta)
-  "Add COMMENT-DELTA to all indents in comment region following TOK."
-  (let ((line (wisi-tok-comment-line tok))
-	(end (wisi-tok-comment-end tok)))
-    (when (and line end comment-delta)
-      (wisi--indent-token-1 line end comment-delta))))
-
-(defun wisi-anchored-1 (tok offset &optional no-accumulate)
-  "Return offset of TOK relative to current indentation + OFFSET.
-For use in grammar indent actions."
-  (when (wisi-tok-region tok)
-    ;; region can be nil when token is inserted by error recovery
-    (let ((pos (car (wisi-tok-region tok)))
-	  delta)
-
-      (goto-char pos)
-      (setq delta (+ offset (- (current-column) (current-indentation))))
-      (wisi--anchored-2
-       (wisi-tok-line tok) ;; anchor-line
-       (if wisi-indent-comment
-	   (wisi-tok-comment-end (aref wisi-tokens wisi-token-index))
-	 (cdr (wisi-tok-region (aref wisi-tokens wisi-token-index))));; end
-       delta
-       no-accumulate)
-      )))
-
-(defun wisi--max-anchor (begin-line end)
-  (let ((i (1- begin-line))
-	(result 0))
-    (while (<= (aref (wisi-ind-line-begin wisi--indent) i) end)
-      (let ((indent (aref (wisi-ind-indent wisi--indent) i)))
-	(when (listp indent)
-	  (cond
-	   ((eq 'anchor (car indent))
-	    (setq result (max result (car (nth 1 indent))))
-	    (when (listp (nth 2 indent))
-	      (setq result (max result (nth 1 (nth 2 indent))))
-	      ))
-	   (t ;; anchored
-	    (setq result (max result (nth 1 indent))))
-	   )))
-      (setq i (1+ i)))
-    result
-    ))
-
-(defun wisi--anchored-2 (anchor-line end delta no-accumulate)
-  "Set ANCHOR-LINE as anchor, increment anchors thru END, return anchored delta."
-  ;; Typically, we use anchored to indent relative to a token buried in a line:
-  ;;
-  ;; test/ada_mode-parens.adb
-  ;; Local_2 : Integer := (1 + 2 +
-  ;;                         3);
-  ;; line starting with '3' is anchored to '('
-  ;;
-  ;; If the anchor is a nonterminal, and the first token in the anchor
-  ;; is also first on a line, we don't need anchored to compute the
-  ;; delta:
-  ;;
-  ;; test/ada_mode-parens.adb
-  ;; Local_5 : Integer :=
-  ;;   (1 + 2 +
-  ;;      3);
-  ;; delta for line starting with '3' can just be '3'.
-  ;;
-  ;; However, in some places we need anchored to prevent later
-  ;; deltas from accumulating:
-  ;;
-  ;; test/ada_mode-parens.adb
-  ;; No_Conditional_Set : constant Ada.Strings.Maps.Character_Set :=
-  ;;   Ada.Strings.Maps."or"
-  ;;     (Ada.Strings.Maps.To_Set (' '),
-  ;;
-  ;; here the function call actual parameter part is indented first
-  ;; by 'name' and later by 'expression'; we use anchored to keep the
-  ;; 'name' delta and ignore the later delta.
-  ;;
-  ;; So we apply anchored whether the anchor token is first or not.
-
-  (let* ((i (1- anchor-line))
-	 (indent (aref (wisi-ind-indent wisi--indent) i)) ;; reference if list
-	 (anchor-id (1+ (wisi--max-anchor anchor-line end))))
-
-    ;; Set anchor
-    (cond
-     ((integerp indent)
-      (aset (wisi-ind-indent wisi--indent) i (list 'anchor (list anchor-id) indent)))
-
-     ((and (listp indent)
-	   (eq 'anchor (car indent)))
-      (push anchor-id (nth 1 indent)))
-
-     ((and (listp indent)
-	   (eq 'anchored (car indent)))
-      (aset (wisi-ind-indent wisi--indent) i (list 'anchor (list anchor-id) (copy-sequence indent))))
-
-     (t
-      (error "wisi-anchored-delta: invalid form in indent: %s" indent)))
-
-    (list 'anchored anchor-id delta no-accumulate)
-    ))
-
-(defun wisi-anchored (token-number offset &optional no-accumulate)
-  "Return offset of token TOKEN-NUMBER in `wisi-tokens'.relative to current indentation + OFFSET.
-For use in grammar indent actions."
-  (wisi-anchored-1 (aref wisi-tokens (1- token-number)) offset no-accumulate))
-
-(defun wisi-anchored* (token-number offset)
-  "If TOKEN-NUMBER token in `wisi-tokens' is first on a line,
-call ’wisi-anchored OFFSET’. Otherwise return 0.
-For use in grammar indent actions."
-  (if (wisi-tok-first (aref wisi-tokens (1- token-number)))
-      (wisi-anchored token-number offset)
-    0))
-
-(defun wisi-anchored*- (token-number offset)
-  "If existing indent is zero, and TOKEN-NUMBER token in `wisi-tokens' is first on a line,
-call ’wisi-anchored OFFSET’. Otherwise return 0.
-For use in grammar indent actions."
-  (if (wisi-tok-first (aref wisi-tokens (1- token-number)))
-      (wisi-anchored token-number offset t)
-    0))
-
-(defun wisi--paren-in-anchor-line (anchor-tok offset)
-  "If there is an opening paren containing ANCHOR-TOK in the same line as ANCHOR-TOK,
-return OFFSET plus the delta from the line indent to the paren
-position. Otherwise return OFFSET."
-  (let* ((tok-syntax (syntax-ppss (car (wisi-tok-region anchor-tok))))
-	 (paren-pos (nth 1 tok-syntax))
-	 (anchor-line (wisi-tok-line anchor-tok)))
-
-    (when (and paren-pos ;; in paren
-	      (< paren-pos (aref (wisi-ind-line-begin wisi--indent) (1- anchor-line))))
-      ;; paren not in anchor line
-      (setq paren-pos nil))
-
-    (if paren-pos
-	(progn
-	  (goto-char paren-pos)
-	  (+ 1 (- (current-column) (current-indentation)) offset))
-      offset)
-    ))
-
-(defun wisi-anchored% (token-number offset &optional no-accumulate)
-  "Return either an anchor for the current token at OFFSET after
-an enclosing paren on the line containing TOKEN-NUMBER, or
-OFFSET.  For use in grammar indent actions."
-  (let* ((indent-tok (aref wisi-tokens wisi-token-index))
-	 ;; indent-tok is a nonterminal; this function makes no sense for terminals
-	 (anchor-tok (aref wisi-tokens (1- token-number))))
-
-    (when (not (or (wisi-tok-virtual indent-tok)
-		   (wisi-tok-virtual anchor-tok)))
-      (wisi--anchored-2
-       (wisi-tok-line anchor-tok)
-
-       (if wisi-indent-comment
-	   (wisi-tok-comment-end indent-tok)
-	 (cdr (wisi-tok-region indent-tok))) ;; end
-
-       (wisi--paren-in-anchor-line anchor-tok offset)
-       no-accumulate))
-    ))
-
-(defun wisi-anchored%- (token-number offset)
-  "If existing indent is zero, anchor the current token at OFFSET
-after an enclosing paren on the line containing TOKEN-NUMBER in
-`wisi-tokens'.  Return the delta.  For use in grammar indent
-actions."
-  (wisi-anchored% token-number offset t))
-
-(defun wisi-hanging-1 (delta1 delta2 option no-accumulate)
-  "If OPTION is nil, implement `wisi-hanging'; otherwise `wisi-hanging%'."
-  (if wisi-indent-comment
-      delta1
-
-    (let* ((tok (aref wisi-tokens wisi-token-index))
-	   (tok-syntax (syntax-ppss (car (wisi-tok-region tok)))))
-      ;; tok is a nonterminal; this function makes no sense for terminals
-      ;; syntax-ppss moves point to start of tok
-
-      (cond
-       ((functionp wisi-indent-hanging-function)
-	(let ((indent-hanging (funcall wisi-indent-hanging-function tok delta1 delta2 option)))
-	  (list 'hanging
-		(wisi-tok-line tok) ;; first line of token
-		(nth 0 tok-syntax) ;; paren nest level at tok
-		(nth 0 indent-hanging)
-		(if (or (not option)
-			(= 2 (length indent-hanging)))
-		    (nth 1 indent-hanging)
-		  (nth 0 indent-hanging)) ;; simplest way to implement no-accumulate
-		no-accumulate)))
-
-      (t
-       (list 'hanging
-	     (wisi-tok-line tok) ;; first line of token
-	     (nth 0 tok-syntax) ;; paren nest level at tok
-	     delta1
-	     (if (or (not option)
-		     (= (wisi-tok-line tok) (wisi-tok-first tok))) ;; first token in tok is first on line
-		 delta2
-	       delta1)
-	     no-accumulate))
-       ))
-    ))
-
-(defun wisi-hanging (delta1 delta2)
-  "Use DETLA1 for first line, DELTA2 for following lines.
-For use in grammar indent actions."
-  (wisi-hanging-1 delta1 delta2 nil nil))
-
-(defun wisi-hanging% (delta1 delta2)
-  "If first token is first in line, use DETLA1 for first line, DELTA2 for following lines.
-Otherwise use DELTA1 for all lines.
-For use in grammar indent actions."
-  (wisi-hanging-1 delta1 delta2 t nil))
-
-(defun wisi-hanging%- (delta1 delta2)
-  "If existing indent is non-zero, do nothing.
-Else if first token is first in line, use DETLA1 for first line,
-DELTA2 for following lines.  Otherwise use DELTA1 for all lines.
-For use in grammar indent actions."
-  (wisi-hanging-1 delta1 delta2 t t))
-
-(defun wisi--indent-compute-delta (delta tok)
-  "Return evaluation of DELTA."
-  (cond
-   ((integerp delta)
-    delta)
-
-   ((symbolp delta)
-    (symbol-value delta))
-
-   ((vectorp delta)
-    ;; [token comment]
-    ;; if wisi-indent-comment, we are indenting the comments of the
-    ;; previous token; they should align with the 'token' delta.
-    (wisi--indent-compute-delta (aref delta 0) tok))
-
-   (t ;; form
-    (save-excursion
-      (goto-char (car (wisi-tok-region tok)))
-      (eval delta)))
-   ))
-
-(defun wisi-indent-action (deltas)
-  "Accumulate `wisi--indents' from DELTAS.
-DELTAS is a vector; each element can be:
-- an integer
-- a symbol
-- a lisp form
-- a vector.
-
-The first three are evaluated to give the delta. A vector must
-have two elements, giving the code and following comment
-deltas. Otherwise the comment delta is the following delta in
-DELTAS."
-  (when (eq wisi--parse-action 'indent)
-    (dotimes (wisi-token-index (length wisi-tokens))
-      (let* ((tok (aref wisi-tokens wisi-token-index))
-	     (token-delta (aref deltas wisi-token-index))
-	     (comment-delta
-	      (cond
-	       ((vectorp token-delta)
-		(aref token-delta 1))
-
-	       ((< wisi-token-index (1- (length wisi-tokens)))
-		(aref deltas (1+ wisi-token-index)))
-	       )))
-	(when (wisi-tok-region tok)
-	  ;; region is null when optional nonterminal is empty
-	  (let ((wisi-indent-comment nil))
-	    (setq token-delta
-		  (when (and token-delta
-			     (wisi-tok-first tok))
-		    (wisi--indent-compute-delta token-delta tok)))
-
-	    (when (and token-delta
-		       (or (consp token-delta)
-			   (not (= 0 token-delta))))
-	      (wisi--indent-token tok token-delta))
-
-	    (setq wisi-indent-comment t)
-	    (setq comment-delta
-		  (when (and comment-delta
-			     (wisi-tok-comment-line tok))
-		    (wisi--indent-compute-delta comment-delta tok)))
-
-	    (when (and comment-delta
-		       (or (consp comment-delta)
-			   (not (= 0 comment-delta))))
-	      (wisi--indent-comment tok comment-delta))
-	    )
-	  )))))
-
-(defun wisi-indent-action* (n deltas)
-  "If any of the first N tokens in `wisi-tokens' is first on a line,
-call `wisi-indent-action' with DETLAS.  Otherwise do nothing."
-  (when (eq wisi--parse-action 'indent)
-    (let ((done nil)
-	  (i 0)
-	  tok)
-      (while (and (not done)
-		  (< i n))
-	(setq tok (aref wisi-tokens i))
-	(setq i (1+ i))
-	(when (and (wisi-tok-region tok)
-		   (wisi-tok-first tok))
-	  (setq done t)
-	  (wisi-indent-action deltas))
-	))))
-
-(defun wisi--indent-leading-comments ()
-  "Set `wisi-ind-indent to 0 for comment lines before first token in buffer.
-Leave point at first token (or eob)."
-  (save-excursion
-    (goto-char (point-min))
-    (forward-comment (point-max))
-    (let ((end (point))
-	  (i 0)
-	  (max-i (length (wisi-ind-line-begin wisi--indent))))
-      (while (< (aref (wisi-ind-line-begin wisi--indent) i) end)
-	(when (< i max-i)
-	  (aset (wisi-ind-indent wisi--indent) i 0))
-	(setq i (1+ i)))
-      )))
-
-;;;; motion
-(defun wisi-backward-cache ()
-  "Move point backward to the beginning of the first token preceding point that has a cache.
-Returns cache, or nil if at beginning of buffer."
-  (let (cache pos)
-    (setq pos (previous-single-property-change (point) 'wisi-cache))
-    ;; There are three cases:
-    ;;
-    ;; 1) caches separated by non-cache chars: 'if ... then'
-    ;;    pos is before 'f', cache is on 'i'
-    ;;
-    ;; 2) caches not separated: ');'
-    ;;    pos is before ';', cache is on ';'
-    ;;
-    ;; 3) at bob; pos is nil
-    ;;
-    (if pos
-	(progn
-	  (setq cache (get-text-property pos 'wisi-cache))
-	  (if cache
-	      ;; case 2
-	      (goto-char pos)
-	    ;; case 1
-	    (setq cache (get-text-property (1- pos) 'wisi-cache))
-	    (goto-char (1- pos))))
-      ;; at bob
-      (goto-char (point-min))
-      (setq cache nil))
-    cache
-    ))
-
-(defun wisi-forward-cache ()
-  "Move point forward to the beginning of the first token after point that has a cache.
-Returns cache, or nil if at end of buffer."
-  (let (cache pos)
-    (when (get-text-property (point) 'wisi-cache)
-      ;; on a cache; get past it
-      (goto-char (1+ (point))))
-
-    (setq cache (get-text-property (point) 'wisi-cache))
-    (if cache
-	nil
-
-      (setq pos (next-single-property-change (point) 'wisi-cache))
-      (if pos
-	  (progn
-	    (goto-char pos)
-	    (setq cache (get-text-property pos 'wisi-cache)))
-	;; at eob
-	(goto-char (point-max))
-	(setq cache nil))
-      )
-    cache
-    ))
-
-(defun wisi-forward-find-class (class limit)
-  "Search at point or forward for a token that has a cache with CLASS.
-Return cache, or nil if at end of buffer.
-If LIMIT (a buffer position) is reached, throw an error."
-  (let ((cache (or (wisi-get-cache (point))
-		   (wisi-forward-cache))))
-    (while (not (eq class (wisi-cache-class cache)))
-      (setq cache (wisi-forward-cache))
-      (when (>= (point) limit)
-	(error "cache with class %s not found" class)))
-    cache))
-
-(defun wisi-forward-find-token (token limit &optional noerror)
-  "Search forward for TOKEN.
-If point is at a matching token, return that token.  TOKEN may be
-a list; stop on any member of the list.  Return `wisi-tok'
-struct, or if LIMIT (a buffer position) is reached, then if
-NOERROR is nil, throw an error, if non-nil, return nil."
-  (let ((token-list (cond
-		     ((listp token) token)
-		     (t (list token))))
-	(tok (wisi-forward-token))
-	(done nil))
-    (while (not (or done
-		    (memq (wisi-tok-token tok) token-list)))
-      (setq tok (wisi-forward-token))
-      (when (or (>= (point) limit)
-		(eobp))
-	(goto-char limit)
-	(if noerror
-	    (setq done t)
-	  (error "token %s not found" token))))
-    tok))
-
-(defun wisi-forward-find-cache-token (ids limit)
-  "Search forward for a cache with token in IDS (a list of token ids).
-Return cache, or nil if at LIMIT or end of buffer."
-  (let ((cache (wisi-forward-cache)))
-    (while (and (< (point) limit)
-		(not (eobp))
-		(not (memq (wisi-cache-token cache) ids)))
-      (setq cache (wisi-forward-cache)))
-    cache))
-
-(defun wisi-forward-find-nonterm (nonterm limit)
-  "Search forward for a token that has a cache with NONTERM.
-NONTERM may be a list; stop on any cache that has a member of the list.
-Return cache, or nil if at end of buffer.
-If LIMIT (a buffer position) is reached, throw an error."
-  (let ((nonterm-list (cond
-		       ((listp nonterm) nonterm)
-		       (t (list nonterm))))
-	(cache (wisi-forward-cache)))
-    (while (not (memq (wisi-cache-nonterm cache) nonterm-list))
-      (setq cache (wisi-forward-cache))
-      (when (>= (point) limit)
-	(error "cache with nonterm %s not found" nonterm)))
-    cache))
-
-(defun wisi-goto-cache-next (cache)
-  (goto-char (wisi-cache-next cache))
-  (wisi-get-cache (point))
-  )
-
-(defun wisi-forward-statement-keyword ()
-  "If not at a cached token, move forward to next
-cache. Otherwise move to cache-next, or cache-end, or next cache
-if both nil.  Return cache found."
-  (unless (eobp)
-    (wisi-validate-cache (point-max) t 'navigate) ;; ensure there is a next cache to move to
-    (let ((cache (wisi-get-cache (point))))
-      (if (and cache
-	       (not (eq (wisi-cache-class cache) 'statement-end)))
-	  (let ((next (or (wisi-cache-next cache)
-			  (wisi-cache-end cache))))
-	    (if next
-		(goto-char next)
-	      (wisi-forward-token)
-	      (wisi-forward-cache)))
-	(wisi-forward-cache))
-      )
-    (wisi-get-cache (point))
-    ))
-
-(defun wisi-backward-statement-keyword ()
-  "If not at a cached token, move backward to prev
-cache. Otherwise move to cache-prev, or prev cache if nil."
-  (wisi-validate-cache (point) t 'navigate)
-  (let ((cache (wisi-get-cache (point)))
-	prev)
-    (when cache
-      (setq prev (wisi-cache-prev cache))
-      (unless prev
-	(unless (eq 'statement-start (wisi-cache-class cache))
-	  (setq prev (wisi-cache-containing cache)))))
-    (if prev
-	(goto-char prev)
-      (wisi-backward-cache))
-  ))
-
-(defun wisi-forward-sexp (&optional arg)
-  "For `forward-sexp-function'."
-  (interactive "^p")
-  (or arg (setq arg 1))
-  (cond
-   ((and (> arg 0) (= 4 (syntax-class (syntax-after (point)))))  ;; on open paren
-    (let ((forward-sexp-function nil))
-      (forward-sexp arg)))
-
-   ((and (< arg 0) (= 5 (syntax-class (syntax-after (1- (point)))))) ;; after close paren
-    (let ((forward-sexp-function nil))
-      (forward-sexp arg)))
-
-   ((and (> arg 0) (= 7 (syntax-class (syntax-after (point)))))  ;; on (open) string quote
-    (let ((forward-sexp-function nil))
-      (forward-sexp arg)))
-
-   ((and (< arg 0) (= 7 (syntax-class (syntax-after (1- (point)))))) ;; after (close) string quote
-    (let ((forward-sexp-function nil))
-      (forward-sexp arg)))
-
-   (t
-    (dotimes (_i (abs arg))
-      (if (> arg 0)
-	  (wisi-forward-statement-keyword)
-	(wisi-backward-statement-keyword))))
-   ))
-
-(defun wisi-goto-containing (cache &optional error)
-  "Move point to containing token for CACHE, return cache at that point.
-If ERROR, throw error when CACHE has no container; else return nil."
-  (cond
-   ((markerp (wisi-cache-containing cache))
-    (goto-char (wisi-cache-containing cache))
-    (wisi-get-cache (point)))
-   (t
-    (when error
-      (error "already at outermost containing token")))
-   ))
-
-(defun wisi-goto-containing-paren (cache)
-  "Move point to just after the open-paren containing CACHE.
-Return cache for paren, or nil if no containing paren."
-  (while (and cache
-	      (not (eq (wisi-cache-class cache) 'open-paren)))
-    (setq cache (wisi-goto-containing cache)))
-  (when cache
-    (forward-char 1))
-  cache)
-
-(defun wisi-goto-start (cache)
-  "Move point to containing ancestor of CACHE that has class statement-start.
-Return start cache."
-  ;; cache nil at bob, or on cache in partially parsed statement
-  (while (and cache
-	      (not (eq (wisi-cache-class cache) 'statement-start)))
-    (setq cache (wisi-goto-containing cache)))
-  cache)
-
-(defun wisi-goto-end-1 (cache)
-  (goto-char (wisi-cache-end cache)))
-
-(defun wisi-goto-statement-start ()
-  "Move point to token at start of statement point is in or after.
-Return start cache."
-  (interactive)
-  (wisi-validate-cache (point) t 'navigate)
-  (wisi-goto-start (or (wisi-get-cache (point))
-		       (wisi-backward-cache))))
-
-(defun wisi-goto-statement-end ()
-  "Move point to token at end of statement point is in or before."
-  (interactive)
-  (wisi-validate-cache (point) t 'navigate)
-  (let ((cache (or (wisi-get-cache (point))
-		   (wisi-forward-cache))))
-    (when (wisi-cache-end cache)
-      ;; nil when cache is statement-end
-      (wisi-goto-end-1 cache))
-    ))
-
-(defun wisi-next-statement-cache (cache)
-  "Move point to CACHE-next, return cache; error if nil."
-  (when (not (markerp (wisi-cache-next cache)))
-    (error "no next statement cache"))
-  (goto-char (wisi-cache-next cache))
-  (wisi-get-cache (point)))
-
-(defun wisi-prev-statement-cache (cache)
-  "Move point to CACHE-prev, return cache; error if nil."
-  (when (not (markerp (wisi-cache-prev cache)))
-    (error "no prev statement cache"))
-  (goto-char (wisi-cache-prev cache))
-  (wisi-get-cache (point)))
-
-;;;; indentation
-
-(defun wisi-comment-indent ()
-  "For `comment-indent-function'. Indent single line comment to
-the comment on the previous line."
-  ;; Called from `comment-indent', either to insert a new comment, or
-  ;; to indent the first line of an existing one.  In either case, the
-  ;; comment may be after code on the same line.  For an existing
-  ;; comment, point is at the start of the starting delimiter.
-  (or
-   (save-excursion
-     ;; Check for a preceding comment line; fail if comment follows code.
-     (when (forward-comment -1)
-       ;; For the case:
-       ;;
-       ;; code;-- comment
-       ;;
-       ;; point is on '--', and 'forward-comment' does not move point,
-       ;; returns nil.
-       (when (looking-at comment-start)
-         (current-column))))
-
-   (save-excursion
-     (back-to-indentation)
-     (if (looking-at comment-start)
-         ;; An existing comment, no code preceding comment, and
-         ;; no comment on preceding line. Return nil, so
-         ;; `comment-indent' will call `indent-according-to-mode'
-         nil
-
-       ;; A comment after code on the same line.
-       comment-column))
-   ))
-
-(defun wisi-indent-statement ()
-  "Indent region given by `wisi-goto-start', `wisi-cache-end'."
-  (wisi-validate-cache (point) t 'navigate)
-
-  (save-excursion
-    (let ((cache (or (wisi-get-cache (point))
-		     (wisi-backward-cache))))
-      (when cache
-	;; can be nil if in header comment
-	(let ((start (progn (wisi-goto-start cache) (point)))
-	      (end (if (wisi-cache-end cache)
-			 ;; nil when cache is statement-end
-			 (wisi-cache-end cache)
-		       (point))))
-	  (indent-region start end)
-	  ))
-      )))
-
-(defvar-local wisi-indent-calculate-functions nil
-  "Functions to compute indentation special cases.
-Called with point at current indentation of a line; return
-indentation column, or nil if function does not know how to
-indent that line. Run after parser indentation, so other lines
-are indented correctly.")
-
-(defvar-local wisi-post-indent-fail-hook
-  "Function to reindent portion of buffer.
-Called from `wisi-indent-region' when a parse succeeds after
-failing; assumes user was editing code that is now syntactically
-correct. Must leave point at indentation of current line.")
-
-(defvar-local wisi-indent-failed nil
-  "Non-nil when wisi-indent-region fails due to parse failing; cleared when indent succeeds.")
-
-(defvar-local wisi-indent-region-fallback 'wisi-indent-region-fallback-default
-  "Function to compute indent for lines in region when wisi parse fails.
-Called with BEGIN END.")
-
-(defun wisi-indent-region-fallback-default (begin end)
-  ;; no indent info at point. Assume user is
-  ;; editing; indent to previous lines, fix it
-  ;; after parse succeeds
-  (goto-char begin)
-  (forward-line -1);; safe at bob
-  (back-to-indentation)
-  (let ((col (current-column)))
-    (while (and (not (eobp))
-		(< (point) end))
-      (forward-line 1)
-      (indent-line-to col))))
-
-(defun wisi--set-line-begin ()
-  "Set line-begin field of `wisi--indent'."
-  (save-excursion
-    (goto-char (point-min))
-
-    (dotimes (i (length (wisi-ind-line-begin wisi--indent)))
-      (aset (wisi-ind-line-begin wisi--indent) i (point))
-      (forward-line 1))))
-
-(defconst wisi-indent-max-anchor-depth 20)
-
-(defun wisi-indent-region (begin end)
-  "For `indent-region-function', using the wisi indentation engine."
-  (let ((wisi--parse-action 'indent)
-	(parse-required nil))
-
-    (wisi--check-change)
-
-    ;; Always indent the line containing begin.
-    (setq begin (save-excursion (goto-char begin) (line-beginning-position)))
-
-    (let* ((end-mark (copy-marker end))
-	   (begin-line (count-lines (point-min) begin))
-	   (i (max begin-line 1))
-	   pos
-	   (line-count (+ 1 begin-line (count-lines begin (point-max))))
-	   (wisi--indent
-	    (make-wisi-ind
-	     :line-begin (make-vector line-count 0)
-	     :indent (make-vector line-count 0)
-	     :last-line nil))
-	   (anchor-indent (make-vector wisi-indent-max-anchor-depth 0)))
-
-      (wisi--set-line-begin)
-
-      (while (and (< i line-count)
-		  (<= (setq pos (aref (wisi-ind-line-begin wisi--indent) i)) end))
-	(unless (get-text-property (1- pos) 'wisi-indent)
-	  (setq parse-required t))
-	(setq i (1+ i)))
-
-      ;; A parse either succeeds and sets the indent cache on all
-      ;; lines in the buffer, or fails and leaves valid caches
-      ;; untouched.
-      (when (and parse-required
-		 (wisi-parse-try))
-
-	(setq wisi--last-parse-action wisi--parse-action)
-	(wisi-set-parse-try nil)
-	(wisi--indent-leading-comments)
-	(wisi--run-parse)
-
-	(when (not wisi-parse-failed)
-	  (setq parse-required nil)
-	  (move-marker (wisi-cache-max 'indent) (point-max))
-
-	  ;; cache indent action results
-	  (dotimes (i (length (wisi-ind-indent wisi--indent)))
-	    (let ((indent (aref (wisi-ind-indent wisi--indent) i)))
-
-	      (cond
-	       ((integerp indent))
-
-	       ((listp indent)
-		(let ((anchor-ids (nth 1 indent))
-		      (indent2 (nth 2 indent)))
-		  (cond
-		   ((eq 'anchor (car indent))
-		    (cond
-		     ((integerp indent2)
-		      (dotimes (i (length anchor-ids))
-			(aset anchor-indent (nth i anchor-ids) indent2))
-		      (setq indent indent2))
-
-		     ((listp indent2) ;; 'anchored
-		      (setq indent (+ (aref anchor-indent (nth 1 indent2)) (nth 2 indent2)))
-
-		      (dotimes (i (length anchor-ids))
-			(aset anchor-indent (nth i anchor-ids) indent)))
-
-		     (t
-		      (error "wisi-indent-region: invalid form in wisi-ind-indent %s" indent))
-		     ));; 'anchor
-
-		   ((eq 'anchored (car indent))
-		    (setq indent (+ (aref anchor-indent (nth 1 indent)) indent2)))
-
-		   (t
-		    (error "wisi-indent-region: invalid form in wisi-ind-indent %s" indent))
-		   )));; listp indent
-
-	       (t
-		(error "wisi-indent-region: invalid form in wisi-ind-indent %s" indent))
-	       );; cond indent
-
-	      (when (> i 0)
-		(setq pos (aref (wisi-ind-line-begin wisi--indent) i))
-		(with-silent-modifications
-		  (put-text-property (1- pos) pos 'wisi-indent indent)))
-	      )) ;; dotimes lines
-
-	  )) ;; parse succeeded
-
-      (if parse-required
-	  (progn
-	    ;; primary indent failed
-	    (setq wisi-indent-failed t)
-	    (when (functionp wisi-indent-region-fallback)
-	      (funcall wisi-indent-region-fallback begin end)))
-
-	;; Apply cached indents. Inserting or deleting spaces causes
-	;; wisi-ind-line-begin to be wrong, so we can't use it in
-	;; the loop.
-	(save-excursion
-	  (goto-char (aref (wisi-ind-line-begin wisi--indent) begin-line))
-	  (let ((wisi-indenting t))
-	    (while (and (not (eobp))
-			(<= (point) end-mark)) ;; end-mark can be at the start of an empty line
-	      (indent-line-to (if (bobp) 0 (get-text-property (1- (point)) 'wisi-indent)))
-	      (forward-line 1)))
-
-	  ;; run wisi-indent-calculate-functions
-	  (when wisi-indent-calculate-functions
-	    (goto-char begin)
-	    (while (and (not (eobp))
-			(< (point) end-mark))
-	      (back-to-indentation)
-	      (let ((indent
-		     (run-hook-with-args-until-success 'wisi-indent-calculate-functions)))
-		(when indent
-		  (indent-line-to indent)))
-
-	      (forward-line 1)))
-
-	  (when wisi-indent-failed
-	    ;; previous parse failed
-	    (setq wisi-indent-failed nil)
-	    (goto-char end)
-	    (run-hooks 'wisi-post-indent-fail-hook))
-	  ))
-      )))
-
-(defun wisi-indent-line ()
-  "For `indent-line-function'."
-  (let ((savep (copy-marker (point)))
-	(to-indent nil))
-    (back-to-indentation)
-    (when (>= (point) savep)
-      (setq to-indent t))
-
-    (wisi-indent-region (line-beginning-position) (line-end-position))
-
-    (goto-char savep)
-    (when to-indent (back-to-indentation))
-    ))
-
-(defun wisi-repair-error-1 (data)
-  "Repair error reported in DATA (a ’wisi-error’)"
-  (let ((wisi--parse-action 'navigate) ;; tell wisi-forward-token not to compute indent stuff.
-	tok-2)
-      (goto-char (wisi--error-pos data))
-      (dolist (tok-1 (wisi--error-popped data))
-	(setq tok-2 (wisi-backward-token))
-	(if (eq (wisi-tok-token tok-1) (wisi-tok-token tok-2))
-	    (delete-region (car (wisi-tok-region tok-2)) (cdr (wisi-tok-region tok-2)))
-	  (error "mismatched tokens: parser %s, buffer %s" (wisi-tok-token tok-1) (wisi-tok-token tok-2))))
-
-      (dolist (tok-1 (wisi--error-deleted data))
-	(setq tok-2 (wisi-forward-token))
-	(if (eq (wisi-tok-token tok-1) (wisi-tok-token tok-2))
-	    (delete-region (car (wisi-tok-region tok-2)) (cdr (wisi-tok-region tok-2)))
-	  (error "mismatched tokens: parser %s, buffer %s" (wisi-tok-token tok-1) (wisi-tok-token tok-2))))
-
-      (dolist (id (wisi--error-inserted data))
-	(insert (cdr (assoc id (wisi-lex-id-alist wisi--lexer))))
-	(insert " "))
-      ))
-
-(defun wisi-repair-error ()
-  "Repair the current error."
-  (interactive)
-  (if (= 1 (length (wisi-parser-errors wisi--parser)))
-      (progn
-	(wisi-goto-error)
-	(wisi-repair-error-1 (car (wisi-parser-errors wisi--parser))))
-    (if (buffer-live-p wisi-error-buffer)
-	(let ((err
-	       (with-current-buffer wisi-error-buffer
-		 ;; FIXME: ensure at beginning of error message line.
-		 (get-text-property (point) 'wisi-error-data))))
-	  (wisi-repair-error-1 err))
-      (error "no current error found")
-      )))
-
-(defun wisi-repair-errors (&optional beg end)
-  "Repair errors reported by last parse.
-If non-nil, only repair errors in BEG END region."
-  (interactive)
-  (dolist (data (wisi-parser-errors wisi--parser))
-    (when (or (null beg)
-	      (and (wisi--error-pos data)
-		   (<= beg (wisi--error-pos data))
-		   (<= (wisi--error-pos data) end)))
-      (wisi-repair-error-1 data))))
-
-;;;; debugging
-
-(defun wisi-debug-keys ()
-  "Add debug key definitions to `global-map'."
-  (interactive)
-  (define-key global-map "\M-h" 'wisi-show-containing-or-previous-cache)
-  (define-key global-map "\M-i" 'wisi-show-indent)
-  (define-key global-map "\M-j" 'wisi-show-cache)
-  )
-
-(defun wisi-parse-buffer (&optional parse-action)
-  (interactive)
-  (when (< emacs-major-version 25) (syntax-propertize (point-max)))
-  (unless parse-action (setq parse-action 'indent))
-  (wisi-set-parse-try t parse-action)
-  (move-marker (wisi-cache-max parse-action) (point-max));; force delete caches
-  (wisi-invalidate-cache parse-action (point-min))
-
-  (cl-ecase parse-action
-    (face
-     (with-silent-modifications
-       (remove-text-properties
-	(point-min) (point-max)
-	(list
-	 'font-lock-face nil
-	 'fontified nil)))
-     (wisi-validate-cache (point-max) t parse-action)
-     (font-lock-ensure))
-
-    (navigate
-     (wisi-validate-cache (point-max) t parse-action))
-
-    (indent
-     (wisi-indent-region (point-min) (point-max)))
-    ))
-
-(defun wisi-time (func count &optional report-wait-time)
-  "call FUNC COUNT times, show total time"
-  (interactive "afunction \nncount ")
-
-  (let ((start-time (float-time))
-	(start-gcs gcs-done)
-	(cum-wait-time 0.0)
-        (i 0)
-        diff-time
-	diff-gcs)
-    (while (not (eq (1+ count) (setq i (1+ i))))
-      (save-excursion
-        (funcall func))
-      (when report-wait-time
-	(setq cum-wait-time (+ cum-wait-time (wisi-process--parser-total-wait-time wisi--parser)))))
-    (setq diff-time (- (float-time) start-time))
-    (setq diff-gcs (- gcs-done start-gcs))
-    (if report-wait-time
-	(progn
-	  (message "Total %f seconds, %d gcs; per iteration %f seconds %d gcs %d tokens %d actions %f wait"
-		   diff-time
-		   diff-gcs
-		   (/ diff-time count)
-		   (/ (float diff-gcs) count)
-		   (wisi-process--parser-token-count wisi--parser)
-		   (wisi-process--parser-action-count wisi--parser)
-		   (/ cum-wait-time count)))
-
-      (message "Total %f seconds, %d gcs; per iteration %f seconds %d gcs"
-	       diff-time
-	       diff-gcs
-	       (/ diff-time count)
-	       (/ (float diff-gcs) count))
-      ))
-  nil)
-
-(defun wisi-time-indent-middle-line-cold-cache (count &optional report-wait-time)
-  (goto-char (point-min))
-  (forward-line (1- (/ (count-lines (point-min) (point-max)) 2)))
-  (let ((cum-wait-time 0.0))
-    (wisi-time
-     (lambda ()
-       (wisi-set-parse-try t 'indent)
-       (move-marker (wisi-cache-max 'indent) (point-max));; force delete caches
-       (wisi-invalidate-cache 'indent (point-min))
-       (wisi-indent-line)
-       (when (wisi-process--parser-p wisi--parser)
-	 (setq cum-wait-time (+ cum-wait-time (wisi-process--parser-total-wait-time wisi--parser)))))
-     count
-     report-wait-time)
-    ))
-
-(defun wisi-time-indent-middle-line-warm-cache (count)
-  (wisi-set-parse-try t 'indent)
-  (move-marker (wisi-cache-max 'indent) (point-max));; force delete caches
-  (wisi-invalidate-cache 'indent (point-min))
-  (goto-char (point-min))
-  (forward-line (/ (count-lines (point-min) (point-max)) 2))
-  (wisi-indent-line)
-  (wisi-time #'wisi-indent-line count))
-
-(defun wisi-lex-buffer (&optional parse-action)
-  ;; for timing the lexer; set indent so we get the slowest time
-  (interactive)
-  (when (< emacs-major-version 25) (syntax-propertize (point-max)))
-
-  (let* ((wisi--parse-action (or parse-action 'indent))
-	 (line-count (1+ (count-lines (point-min) (point-max))))
-	 (wisi--indent
-	  (make-wisi-ind
-	   :line-begin (make-vector line-count 0)
-	   :indent (make-vector line-count 0)
-	   :last-line nil)))
-
-    (wisi--set-line-begin)
-
-    (goto-char (point-min))
-    (while (forward-comment 1))
-    (while (not (eq wisi-eoi-term (wisi-tok-token (wisi-forward-token)))))
-    ))
-
-(defun wisi-show-indent ()
-  "Show indent cache for current line."
-  (interactive)
-  (message "%s" (get-text-property (1- (line-beginning-position)) 'wisi-indent)))
-
-(defun wisi-show-cache ()
-  "Show navigation and face caches, and applied faces, at point."
-  (interactive)
-  (message "%s:%s:%s:%s"
-	   (wisi-get-cache (point))
-	   (get-text-property (point) 'wisi-face)
-	   (get-text-property (point) 'face)
-	   (get-text-property (point) 'font-lock-face)
-	   ))
-
-(defun wisi-show-token ()
-  "Move forward across one keyword, show token."
-  (interactive)
-  (let* ((wisi--parse-action nil)
-	 (token (wisi-forward-token)))
-    (message "%s" token)))
-
-(defun wisi-show-containing-or-previous-cache ()
-  (interactive)
-  (let ((cache (wisi-get-cache (point))))
-    (if cache
-	(message "containing %s" (wisi-goto-containing cache t))
-      (message "previous %s" (wisi-backward-cache)))
-    ))
-
-(defun wisi-show-cache-max (action)
-  (push-mark)
-  (goto-char (wisi-cache-max action)))
-
-;;;;; setup
-
-(cl-defun wisi-setup (&key indent-calculate post-indent-fail class-list parser lexer)
-  "Set up a buffer for parsing files with wisi."
-  (when wisi--parser
-    (wisi-kill-parser))
-
-  (setq wisi-class-list class-list)
-  (setq wisi--parser parser)
-  (setq wisi--lexer lexer)
-
-  (setq wisi--cache-max
-	(list
-	 (cons 'face (copy-marker (point-min)))
-	 (cons 'navigate (copy-marker (point-min)))
-	 (cons 'indent (copy-marker (point-min)))))
-
-  (setq wisi--parse-try
-	(list
-	 (cons 'face t)
-	 (cons 'navigate t)
-	 (cons 'indent t)))
-
-  ;; file local variables may have added opentoken, gnatprep
-  (setq wisi-indent-calculate-functions (append wisi-indent-calculate-functions indent-calculate))
-  (set (make-local-variable 'indent-line-function) #'wisi-indent-line)
-  (set (make-local-variable 'indent-region-function) #'wisi-indent-region)
-  (set (make-local-variable 'forward-sexp-function) #'wisi-forward-sexp)
-
-  (setq wisi-post-indent-fail-hook post-indent-fail)
-  (setq wisi-indent-failed nil)
-
-  (add-hook 'before-change-functions #'wisi-before-change 'append t)
-  (add-hook 'after-change-functions #'wisi-after-change nil t)
-  (setq wisi--change-end (copy-marker (point-min) t))
-
-  ;; See comments above on syntax-propertize.
-  (when (< emacs-major-version 25) (syntax-propertize (point-max)))
-
-  ;; In Emacs >= 26, ’run-mode-hooks’ (in the major mode function)
-  ;; runs ’hack-local-variables’ after ’*-mode-hooks’; we need
-  ;; ’wisi-post-local-vars’ to run after ’hack-local-variables’.
-  (add-hook 'hack-local-variables-hook 'wisi-post-local-vars nil t)
-  )
-
-(defun wisi-post-local-vars ()
-  "See wisi-setup."
-  (setq hack-local-variables-hook (delq 'wisi-post-local-vars hack-local-variables-hook))
-
-  (unless wisi-disable-face
-    (jit-lock-register #'wisi-fontify-region)))
-
-
-(provide 'wisi)
-;;; wisi.el ends here
->>>>>>> 055e9cd3
+;;; wisi.el --- Utilities for implementing an indentation/navigation engine using a generalized LALR parser -*- lexical-binding:t -*-
+;;
+;; Copyright (C) 2012 - 2017  Free Software Foundation, Inc.
+;;
+;; Author: Stephen Leake <stephen_leake@stephe-leake.org>
+;; Maintainer: Stephen Leake <stephen_leake@stephe-leake.org>
+;; Keywords: parser
+;;  indentation
+;;  navigation
+;; Version: 1.1.6
+;; package-requires: ((cl-lib "0.4") (emacs "24.3") (seq "2.3"))
+;; URL: http://www.nongnu.org/ada-mode/wisi/wisi.html
+;;
+;; This file is part of GNU Emacs.
+;;
+;; GNU Emacs is free software: you can redistribute it and/or modify
+;; it under the terms of the GNU General Public License as published by
+;; the Free Software Foundation, either version 3 of the License, or
+;; (at your option) any later version.
+;;
+;; GNU Emacs is distributed in the hope that it will be useful,
+;; but WITHOUT ANY WARRANTY; without even the implied warranty of
+;; MERCHANTABILITY or FITNESS FOR A PARTICULAR PURPOSE.  See the
+;; GNU General Public License for more details.
+;;
+;; You should have received a copy of the GNU General Public License
+;; along with GNU Emacs.  If not, see <http://www.gnu.org/licenses/>.
+;;
+
+;;; Commentary:
+
+;;;; History: see NEWS-wisi.text
+;;
+;;;; Design:
+;;
+;; 'wisi' was originally short for "wisent indentation engine", but
+;; now is just a name. wisi was developed to support Emacs ada-mode
+;; 5.0 indentation, font-lock, and navigation, which are parser based.
+;;
+;; The approach to indenting a given token is to parse the buffer,
+;; computing a delta indent at each parse action.
+;;
+;; The parser actions also cache face and navigation information
+;; as text properties on tokens in statements.
+;;
+;; The three reasons to run the parser (indent, face, navigate) occur
+;; at different times (user indent, font-lock, user navigate), so only
+;; the relevant parser actions are run.
+;;
+;; Since we have a cache (the text properties), we need to consider
+;; when to invalidate it.  Ideally, we invalidate only when a change
+;; to the buffer would change the result of a parse that crosses that
+;; change, or starts after that change.  Changes in whitespace
+;; (indentation and newlines) do not affect an Ada parse.  Other
+;; languages are sensitive to newlines (Bash for example) or
+;; indentation (Python).  Adding comments does not change a parse,
+;; unless code is commented out.
+;;
+;; For font-lock and navigate, keeping track of the point after which
+;; caches have been deleted is sufficent (see `wisi-cache-max').
+;;
+;; For indenting, we cache the indent for each line in a text property
+;; on the newline char preceding the line. `wisi-indent-region' sets
+;; the cache on all the lines computed (normally the whole buffer),
+;; but performs the indent only on the lines in the indent
+;; region. Subsequent calls to `wisi-indent-region' apply the cached
+;; indents. Non-whitespace edits to the buffer invalidate the indent
+;; caches in the edited region and after.
+;;
+;; See `wisi--post-change' for the details of what we check for
+;; invalidating.
+;;
+;;;; Choice of grammar compiler and parser
+;;
+;; There are two other parsing engines available in Emacs:
+;;
+;; - SMIE
+;;
+;;   We don't use this because it is designed to parse small snippets
+;;   of code. For Ada indentation, we always need to parse the entire
+;;   buffer.
+;;
+;; - semantic
+;;
+;;   The Ada grammar as given in the Ada language reference manual is
+;;   not LALR(1). So we use a generalized parser. In addition, the
+;;   semantic lexer is more complex, and gives different information
+;;   than we need.
+;;
+;; We use wisitoken wisi-generate to compile BNF to Elisp source, and
+;; wisi-compile-grammar to compile that to the parser table. See
+;; ada-mode info for more information on the developer tools used for
+;; ada-mode and wisi.
+;;
+;; Alternately, to gain speed and error handling, we use wisi-generate
+;; to generate Ada source, and run that in an external process. That
+;; supports error correction while parsing.
+;;
+;;;; syntax-propertize
+;;
+;; `wisi-forward-token' relies on syntax properties, so
+;; `syntax-propertize' must be called on the text to be lexed before
+;; wisi-forward-token is called.
+;;
+;; Emacs >= 25 calls syntax-propertize transparently in the low-level
+;; lexer functions.
+;;
+;; In Emacs < 25, we call syntax-propertize in wisi-setup, and in
+;; `wisi--post-change'.
+;;
+;;;;;
+
+;;; Code:
+
+(require 'cl-lib)
+(require 'compile)
+(require 'seq)
+(require 'semantic/lex)
+(require 'wisi-parse-common)
+(require 'wisi-elisp-lexer)
+
+;; WORKAROUND: for some reason, this condition doesn't work in batch mode!
+;; (when (and (= emacs-major-version 24)
+;; 	   (= emacs-minor-version 2))
+  (require 'wisi-compat-24.2)
+;;)
+
+(defcustom wisi-size-threshold 100000
+  "Max size (in characters) for using wisi parser results for syntax highlighting and file navigation."
+  :type 'integer
+  :group 'wisi
+  :safe 'integerp)
+(make-variable-buffer-local 'wisi-size-threshold)
+
+(defvar wisi-indent-comment-col-0 nil
+  "If non-nil, comments currently starting in column 0 are left in column 0.
+Otherwise, they are indented with previous comments or code.
+Normally set from a language-specific option.")
+(make-variable-buffer-local 'wisi-indent-comment-col-0)
+
+(defvar wisi-inhibit-parse nil
+  "When non-nil, don't run the parser.
+Language code can set this non-nil when syntax is known to be
+invalid temporarily, or when making lots of changes.")
+
+(defcustom wisi-disable-face nil
+  "When non-nil, `wisi-setup' does not enable use of parser for font-lock.
+Useful when debugging parser or parser actions."
+  :type 'boolean
+  :group 'wisi
+  :safe 'booleanp)
+
+(defconst wisi-error-buffer-name "*wisi syntax errors*"
+  "Name of buffer for displaying syntax errors.")
+
+(defvar wisi-error-buffer nil
+  "Buffer for displaying syntax errors.")
+
+;;;; token info cache
+;;
+;; Each cache object stores the results of parsing as text properties
+;; on tokens, for use by the face and navigation engines.
+
+(cl-defstruct
+  (wisi-cache
+   (:constructor wisi-cache-create)
+   (:copier nil))
+  nonterm;; nonterminal from parse
+
+  token
+  ;; terminal symbol from wisi-keyword-table or
+  ;; wisi-punctuation-table, or lower-level nonterminal from parse
+
+  last ;; pos of last char in token, relative to first (0 indexed)
+
+  class ;; one of wisi-class-list
+
+  containing
+  ;; Marker at the start of the containing statement for this token.
+  ;; nil only for first token in buffer
+
+  prev ;; marker at previous motion token in statement; nil if none
+  next ;; marker at next motion token in statement; nil if none
+  end  ;; marker at token at end of current statement
+  )
+
+(defvar-local wisi-parse-failed nil
+  "Non-nil when a recent parse has failed - cleared when parse succeeds.")
+
+(defvar-local wisi--parse-try
+  (list
+   (cons 'face t)
+   (cons 'navigate t)
+   (cons 'indent t))
+  "Non-nil when parse is needed - cleared when parse succeeds.")
+
+(defun wisi-parse-try (&optional parse-action)
+  (cdr (assoc (or parse-action wisi--parse-action) wisi--parse-try)))
+
+(defun wisi-set-parse-try (value &optional parse-action)
+  (setcdr (assoc (or parse-action wisi--parse-action) wisi--parse-try) value))
+
+(defvar-local wisi--cache-max
+  (list
+   (cons 'face nil)
+   (cons 'navigate nil)
+   (cons 'indent nil))
+  "Alist of maximimum position in buffer where parser text properties are valid.")
+
+(defun wisi-cache-max (&optional parse-action)
+  ;; Don't need 'wisi-set-cache-max; (move-marker (wisi-cache-max) foo) works
+  (cdr (assoc (or parse-action wisi--parse-action) wisi--cache-max)))
+
+(defvar-local wisi-end-caches nil
+  "List of buffer positions of caches in current statement that need wisi-cache-end set.")
+
+(defun wisi--delete-face-cache (after)
+  (with-silent-modifications
+    (remove-text-properties after (point-max) '(wisi-face nil 'font-lock-face nil))
+    ))
+
+(defun wisi--delete-navigate-cache (after)
+  (with-silent-modifications
+    ;; This text property is 'wisi-cache', not 'wisi-navigate', for
+    ;; historical reasons.
+    (remove-text-properties after (point-max) '(wisi-cache nil))
+    ))
+
+(defun wisi--delete-indent-cache (after)
+  (with-silent-modifications
+    (remove-text-properties after (point-max) '(wisi-indent nil))
+    ))
+
+(defun wisi-invalidate-cache (action after)
+  "Invalidate ACTION caches for the current buffer from AFTER to end of buffer."
+  (when (< after (wisi-cache-max action))
+    (when (> wisi-debug 0) (message "wisi-invalidate-cache %s:%s:%d" action (current-buffer) after))
+    (cond
+     ((eq 'face action)
+      (wisi--delete-face-cache after))
+
+     ((eq 'navigate action)
+      ;; We goto statement start to ensure that motion within nested
+      ;; structures is properly done (ie prev/next on ’elsif’ is not
+      ;; set by wisi-motion-action if already set by a lower level
+      ;; statement). We don’t do it for ’face or ’indent, because that
+      ;; might require a parse, and they don’t care about nested
+      ;; structures.
+      (save-excursion
+	(goto-char after)
+
+	;; This is copied from ‘wisi-goto-statement-start’; we can’t
+	;; call that because it would call ‘wisi-validate-cache’,
+	;; which would call ‘wisi-invalidate-cache’; infinite loop.
+	;; If this needed a navigate parse to succeed, we would not
+	;; get here.
+	(let ((cache (or (wisi-get-cache (point))
+			 (wisi-backward-cache))))
+	  (cond
+	   ((null cache)
+	    ;; at bob
+	    nil)
+
+	   ((eq 'statement-end (wisi-cache-class cache))
+	    ;; If the change did affect part of a structure statement,
+	    ;; this is a lower level statement. Otherwise, we are
+	    ;; invalidating more than necessary; not a problem.
+	    (wisi-goto-start cache)
+	    (setq cache (wisi-backward-cache))
+	    (when cache ;; else bob
+	      (wisi-goto-start cache)))
+
+	   (t
+	    (wisi-goto-start cache))
+	   ))
+
+	(setq after (point)))
+      (wisi--delete-navigate-cache after))
+
+     ((eq 'indent action)
+      ;; indent cache is stored on newline before line being indented.
+      (setq after
+	    (save-excursion
+	      (goto-char after)
+	      (line-beginning-position)))
+      (wisi--delete-indent-cache (max 1 (1- after))))
+     )
+    (move-marker (wisi-cache-max action) after)
+    ))
+
+;; wisi--change-* keep track of buffer modifications.
+;; If wisi--change-end comes before wisi--change-beg, it means there were
+;; no modifications.
+(defvar-local wisi--change-beg most-positive-fixnum
+  "First position where a change may have taken place.")
+
+(defvar-local wisi--change-end nil
+  "Marker pointing to the last position where a change may have taken place.")
+
+(defvar-local wisi--deleted-syntax nil
+  "Worst syntax class of characters deleted in changes.
+One of:
+nil - no deletions since reset
+0   - only whitespace or comment deleted
+2   - some other syntax deleted
+
+Set by `wisi-before-change', used and reset by `wisi--post-change'.")
+
+(defvar-local wisi-indenting-p nil
+  "Non-nil when `wisi-indent-region' is actively indenting.
+Used to ignore whitespace changes in before/after change hooks.")
+
+(defun wisi-before-change (begin end)
+  "For `before-change-functions'."
+  ;; begin . (1- end) is range of text being deleted
+  (unless wisi-indenting-p
+    ;; We set wisi--change-beg, -end even if only inserting, so we
+    ;; don't have to do it again in wisi-after-change.
+    (setq wisi--change-beg (min wisi--change-beg begin))
+    (when (> end wisi--change-end)
+      ;; `buffer-base-buffer' deals with edits in indirect buffers
+      ;; created by ediff-regions-*
+      (move-marker wisi--change-end end (buffer-base-buffer)))
+
+    (unless (= begin end)
+      (cond
+       ((or (null wisi--deleted-syntax)
+	    (= 0 wisi--deleted-syntax))
+	(save-excursion
+	  (if (or (nth 4 (syntax-ppss begin)) ; in comment, moves point to begin
+		  (= end (skip-syntax-forward " " end)));; whitespace
+	      (setq wisi--deleted-syntax 0)
+	    (setq wisi--deleted-syntax 2))))
+
+       (t
+	;; wisi--deleted-syntax is 2; no change.
+	)
+       ))))
+
+(defun wisi-after-change (begin end _length)
+  "For `after-change-functions'"
+  ;; begin . end is range of text being inserted (empty if equal);
+  ;; length is the size of the deleted text.
+  ;;
+  ;; This change might be changing to/from a keyword; trigger
+  ;; font-lock. See test/ada_mode-interactive_common.adb Obj_1.
+  (unless wisi-indenting-p
+    (save-excursion
+      (let (word-end)
+	(goto-char end)
+	(skip-syntax-forward "w_")
+	(setq word-end (point))
+	(goto-char begin)
+	(skip-syntax-backward "w_")
+	(with-silent-modifications
+	  (remove-text-properties (point) word-end '(font-lock-face nil fontified nil)))
+	)
+      )))
+
+(defun wisi--post-change (begin end)
+  "Update wisi text properties for changes in region BEG END."
+  ;; (syntax-ppss-flush-cache begin) is in before-change-functions
+
+  ;; see comments above on syntax-propertize
+  (when (< emacs-major-version 25) (syntax-propertize end))
+
+  ;; Remove caches on inserted text, which could have caches from
+  ;; before the failed parse (or another buffer), and are in any case
+  ;; invalid. No point in removing 'fontified; that's handled by
+  ;; jit-lock.
+
+  (with-silent-modifications
+    (remove-text-properties begin end '(wisi-cache nil font-lock-face nil)))
+
+  (save-excursion
+    (let ((need-invalidate t)
+	  (done nil)
+	  ;; non-nil if require a parse because the syntax may have
+	  ;; changed.
+
+	  (begin-state (syntax-ppss begin))
+	  (end-state (syntax-ppss end)))
+	  ;; (info "(elisp)Parser State")
+	  ;; syntax-ppss has moved point to "end"; might be eob.
+
+      ;; consider deletion
+      (cond
+       ((null wisi--deleted-syntax)
+	;; no deletions
+	)
+
+       ((= 0 wisi--deleted-syntax)
+	;; Only deleted whitespace; may have joined two words
+	(when
+	    (and (= begin end) ;; no insertions
+		 (or
+		  (= (point-min) begin)
+		  (= 0 (syntax-class (syntax-after (1- begin))))
+		  (= (point-max) end)
+		  (= 0 (syntax-class (syntax-after end)))))
+	  ;; More whitespace on at least one side of deletion; did not
+	  ;; join two words.
+	  (setq need-invalidate nil)
+	  (setq done t)
+	  ))
+
+       (t
+	;; wisi--deleted-syntax is 2; need invalidate and parse for all
+	;; parse actions
+	(setq done t)
+	))
+
+      (setq wisi--deleted-syntax nil)
+
+      (unless done
+	;; consider insertion
+	(cond
+	 ((= begin end)
+	  ;; no insertions
+	  nil)
+
+	 ((and
+	   (nth 3 begin-state);; in string
+	   (nth 3 end-state)
+	   (= (nth 8 begin-state) (nth 8 end-state)));; no intervening non-string
+	  (setq need-invalidate nil))
+
+	 ((and
+	   (nth 4 begin-state) ; in comment
+	   (nth 4 end-state)
+	   (= (nth 8 begin-state) (nth 8 end-state))) ;; no intervening non-comment
+	  (setq need-invalidate nil))
+
+	 ((and
+	   (or
+	    (= (point-min) begin)
+	    (= 0 (syntax-class (syntax-after (1- begin)))); whitespace
+	    (= (point-max) end)
+	    (= 0 (syntax-class (syntax-after end))))
+	   (progn
+	     (goto-char begin)
+	     (= (- end begin) (skip-syntax-forward " " end))
+	     ))
+	  ;; Inserted only whitespace, there is more whitespace on at
+	  ;; least one side, and we are not in a comment or string
+	  ;; (checked above).  This may affect indentation, but not
+	  ;; the indentation cache.
+	  (setq need-invalidate nil))
+	 ))
+
+      (when need-invalidate
+	(wisi-set-parse-try t 'face)
+	(wisi-set-parse-try t 'navigate)
+	(wisi-set-parse-try t 'indent)
+
+	(wisi-invalidate-cache 'face begin)
+	(wisi-invalidate-cache 'navigate begin)
+	(wisi-invalidate-cache 'indent begin))
+      )))
+
+(defun wisi-get-cache (pos)
+  "Return `wisi-cache' struct from the `wisi-cache' text property at POS."
+  (get-text-property pos 'wisi-cache))
+
+(defun wisi-goto-error ()
+  "Move point to position in last error message (if any)."
+  ;; IMPROVEME: next-error goto next etc
+  (when (wisi-parser-errors wisi--parser)
+    (let ((data (car (wisi-parser-errors wisi--parser))))
+      (cond
+       ((wisi--error-pos data)
+	(push-mark)
+	(goto-char (wisi--error-pos data)))
+
+       ((string-match ":\\([0-9]+\\):\\([0-9]+\\):" (wisi--error-message data))
+	(let* ((msg (wisi--error-message data))
+	       (line (string-to-number (match-string 1 msg)))
+	       (col (string-to-number (match-string 2 msg))))
+	  (push-mark)
+	  (goto-char (point-min))
+	  (condition-case nil
+	      (progn
+		;; line can be wrong if parser screws up, or user edits buffer
+		(forward-line (1- line))
+		(forward-char col))
+	    (error
+	     ;; just stay at eob.
+	     nil))))
+       ))))
+
+(defun wisi-show-parse-error ()
+  "Show current wisi-parse errors."
+  (interactive)
+  (cond
+   ((wisi-parser-errors wisi--parser)
+    (if (and (= 1 (length (wisi-parser-errors wisi--parser)))
+	     (not
+	      (or (wisi--error-popped (car (wisi-parser-errors wisi--parser)))
+		  (wisi--error-inserted (car (wisi-parser-errors wisi--parser)))
+		  (wisi--error-deleted (car (wisi-parser-errors wisi--parser))))))
+	;; If there is error correction information, use a
+	;; ’compilation’ buffer, so *-fix-compiler-error will call
+	;; wisi-repair-error.
+	(progn
+	  (wisi-goto-error)
+	  (message (wisi--error-message (car (wisi-parser-errors wisi--parser)))))
+
+      ;; else show all errors in a ’compilation’ buffer
+      (setq wisi-error-buffer (get-buffer-create wisi-error-buffer-name))
+
+      (let ((errs (nreverse (cl-copy-seq (wisi-parser-errors wisi--parser)))))
+	(with-current-buffer wisi-error-buffer
+	  (compilation-mode)
+	  (setq next-error-last-buffer (current-buffer))
+	  (setq buffer-read-only nil)
+	  (erase-buffer)
+	  ;; compilation-nex-error-function assumes there is not an
+	  ;; error at point min, so we need a comment.
+	  (insert "wisi syntax errors")
+	  (newline)
+	  (dolist (err errs)
+	    (insert (wisi--error-message err))
+	    (put-text-property (line-beginning-position) (1+ (line-beginning-position)) 'wisi-error-data err)
+	    (newline)
+	    (newline))
+	  (compilation--flush-parse (point-min) (point-max))
+	  (compilation--ensure-parse (point-max))
+	  (setq buffer-read-only t)
+	  (goto-char (point-min)))
+
+	(display-buffer wisi-error-buffer
+			(cons #'display-buffer-at-bottom
+			      (list (cons 'window-height #'shrink-window-if-larger-than-buffer))))
+	(next-error))
+      ))
+
+   ((wisi-parse-try wisi--last-parse-action)
+    (message "need parse"))
+
+   (t
+    (message "parse succeeded"))
+   ))
+
+(defconst wisi-class-list
+  [motion ;; motion-action
+   name ;; for which-function
+   statement-end
+   statement-override
+   statement-start
+   misc ;; other stuff
+   ]
+  "array of valid token classes; checked in wisi-statement-action, used in wisi-process-parse.")
+
+(defvar-local wisi--parser nil
+  "Choice of wisi parser implementation; a ‘wisi-parser’ object.")
+
+(defun wisi-kill-parser ()
+  (interactive)
+  (wisi-parse-kill wisi--parser)
+  ;; also force re-parse
+  (dolist (parse-action '(face navigate indent))
+    (wisi-set-parse-try t parse-action)
+    (move-marker (wisi-cache-max parse-action) (point-max));; force delete caches
+    (wisi-invalidate-cache parse-action (point-min)))
+  )
+
+(defun wisi--run-parse ()
+  "Run the parser."
+  (unless (buffer-narrowed-p)
+    (let ((msg (when (> wisi-debug 0)
+		 (format "wisi: parsing %s %s:%d ..."
+			 wisi--parse-action
+			 (buffer-name)
+			 (line-number-at-pos (point))))))
+      (when (> wisi-debug 0)
+	(message msg))
+
+      (setq wisi--last-parse-action wisi--parse-action)
+
+      (unless (eq wisi--parse-action 'face)
+	(when (buffer-live-p wisi-error-buffer)
+	  (with-current-buffer wisi-error-buffer
+	    (setq buffer-read-only nil)
+	    (erase-buffer)
+	    (setq buffer-read-only t))))
+
+      (condition-case-unless-debug err
+	  (save-excursion
+	    (wisi-parse-current wisi--parser)
+	    (setq wisi-parse-failed nil)
+	    (move-marker (wisi-cache-max) (point))
+	    )
+	(wisi-parse-error
+	 (cl-ecase wisi--parse-action
+	   (face
+	    ;; caches set by failed parse are ok
+	    (wisi--delete-face-cache (wisi-cache-max)))
+
+	   (navigate
+	    ;; parse partially resets caches before and after wisi-cache-max
+	    (move-marker (wisi-cache-max) (point-min))
+	    (wisi--delete-navigate-cache (point-min)))
+
+	   (indent
+	    ;; parse does not set caches; see `wisi-indent-region'
+	    nil))
+	 (setq wisi-parse-failed t)
+	 ;; parser should have stored this error message in parser-error-msgs
+	 )
+	(error
+	 ;; parser failed for other reason
+	 (signal (car err) (cdr err)))
+	)
+
+      (when (> wisi-debug 0)
+	(if (wisi-parser-errors wisi--parser)
+	    ;; error
+	    (progn
+	      (message "%s error" msg)
+	      (wisi-goto-error)
+	      (error (wisi--error-message (car (wisi-parser-errors wisi--parser)))))
+
+	  ;; no error
+	  (message "%s done" msg))
+	))))
+
+(defvar-local wisi--last-parse-action nil
+  "Last value of `wisi--parse-action' when `wisi-validate-cache' was run.")
+
+(defun wisi--check-change ()
+  "Process `wisi--change-beg', `wisi--change-end'.
+`wisi--parse-action' must be bound."
+  (when (<= wisi--change-beg wisi--change-end)
+    (wisi--post-change wisi--change-beg (marker-position wisi--change-end))
+    (setq wisi--change-beg most-positive-fixnum)
+    (move-marker wisi--change-end (point-min))
+    ))
+
+(defun wisi-validate-cache (pos error-on-fail parse-action)
+  "Ensure cached data for PARSE-ACTION is valid at least up to POS in current buffer."
+  (let ((wisi--parse-action parse-action))
+    (wisi--check-change)
+
+    ;; Now we can rely on wisi-cache-max.
+
+    ;; If wisi-cache-max = pos, then there is no cache at pos; need parse
+    (when (and (not wisi-inhibit-parse)
+	       (wisi-parse-try)
+	       (<= (wisi-cache-max) pos))
+
+      ;; Don't keep retrying failed parse until text changes again.
+      (wisi-set-parse-try nil)
+
+      (wisi--run-parse)
+
+      )
+
+    ;; We want this error even if we did not try to parse; it means
+    ;; the parse results are not valid.
+    (when (and error-on-fail wisi-parse-failed)
+      (error "parse %s failed" parse-action))
+    ))
+
+(defun wisi-fontify-region (_begin end)
+  "For `jit-lock-functions'."
+  (when (< (point-max) wisi-size-threshold)
+    (wisi-validate-cache end nil 'face)))
+
+(defun wisi-get-containing-cache (cache)
+  "Return cache from (wisi-cache-containing CACHE)."
+  (when cache
+    (let ((containing (wisi-cache-containing cache)))
+      (and containing
+	   (wisi-get-cache containing)))))
+
+(defun wisi-cache-region (cache &optional start)
+  "Return region designated by START (default point) to cache last."
+  (unless start (setq start (point)))
+  (cons start (+ start (wisi-cache-last cache))))
+
+(defun wisi-cache-text (cache)
+  "Return property-less buffer substring designated by cache.
+Point must be at cache."
+  (buffer-substring-no-properties (point) (+ (point) (wisi-cache-last cache))))
+
+;;;; navigation
+
+(defun wisi-backward-cache ()
+  "Move point backward to the beginning of the first token preceding point that has a cache.
+Returns cache, or nil if at beginning of buffer."
+  ;; If point is not near cache, p-s-p-c will return pos just after
+  ;; cache, so 1- is the beginning of cache.
+  ;;
+  ;; If point is just after end of cache, p-s-p-c will return pos at
+  ;; start of cache.
+  ;;
+  ;; So we test for the property before subtracting 1.
+  (let ((pos (previous-single-property-change (point) 'wisi-cache))
+	cache)
+    (cond
+     ((null pos)
+      (goto-char (point-min))
+      nil)
+
+     ((setq cache (get-text-property pos 'wisi-cache))
+      (goto-char pos)
+      cache)
+
+     (t
+      (setq pos (1- pos))
+      (setq cache (get-text-property pos 'wisi-cache))
+      (goto-char pos)
+      cache)
+     )))
+
+(defun wisi-forward-cache ()
+  "Move point forward to the beginning of the first token after point that has a cache.
+Returns cache, or nil if at end of buffer."
+  (let (cache pos)
+    (when (get-text-property (point) 'wisi-cache)
+      ;; on a cache; get past it
+      (goto-char (1+ (point))))
+
+    (setq cache (get-text-property (point) 'wisi-cache))
+    (if cache
+	nil
+
+      (setq pos (next-single-property-change (point) 'wisi-cache))
+      (if pos
+	  (progn
+	    (goto-char pos)
+	    (setq cache (get-text-property pos 'wisi-cache)))
+	;; at eob
+	(goto-char (point-max))
+	(setq cache nil))
+      )
+    cache
+    ))
+
+(defun wisi-forward-find-class (class limit)
+  "Search at point or forward for a token that has a cache with CLASS.
+Return cache, or nil if at end of buffer.
+If LIMIT (a buffer position) is reached, throw an error."
+  (let ((cache (or (wisi-get-cache (point))
+		   (wisi-forward-cache))))
+    (while (not (eq class (wisi-cache-class cache)))
+      (setq cache (wisi-forward-cache))
+      (when (>= (point) limit)
+	(error "cache with class %s not found" class)))
+    cache))
+
+(defun wisi-forward-find-token (token limit &optional noerror)
+  "Search forward for TOKEN.
+If point is at a matching token, return that token.  TOKEN may be
+a list; stop on any member of the list.  Return `wisi-tok'
+struct, or if LIMIT (a buffer position) is reached, then if
+NOERROR is nil, throw an error, if non-nil, return nil."
+  (let ((token-list (cond
+		     ((listp token) token)
+		     (t (list token))))
+	(tok (wisi-forward-token))
+	(done nil))
+    (while (not (or done
+		    (memq (wisi-tok-token tok) token-list)))
+      (setq tok (wisi-forward-token))
+      (when (or (>= (point) limit)
+		(eobp))
+	(goto-char limit)
+	(if noerror
+	    (setq done t)
+	  (error "token %s not found" token))))
+    tok))
+
+(defun wisi-forward-find-cache-token (ids limit)
+  "Search forward for a cache with token in IDS (a list of token ids).
+Return cache, or nil if at LIMIT or end of buffer."
+  (let ((cache (wisi-forward-cache)))
+    (while (and (< (point) limit)
+		(not (eobp))
+		(not (memq (wisi-cache-token cache) ids)))
+      (setq cache (wisi-forward-cache)))
+    cache))
+
+(defun wisi-forward-find-nonterm (nonterm limit)
+  "Search forward for a token that has a cache with NONTERM.
+NONTERM may be a list; stop on any cache that has a member of the list.
+Return cache, or nil if at end of buffer.
+If LIMIT (a buffer position) is reached, throw an error."
+  (let ((nonterm-list (cond
+		       ((listp nonterm) nonterm)
+		       (t (list nonterm))))
+	(cache (wisi-forward-cache)))
+    (while (not (memq (wisi-cache-nonterm cache) nonterm-list))
+      (setq cache (wisi-forward-cache))
+      (when (>= (point) limit)
+	(error "cache with nonterm %s not found" nonterm)))
+    cache))
+
+(defun wisi-goto-cache-next (cache)
+  (goto-char (wisi-cache-next cache))
+  (wisi-get-cache (point))
+  )
+
+(defun wisi-forward-statement-keyword ()
+  "If not at a cached token, move forward to next
+cache. Otherwise move to cache-next, or cache-end, or next cache
+if both nil.  Return cache found."
+  (unless (eobp)
+    (wisi-validate-cache (point-max) t 'navigate) ;; ensure there is a next cache to move to
+    (let ((cache (wisi-get-cache (point))))
+      (if (and cache
+	       (not (eq (wisi-cache-class cache) 'statement-end)))
+	  (let ((next (or (wisi-cache-next cache)
+			  (wisi-cache-end cache))))
+	    (if next
+		(goto-char next)
+	      (wisi-forward-cache)))
+	(wisi-forward-cache))
+      )
+    (wisi-get-cache (point))
+    ))
+
+(defun wisi-backward-statement-keyword ()
+  "If not at a cached token, move backward to prev
+cache. Otherwise move to cache-prev, or prev cache if nil."
+  (wisi-validate-cache (point) t 'navigate)
+  (let ((cache (wisi-get-cache (point)))
+	prev)
+    (when cache
+      (setq prev (wisi-cache-prev cache))
+      (unless prev
+	(unless (eq 'statement-start (wisi-cache-class cache))
+	  (setq prev (wisi-cache-containing cache)))))
+    (if prev
+	(goto-char prev)
+      (wisi-backward-cache))
+  ))
+
+(defun wisi-forward-sexp (&optional arg)
+  "For `forward-sexp-function'."
+  (interactive "^p")
+  (or arg (setq arg 1))
+  (cond
+   ((and (> arg 0) (= 4 (syntax-class (syntax-after (point)))))  ;; on open paren
+    (let ((forward-sexp-function nil))
+      (forward-sexp arg)))
+
+   ((and (< arg 0) (= 5 (syntax-class (syntax-after (1- (point)))))) ;; after close paren
+    (let ((forward-sexp-function nil))
+      (forward-sexp arg)))
+
+   ((and (> arg 0) (= 7 (syntax-class (syntax-after (point)))))  ;; on (open) string quote
+    (let ((forward-sexp-function nil))
+      (forward-sexp arg)))
+
+   ((and (< arg 0) (= 7 (syntax-class (syntax-after (1- (point)))))) ;; after (close) string quote
+    (let ((forward-sexp-function nil))
+      (forward-sexp arg)))
+
+   (t
+    (dotimes (_i (abs arg))
+      (if (> arg 0)
+	  (wisi-forward-statement-keyword)
+	(wisi-backward-statement-keyword))))
+   ))
+
+(defun wisi-goto-containing (cache &optional error)
+  "Move point to containing token for CACHE, return cache at that point.
+If ERROR, throw error when CACHE has no container; else return nil."
+  (cond
+   ((markerp (wisi-cache-containing cache))
+    (goto-char (wisi-cache-containing cache))
+    (wisi-get-cache (point)))
+   (t
+    (when error
+      (error "already at outermost containing token")))
+   ))
+
+(defun wisi-goto-containing-paren (cache)
+  "Move point to just after the open-paren containing CACHE.
+Return cache for paren, or nil if no containing paren."
+  (while (and cache
+	      (not (eq (wisi-cache-class cache) 'open-paren)))
+    (setq cache (wisi-goto-containing cache)))
+  (when cache
+    (forward-char 1))
+  cache)
+
+(defun wisi-goto-start (cache)
+  "Move point to containing ancestor of CACHE that has class statement-start.
+Return start cache."
+  ;; cache nil at bob, or on cache in partially parsed statement
+  (while (and cache
+	      (not (eq (wisi-cache-class cache) 'statement-start)))
+    (setq cache (wisi-goto-containing cache)))
+  cache)
+
+(defun wisi-goto-end-1 (cache)
+  (goto-char (wisi-cache-end cache)))
+
+(defun wisi-goto-statement-start ()
+  "Move point to token at start of statement point is in or after.
+Return start cache."
+  (interactive)
+  (wisi-validate-cache (point) t 'navigate)
+  (wisi-goto-start (or (wisi-get-cache (point))
+		       (wisi-backward-cache))))
+
+(defun wisi-goto-statement-end ()
+  "Move point to token at end of statement point is in or before."
+  (interactive)
+  (wisi-validate-cache (point) t 'navigate)
+  (let ((cache (or (wisi-get-cache (point))
+		   (wisi-forward-cache))))
+    (when (wisi-cache-end cache)
+      ;; nil when cache is statement-end
+      (wisi-goto-end-1 cache))
+    ))
+
+(defun wisi-next-statement-cache (cache)
+  "Move point to CACHE-next, return cache; error if nil."
+  (when (not (markerp (wisi-cache-next cache)))
+    (error "no next statement cache"))
+  (goto-char (wisi-cache-next cache))
+  (wisi-get-cache (point)))
+
+(defun wisi-prev-statement-cache (cache)
+  "Move point to CACHE-prev, return cache; error if nil."
+  (when (not (markerp (wisi-cache-prev cache)))
+    (error "no prev statement cache"))
+  (goto-char (wisi-cache-prev cache))
+  (wisi-get-cache (point)))
+
+;;;; indentation
+
+(defun wisi-comment-indent ()
+  "For `comment-indent-function'. Indent single line comment to
+the comment on the previous line."
+  ;; Called from `comment-indent', either to insert a new comment, or
+  ;; to indent the first line of an existing one.  In either case, the
+  ;; comment may be after code on the same line.  For an existing
+  ;; comment, point is at the start of the starting delimiter.
+  (or
+   (save-excursion
+     ;; Check for a preceding comment line; fail if comment follows code.
+     (when (forward-comment -1)
+       ;; For the case:
+       ;;
+       ;; code;-- comment
+       ;;
+       ;; point is on '--', and 'forward-comment' does not move point,
+       ;; returns nil.
+       (when (looking-at comment-start)
+         (current-column))))
+
+   (save-excursion
+     (back-to-indentation)
+     (if (looking-at comment-start)
+         ;; An existing comment, no code preceding comment, and
+         ;; no comment on preceding line. Return nil, so
+         ;; `comment-indent' will call `indent-according-to-mode'
+         nil
+
+       ;; A comment after code on the same line.
+       comment-column))
+   ))
+
+(defun wisi-indent-statement ()
+  "Indent region given by `wisi-goto-start', `wisi-cache-end'."
+  (wisi-validate-cache (point) t 'navigate)
+
+  (save-excursion
+    (let ((cache (or (wisi-get-cache (point))
+		     (wisi-backward-cache))))
+      (when cache
+	;; can be nil if in header comment
+	(let ((start (progn (wisi-goto-start cache) (point)))
+	      (end (if (wisi-cache-end cache)
+			 ;; nil when cache is statement-end
+			 (wisi-cache-end cache)
+		       (point))))
+	  (indent-region start end)
+	  ))
+      )))
+
+(defvar-local wisi-indent-calculate-functions nil
+  "Functions to compute indentation special cases.
+Called with point at current indentation of a line; return
+indentation column, or nil if function does not know how to
+indent that line. Run after parser indentation, so other lines
+are indented correctly.")
+
+(defvar-local wisi-post-indent-fail-hook
+  "Function to reindent portion of buffer.
+Called from `wisi-indent-region' when a parse succeeds after
+failing; assumes user was editing code that is now syntactically
+correct. Must leave point at indentation of current line.")
+
+(defvar-local wisi-indent-failed nil
+  "Non-nil when wisi-indent-region fails due to parse failing; cleared when indent succeeds.")
+
+(defvar-local wisi-indent-region-fallback 'wisi-indent-region-fallback-default
+  "Function to compute indent for lines in region when wisi parse fails.
+Called with BEGIN END.")
+
+(defun wisi-indent-region-fallback-default (begin end)
+  ;; Assume there is no indent info at point; user is editing. Indent
+  ;; to previous lines.
+  (goto-char begin)
+  (forward-line -1);; safe at bob
+  (back-to-indentation)
+  (let ((col (current-column)))
+    (while (and (not (eobp))
+		(< (point) end))
+      (forward-line 1)
+      (indent-line-to col))))
+
+(defun wisi--set-line-begin (line-count)
+  "Return a vector of line-beginning positions, with length LINE-COUNT."
+  (let ((result (make-vector line-count 0)))
+    (save-excursion
+      (goto-char (point-min))
+
+      (dotimes (i line-count)
+	(aset result i (point))
+	(forward-line 1)))
+    result))
+
+(defun wisi-indent-region (begin end)
+  "For `indent-region-function', using the wisi indentation engine."
+  (let ((wisi--parse-action 'indent)
+	(parse-required nil)
+	(end-mark (copy-marker end)))
+
+    (wisi--check-change)
+
+    ;; Always indent the line containing BEGIN.
+    (save-excursion
+      (goto-char begin)
+      (setq begin (line-beginning-position))
+
+      (when (bobp) (forward-line))
+      (while (and (not parse-required)
+		  (<= (point) end)
+		  (not (eobp)))
+	(unless (get-text-property (1- (point)) 'wisi-indent)
+	  (setq parse-required t))
+	(forward-line))
+      )
+
+    ;; A parse either succeeds and sets the indent cache on all
+    ;; lines in the buffer, or fails and leaves valid caches
+    ;; untouched.
+    (when (and parse-required
+	       (wisi-parse-try))
+
+      (wisi-set-parse-try nil)
+      (wisi--run-parse)
+      )
+
+    (if wisi-parse-failed
+	(progn
+	  ;; primary indent failed
+	  (setq wisi-indent-failed t)
+	  (when (functionp wisi-indent-region-fallback)
+	    (funcall wisi-indent-region-fallback begin end)))
+
+      (save-excursion
+	;; Apply cached indents.
+	(goto-char begin)
+	(let ((wisi-indenting-p t))
+	  (while (and (not (eobp))
+		      (<= (point) end-mark)) ;; end-mark can be at the start of an empty line
+	    (indent-line-to (if (bobp) 0 (get-text-property (1- (point)) 'wisi-indent)))
+	    (forward-line 1)))
+
+	;; Run wisi-indent-calculate-functions
+	(when wisi-indent-calculate-functions
+	  (goto-char begin)
+	  (while (and (not (eobp))
+		      (< (point) end-mark))
+	    (back-to-indentation)
+	    (let ((indent
+		   (run-hook-with-args-until-success 'wisi-indent-calculate-functions)))
+	      (when indent
+		(indent-line-to indent)))
+
+	    (forward-line 1)))
+
+	(when wisi-indent-failed
+	  ;; Previous parse failed, this one succeeded.
+	  (setq wisi-indent-failed nil)
+	  (goto-char end-mark)
+	  (run-hooks 'wisi-post-indent-fail-hook))
+	))
+    ))
+
+(defun wisi-indent-line ()
+  "For `indent-line-function'."
+  (let ((savep (copy-marker (point)))
+	(to-indent nil))
+    (back-to-indentation)
+    (when (>= (point) savep)
+      (setq to-indent t))
+
+    (wisi-indent-region (line-beginning-position) (line-end-position))
+
+    (goto-char savep)
+    (when to-indent (back-to-indentation))
+    ))
+
+(defun wisi-repair-error-1 (data)
+  "Repair error reported in DATA (a ’wisi-error’)"
+  (let ((wisi--parse-action 'navigate) ;; tell wisi-forward-token not to compute indent stuff.
+	tok-2)
+      (goto-char (wisi--error-pos data))
+      (dolist (tok-1 (wisi--error-popped data))
+	(setq tok-2 (wisi-backward-token))
+	(if (eq (wisi-tok-token tok-1) (wisi-tok-token tok-2))
+	    (delete-region (car (wisi-tok-region tok-2)) (cdr (wisi-tok-region tok-2)))
+	  (error "mismatched tokens: parser %s, buffer %s" (wisi-tok-token tok-1) (wisi-tok-token tok-2))))
+
+      (dolist (tok-1 (wisi--error-deleted data))
+	(setq tok-2 (wisi-forward-token))
+	(if (eq (wisi-tok-token tok-1) (wisi-tok-token tok-2))
+	    (delete-region (car (wisi-tok-region tok-2)) (cdr (wisi-tok-region tok-2)))
+	  (error "mismatched tokens: parser %s, buffer %s" (wisi-tok-token tok-1) (wisi-tok-token tok-2))))
+
+      (dolist (id (wisi--error-inserted data))
+	(insert (cdr (assoc id (wisi-elisp-lexer-id-alist wisi--lexer))))
+	(insert " "))
+      ))
+
+(defun wisi-repair-error ()
+  "Repair the current error."
+  (interactive)
+  (if (= 1 (length (wisi-parser-errors wisi--parser)))
+      (progn
+	(wisi-goto-error)
+	(wisi-repair-error-1 (car (wisi-parser-errors wisi--parser))))
+    (if (buffer-live-p wisi-error-buffer)
+	(let ((err
+	       (with-current-buffer wisi-error-buffer
+		 ;; FIXME: ensure at beginning of error message line.
+		 (get-text-property (point) 'wisi-error-data))))
+	  (wisi-repair-error-1 err))
+      (error "no current error found")
+      )))
+
+(defun wisi-repair-errors (&optional beg end)
+  "Repair errors reported by last parse.
+If non-nil, only repair errors in BEG END region."
+  (interactive)
+  (dolist (data (wisi-parser-errors wisi--parser))
+    (when (or (null beg)
+	      (and (wisi--error-pos data)
+		   (<= beg (wisi--error-pos data))
+		   (<= (wisi--error-pos data) end)))
+      (wisi-repair-error-1 data))))
+
+;;;; debugging
+
+(defun wisi-debug-keys ()
+  "Add debug key definitions to `global-map'."
+  (interactive)
+  (define-key global-map "\M-h" 'wisi-show-containing-or-previous-cache)
+  (define-key global-map "\M-i" 'wisi-show-indent)
+  (define-key global-map "\M-j" 'wisi-show-cache)
+  )
+
+(defun wisi-parse-buffer (&optional parse-action)
+  (interactive)
+  (when (< emacs-major-version 25) (syntax-propertize (point-max)))
+  (unless parse-action (setq parse-action 'indent))
+  (wisi-set-parse-try t parse-action)
+  (move-marker (wisi-cache-max parse-action) (point-max));; force delete caches
+  (wisi-invalidate-cache parse-action (point-min))
+
+  (cl-ecase parse-action
+    (face
+     (with-silent-modifications
+       (remove-text-properties
+	(point-min) (point-max)
+	(list
+	 'font-lock-face nil
+	 'fontified nil)))
+     (wisi-validate-cache (point-max) t parse-action)
+     (font-lock-ensure))
+
+    (navigate
+     (wisi-validate-cache (point-max) t parse-action))
+
+    (indent
+     (wisi-indent-region (point-min) (point-max)))
+    ))
+
+(defun wisi-time (func count &optional report-wait-time)
+  "call FUNC COUNT times, show total time"
+  (interactive "afunction \nncount ")
+
+  (let ((start-time (float-time))
+	(start-gcs gcs-done)
+	(cum-wait-time 0.0)
+        (i 0)
+        diff-time
+	diff-gcs)
+    (while (not (eq (1+ count) (setq i (1+ i))))
+      (save-excursion
+        (funcall func))
+      (when report-wait-time
+	(setq cum-wait-time (+ cum-wait-time (wisi-process--parser-total-wait-time wisi--parser)))))
+    (setq diff-time (- (float-time) start-time))
+    (setq diff-gcs (- gcs-done start-gcs))
+    (if report-wait-time
+	(progn
+	  (message "Total %f seconds, %d gcs; per iteration %f seconds %d gcs %d responses %f wait"
+		   diff-time
+		   diff-gcs
+		   (/ diff-time count)
+		   (/ (float diff-gcs) count)
+		   (wisi-process--parser-response-count wisi--parser)
+		   (/ cum-wait-time count)))
+
+      (message "Total %f seconds, %d gcs; per iteration %f seconds %d gcs"
+	       diff-time
+	       diff-gcs
+	       (/ diff-time count)
+	       (/ (float diff-gcs) count))
+      ))
+  nil)
+
+(defun wisi-time-indent-middle-line-cold-cache (count &optional report-wait-time)
+  (goto-char (point-min))
+  (forward-line (1- (/ (count-lines (point-min) (point-max)) 2)))
+  (let ((cum-wait-time 0.0))
+    (wisi-time
+     (lambda ()
+       (wisi-set-parse-try t 'indent)
+       (move-marker (wisi-cache-max 'indent) (point-max));; force delete caches
+       (wisi-invalidate-cache 'indent (point-min))
+       (wisi-indent-line)
+       (when (wisi-process--parser-p wisi--parser)
+	 (setq cum-wait-time (+ cum-wait-time (wisi-process--parser-total-wait-time wisi--parser)))))
+     count
+     report-wait-time)
+    ))
+
+(defun wisi-time-indent-middle-line-warm-cache (count)
+  (wisi-set-parse-try t 'indent)
+  (move-marker (wisi-cache-max 'indent) (point-max));; force delete caches
+  (wisi-invalidate-cache 'indent (point-min))
+  (goto-char (point-min))
+  (forward-line (/ (count-lines (point-min) (point-max)) 2))
+  (wisi-indent-line)
+  (wisi-time #'wisi-indent-line count))
+
+(defun wisi-show-indent ()
+  "Show indent cache for current line."
+  (interactive)
+  (message "%s" (get-text-property (1- (line-beginning-position)) 'wisi-indent)))
+
+(defun wisi-show-cache ()
+  "Show navigation and face caches, and applied faces, at point."
+  (interactive)
+  (message "%s:%s:%s:%s"
+	   (wisi-get-cache (point))
+	   (get-text-property (point) 'wisi-face)
+	   (get-text-property (point) 'face)
+	   (get-text-property (point) 'font-lock-face)
+	   ))
+
+(defun wisi-show-containing-or-previous-cache ()
+  (interactive)
+  (let ((cache (wisi-get-cache (point))))
+    (if cache
+	(message "containing %s" (wisi-goto-containing cache t))
+      (message "previous %s" (wisi-backward-cache)))
+    ))
+
+(defun wisi-show-cache-max (action)
+  (push-mark)
+  (goto-char (wisi-cache-max action)))
+
+;;;;; setup
+
+(cl-defun wisi-setup (&key indent-calculate post-indent-fail parser lexer)
+  "Set up a buffer for parsing files with wisi."
+  (when wisi--parser
+    (wisi-kill-parser))
+
+  (setq wisi--parser parser)
+  (setq wisi--lexer lexer)
+
+  (setq wisi--cache-max
+	(list
+	 (cons 'face (copy-marker (point-min)))
+	 (cons 'navigate (copy-marker (point-min)))
+	 (cons 'indent (copy-marker (point-min)))))
+
+  (setq wisi--parse-try
+	(list
+	 (cons 'face t)
+	 (cons 'navigate t)
+	 (cons 'indent t)))
+
+  ;; file local variables may have added opentoken, gnatprep
+  (setq wisi-indent-calculate-functions (append wisi-indent-calculate-functions indent-calculate))
+  (set (make-local-variable 'indent-line-function) #'wisi-indent-line)
+  (set (make-local-variable 'indent-region-function) #'wisi-indent-region)
+  (set (make-local-variable 'forward-sexp-function) #'wisi-forward-sexp)
+
+  (setq wisi-post-indent-fail-hook post-indent-fail)
+  (setq wisi-indent-failed nil)
+
+  (add-hook 'before-change-functions #'wisi-before-change 'append t)
+  (add-hook 'after-change-functions #'wisi-after-change nil t)
+  (setq wisi--change-end (copy-marker (point-min) t))
+
+  ;; See comments above on syntax-propertize.
+  (when (< emacs-major-version 25) (syntax-propertize (point-max)))
+
+  ;; In Emacs >= 26, ’run-mode-hooks’ (in the major mode function)
+  ;; runs ’hack-local-variables’ after ’*-mode-hooks’; we need
+  ;; ’wisi-post-local-vars’ to run after ’hack-local-variables’.
+  (add-hook 'hack-local-variables-hook 'wisi-post-local-vars nil t)
+  )
+
+(defun wisi-post-local-vars ()
+  "See wisi-setup."
+  (setq hack-local-variables-hook (delq 'wisi-post-local-vars hack-local-variables-hook))
+
+  (unless wisi-disable-face
+    (jit-lock-register #'wisi-fontify-region)))
+
+
+(provide 'wisi)
+;;; wisi.el ends here