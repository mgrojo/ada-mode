;;; wisi.el --- Utilities for implementing an indentation/navigation engine using a generalized LALR parser -*- lexical-binding:t -*-
;;
;; Copyright (C) 2012 - 2017  Free Software Foundation, Inc.
;;
;; Author: Stephen Leake <stephen_leake@member.fsf.org>
;; Maintainer: Stephen Leake <stephen_leake@member.fsf.org>
;; Keywords: parser
;;  indentation
;;  navigation
;; Version: 1.1.4
;; package-requires: ((cl-lib "0.4") (emacs "24.2"))
;; URL: http://www.nongnu.org/ada-mode/wisi/wisi.html
;;
;; This file is part of GNU Emacs.
;;
;; GNU Emacs is free software: you can redistribute it and/or modify
;; it under the terms of the GNU General Public License as published by
;; the Free Software Foundation, either version 3 of the License, or
;; (at your option) any later version.
;;
;; GNU Emacs is distributed in the hope that it will be useful,
;; but WITHOUT ANY WARRANTY; without even the implied warranty of
;; MERCHANTABILITY or FITNESS FOR A PARTICULAR PURPOSE.  See the
;; GNU General Public License for more details.
;;
;; You should have received a copy of the GNU General Public License
;; along with GNU Emacs.  If not, see <http://www.gnu.org/licenses/>.
;;

;;; Commentary:

;;;; History: see NEWS-wisi.text
;;
;; 'wisi' was originally short for "wisent indentation engine", but
;; now is just a name. wisi was developed to support Emacs ada-mode
;; 5.0 indentation, font-lock, and navigation, which are parser based.
;;
;; The approach to indenting a given token is to parse the buffer,
;; computing a delta indent at each parse action.
;;
;; The parser actions also cache face and navigation information
;; as text properties of tokens in statements.
;;
;; The three reasons to run the parser (indent, face, navigate) occur
;; at different times (user indent, font-lock, user navigate), so only
;; the relevant parser actions are run.
;;
;; Since we have a cache (the text properties), we need to consider
;; when to invalidate it.  Ideally, we invalidate only when a change to
;; the buffer would change the result of a parse that crosses that
;; change, or starts after that change.  Changes in whitespace
;; (indentation and newlines) do not affect an Ada parse.  Other
;; languages are sensitive to newlines (Bash for example) or
;; indentation (Python).  Adding comments does not change a parse,
;; unless code is commented out.  For now we invalidate the cache after
;; the edit point if the change involves anything other than
;; whitespace.
;;
;;; Handling parse errors:
;;
;; When a parse fails, the cache information before the failure point
;; is only partly correct, and there is no cache information after the
;; failure point.
;;
;; However, in the case where a parse previously succeeded, and the
;; current parse fails due to editing, we keep the preceding cache
;; information by setting wisi-cache-max to the edit point in
;; wisi-before change; the parser does not apply actions before that
;; point.
;;
;; This allows navigation in the text preceding the edit point, and
;; saves some time.
;;
;;;; grammar compiler and parser
;;
;; There are two other parsing engines available in Emacs:
;;
;; - SMIE
;;
;;   We don't use this because it is designed to parse small snippets
;;   of code. For Ada indentation, we always need to parse the entire
;;   buffer.
;;
;; - semantic
;;
;;   The Ada grammar as given in the Ada language reference manual is
;;   not LALR(1). So we use a generalized parser. In addition, the
;;   semantic lexer is more complex, and gives different information
;;   than we need.
;;
;; We use OpenToken wisi-generate to compile BNF to Elisp source, and
;; wisi-compile-grammar to compile that to the parser table. See
;; ada-mode info for more information on the developer tools used for
;; ada-mode.
;;
;;;; syntax-propertize
;;
;; `wisi-forward-token' relies on syntax properties, so
;; syntax-propertize must be called on the text to be lexed before
;; wisi-forward-token is called.
;;
;; Emacs >= 25 calls syntax-propertize transparently in the low-level
;; lexer functions.
;;
;; In Emacs < 25, We call syntax-propertize in wisi-setup, and in
;; wisi--post-change.
;;
;;;;;

;;; Code:

(require 'cl-lib)
(require 'seq)
(require 'wisi-parse)

;; WORKAROUND: for some reason, this condition doesn't work in batch mode!
;; (when (and (= emacs-major-version 24)
;; 	   (= emacs-minor-version 2))
  (require 'wisi-compat-24.2)
;;)

(defcustom wisi-size-threshold 100000
  "Max size (in characters) for using wisi parser results for syntax highlighting and file navigation."
  :type 'integer
  :group 'wisi
  :safe 'integerp)
(make-variable-buffer-local 'wisi-size-threshold)

(defvar wisi-indent-comment-col-0 nil
  "If non-nil, comments currently starting in column 0 are left in column 0.
Otherwise, they are indented with previous comments or code.
Normally set from a language-specific option.")
(make-variable-buffer-local 'wisi-indent-comment-col-0)

(defvar wisi-indent-hanging-function nil
  "Language-specific implementation of `wisi-hanging'.
A function taking four args TOK TOK-SYNTAX DELTA1 DELTA2, and returning a list (DELTA1 DELTA2).
TOK is a `wisi-tok' struct for the token being indented.
TOK-SYNTAX is the result of `syntax-ppss' at the start of TOK.
DELTA1, DELTA2 are the indents of the first and following lines
within the nonterminal.  point is at start of TOK, and may be moved.")
(make-variable-buffer-local 'wisi-indent-comment-col-0)

(defvar wisi-inhibit-parse nil
  "When non-nil, don't run the parser.
Language code can set this non-nil when syntax is known to be
invalid temporarily, or when making lots of changes.")

;;;; lexer

(cl-defstruct wisi-lex
  keyword-table ;; obarray holding keyword tokens
  punctuation-table ;; obarray holding punctuation tokens
  punctuation-table-max-length ;; max string length in punctuation-table
  string-double-term ;; non-nil if strings delimited by double quotes
  string-quote-escape-doubled ;; Non-nil if a string delimiter is escaped by doubling it
  string-quote-escape
  ;; Cons (delim . character) where `character' escapes quotes in strings delimited by `delim'.
  string-single-term ;; non-nil if strings delimited by single quotes
  symbol-term ;; symbol for a terminal symbol token
  number-term ;; symbol for a terminal number literal token
  number-p ;; function that determines if argument is a number literal
  )

(defconst wisi-eoi-term '$EOI
  "End Of Input token.")

(defvar-local wisi--lexer nil
  "A `wisi-lex' struct defining the lexer for the current buffer.")

(cl-defstruct wisi-ind
  ;; data used while running parser for indent.
  indent
  ;; vector of indentation for all lines in buffer
  ;; each element can be one of:
  ;; - integer : indent
  ;;
  ;; - list ('anchor (start-id ...) indent)  :
  ;; indent for current line, base indent for following 'anchored
  ;; lines. Start-id is list of ids anchored at this line. For parens
  ;; and other uses.
  ;;
  ;; - list ('anchored id delta) :
  ;; indent = delta + 'anchor id line indent; for lines indented
  ;; relative to anchor.
  ;;
  ;; - list ('anchor (start-id ...) ('anchored NEST delta))
  ;; for nested anchors

  line-begin ;; vector of beginning-of-line positions in buffer
  last-line ;; index into line-begin of line containing last lexed token

  ;; Possible optimization; limit `indent' to lines in indent region,
  ;; dynamically expanded to include 'anchored; don't compute indent
  ;; for lines not being indented.
  )

(defvar wisi--indent
  ;; not buffer-local; only let-bound in wisi-indent-region
  "A `wisi-ind' struct holding current indent information.")

;; struct wisi-tok defined in wisi-parse.el

(defvar wisi--parse-action nil
  ;; not buffer-local; only let-bound in wisi-indent-region, wisi-validate-cache
  "Reason current parse is begin run; one of
{indent, face, navigate}.")

(defun wisi-number-p (token-text)
  "Return t if TOKEN-TEXT plus text after point matches the
syntax for a real literal; otherwise nil.  Point is after
TOKEN-TEXT; move point to just past token."
  ;; Typical literals:
  ;; 1234
  ;; 1234.5678
  ;; _not_ including non-decimal base, or underscores (see ada-wisi-number-p)
  ;;
  ;; Starts with a simple integer
  (when (string-match "^[0-9]+$" token-text)
    (when (looking-at "\\.[0-9]+")
      ;; real number
      (goto-char (match-end 0))
      (when (looking-at  "[Ee][+-][0-9]+")
        ;; exponent
        (goto-char (match-end 0))))

    t
    ))

(defun wisi-forward-token ()
  "Move point forward across one token, then skip whitespace and comments.
Return the corresponding token as a `wisi-tok'.
If at whitespace or comment, throw an error.
If at end of buffer, return `wisi-eoi-term'."
  (let ((start (point))
	;; (info "(elisp)Syntax Table Internals" "*info elisp syntax*")
	end
	(syntax (syntax-class (syntax-after (point))))
	(first nil)
	(comment-line nil)
	(comment-end nil)
	token-id token-text line)
    (cond
     ((eobp)
      (setq token-id wisi-eoi-term))

     ((eq syntax 1)
      ;; punctuation. Find the longest matching string in wisi-punctuation-table
      (forward-char 1)
      (let ((next-point (point))
	    temp-text temp-id done)
	(while (not done)
	  (setq temp-text (buffer-substring-no-properties start (point)))
	  (setq temp-id (car (rassoc temp-text (wisi-lex-punctuation-table wisi--lexer))))
	  (when temp-id
	    (setq token-id temp-id
		  next-point (point)))
	  (if (or
	       (eobp)
	       (= (- (point) start) (wisi-lex-punctuation-table-max-length wisi--lexer)))
	      (setq done t)
	    (forward-char 1))
	  )
	(goto-char next-point)))

     ((memq syntax '(4 5)) ;; open, close parenthesis
      (forward-char 1)
      (setq token-text (buffer-substring-no-properties start (point)))
      (setq token-id (symbol-value (intern-soft token-text (wisi-lex-keyword-table wisi--lexer)))))

     ((eq syntax 7)
      ;; string quote, either single or double. we assume point is
      ;; before the start quote, not the end quote
      (let ((delim (char-after (point)))
	    (forward-sexp-function nil))
	(condition-case err
	    (progn
	      (forward-sexp)

	      ;; point is now after the end quote; check for an escaped quote
	      (while (or
		      (and (wisi-lex-string-quote-escape-doubled wisi--lexer)
			   (eq (char-after (point)) delim))
		      (and (eq delim (car (wisi-lex-string-quote-escape wisi--lexer)))
			   (eq (char-before (1- (point))) (cdr (wisi-lex-string-quote-escape wisi--lexer)))))
		(forward-sexp))
	      (setq token-id (if (= delim ?\")
				 (wisi-lex-string-double-term wisi--lexer)
			       (wisi-lex-string-single-term wisi--lexer))))
	  (scan-error
	   ;; Something screwed up; we should not get here if
	   ;; syntax-propertize works properly.
	   (signal 'wisi-parse-error (format "wisi-forward-token: forward-sexp failed %s" err))
	   ))))

     ((memq syntax '(2 3 6)) ;; word, symbolm expression prefix (includes numbers)
      (skip-syntax-forward "w_'")
      (setq token-text (buffer-substring-no-properties start (point)))
      (setq token-id
	    (or (symbol-value (intern-soft (downcase token-text) (wisi-lex-keyword-table wisi--lexer)))
		(and (functionp (wisi-lex-number-p wisi--lexer))
		     (funcall (wisi-lex-number-p wisi--lexer) token-text)
		     (setq token-text (buffer-substring-no-properties start (point)))
		     (wisi-lex-number-term wisi--lexer))
		(wisi-lex-symbol-term wisi--lexer)))
      )

     (t
      (signal 'wisi-parse-error (format "wisi-forward-token: unsupported syntax %s" syntax)))

     );; cond

    (unless token-id
      (signal 'wisi-parse-error
	      (wisi-error-msg "unrecognized token '%s'" (buffer-substring-no-properties start (point)))))

    (setq end (point))

    (forward-comment (point-max))

    (when (and (not (eobp))
	       (eq wisi--parse-action 'indent))
      ;; parsing for indent; track line numbers

      (if (wisi-ind-last-line wisi--indent)
	  (progn
	    (setq line (wisi-ind-last-line wisi--indent))
	    (when (>= start (aref (wisi-ind-line-begin wisi--indent) line))
	      ;; first token on next non-blank line
	      (setq line (1+ line))
	      (setq first t))
	    ;; else other token on line
	    )

	;; First token on first non-comment line
	(setq line (line-number-at-pos start))
	(setq first t)
	)
      (setf (wisi-ind-last-line wisi--indent) line)

      ;; set comment-line, comment-end
      (when (and (< (1+ (wisi-ind-last-line wisi--indent)) (length (wisi-ind-line-begin wisi--indent)))
		 (>= (point) (aref (wisi-ind-line-begin wisi--indent)
				 (1+ (wisi-ind-last-line wisi--indent)))))
	(setq comment-line (1+ (wisi-ind-last-line wisi--indent)))
	(setf (wisi-ind-last-line wisi--indent) comment-line)
	(setq comment-end (line-end-position 0)))

      ;; count blank or comment lines following token
      (when comment-end
	(while (and (< (1+ (wisi-ind-last-line wisi--indent)) (length (wisi-ind-line-begin wisi--indent)))
		    (>= comment-end (aref (wisi-ind-line-begin wisi--indent) (wisi-ind-last-line wisi--indent))))
	  (setf (wisi-ind-last-line wisi--indent) (1+ (wisi-ind-last-line wisi--indent))))

      ))

    (make-wisi-tok
     :token token-id
     :region (cons start end)
     :line line
     :first first
     :comment-end comment-end
     :comment-line comment-line)
    ))

(defun wisi-backward-token ()
  "Move point backward across one token, skipping whitespace and comments.
Does _not_ handle numbers with wisi-number-p; just sees
lower-level syntax.  Return a `wisi-tok' - same structure as
wisi-forward-token, but does not look up symbol."
  (forward-comment (- (point)))
  ;; skips leading whitespace, comment, trailing whitespace.

  ;; (info "(elisp)Syntax Table Internals" "*info elisp syntax*")
  (let ((end (point))
	(syntax (syntax-class (syntax-after (1- (point))))))
    (cond
     ((bobp) nil)

     ((eq syntax 1)
      ;; punctuation. Find the longest matching string in wisi-punctuation-table
      (backward-char 1)
      (let ((next-point (point))
	    temp-text done)
	(while (not done)
	  (setq temp-text (buffer-substring-no-properties (point) end))
	  (when (car (rassoc temp-text (wisi-lex-punctuation-table wisi--lexer)))
	    (setq next-point (point)))
	  (if (or
	       (bobp)
	       (= (- end (point)) (wisi-lex-punctuation-table-max-length wisi--lexer)))
	      (setq done t)
	    (backward-char 1))
	  )
	(goto-char next-point))
      )

     ((memq syntax '(4 5)) ;; open, close parenthesis
      (backward-char 1))

     ((eq syntax 7)
      ;; a string quote. we assume we are after the end quote, not the start quote
      (let ((forward-sexp-function nil))
	(forward-sexp -1)))

     (t ;; assuming word or symbol syntax
      (if (zerop (skip-syntax-backward "."))
	  (skip-syntax-backward "w_'")))
     )

    (make-wisi-tok
     :token nil
     :region (cons (point) end))
    ))

;;;; token info cache
;;
;; the cache stores the results of parsing as text properties on
;; keywords, for use by the indention and motion engines.

(cl-defstruct
  (wisi-cache
   (:constructor wisi-cache-create)
   (:copier nil))
  nonterm;; nonterminal from parse (set by wisi-statement-action)

  token
  ;; terminal symbol from wisi-keyword-table or
  ;; wisi-punctuation-table, or lower-level nonterminal from parse
  ;; (set by wisi-statement-action)

  last ;; pos of last char in token, relative to first (0 indexed)

  class
  ;; arbitrary lisp symbol, used for indentation and navigation.
  ;; some classes are defined by wisi:
  ;;
  ;; 'statement-start - the start of a statement
  ;;
  ;; 'statement-end - the end of a statement
  ;;
  ;; 'motion - a statement keyword
  ;;
  ;; others are language-specific

  containing
  ;; Marker at the start of the containing statement for this token.
  ;; nil only for first token in buffer

  prev ;; marker at previous motion token in statement; nil if none
  next ;; marker at next motion token in statement; nil if none
  end  ;; marker at token at end of current statement
  )

(defvar-local wisi-parse-table nil)

(defvar-local wisi-parse-failed nil
  "Non-nil when a recent parse has failed - cleared when parse succeeds.")

(defvar-local wisi--parse-try
  (list
   (cons 'face t)
   (cons 'navigate t)
   (cons 'indent t))
  "Non-nil when parse is needed - cleared when parse succeeds.")

(defun wisi-parse-try (&optional parse-action)
  (cdr (assoc (or parse-action wisi--parse-action) wisi--parse-try)))

(defun wisi-set-parse-try (value &optional parse-action)
  (setcdr (assoc (or parse-action wisi--parse-action) wisi--parse-try) value))

(defvar-local wisi-end-caches nil
  "List of buffer positions of caches in current statement that need wisi-cache-end set.")

(defun wisi--delete-face-cache (after)
  (with-silent-modifications
    (remove-text-properties after (point-max) '(wisi-face nil 'font-lock-face nil))
    ))

(defun wisi--delete-navigate-cache (after)
  (with-silent-modifications
    (remove-text-properties after (point-max) '(wisi-cache nil))
    ))

(defun wisi-invalidate-cache (action after)
  "Invalidate ACTION parsing for the current buffer from AFTER to end of buffer."
  (setq after
	(save-excursion
	  (goto-char after)
	  (line-beginning-position)))
  (when (> wisi-debug 0) (message "wisi-invalidate-cache %s:%s:%d" action (current-buffer) after))
  (move-marker (wisi-cache-max action) after)
  (wisi-set-parse-try t action)
  (cond
   ((eq 'face action)
    (wisi--delete-face-cache after))

   ((eq 'navigate action)
    (wisi--delete-navigate-cache after))
   ))

;; wisi--change-* keep track of buffer modifications.
;; If wisi--change-end comes before wisi--change-beg, it means there were
;; no modifications.
(defvar-local wisi--change-beg most-positive-fixnum
  "First position where a change may have taken place.")

(defvar-local wisi--change-end nil
  "Marker pointing to the last position where a change may have taken place.")

;; To see the effect of wisi-before-change, you need:
;; (global-font-lock-mode 0)
;; (setq jit-lock-functions nil)
;;
;; otherwise jit-lock runs and overrides it

(defun wisi-before-change (begin end)
  "For `before-change-functions'."
  ;; begin . end is range of text being deleted
  (setq wisi--change-beg (min wisi--change-beg begin))
  (when (> end wisi--change-end)
    (move-marker wisi--change-end end)))

(defun wisi-after-change (begin end _length)
  "For `after-change-functions'"
  ;; begin . end is range of text being inserted (empty if equal);
  ;; length is the size of the deleted text.
  ;;
  ;; This change might be changing to/from a keyword; trigger
  ;; font-lock. See test/ada_mode-interactive_common.adb Obj_1.
  (save-excursion
    (let (word-end)
      (goto-char end)
      (skip-syntax-forward "w_")
      (setq word-end (point))
      (goto-char begin)
      (skip-syntax-backward "w_")
      (with-silent-modifications
	(remove-text-properties (point) word-end '(font-lock-face nil fontified nil)))
      )
    ))

(defun wisi--post-change (begin end)
  "Update wisi text properties for changes in region BEG END."
  ;; (syntax-ppss-flush-cache begin) is in before-change-functions

  ;; see comments above on syntax-propertize
  (when (< emacs-major-version 25) (syntax-propertize end))

  ;; Remove caches on inserted text, which could have caches from
  ;; before the failed parse (or another buffer), and are in any case
  ;; invalid. No point in removing 'fontified; that's handled by
  ;; jit-lock.

  (with-silent-modifications
    (remove-text-properties begin end '(wisi-cache nil font-lock-face nil)))

  (save-excursion
    (let ((invalidate-face begin)
	  (invalidate-navigate begin)
	  (invalidate-indent begin)
	  begin-state end-state)

      (when (> end begin)
	(setq begin-state (syntax-ppss begin))
	(setq end-state (syntax-ppss end)))
      ;; syntax-ppss has moved point to "end".

      (if (and (<= (wisi-cache-max 'face) begin)
	       (<= (wisi-cache-max 'navigate) begin)
	       (<= (wisi-cache-max 'indent) begin))
	  ;; Change is in unvalidated region
	  (when wisi-parse-failed
	    ;; The parse was failing, probably due to bad syntax; this
	    ;; change may have fixed it, so try reparse.
	    (wisi-set-parse-try t 'face)
	    (wisi-set-parse-try t 'navigate)
	    (wisi-set-parse-try t 'indent))

	;; Change is in validated region
	;; (info "(elisp)Parser State")
	(cond
	 ((= end begin)
	  ;; May have deleted whitespace, joining two words; or
	  ;; deleted chars in a word, changing it to or from a keyword
	  nil)

	 ((and
	   (nth 3 begin-state);; in string
	   (nth 3 end-state)
	   (= (nth 8 begin-state) (nth 8 end-state)));; no intervening non-string
	  (setq invalidate-face nil
		invalidate-navigate nil
		invalidate-indent nil))

	 ((and
	   (nth 4 begin-state) ; in comment
	   (nth 4 end-state)
	   (= (nth 8 begin-state) (nth 8 end-state))) ;; no intervening non-comment
	  (setq invalidate-face nil
		invalidate-navigate nil
		invalidate-indent nil))

	 ;; Adding whitespace affects indentation, but generally does
	 ;; not require parse for syntax (face and navigation), but in
	 ;; the middle of word it does; check that there was
	 ;; whitespace on at least one side of the inserted text.
	 ;;
	 ;; We are not in a comment (checked above), so treat
	 ;; comment end as whitespace in case it is newline
	 ((and
	   (or
	    (memq (car (syntax-after (1- begin))) '(0 12)); whitespace, comment end
	    (memq (car (syntax-after end)) '(0 12)))
	   (progn
	     (goto-char begin)
	     (skip-syntax-forward " >" end)
	     (eq (point) end)))
	  (setq invalidate-face nil
		invalidate-navigate nil))

	 )

	(when invalidate-face (wisi-invalidate-cache 'face invalidate-face))
	(when invalidate-navigate (wisi-invalidate-cache 'navigate invalidate-navigate))
	(when invalidate-indent (wisi-invalidate-cache 'indent invalidate-indent))
	))
    ))

(defun wisi-get-cache (pos)
  "Return `wisi-cache' struct from the `wisi-cache' text property at POS.
If accessing cache at a marker for a token as set by `wisi-cache-tokens', POS must be (1- mark)."
  (get-text-property pos 'wisi-cache))

(defvar-local wisi-parse-error-msg nil)

(defun wisi-goto-error ()
  "Move point to position in last error message (if any)."
  (when (and wisi-parse-error-msg
	     (string-match ":\\([0-9]+\\):\\([0-9]+\\):" wisi-parse-error-msg))
    (let ((line (string-to-number (match-string 1 wisi-parse-error-msg)))
	  (col (string-to-number (match-string 2 wisi-parse-error-msg))))
      (push-mark)
      (goto-char (point-min))
      (forward-line (1- line))
      (forward-char col))))

(defun wisi-show-parse-error ()
  "Show last wisi-parse error."
  (interactive)
  (cond
   (wisi-parse-failed
    (wisi-goto-error)
    (message wisi-parse-error-msg))

   ((wisi-parse-try wisi--last-parse-action)
    (message "need parse"))

   (t
    (message "parse succeeded"))
   ))

(defvar-local wisi-class-list nil
  "list of valid token classes; checked in wisi-statement-action.")

(defun wisi--run-parse ()
  "Run the parser."
  (let ((msg (when (> wisi-debug 0)
	       (format "wisi: parsing %s %s:%d ..."
		       wisi--parse-action
		       (buffer-name)
		       (line-number-at-pos (point))))))
    (when (> wisi-debug 0)
      (message msg))

    (setq wisi-parse-error-msg nil)

    (condition-case-unless-debug err
	(save-excursion
	  (wisi-parse wisi-parse-table #'wisi-forward-token)
	  (setq wisi-parse-failed nil)
	  (when wisi--parse-action
	    ;; allow running with no actions to time pure parsing
	    (move-marker (wisi-cache-max) (point)))
	  )
      (wisi-parse-error
       (cl-ecase wisi--parse-action
	 (face
	  ;; delete caches past wisi-cache-max added by failed parse
	  (wisi--delete-face-cache (wisi-cache-max)))
	 (navigate
	  ;; delete caches past wisi-cache-max added by failed parse
	  (wisi--delete-navigate-cache (wisi-cache-max)))
	 (indent nil))
       (setq wisi-parse-failed t)
       (setq wisi-parse-error-msg (cdr err)))
      )

    (if wisi-parse-error-msg
	;; error
	(when (> wisi-debug 0)
	  (message "%s error" msg)
	  (wisi-goto-error)
	  (error wisi-parse-error-msg)))

      ;; no error
      (when (> wisi-debug 0)
	(message "%s done" msg))
      ))

(defvar-local wisi--last-parse-action nil
  "Last value of `wisi--parse-action' when `wisi-validate-cache' was run.")

(defun wisi--check-change ()
  "Process `wisi--change-beg', `wisi--change-end'.
`wisi--parse-action' must be bound."
  (when (<= wisi--change-beg wisi--change-end)
    ;; There have been buffer changes since last parse. so make sure
    ;; we update the existing parsing data first.
    (let ((beg wisi--change-beg)
	  (end (marker-position wisi--change-end)))
      (setq wisi--change-beg most-positive-fixnum)
      (move-marker wisi--change-end (point-min))
      (wisi--post-change beg end))))

(defun wisi-validate-cache (pos error-on-fail parse-action)
  "Ensure cached data for PARSE-ACTION is valid at least up to POS in current buffer."
  (let ((wisi--parse-action parse-action))
    (wisi--check-change)

    ;; Now we can rely on wisi-cache-max.

    ;; If wisi-cache-max = pos, then there is no cache at pos; need parse
    (when (and (not wisi-inhibit-parse)
	       (wisi-parse-try)
	       (<= (wisi-cache-max) pos))

      ;; Don't keep retrying failed parse until text changes again.
      (wisi-set-parse-try nil)
      (setq wisi--last-parse-action wisi--parse-action)

      (setq wisi-end-caches nil);; only used by navigate

      (wisi--run-parse)

      (when (and error-on-fail (not (>= (wisi-cache-max) pos)))
	(error "parse %s failed" parse-action))
      )))

(defun wisi-fontify-region (_begin end)
  "For `jit-lock-functions'."
  (when (< (point-max) wisi-size-threshold)
    (wisi-validate-cache end nil 'face)))

(defun wisi-get-containing-cache (cache)
  "Return cache from (wisi-cache-containing CACHE)."
  (let ((containing (wisi-cache-containing cache)))
    (and containing
	 (wisi-get-cache (1- containing)))))

(defun wisi-cache-region (cache &optional start)
  "Return region designated by START (default point) to cache last."
  (unless start (setq start (point)))
  (cons start (+ start (wisi-cache-last cache))))

(defun wisi-cache-text (cache)
  "Return property-less buffer substring designated by cache.
Point must be at cache."
  (buffer-substring-no-properties (point) (+ (point) (wisi-cache-last cache))))

;;;; parse actions

(defun wisi--set-end (start-mark end-mark)
  "Set END-MARK on all caches in `wisi-end-caches' in range START-MARK END-MARK,
delete from `wisi-end-caches'."
  (let ((i 0)
	pos cache)
    (while (< i (length wisi-end-caches))
      (setq pos (nth i wisi-end-caches))
      (setq cache (wisi-get-cache pos))

      (if (and (>= pos start-mark)
	       (<  pos end-mark))
	  (progn
	    (setf (wisi-cache-end cache) end-mark)
	    (setq wisi-end-caches (delq pos wisi-end-caches)))

	;; else not in range
	(setq i (1+ i)))
      )))

(defvar wisi-tokens nil)
(defvar wisi-nterm nil)
;; keep byte-compiler happy; `wisi-tokens' and `wisi-nterm' are bound in
;; action created by wisi-semantic-action, and in module parser.

(defun wisi-statement-action (pairs)
  "Cache navigation information in text properties of tokens.
Intended as a grammar non-terminal action.

PAIRS is a vector of the form [TOKEN-NUMBER CLASS TOKEN-NUMBER
CLASS ...] where TOKEN-NUMBER is the (1 indexed) token number in
the production, CLASS is the wisi class of that token. Use in a
grammar action as:
  (wisi-statement-action [1 \\='statement-start 7 \\='statement-end])"
  (when (eq wisi--parse-action 'navigate)
    (save-excursion
      (let ((first-item t)
	    first-keyword-mark
	    (override-start nil)
	    (i 0))
	(while (< i (length pairs))
	  (let* ((number (1- (aref pairs i)))
		 (region (wisi-tok-region (aref wisi-tokens number)))
		 (token (wisi-tok-token (aref wisi-tokens number)))
		 (class (aref pairs (setq i (1+ i))))
		 (mark
		  ;; Marker one char into token, so indent-line-to
		  ;; inserts space before the mark, not after
		  (when region (copy-marker (1+ (car region)))))
		 cache)

	    (setq i (1+ i))

	    (unless (memq class wisi-class-list)
	      (error "%s not in wisi-class-list" class))

	    (if region
		(progn
		  (if (setq cache (wisi-get-cache (car region)))
		      ;; We are processing a previously set non-terminal; ie simple_statement in
		      ;;
		      ;; statement : label_opt simple_statement
		      ;;
		      ;; override nonterm, class, containing
		      ;; set end only if not set yet (due to failed parse)
		      (progn
			(setf (wisi-cache-class cache) (or override-start class))
			(setf (wisi-cache-nonterm cache) wisi-nterm)
			(setf (wisi-cache-containing cache) first-keyword-mark)
			(unless (wisi-cache-end cache)
			  (if wisi-end-caches
			      (push (car region) wisi-end-caches)
			    (setq wisi-end-caches (list (car region)))
			    ))
			)

		    ;; else create new cache
		    (with-silent-modifications
		      (put-text-property
		       (car region)
		       (1+ (car region))
		       'wisi-cache
		       (wisi-cache-create
			:nonterm    wisi-nterm
			:token      token
			:last       (- (cdr region) (car region))
			:class      (or override-start class)
			:containing first-keyword-mark)
		       ))
		    (if wisi-end-caches
			(push (car region) wisi-end-caches)
		      (setq wisi-end-caches (list (car region)))
		      ))

		  (when first-item
		    (setq first-item nil)
		    (when (or override-start
			      (eq class 'statement-start))
		      (setq override-start nil)
		      (setq first-keyword-mark mark)))

		  (when (eq class 'statement-end)
		    (wisi--set-end (1- first-keyword-mark) (copy-marker (1+ (car region)))))
		  )

	      ;; region is nil when a production is empty; if the first
	      ;; token is a start, override the class on the next token.
	      (when (and first-item
			 (eq class 'statement-start))
		(setq override-start class)))
	    ))
	))))

(defun wisi-containing-action (containing-token contained-token)
  "Set containing marks in all tokens in CONTAINED-TOKEN with null containing mark to marker pointing to CONTAINING-TOKEN.
If CONTAINING-TOKEN is empty, the next token number is used."
  (when (eq wisi--parse-action 'navigate)
    (let* ((containing-region (wisi-tok-region (aref wisi-tokens (1- containing-token))))
	   (contained-region (wisi-tok-region (aref wisi-tokens (1- contained-token)))))

      (unless containing-region ;;
	(signal 'wisi-parse-error
		(wisi-error-msg
		 "wisi-containing-action: containing-region '%s' is empty. grammar error; bad action"
		 (wisi-token-text (aref wisi-tokens (1- containing-token))))))

      (unless (or (not contained-region) ;; contained-token is empty
		  (wisi-get-cache (car containing-region)))
	(signal 'wisi-parse-error
		(wisi-error-msg
		 "wisi-containing-action: containing-token '%s' has no cache. grammar error; missing action"
		 (wisi-token-text (aref wisi-tokens (1- containing-token))))))

      (while (not containing-region)
	;; containing-token is empty; use next
	(setq containing-region (wisi-tok-region (aref wisi-tokens containing-token))))

      (when contained-region
	;; nil when empty production, may not contain any caches
	(save-excursion
	  (goto-char (cdr contained-region))
	  (let ((cache (wisi-backward-cache))
		(mark (copy-marker (1+ (car containing-region)))))
	    (while cache

	      ;; skip blocks that are already marked
	      (while (and (>= (point) (car contained-region))
			  (markerp (wisi-cache-containing cache)))
		(goto-char (1- (wisi-cache-containing cache)))
		(setq cache (wisi-get-cache (point))))

	      (if (or (and (= (car containing-region) (car contained-region))
			   (<= (point) (car contained-region)))
		      (< (point) (car contained-region)))
		  ;; done
		  (setq cache nil)

		;; else set mark, loop
		(setf (wisi-cache-containing cache) mark)
		(setq cache (wisi-backward-cache)))
	      )))))))

(defun wisi--match-token (cache tokens start)
  "Return t if CACHE has id from TOKENS and is at START or has containing equal to START.
point must be at cache token start.
TOKENS is a vector [number token_id token_id ...].
number is ignored."
  (let ((i 1)
	(done nil)
	(result nil)
	token)
    (when (or (= start (point))
	      (and (wisi-cache-containing cache)
		   ;; containing points to cache, which is stored one
		   ;; char after token start.
		   (= (1+ start) (wisi-cache-containing cache))))
      (while (and (not done)
		  (< i (length tokens)))
	(setq token (aref tokens i))
	(if (eq token (wisi-cache-token cache))
	    (setq result t
		  done t)
	  (setq i (1+ i)))
	))
    result))

(defun wisi-motion-action (token-numbers)
  "Set prev/next marks in all tokens given by TOKEN-NUMBERS.
TOKEN-NUMBERS is a vector with each element one of:

number: the token number; mark that token

vector [number token_id]:
vector [number token_id token_id ...]:
   mark all tokens in number nonterminal matching token_id with nil prev/next."
  (when (eq wisi--parse-action 'navigate)
    (save-excursion
      (let (prev-keyword-mark
	    prev-cache
	    token
	    start
	    cache
	    mark
	    (i 0))
	(while (< i (length token-numbers))
	  (let ((token-number (aref token-numbers i))
		region)
	    (setq i (1+ i))
	    (cond
	     ((numberp token-number)
	      (setq token (aref wisi-tokens (1- token-number)))
	      (setq region (wisi-tok-region token))
	      (when region
		(unless start (setq start (car region)))
		(setq cache (wisi-get-cache (car region)))
		(setq mark (copy-marker (1+ (car region))))

		(if prev-keyword-mark
		    (when
			;; Don't include this token if prev/next
			;; already set by a lower level statement. We
			;; do override if terminal, to recover after
			;; edit.
			(or (null (wisi-tok-nonterminal token))
			    (and
			     (null (wisi-cache-prev cache))
			     (null (wisi-cache-next prev-cache))))
		      (setf (wisi-cache-prev cache) prev-keyword-mark)
		      (setf (wisi-cache-next prev-cache) mark)
		      (setq prev-keyword-mark mark)
		      (setq prev-cache cache))

		  ;; else first token; save as prev
		  (setq prev-keyword-mark mark)
		  (setq prev-cache cache))
		))

	     ((vectorp token-number)
	      ;; token-number may contain 1 or more token_ids
	      ;; the corresponding region may be empty
	      ;; there may not have been a prev keyword
	      (setq region (wisi-tok-region (aref wisi-tokens (1- (aref token-number 0)))))
	      (when region ;; not an empty token
		;; We must search for all targets at the same time, to
		;; get the motion order right.
		(unless start (setq start (car region)))
		(goto-char (car region))
		(setq cache (wisi-get-cache (point)))
		(while (< (point) (cdr region))
		  (when (wisi--match-token cache token-number start)
		    (setq mark (copy-marker (1+ (point))))

		    (if prev-keyword-mark
			;; Don't include this token if prev/next already
			;; set by a lower level statement
			(when (and (null (wisi-cache-prev cache))
				   (null (wisi-cache-next prev-cache)))
			  (setf (wisi-cache-prev cache) prev-keyword-mark)
			  (setf (wisi-cache-next prev-cache) mark)
			  (setq prev-keyword-mark mark)
			  (setq prev-cache cache))

		      ;; else first token; save as prev
		      (setq prev-keyword-mark mark)
		      (setq prev-cache cache)))

		  (setq cache (wisi-forward-cache))
		  )))

	     (t
	      (error "unexpected token-number %s" token-number))
	     )

	    ))
	))))

(defun wisi-face-mark-action (tokens)
  "Cache face information in text properties of tokens.
Intended as a grammar action.

TOKENS is a vector of the form [TOKEN-NUMBER ...] where
TOKEN-NUMBER is a (1 indexed) token number in the production."
  (when (eq wisi--parse-action 'face)
    (let ((i 0))
      (while (< i (length tokens))
	(let* ((number (1- (aref tokens i)))
	       (region (wisi-tok-region (aref wisi-tokens number))))

	  (setq i (1+ i))

	  (when region
	    ;; region can be null on an optional token
	    (with-silent-modifications
	      (put-text-property
	       (car region)
	       (1+ (car region))
	       'wisi-face
	       (wisi-cache-create
		:last (- (cdr region) (car region)))
	       ))
 	    )))
      )))

(defun wisi-face-extend-action (first last)
  "Extend text of cache at token FIRST to cover all tokens thru LAST."
  (when (eq wisi--parse-action 'face)
    (let* ((first-region (wisi-tok-region (aref wisi-tokens (1- first))))
	   (last-region (wisi-tok-region (aref wisi-tokens (1- last))))
	   cache)

      (when first-region
	(setq cache (get-text-property (car first-region) 'wisi-face))
	(setf (wisi-cache-last cache) (- (cdr last-region) (car first-region)))
	)
      )))

(defun wisi--face-action-1 (face region)
  "Apply FACE to REGION."
  (when region
    (with-silent-modifications
      (add-text-properties
       (car region) (cdr region)
       (list
	'font-lock-face face
	'fontified t)))
    ))

(defun wisi-face-apply-action (pairs)
  "Set face information in `wisi-face' text properties of tokens.
Intended as a grammar non-terminal action.

PAIRS is a vector of the form [token-number face token-number face ...]

Apply face to the first token in the wisi-tokens[token-number]
region marked with text property `wisi-face', or to all of the
region if there is no cache."
  (when (eq wisi--parse-action 'face)
    (let (number region face cache (i 0))
      (while (< i (length pairs))
	(setq number (aref pairs i))
	(setq face (aref pairs (setq i (1+ i))))
	(cond
	 ((integerp number)
	  (setq region (wisi-tok-region (aref wisi-tokens (1- number))))
	  (when region
	    ;; region can be null for an optional token
	    (setq cache (get-text-property (car region) 'wisi-face))
	    (when cache
	      ;; cache is null when applying a face to a token
	      ;; directly, without first calling
	      ;; wisi-face-mark-action.
	      (setq region (wisi-cache-region cache (car region))))
	    (wisi--face-action-1 face region)))

	 (t
	  ;; catch conversion errors from previous grammar syntax
	  (error "wisi-face-action with non-integer token number"))
	 )
	(setq i (1+ i))
	))))

(defun wisi-face-apply-list-action (pairs)
  "Set face information in `wisi-face' text properties of tokens.
Intended as a grammar non-terminal action.

PAIRS is a vector of the form [token-number face token-number face ...]

Apply face to all tokens marked with `wisi-face' text property in
the wisi-tokens[token-number] region."
  (when (eq wisi--parse-action 'face)
    (let (number token-region face-region face cache (i 0) pos)
      (while (< i (length pairs))
	(setq number (aref pairs i))
	(setq face (aref pairs (setq i (1+ i))))
	(setq token-region (wisi-tok-region (aref wisi-tokens (1- number))))
	(when token-region
	  ;; region can be null for an optional token
	  (setq pos (car token-region))
	  (save-excursion
	    (while (and pos
			(< pos (cdr token-region)))
	      (goto-char pos)
	      (setq cache (get-text-property (point) 'wisi-face))
	      (setq face-region (wisi-cache-region cache))
	      (wisi--face-action-1 face face-region)
	      (forward-char 1);; move past current 'wisi-face property
	      (setq pos (next-single-property-change (point) 'wisi-face))
	      ;; pos is nil at eob
	      )))
	(setq i (1+ i))
	))))

;;;; indent action

(defvar wisi-token-index nil
  "Index of current token in `wisi-tokens'.
Let-bound in `wisi-indent-action', for grammar actions.")

(defvar wisi-indent-comment nil
  "Non-nil if computing indent for comment.
Let-bound in `wisi-indent-action', for grammar actions.")

(defun wisi--apply-int (i delta)
  "Add DELTA (an integer) to the indent at index I."
  (let ((indent (aref (wisi-ind-indent wisi--indent) i))) ;; reference if list

    (cond
     ((integerp indent)
      (aset (wisi-ind-indent wisi--indent) i (+ delta indent)))

     ((listp indent)
      (cond
       ((eq 'anchor (car indent))
	(when (integerp (nth 2 indent))
	  (setf (nth 2 indent) (+ delta (nth 2 indent)))
	  ;; else anchored; not affected by this delta
	  ))

       ((eq 'anchored (car indent))
	;; not affected by this delta
	)))

     (t
      (error "wisi--apply-int: invalid form in wisi-ind-indent: %s" indent))
     )))

(defun wisi--apply-anchored (delta i)
  "Apply DELTA (an anchored indent) to indent I."
  ;; delta is from wisi-anchored; ('anchored 1 delta no-accumulate)
  (let ((indent (aref (wisi-ind-indent wisi--indent) i))
	(accumulate (not (nth 3 delta))))

    (cond
     ((integerp indent)
      (when (or accumulate
		(= indent 0))
	(let ((temp (seq-take delta 3)))
    	  (setf (nth 2 temp) (+ indent (nth 2 temp)))
	  (aset (wisi-ind-indent wisi--indent) i temp))))

     ((and (listp indent)
	   (eq 'anchor (car indent))
	   (integerp (nth 2 indent)))
      (when (or accumulate
		(= (nth 2 indent) 0))
	(let ((temp (seq-take delta 3)))
	  (setf (nth 2 temp) (+ (nth 2 indent) (nth 2 temp)))
	  (setf (nth 2 indent) temp))))
     )))

(defun wisi--indent-token-1 (line end delta)
  "Apply indent DELTA to all lines from LINE (a line number) thru END (a buffer position)."
  (let ((i (1- line));; index to wisi-ind-line-begin, wisi-ind-indent
	(paren-first (when (and (listp delta)
				(eq 'hanging (car delta)))
		       (nth 2 delta))))

    (while (<= (aref (wisi-ind-line-begin wisi--indent) i) end)
      (unless
	  (and ;; no check for called from wisi--indent-comment;
	       ;; comments within tokens are indented by
	       ;; wisi--indent-token
	       wisi-indent-comment-col-0
	       (= 11 (syntax-class (syntax-after (aref (wisi-ind-line-begin wisi--indent) i)))))
	(cond
	 ((integerp delta)
	  (wisi--apply-int i delta))

	 ((listp delta)
	  (cond
	   ((eq 'anchored (car delta))
	    (wisi--apply-anchored delta i))

	   ((eq 'hanging (car delta))
	    ;; from wisi-hanging; delta is ('hanging first-line nest delta1 delta2)
	    ;; delta2 may be anchored
	    (if (= i (1- (nth 1 delta)))
		;; first line of token
		(wisi--apply-int i (nth 3 delta))

	      ;; don't apply hanging indent in nested parens.
	      ;; test/ada_mode-parens.adb
	      ;; No_Conditional_Set : constant Ada.Strings.Maps.Character_Set :=
	      ;;   Ada.Strings.Maps."or"
	      ;;     (Ada.Strings.Maps.To_Set (' '),
	      (when (= paren-first
		       (nth 0 (save-excursion (syntax-ppss (aref (wisi-ind-line-begin wisi--indent) i)))))
		(let ((delta2 (nth 4 delta)))
		  (cond
		   ((integerp delta2)
		    (wisi--apply-int i delta2))

		   (t ;; anchored
		    (wisi--apply-anchored delta2 i))
		   )))
	      ))

	   (t
	    (error "wisi--indent-token-1: invalid delta: %s" delta))
	   )) ;; listp delta

	 (t
	  (error "wisi--indent-token-1: invalid delta: %s" delta))
	 ))
      (setq i (1+ i))
      )))

(defun wisi--indent-token (tok token-delta)
  "Add TOKEN-DELTA to all indents in TOK region,"
  (let ((line (if (wisi-tok-nonterminal tok)
		  (wisi-tok-first tok)
		(when (wisi-tok-first tok) (wisi-tok-line tok))))
	(end (cdr (wisi-tok-region tok))))
    (when (and line end token-delta)
      (wisi--indent-token-1 line end token-delta))))

(defun wisi--indent-comment (tok comment-delta)
  "Add COMMENT-DELTA to all indents in comment region following TOK."
  (let ((line (wisi-tok-comment-line tok))
	(end (wisi-tok-comment-end tok)))
    (when (and line end comment-delta)
      (wisi--indent-token-1 line end comment-delta))))

(defun wisi-anchored-1 (tok offset &optional no-accumulate)
  "Return offset of TOK relative to current indentation + OFFSET.
For use in grammar indent actions."
  (let ((pos (car (wisi-tok-region tok)))
	delta)

    (goto-char pos)
    (setq delta (+ offset (- (current-column) (current-indentation))))
    (wisi-anchored-2
     (wisi-tok-line tok) ;; anchor-line
     (if wisi-indent-comment
	 (wisi-tok-comment-end (aref wisi-tokens wisi-token-index))
       (cdr (wisi-tok-region (aref wisi-tokens wisi-token-index))));; end
     delta
     no-accumulate)
    ))

(defun wisi--max-anchor (begin-line end)
  (let ((i (1- begin-line))
	(result 0))
    (while (<= (aref (wisi-ind-line-begin wisi--indent) i) end)
      (let ((indent (aref (wisi-ind-indent wisi--indent) i)))
	(when (listp indent)
	  (cond
	   ((eq 'anchor (car indent))
	    (setq result (max result (car (nth 1 indent))))
	    (when (listp (nth 2 indent))
	      (setq result (max result (nth 1 (nth 2 indent))))
	      ))
	   (t ;; anchored
	    (setq result (max result (nth 1 indent))))
	   )))
      (setq i (1+ i)))
    result
    ))

(defun wisi-anchored-2 (anchor-line end delta no-accumulate)
  "Set ANCHOR-LINE as anchor, increment anchors thru END, return anchored delta."
  ;; Typically, we use anchored to indent relative to a token buried in a line:
  ;;
  ;; test/ada_mode-parens.adb
  ;; Local_2 : Integer := (1 + 2 +
  ;;                         3);
  ;; line starting with '3' is anchored to '('
  ;;
  ;; If the anchor is a nonterminal, and the first token in the anchor
  ;; is also first on a line, we don't need anchored to compute the
  ;; delta:
  ;;
  ;; test/ada_mode-parens.adb
  ;; Local_5 : Integer :=
  ;;   (1 + 2 +
  ;;      3);
  ;; delta for line starting with '3' can just be '3'.
  ;;
  ;; However, in some places we need anchored to prevent later
  ;; deltas from accumulating:
  ;;
  ;; test/ada_mode-parens.adb
  ;; No_Conditional_Set : constant Ada.Strings.Maps.Character_Set :=
  ;;   Ada.Strings.Maps."or"
  ;;     (Ada.Strings.Maps.To_Set (' '),
  ;;
  ;; here the function call actual parameter part is indented first
  ;; by 'name' and by 'expression'; we use anchored to keep the
  ;; 'name' indent and ignore the later addition.
  ;;
  ;; So we apply anchored whether the anchor token is first or not.

  (let* ((i (1- anchor-line))
	 (indent (aref (wisi-ind-indent wisi--indent) i)) ;; reference if list
	 (anchor-id (1+ (wisi--max-anchor anchor-line end))))

    ;; Set anchor
    (cond
     ((integerp indent)
      (aset (wisi-ind-indent wisi--indent) i (list 'anchor (list anchor-id) indent)))

     ((and (listp indent)
	   (eq 'anchor (car indent)))
      (push anchor-id (nth 1 indent)))

     ((and (listp indent)
	   (eq 'anchored (car indent)))
      (aset (wisi-ind-indent wisi--indent) i (list 'anchor (list anchor-id) (copy-sequence indent))))

     (t
      (error "wisi-anchored-delta: invalid form in indent: %s" indent)))

    (list 'anchored anchor-id delta no-accumulate)
    ))

(defun wisi-anchored (token-number offset &optional no-accumulate)
  "Return offset of token TOKEN-NUMBER in `wisi-tokens'.relative to current indentation + OFFSET.
For use in grammar indent actions."
  (wisi-anchored-1 (aref wisi-tokens (1- token-number)) offset no-accumulate))

(defun wisi-anchored* (token-number offset)
  "If TOKEN-NUMBER token in `wisi-tokens' is first on a line,
anchor the current token to it at OFFSET.
Otherwise return 0."
  (if (wisi-tok-first (aref wisi-tokens (1- token-number)))
      (wisi-anchored token-number offset)
    0))

(defun wisi-anchored*- (token-number offset)
  "If existing indent is zero, and TOKEN-NUMBER token in `wisi-tokens' is first on a line,
anchor the current token to it at OFFSET.
Otherwise return 0."
  (if (wisi-tok-first (aref wisi-tokens (1- token-number)))
      (wisi-anchored token-number offset t)
    0))

(defun wisi--paren-in-anchor-line (anchor-tok offset)
  "If there is an opening paren containing ANCHOR-TOK in the same line as ANCHOR-TOK,
return OFFSET plus the delta from the line begin to the paren
position. Otherwise return OFFSET."
  (let* ((tok-syntax (syntax-ppss (car (wisi-tok-region anchor-tok))))
	 (paren-pos (nth 1 tok-syntax))
	 (anchor-line (wisi-tok-line anchor-tok)))

    (when (and paren-pos ;; in paren
	      (< paren-pos (aref (wisi-ind-line-begin wisi--indent) (1- anchor-line))))
      ;; paren not in anchor line
      (setq paren-pos nil))

    (if paren-pos
	(progn
	  (goto-char paren-pos)
	  (+ 1 (- (current-column) (current-indentation)) offset))
      offset)
    ))

(defun wisi-anchored% (token-number offset &optional no-accumulate)
  "Anchor the current token at OFFSET from either the first token on the line
containing TOKEN-NUMBER in `wisi-tokens', or an enclosing paren on that line."
  (let* ((indent-tok (aref wisi-tokens wisi-token-index))
	 ;; tok is a nonterminal; this function makes no sense for terminals
	 (anchor-tok (aref wisi-tokens (1- token-number))))

    (wisi-anchored-2
     (wisi-tok-line anchor-tok)

     (if wisi-indent-comment
	 (wisi-tok-comment-end indent-tok)
       (cdr (wisi-tok-region indent-tok))) ;; end

     (wisi--paren-in-anchor-line anchor-tok offset)
     no-accumulate)
    ))

(defun wisi-anchored%- (token-number offset)
  "If existing indent is zero, anchor the current token at OFFSET
from the first token on the line containing TOKEN-NUMBER in `wisi-tokens'."
  (wisi-anchored% token-number offset t))

(defun wisi-hanging (delta1 delta2)
  "Return indent with DETLA1 for first line, DELTA2 for following lines.
For use in grammar indent actions."
  (if wisi-indent-comment
      delta1

    (let* ((tok (aref wisi-tokens wisi-token-index))
	   ;; tok is a nonterminal; this function makes no sense for terminals
	   (tok-syntax (syntax-ppss (car (wisi-tok-region tok)))))
      ;; syntax-ppss moves point to start of tok

      (if (functionp wisi-indent-hanging-function)
	  (let ((indent-hanging (funcall wisi-indent-hanging-function tok tok-syntax delta1 delta2)))
	    (list 'hanging
		  (wisi-tok-line tok) ;; first line of token
		  (nth 0 tok-syntax) ;; paren nest level at tok
		  (nth 0 indent-hanging)
		  (nth 1 indent-hanging)))

	(list 'hanging
	      (wisi-tok-line tok) ;; first line of token
	      (nth 0 tok-syntax) ;; paren nest level at tok
	      delta1
	      (wisi-anchored-2 (wisi-tok-line tok) (cdr (wisi-tok-region tok)) delta2 nil))
	))
    ))

(defun wisi--indent-compute-delta (delta tok)
  "Return evaluation of DELTA."
  (cond
   ((integerp delta)
    delta)

   ((symbolp delta)
    (symbol-value delta))

   ((vectorp delta)
    ;; [token comment]
    ;; if wisi-indent-comment, we are indenting the comments of the
    ;; previous token; they should align with the 'token' delta.
    (wisi--indent-compute-delta (aref delta 0) tok))

   (t ;; form
    (save-excursion
      (goto-char (car (wisi-tok-region tok)))
      (eval delta)))
   ))

(defun wisi-indent-action (deltas)
  "Accumulate `wisi--indents' from DELTAS.
DELTAS is a vector; each element can be:
- an integer
- a symbol
- a lisp form
- a vector.

The first three are evaluated to give the delta. A vector must
have two elements, giving the code and following comment
deltas. Otherwise the comment delta is the following delta in
DELTAS."
  (when (eq wisi--parse-action 'indent)
    (dotimes (wisi-token-index (length wisi-tokens))
      (let* ((tok (aref wisi-tokens wisi-token-index))
	     (token-delta (aref deltas wisi-token-index))
	     (comment-delta
	      (cond
	       ((vectorp token-delta)
		(aref token-delta 1))

	       ((< wisi-token-index (1- (length wisi-tokens)))
		(aref deltas (1+ wisi-token-index)))
	       )))
	(when (wisi-tok-region tok)
	  ;; region is null when optional nonterminal is empty
	  (let ((wisi-indent-comment nil))
	    (setq token-delta
		  (when (and token-delta
			     (wisi-tok-first tok))
		    (wisi--indent-compute-delta token-delta tok)))

	    (when (and token-delta
		       (or (consp token-delta)
			   (not (= 0 token-delta))))
	      (wisi--indent-token tok token-delta))

	    (setq wisi-indent-comment t)
	    (setq comment-delta
		  (when (and comment-delta
			     (wisi-tok-comment-line tok))
		    (wisi--indent-compute-delta comment-delta tok)))

	    (when (and comment-delta
		       (or (consp comment-delta)
			   (not (= 0 comment-delta))))
	      (wisi--indent-comment tok comment-delta))
	    )
	  )))))

(defun wisi-indent-action* (n deltas)
  "If any of the first N tokens in `wisi-tokens' is first on a line,
call `wisi-indent-action' with DETLAS.  Otherwise do nothing."
  (when (eq wisi--parse-action 'indent)
    (let ((done nil)
	  (i 0)
	  tok)
      (while (and (not done)
		  (< i n))
	(setq tok (aref wisi-tokens i))
	(setq i (1+ i))
	(when (and (wisi-tok-region tok)
		   (wisi-tok-first tok))
	  (setq done t)
	  (wisi-indent-action deltas))
	))))

(defun wisi--indent-leading-comments ()
  "Set `wisi-ind-indent to 0 for comment lines before first token in buffer.
Leave point at first token (or eob)."
  (goto-char (point-min))
  (forward-comment (point-max))
  (let ((end (point))
	(i 0)
	(max-i (length (wisi-ind-line-begin wisi--indent))))
    (while (< (aref (wisi-ind-line-begin wisi--indent) i) end)
      (when (< i max-i)
	(aset (wisi-ind-indent wisi--indent) i 0))
      (setq i (1+ i)))
    ))

;;;; motion
(defun wisi-backward-cache ()
  "Move point backward to the beginning of the first token preceding point that has a cache.
Returns cache, or nil if at beginning of buffer."
  (let (cache pos)
    (setq pos (previous-single-property-change (point) 'wisi-cache))
    ;; There are three cases:
    ;;
    ;; 1) caches separated by non-cache chars: 'if ... then'
    ;;    pos is before 'f', cache is on 'i'
    ;;
    ;; 2) caches not separated: ');'
    ;;    pos is before ';', cache is on ';'
    ;;
    ;; 3) at bob; pos is nil
    ;;
    (if pos
	(progn
	  (setq cache (get-text-property pos 'wisi-cache))
	  (if cache
	      ;; case 2
	      (goto-char pos)
	    ;; case 1
	    (setq cache (get-text-property (1- pos) 'wisi-cache))
	    (goto-char (1- pos))))
      ;; at bob
      (goto-char (point-min))
      (setq cache nil))
    cache
    ))

(defun wisi-forward-cache ()
  "Move point forward to the beginning of the first token after point that has a cache.
Returns cache, or nil if at end of buffer."
  (let (cache pos)
    (when (get-text-property (point) 'wisi-cache)
      ;; on a cache; get past it
      (goto-char (1+ (point))))

    (setq cache (get-text-property (point) 'wisi-cache))
    (if cache
	nil

      (setq pos (next-single-property-change (point) 'wisi-cache))
      (if pos
	  (progn
	    (goto-char pos)
	    (setq cache (get-text-property pos 'wisi-cache)))
	;; at eob
	(goto-char (point-max))
	(setq cache nil))
      )
    cache
    ))

(defun wisi-forward-find-class (class limit)
  "Search at point or forward for a token that has a cache with CLASS.
Return cache, or nil if at end of buffer.
If LIMIT (a buffer position) is reached, throw an error."
  (let ((cache (or (wisi-get-cache (point))
		   (wisi-forward-cache))))
    (while (not (eq class (wisi-cache-class cache)))
      (setq cache (wisi-forward-cache))
      (when (>= (point) limit)
	(error "cache with class %s not found" class)))
    cache))

(defun wisi-forward-find-token (token limit &optional noerror)
  "Search forward for TOKEN.
If point is at a matching token, return that token.  TOKEN may be
a list; stop on any member of the list.  Return `wisi-tok'
struct, or if LIMIT (a buffer position) is reached, then if
NOERROR is nil, throw an error, if non-nil, return nil."
  (let ((token-list (cond
		     ((listp token) token)
		     (t (list token))))
	(tok (wisi-forward-token))
	(done nil))
    (while (not (or done
		    (memq (wisi-tok-token tok) token-list)))
      (setq tok (wisi-forward-token))
      (when (or (>= (point) limit)
		(eobp))
	(goto-char limit)
	(if noerror
	    (setq done t)
	  (error "token %s not found" token))))
    tok))

(defun wisi-forward-find-nonterm (nonterm limit)
  "Search forward for a token that has a cache with NONTERM.
NONTERM may be a list; stop on any cache that has a member of the list.
Return cache, or nil if at end of buffer.
If LIMIT (a buffer position) is reached, throw an error."
  (let ((nonterm-list (cond
		       ((listp nonterm) nonterm)
		       (t (list nonterm))))
	(cache (wisi-forward-cache)))
    (while (not (memq (wisi-cache-nonterm cache) nonterm-list))
      (setq cache (wisi-forward-cache))
      (when (>= (point) limit)
	(error "cache with nonterm %s not found" nonterm)))
    cache))

(defun wisi-goto-cache-next (cache)
  (goto-char (1- (wisi-cache-next cache)))
  (wisi-get-cache (point))
  )

(defun wisi-forward-statement-keyword ()
  "If not at a cached token, move forward to next
cache. Otherwise move to cache-next, or cache-end, or next cache
if both nil.  Return cache found."
<<<<<<< HEAD
  (wisi-validate-cache (point-max) t 'navigate) ;; ensure there is a next cache to move to
  (let ((cache (wisi-get-cache (point))))
    (if cache
	(let ((next (or (wisi-cache-next cache)
			(wisi-cache-end cache))))
	  (if next
	      (goto-char (1- next))
	    (wisi-forward-token)
	    (wisi-forward-cache)))
      (wisi-forward-cache))
    )
  (wisi-get-cache (point))
  )
=======
  (unless (eobp)
    (wisi-validate-cache (point-max) t) ;; ensure there is a next cache to move to
    (let ((cache (wisi-get-cache (point))))
      (if (and cache
	       (not (eq (wisi-cache-class cache) 'statement-end)))
	  (let ((next (or (wisi-cache-next cache)
			  (wisi-cache-end cache))))
	    (if next
		(goto-char (1- next))
	      (wisi-forward-token)
	      (wisi-forward-cache)))
	(wisi-forward-cache))
      )
    (wisi-get-cache (point))
    ))
>>>>>>> 515f193f

(defun wisi-backward-statement-keyword ()
  "If not at a cached token, move backward to prev
cache. Otherwise move to cache-prev, or prev cache if nil."
  (wisi-validate-cache (point) t 'navigate)
  (let ((cache (wisi-get-cache (point)))
	prev)
    (when cache
      (setq prev (wisi-cache-prev cache))
      (unless prev
	(unless (eq 'statement-start (wisi-cache-class cache))
	  (setq prev (wisi-cache-containing cache)))))
    (if prev
	(goto-char (1- prev))
      (wisi-backward-cache))
  ))

(defun wisi-forward-sexp (&optional arg)
  "For `forward-sexp-function'."
  (interactive "^p")
  (or arg (setq arg 1))
  (cond
   ((and (> arg 0) (= 4 (syntax-class (syntax-after (point)))))  ;; on open paren
    (let ((forward-sexp-function nil))
      (forward-sexp arg)))

   ((and (< arg 0) (= (syntax-class (syntax-after (1- (point)))) 5)) ;; after close paren
    (let ((forward-sexp-function nil))
      (forward-sexp arg)))

   (t
    (dotimes (_i (abs arg))
      (if (> arg 0)
	  (wisi-forward-statement-keyword)
	(wisi-backward-statement-keyword))))
   ))

(defun wisi-goto-containing (cache &optional error)
  "Move point to containing token for CACHE, return cache at that point.
If ERROR, throw error when CACHE has no container; else return nil."
  (cond
   ((markerp (wisi-cache-containing cache))
    (goto-char (1- (wisi-cache-containing cache)))
    (wisi-get-cache (point)))
   (t
    (when error
      (error "already at outermost containing token")))
   ))

(defun wisi-goto-containing-paren (cache)
  "Move point to just after the open-paren containing CACHE.
Return cache for paren, or nil if no containing paren."
  (while (and cache
	      (not (eq (wisi-cache-class cache) 'open-paren)))
    (setq cache (wisi-goto-containing cache)))
  (when cache
    (forward-char 1))
  cache)

(defun wisi-goto-start (cache)
  "Move point to containing ancestor of CACHE that has class statement-start.
Return start cache."
  (when
    ;; cache nil at bob, or on cache in partially parsed statement
    (while (and cache
		(not (eq (wisi-cache-class cache) 'statement-start)))
      (setq cache (wisi-goto-containing cache)))
    )
  cache)

(defun wisi-goto-end-1 (cache)
  (goto-char (1- (wisi-cache-end cache))))

(defun wisi-goto-statement-start ()
  "Move point to token at start of statement point is in or after.
Return start cache."
  (interactive)
  (wisi-validate-cache (point) t 'navigate)
  (let ((cache (wisi-get-cache (point))))
    (unless cache
      (setq cache (wisi-backward-cache)))
    (wisi-goto-start cache)))

(defun wisi-goto-statement-end ()
  "Move point to token at end of statement point is in or before."
  (interactive)
  (wisi-validate-cache (point) t 'navigate)
  (let ((cache (or (wisi-get-cache (point))
		   (wisi-forward-cache))))
    (when (wisi-cache-end cache)
      ;; nil when cache is statement-end
      (wisi-goto-end-1 cache))
    ))

(defun wisi-next-statement-cache (cache)
  "Move point to CACHE-next, return cache; error if nil."
  (when (not (markerp (wisi-cache-next cache)))
    (error "no next statement cache"))
  (goto-char (1- (wisi-cache-next cache)))
  (wisi-get-cache (point)))

(defun wisi-prev-statement-cache (cache)
  "Move point to CACHE-prev, return cache; error if nil."
  (when (not (markerp (wisi-cache-prev cache)))
    (error "no prev statement cache"))
  (goto-char (1- (wisi-cache-prev cache)))
  (wisi-get-cache (point)))

;;;; indentation

(defun wisi-comment-indent ()
  "For `comment-indent-function'. Indent single line comment to
the comment on the previous line."
  ;; Called from `comment-indent', either to insert a new comment, or
  ;; to indent the first line of an existing one.  In either case, the
  ;; comment may be after code on the same line.  For an existing
  ;; comment, point is at the start of the starting delimiter.
  (or
   (save-excursion
     ;; Check for a preceding comment line; fail if comment follows code.
     (when (forward-comment -1)
       ;; For the case:
       ;;
       ;; code;-- comment
       ;;
       ;; point is on '--', and 'forward-comment' does not move point,
       ;; returns nil.
       (when (looking-at comment-start)
         (current-column))))

   (save-excursion
     (back-to-indentation)
     (if (looking-at comment-start)
         ;; An existing comment, no code preceding comment, and
         ;; no comment on preceding line. Return nil, so
         ;; `comment-indent' will call `indent-according-to-mode'
         nil

       ;; A comment after code on the same line.
       comment-column))
   ))

(defun wisi-indent-statement ()
  "Indent region given by `wisi-goto-start', `wisi-cache-end'."
  (wisi-validate-cache (point) t 'navigate)

  (save-excursion
    (let ((cache (or (wisi-get-cache (point))
		     (wisi-backward-cache))))
      (when cache
	;; can be nil if in header comment
	(let ((start (progn (wisi-goto-start cache) (point)))
	      (end (progn
		     (when (wisi-cache-end cache)
		       ;; nil when cache is statement-end
		       (goto-char (1- (wisi-cache-end cache))))
		     (point))))
	  (indent-region start end)
	  ))
      )))

(defvar-local wisi-indent-calculate-functions nil
  "Functions to compute indentation special cases.
Called with point at current indentation of a line; return
indentation column, or nil if function does not know how to
indent that line. Run after parser indentation, so other lines
are indented correctly.")

(defvar-local wisi-post-indent-fail-hook
  "Function to reindent portion of buffer.
Called from `wisi-indent-region' when a parse succeeds after
failing; assumes user was editing code that is now syntactically
correct. Must leave point at indentation of current line.")

(defvar-local wisi-indent-failed nil
  "Non-nil when wisi-indent-region fails due to parse failing; cleared when indent succeeds.")

(defvar-local wisi-indent-region-fallback 'wisi-indent-region-fallback-default
  "Function to compute indent for lines in region when wisi parse fails.
Called with BEGIN END.")

(defun wisi-indent-region-fallback-default (begin end)
  ;; no indent info at point. Assume user is
  ;; editing; indent to previous lines, fix it
  ;; after parse succeeds
  (goto-char begin)
  (forward-line -1);; safe at bob
  (back-to-indentation)
  (let ((col (current-column)))
    (while (and (not (eobp))
		(< (point) end))
      (forward-line 1)
      (indent-line-to col))))

(defun wisi--set-line-begin ()
  "Set line-begin field of `wisi--indent'."
  (goto-char (point-min))

  (dotimes (i (length (wisi-ind-line-begin wisi--indent)))
    (aset (wisi-ind-line-begin wisi--indent) i (copy-marker (point)))
    (forward-line 1)))

(defconst wisi-indent-max-anchor-depth 20)

(defun wisi-indent-region (begin end)
  "For `indent-region-function', using the wisi indentation engine."
  (let ((wisi--parse-action 'indent))
    (wisi--check-change)

    ;; `align-region' calls `indent-region' on the same region once
    ;; for each rule processed; we do nothing unless the buffer has
    ;; changed.

    ;; FIXME: wisi-max-cache 'indent marks whole buffer indented even
    ;; if only indented one line. Need a per-line cache mechanism
    (when t
      ;; (and (wisi-parse-try)
      ;; 	       (<= (wisi-cache-max) end))
      ;;  (wisi-set-parse-try nil)
      (move-marker (wisi-cache-max) (point-min))
      ;; end FIXME:

      (setq wisi--last-parse-action wisi--parse-action)

      (save-excursion
	;; `align-region' assumes `indent-region' does not move point

	(let* ((end-mark (copy-marker end))
	       (line-count (1+ (count-lines (point-min) (point-max))))
	       (wisi--indent
		(make-wisi-ind
		 :line-begin (make-vector line-count 0)
		 :indent (make-vector line-count 0)
		 :last-line nil))
	       (anchor-indent (make-vector wisi-indent-max-anchor-depth 0)))

	  (wisi--set-line-begin)
	  (wisi--indent-leading-comments)
	  (wisi--run-parse)

	  (if wisi-parse-failed
	      (progn
		(setq wisi-indent-failed t)
		(funcall wisi-indent-region-fallback begin end))

	    ;; parse succeeded
	    ;;
	    ;; apply indent action results
	    (goto-char begin)

	    (dotimes (i (length (wisi-ind-indent wisi--indent)))
	      (let ((indent (aref (wisi-ind-indent wisi--indent) i))
		    (pos (aref (wisi-ind-line-begin wisi--indent) i)))
		(cond
		 ((integerp indent))

		 ((listp indent)
		  (let ((anchor-ids (nth 1 indent))
			(indent2 (nth 2 indent)))
		    (cond
		     ((eq 'anchor (car indent))
		      (cond
		       ((integerp indent2)
			(dotimes (i (length anchor-ids))
			  (aset anchor-indent (nth i anchor-ids) indent2))
			(setq indent indent2))

		       ((listp indent2) ;; 'anchored
			(setq indent (+ (aref anchor-indent (nth 1 indent2)) (nth 2 indent2)))

			(dotimes (i (length anchor-ids))
			  (aset anchor-indent (nth i anchor-ids) indent)))

		       (t
			(error "wisi-indent-region: invalid form in wisi-ind-indent %s" indent))
		       ));; 'anchor

		     ((eq 'anchored (car indent))
		      (setq indent (+ (aref anchor-indent (nth 1 indent)) indent2)))

		     (t
		      (error "wisi-indent-region: invalid form in wisi-ind-indent %s" indent))
		     )));; listp indent

		 (t
		  (error "wisi-indent-region: invalid form in wisi-ind-indent %s" indent))
		 );; cond indent

		(when (and (>= pos begin)
			   (<= pos end-mark))
		  (goto-char pos)
		  (indent-line-to indent)))) ;; dotimes lines

	    (when wisi-indent-failed
	      ;; previous parse failed
	      (setq wisi-indent-failed nil)
	      (goto-char end-mark)
	      (run-hooks 'wisi-post-indent-fail-hook))

	    ;; run wisi-indent-calculate-functions
	    (when wisi-indent-calculate-functions
	      (goto-char begin)
	      (while (< (point) end-mark)
		(back-to-indentation)
		(let ((indent
		       (run-hook-with-args-until-success 'wisi-indent-calculate-functions)))
		  (when indent
		    (indent-line-to indent)))

		(forward-line 1)))
	    ))))
    ))

(defun wisi-indent-line ()
  "For `indent-line-function'."
  (let ((savep (copy-marker (point)))
	(to-indent nil))
    (back-to-indentation)
    (when (>= (point) savep)
      (setq to-indent t))

    (wisi-indent-region (line-beginning-position) (line-end-position))

    (goto-char savep)
    (when to-indent (back-to-indentation))
    ))

;;;; debug
(defun wisi-parse-buffer (&optional parse-action)
  (interactive)
  (when (< emacs-major-version 25) (syntax-propertize (point-max)))
  (if parse-action
      (progn
	(wisi-invalidate-cache parse-action (point-min))
	(wisi-validate-cache (point-max) t parse-action))

    (wisi-invalidate-cache 'indent (point-min))
    (wisi-indent-region (point-min) (point-max))
    ))

(defun wisi-lex-buffer ()
  ;; for timing the lexer; set indent so we get the slowest time
  (interactive)
  (when (< emacs-major-version 25) (syntax-propertize (point-max)))

  (let* ((wisi--parse-action 'indent)
	 (line-count (1+ (count-lines (point-min) (point-max))))
	 (wisi--indent
	  (make-wisi-ind
	   :line-begin (make-vector line-count 0)
	   :indent (make-vector line-count 0)
	   :last-line nil)))

    (wisi--set-line-begin)

    (goto-char (point-min))
    (while (not (eq wisi-eoi-term (wisi-tok-token (wisi-forward-token)))))
    ))

(defun wisi-show-cache ()
  "Show cache at point."
  (interactive)
  (message "%s" (or (wisi-get-cache (point))
		    (get-text-property (point) 'wisi-face))))

(defun wisi-show-token ()
  "Move forward across one keyword, show token."
  (interactive)
  (let* ((wisi--parse-action nil)
	 (token (wisi-forward-token)))
    (message "%s" token)))

(defun wisi-show-containing-or-previous-cache ()
  (interactive)
  (let ((cache (wisi-get-cache (point))))
    (if cache
	(message "containing %s" (wisi-goto-containing cache t))
      (message "previous %s" (wisi-backward-cache)))
    ))

(defun wisi-show-cache-max ()
  (interactive)
  (push-mark)
  (goto-char (wisi-cache-max)))

;;;;; setup

(defun wisi-setup (indent-calculate post-indent-fail class-list keyword-table token-table parse-table)
  "Set up a buffer for parsing files with wisi."
  (setq wisi-class-list class-list)

  (let ((numbers (cadr (symbol-value (intern-soft "number" token-table)))))
    (setq wisi--lexer
	  (make-wisi-lex
	   :keyword-table keyword-table
	   :punctuation-table (symbol-value (intern-soft "punctuation" token-table))
	   :punctuation-table-max-length 0
	   :string-double-term (car (symbol-value (intern-soft "string-double" token-table)))
	   :string-quote-escape-doubled nil
	   :string-quote-escape nil
	   :string-single-term (car (symbol-value (intern-soft "string-single" token-table)))
	   :symbol-term (car (symbol-value (intern-soft "symbol" token-table)))
	   :number-term (car numbers)
	   :number-p (cdr numbers)
	   )))

  (let (fail)
    (dolist (item (wisi-lex-punctuation-table wisi--lexer))
      (when item ;; default matcher can be nil

	;; check that all chars used in punctuation tokens have punctuation syntax
	(mapc (lambda (char)
		(when (not (= ?. (char-syntax char)))
		  (setq fail t)
		  (message "in %s, %c does not have punctuation syntax"
			   (car item) char)))
	      (cdr item))

	(when (< (wisi-lex-punctuation-table-max-length wisi--lexer) (length (cdr item)))
	  (setf (wisi-lex-punctuation-table-max-length wisi--lexer) (length (cdr item)))))
      )
    (when fail
      (error "aborting due to punctuation errors")))

  (setq wisi-parse-table parse-table)

  (setq wisi--cache-max
	(list
	 (cons 'face (copy-marker (point-min)))
	 (cons 'navigate (copy-marker (point-min)))
	 (cons 'indent (copy-marker (point-min)))))

  (setq wisi--parse-try
	(list
	 (cons 'face t)
	 (cons 'navigate t)
	 (cons 'indent t)))

  ;; file local variables may have added opentoken, gnatprep
  (setq wisi-indent-calculate-functions (append wisi-indent-calculate-functions indent-calculate))
  (set (make-local-variable 'indent-line-function) #'wisi-indent-line)
  (set (make-local-variable 'indent-region-function) #'wisi-indent-region)
  (set (make-local-variable 'forward-sexp-function) #'wisi-forward-sexp)


  (setq wisi-post-indent-fail-hook post-indent-fail)
  (setq wisi-indent-failed nil)

  (add-hook 'before-change-functions #'wisi-before-change 'append t)
  (add-hook 'after-change-functions #'wisi-after-change nil t)
  (setq wisi--change-end (copy-marker (point-min) t))

  (jit-lock-register 'wisi-fontify-region)

  ;; See comments above on syntax-propertize.
  (when (< emacs-major-version 25) (syntax-propertize (point-max)))
  )

(provide 'wisi)
;;; wisi.el ends here<|MERGE_RESOLUTION|>--- conflicted
+++ resolved
@@ -1691,23 +1691,8 @@
   "If not at a cached token, move forward to next
 cache. Otherwise move to cache-next, or cache-end, or next cache
 if both nil.  Return cache found."
-<<<<<<< HEAD
-  (wisi-validate-cache (point-max) t 'navigate) ;; ensure there is a next cache to move to
-  (let ((cache (wisi-get-cache (point))))
-    (if cache
-	(let ((next (or (wisi-cache-next cache)
-			(wisi-cache-end cache))))
-	  (if next
-	      (goto-char (1- next))
-	    (wisi-forward-token)
-	    (wisi-forward-cache)))
-      (wisi-forward-cache))
-    )
-  (wisi-get-cache (point))
-  )
-=======
   (unless (eobp)
-    (wisi-validate-cache (point-max) t) ;; ensure there is a next cache to move to
+    (wisi-validate-cache (point-max) t 'navigate) ;; ensure there is a next cache to move to
     (let ((cache (wisi-get-cache (point))))
       (if (and cache
 	       (not (eq (wisi-cache-class cache) 'statement-end)))
@@ -1721,7 +1706,6 @@
       )
     (wisi-get-cache (point))
     ))
->>>>>>> 515f193f
 
 (defun wisi-backward-statement-keyword ()
   "If not at a cached token, move backward to prev
