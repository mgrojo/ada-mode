--- conflicted
+++ resolved
@@ -109,15 +109,10 @@
 ;;; Code:
 
 (require 'cl-lib)
-<<<<<<< HEAD
 (require 'seq)
-=======
+(require 'wisi-ext-parse)
+(require 'wisi-parse)
 (require 'wisi-parse-common)
-
-;; FIXME: use better dispatching
-(require 'wisi-ext-parse)
->>>>>>> 4f32beff
-(require 'wisi-parse)
 
 ;; WORKAROUND: for some reason, this condition doesn't work in batch mode!
 ;; (when (and (= emacs-major-version 24)
@@ -462,7 +457,7 @@
   )
 
 (defvar-local wisi-parse-table nil)
-(defvar-local wisi-elisp-names nil)
+(defvar-local wisi-elisp-names nil) ;; FIXME: move into some struct
 
 (defvar-local wisi-parse-failed nil
   "Non-nil when a recent parse has failed - cleared when parse succeeds.")
@@ -742,9 +737,15 @@
    ))
 
 (defvar-local wisi-class-list nil
+  ;; FIXME: move to some struct?
   "list of valid token classes; checked in wisi-statement-action.")
 
-<<<<<<< HEAD
+(defvar wisi-parser 'elisp
+  ;; FIXME: move to some struct?
+  ;; FIXME: ’ext instead of ’ada; name of grammar is in wisi-ext-parse-exe
+  "Choice of wisi parser implementation; 'elisp or 'ada.
+'ada uses external program ada_mode_wisi_parse.")
+
 (defun wisi--run-parse ()
   "Run the parser."
   (let ((msg (when (> wisi-debug 0)
@@ -754,36 +755,18 @@
 		       (line-number-at-pos (point))))))
     (when (> wisi-debug 0)
       (message msg))
-=======
-(defvar wisi-parser 'elisp
-  "Choice of wisi parser implementation; 'elisp or 'ada.
-'ada uses external program ada_mode_wisi_parse.")
-
-(defun wisi-parse-current ()
-  "Parse current buffer. Parser used is given by `wisi-parser'."
-  (cl-ecase wisi-parser
-    (elisp
-     (wisi-parse wisi-parse-table 'wisi-forward-token))
-    (ada
-     ;; FIXME: grammar is specifed by .exe name; that must be here.
-     (wisi-ext-parse wisi-elisp-names))
-    ))
-
-(defun wisi-validate-cache (pos &optional error-on-fail)
-  "Ensure cached data is valid at least up to POS in current buffer."
-  (let ((msg (when (> wisi-debug 0) (format "wisi: parsing %s:%d ..." (buffer-name) (line-number-at-pos pos)))))
-    ;; If wisi-cache-max = pos, then there is no cache at pos; need parse
-    (when (and wisi-parse-try
-	       (<= wisi-cache-max pos))
-      (when (> wisi-debug 0)
-	(message msg))
->>>>>>> 4f32beff
 
     (setq wisi-parse-error-msg nil)
 
     (condition-case-unless-debug err
 	(save-excursion
-	  (wisi-parse wisi-parse-table #'wisi-forward-token)
+	  (cl-ecase wisi-parser
+	    (elisp
+	     (wisi-parse wisi-parse-table 'wisi-forward-token))
+	    (ada
+	     ;; FIXME: grammar is specifed by .exe name; that must be here.
+	     (wisi-ext-parse wisi-elisp-names))
+	    )
 	  (setq wisi-parse-failed nil)
 	  (when (memq wisi--parse-action '(face navigate))
 	    ;; indent parse does not set caches; they are set in `wisi-indent-region'
@@ -807,44 +790,8 @@
        (setq wisi-parse-error-msg (cdr err)))
       )
 
-<<<<<<< HEAD
     (if wisi-parse-error-msg
 	;; error
-=======
-      (if (> wisi-debug 1)
-	  ;; let debugger stop in wisi-parse
-	  (progn
-	    (save-excursion
-	      (wisi-parse-current)
-	      (setq wisi-cache-max (point))
-	      (setq wisi-parse-failed nil))
-	    (run-hooks 'wisi-post-parse-succeed-hook))
-
-	;; else capture errors from bad syntax, so higher level
-	;; functions can try to continue and/or we don't bother the
-	;; user.
-	(condition-case err
-	    (progn
-	      (save-excursion
-		(wisi-parse-current)
-		(setq wisi-cache-max (point))
-		(setq wisi-parse-failed nil))
-	      (run-hooks 'wisi-post-parse-succeed-hook))
-	  (wisi-parse-error
-	   ;; delete caches past wisi-cache-max added by failed parse
-	   (wisi-delete-cache wisi-cache-max)
-	   (setq wisi-parse-failed t)
-	   (setq wisi-parse-error-msg (cdr err)))
-	  ))
-      (if wisi-parse-error-msg
-	  ;; error
-	  (cond
-	   ((> wisi-debug 0)
-	    (message "%s error" msg)
-	    (wisi-goto-error)
-	    (error wisi-parse-error-msg)))
-	;; no msg; success
->>>>>>> 4f32beff
 	(when (> wisi-debug 0)
 	  (message "%s error" msg)
 	  (wisi-goto-error)
@@ -2349,11 +2296,7 @@
 
 ;;;;; setup
 
-<<<<<<< HEAD
-(defun wisi-setup (indent-calculate post-indent-fail class-list keyword-table token-table parse-table)
-=======
-(defun wisi-setup (indent-calculate post-parse-fail class-list keyword-table token-table parse-table elisp-names)
->>>>>>> 4f32beff
+(defun wisi-setup (indent-calculate post-indent-fail class-list keyword-table token-table parse-table elisp-names)
   "Set up a buffer for parsing files with wisi."
   (setq wisi-class-list class-list)
 
