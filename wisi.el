--- conflicted
+++ resolved
@@ -2136,12 +2136,7 @@
   (add-hook 'after-change-functions #'wisi-after-change nil t)
   (setq wisi--change-end (copy-marker (point-min) t))
 
-<<<<<<< HEAD
   (jit-lock-register 'wisi-fontify-region)
-=======
-  (when (functionp 'jit-lock-register);; FIXME: in emacs 24.5; emacs 24.2?
-      (jit-lock-register 'wisi-fontify-region))
->>>>>>> 2aaa8023
 
   ;; See comments above on syntax-propertize.
   (when (< emacs-major-version 25) (syntax-propertize (point-max)))
