--- conflicted
+++ resolved
@@ -302,16 +302,10 @@
    --  Terminals, thru Target.
 
    function Push_Back_Valid
-<<<<<<< HEAD
      (Super                 : in out Base.Supervisor;
       Tree                  : in     Syntax_Trees.Tree;
       Config                : in     Configuration;
-      Push_Back_Undo_Reduce : in     Boolean := False)
-=======
-     (Super                 : not null access WisiToken.Parse.LR.McKenzie_Recover.Base.Supervisor;
-      Config                : in              Configuration;
-      Push_Back_Undo_Reduce : in              Boolean)
->>>>>>> 1f0a3ed1
+      Push_Back_Undo_Reduce : in     Boolean)
      return Boolean;
    --  True if Push_Back is a valid op for Config.
    --
@@ -320,16 +314,10 @@
    --  Push_Back_Undo_Reduce True.
 
    procedure Push_Back
-<<<<<<< HEAD
      (Super                 : in out Base.Supervisor;
       Tree                  : in     Syntax_Trees.Tree;
       Config                : in out Configuration;
-      Push_Back_Undo_Reduce : in     Boolean := False);
-=======
-     (Super                 : not null access WisiToken.Parse.LR.McKenzie_Recover.Base.Supervisor;
-      Config                : in out          Configuration;
-      Push_Back_Undo_Reduce : in              Boolean);
->>>>>>> 1f0a3ed1
+      Push_Back_Undo_Reduce : in     Boolean);
    --  If not Push_Back_Valid, raise Invalid_Case. Otherwise do
    --  Push_Back.
    --
@@ -338,34 +326,20 @@
    --  Push_Back_Undo_Reduce True.
 
    procedure Push_Back_Check
-<<<<<<< HEAD
      (Super                 : in out Base.Supervisor;
       Tree                  : in     Syntax_Trees.Tree;
       Config                : in out Configuration;
       Expected_ID           : in     Token_ID;
-      Push_Back_Undo_Reduce : in     Boolean := False);
-=======
-     (Super                 : not null access Base.Supervisor;
-      Config                : in out          Configuration;
-      Expected_ID           : in              Token_ID;
-      Push_Back_Undo_Reduce : in              Boolean);
->>>>>>> 1f0a3ed1
+      Push_Back_Undo_Reduce : in     Boolean);
    --  Check that Config.Stack top has Expected_ID; raise Bad_Config if
    --  not. Then call Push_Back.
 
    procedure Push_Back_Check
-<<<<<<< HEAD
      (Super                 : in out Base.Supervisor;
       Tree                  : in     Syntax_Trees.Tree;
       Config                : in out Configuration;
       Expected              : in     Token_ID_Array;
-      Push_Back_Undo_Reduce : in     Boolean := False);
-=======
-     (Super                 : not null access Base.Supervisor;
-      Config                : in out          Configuration;
-      Expected              : in              Token_ID_Array;
-      Push_Back_Undo_Reduce : in              Boolean);
->>>>>>> 1f0a3ed1
+      Push_Back_Undo_Reduce : in     Boolean);
    --  Call Push_Back_Check for each item in Expected.
 
    procedure Put
