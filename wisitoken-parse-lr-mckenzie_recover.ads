--  Abstract :
--
--  Implement [McKenzie] error recovery, extended to parallel parsers.
--
--  References:
--
--  [McKenzie] McKenzie, Bruce J., Yeatman, Corey, and De Vere,
--  Lorraine. Error repair in shift reduce parsers. ACM Trans. Prog.
--  Lang. Syst., 17(4):672-689, July 1995.  Described in [Grune 2008] ref 321.
--
--  [Grune 2008] Parsing Techniques, A Practical Guide, Second
--  Edition. Dick Grune, Ceriel J.H. Jacobs.
--
--  Copyright (C) 2017 - 2022 Free Software Foundation, Inc.
--
--  This library is free software;  you can redistribute it and/or modify it
--  under terms of the  GNU General Public License  as published by the Free
--  Software  Foundation;  either version 3,  or (at your  option) any later
--  version. This library is distributed in the hope that it will be useful,
--  but WITHOUT ANY WARRANTY;  without even the implied warranty of MERCHAN-
--  TABILITY or FITNESS FOR A PARTICULAR PURPOSE.
--
--  As a special exception under Section 7 of GPL version 3, you are granted
--  additional permissions described in the GCC Runtime Library Exception,
--  version 3.1, as published by the Free Software Foundation.

pragma License (Modified_GPL);

with WisiToken.Parse.LR.Parser_Lists;
with WisiToken.Parse.Parser;
limited with WisiToken.Parse.LR.McKenzie_Recover.Base;
package WisiToken.Parse.LR.McKenzie_Recover is
   use all type WisiToken.Syntax_Trees.Stream_Index;
   use all type Ada.Containers.Count_Type;

   Bad_Config : exception;
   --  Raised when a config is determined to violate some programming
   --  convention; abandon it. In Debug_Mode, report it, so it can be
   --  fixed. We don't use SAL.Programmer_Error for this, because the
   --  programming bug can easily be ignored by abandoning the config.

   Invalid_Case : exception;
   --  Raised to abandon error recover cases that don't apply, when they
   --  are not easily abandoned by 'if' or 'case'. We don't use
   --  Bad_Config for that, because it is not a programmer error.

   type Recover_Status is (Fail_Check_Delta, Fail_Enqueue_Limit, Fail_No_Configs_Left, Fail_Programmer_Error, Success);

   function Recover (Shared_Parser : in out WisiToken.Parse.Parser.Parser'Class) return Recover_Status;
   --  Attempt to modify Parser.Parsers state and Parser.Lookahead to
   --  allow recovering from an error state.

   Force_Full_Explore        : Boolean := False;
   --  Sometimes recover throws an exception in a race condition case
   --  that is hard to reproduce. Setting this True ignores all Success,
   --  so all configs are checked.

   Force_High_Cost_Solutions : Boolean := False;
   --  Similarly, setting this true keeps all solutions that are found,
   --  and forces at least three.

   procedure Clear_Sequential_Index (Shared_Parser : in out WisiToken.Parse.Parser.Parser'Class);
   --  Reset nodes set by Set_Sequential_Index.

private

   ----------
   --  Visible for child packages. Alphabetical.
   --
   --  The various Check subprograms raise Bad_Config for check fail, and
   --  there are no preconditions, so the checks are always performed.

   type Config_Stream_Parents (Stream : access constant Bounded_Streams.List) is
   record
      --  Like Syntax_Trees.Stream_Node_Parents, but using a Configuration
      --  input stream; does not continue into Tree streams.
      Element : Bounded_Streams.Cursor;
      Node    : Syntax_Trees.Node_Access;
      Parents : Syntax_Trees.Node_Stacks.Stack;
   end record;

   type Peek_Sequential_State (Stream : access constant Bounded_Streams.List) is
   record
      --  Like Syntax_Trees.Stream_Node_Parents, but using a Configuration
      --  input stream; continues forward into Tree shared stream. There is
      --  no Prev operation; cannot continue backward into config stack.
      Input_Terminal      : Config_Stream_Parents (Stream);   -- in Config.Input_Stream
      Sequential_Terminal : Syntax_Trees.Stream_Node_Parents; -- in Tree.Shared_Stream
   end record;

   procedure Check
     (ID          : in Token_ID;
      Expected_ID : in Token_ID;
      Descriptor  : in WisiToken.Descriptor)
   with Inline => True;
   --  Check that ID = Expected_ID; raise Bad_Config if not.

   procedure Delete_Check
     (Super         : in out Base.Supervisor;
      Shared_Parser : in out WisiToken.Parse.Parser.Parser'Class;
      Config        : in out Configuration;
      ID            : in     Token_ID);
   --  Check that the next input token in Config has ID. Append a Delete op
   --  to Config.Ops, and append it to Config.Insert_Delete.
   --
   --  ID = Invalid_Token_ID skips the check.
   --
   --  This or the next routine must be used instead of Config.Ops.Append
   --  (Delete...) unless the code also takes care of changing
   --  Config.Current_Shared_Token or Config.Input_Stream. Note that this
   --  routine does _not_ increment Config.Current_Shared_Token or
   --  Config.Input_Stream, so it can only be used to delete one token.

   procedure Delete_Check
     (Super         :         in out Base.Supervisor;
      Shared_Parser :         in out WisiToken.Parse.Parser.Parser'Class;
      Config        : aliased in out Configuration;
      IDs           :         in     Token_ID_Array);
   --  Call Delete_Check for each ID in IDs, incrementing to the next
   --  token for each.

   procedure Delete_Check
     (Super         : in out Base.Supervisor;
      Shared_Parser : in out WisiToken.Parse.Parser.Parser'Class;
      Config        : in out Configuration;
      Peek_State    : in out Peek_Sequential_State;
      ID            : in     Token_ID);
   --  If ID is not Invalid_Token_ID, check that
   --  Parse.Peek_Sequential_Terminal (Peek_State) has ID. Append a Delete op
   --  to Config.Ops, and append it to Config.Insert_Delete. Then
   --  increment Peek_State to the next shared terminal.
   --
   --  Peek_State is initialized by Peek_Sequential_Start.

   procedure Do_Push_Back
     (Tree   : in     Syntax_Trees.Tree;
      Config : in out Configuration)
   with Pre => not Recover_Op_Arrays.Is_Full (Config.Ops);
   --  Push back Config.Stack top to Config.Input_Stream. Appends to
   --  Config.Ops. Nonterms are not broken down. We assume caller has
   --  checked Push_Back_Valid.

   function Find_ID
     (Tree   : in Syntax_Trees.Tree;
      Config : in Configuration;
      ID     : in Token_ID)
     return Boolean;
   --  Search Config.Stack for a token with ID, starting at
   --  stack top. Return True if found, False if not.

   procedure Find_ID
     (Tree           : in     Syntax_Trees.Tree;
      Config         : in     Configuration;
      ID             : in     Token_ID;
      Matching_Index : in out SAL.Peek_Type);
   --  Search Config.Stack for a token with ID, starting at
   --  Matching_Index. If found, Matching_Index points to it.
   --  If not found, Matching_Index = Config.Stack.Depth.

   procedure Find_ID
     (Tree           : in     Syntax_Trees.Tree;
      Config         : in     Configuration;
      IDs            : in     Token_ID_Set;
      Matching_Index : in out SAL.Peek_Type);
   --  Search Config.Stack for a token with ID in IDs, starting at
   --  Matching_Index. If found, Matching_Index points to it.
   --  If not found, Matching_Index = Config.Stack.Depth.

   procedure Find_Descendant_ID
     (Tree           : in     Syntax_Trees.Tree;
      Config         : in     Configuration;
      ID             : in     Token_ID;
      ID_Set         : in     Token_ID_Set;
      Matching_Index : in out SAL.Peek_Type);
   --  Search Config.Stack for a token with id in ID_Set, with a
   --  descendant with id = ID, starting at Matching_Index. If found,
   --  Matching_Index points to it. If not found, Matching_Index =
   --  Config.Stack.Depth.

   procedure Find_Matching_Name
     (Config              : in     Configuration;
      Tree                : in     Syntax_Trees.Tree;
      Name                : in     String;
      Matching_Name_Index : in out SAL.Peek_Type;
      Case_Insensitive    : in     Boolean);
   --  Search Config.Stack for a token matching Name, starting at
   --  Matching_Name_Index. If found, Matching_Name_Index points to it.
   --  If not found, Matching_Name_Index = Config.Stack.Depth.

   procedure Find_Matching_Name
     (Config              : in     Configuration;
      Tree                : in     Syntax_Trees.Tree;
      Name                : in     String;
      Matching_Name_Index : in out SAL.Peek_Type;
      Other_ID            : in     Token_ID;
      Other_Count         :    out Integer;
      Case_Insensitive    : in     Boolean);
   --  Search Config.Stack for a token matching Name, starting at
   --  Matching_Name_Index. If found, Matching_Name_Index points to it.
   --  If not found, Matching_Name_Index = Config.Stack.Depth.
   --
   --  Also count tokens with ID = Other_ID.

   procedure Insert
     (Super         : in out Base.Supervisor;
      Shared_Parser : in out WisiToken.Parse.Parser.Parser'Class;
      Config        : in out Configuration;
      ID            : in     Token_ID);
   --  Append an Insert before Config.Current_Shared_Token or
   --  Config.Input_Stream.First op to Config.Ops, and append it to
   --  Config.Insert_Deleted.

   procedure Insert
     (Super         : in out Base.Supervisor;
      Shared_Parser : in out WisiToken.Parse.Parser.Parser'Class;
      Config        : in out Configuration;
      IDs           : in     Token_ID_Array);
   --  Call Insert for each item in IDs.

   procedure Insert
     (Super         : in out Base.Supervisor;
      Shared_Parser : in out WisiToken.Parse.Parser.Parser'Class;
      Config        : in out Configuration;
      Before        : in     Syntax_Trees.Valid_Node_Access;
      ID            : in     Token_ID);
   --  Same as Insert, but before Before.

   function Peek_Sequential_Start
     (Super         :         in out Base.Supervisor;
      Shared_Parser :         in out WisiToken.Parse.Parser.Parser'Class;
      Config        : aliased in     Configuration)
     return Peek_Sequential_State;

   function Peek_Sequential_Terminal (State : in Peek_Sequential_State) return Syntax_Trees.Node_Access;
   --  Return State current sequential terminal; set by
   --  Peek_Sequential_Start and Peek_Next_Sequential_Terminal.
   --
   --  Returns Invalid_Node_Access when the current sequential terminal
   --  is past EOI, possibly because shared EOI had an error, and was
   --  found in the config input stream.

   procedure Peek_Next_Sequential_Terminal
     (Tree  : in     Syntax_Trees.Tree;
      State : in out Peek_Sequential_State);
   --  Step State to next sequential terminal. Can step past EOI.

   procedure Set_Initial_Sequential_Index
     (Parsers    : in out WisiToken.Parse.LR.Parser_Lists.List;
      Tree       : in     Syntax_Trees.Tree;
      Streams    : in out Syntax_Trees.Stream_ID_Array;
      Terminals  : in out Syntax_Trees.Stream_Node_Parents_Array;
      Initialize : in     Boolean)
   with Pre => Terminals'First = 1 and Terminals'Last = Tree.Stream_Count and
               Streams'First = Terminals'First and Streams'Last = Terminals'Last,
     Post => (for all Term of Terminals =>
                (if Initialize
                 then Tree.Get_Sequential_Index (Term.Ref.Node) /= Syntax_Trees.Invalid_Sequential_Index
                 else Tree.Get_Sequential_Index (Term.Ref.Node) = Syntax_Trees.Invalid_Sequential_Index));
   --  If Initialize, prepare for setting sequential_index in the parse
   --  streams for error recover.
   --
   --  If not Initialize, prepare for clearing sequential_index after
   --  recover is done.
   --
   --  For each parser and the shared stream I, set Streams (I) to the
   --  Stream_ID and Terminals (I) to a common starting point for
   --  Extend_Sequential_Index, nominally parser Current_Token for
   --  Initialize, stack top for not Initialize. If Initialize, set
   --  Sequential_Index in all Terminals nodes to 1; if not Initialize,
   --  set to Invalid_Sequential_Index.

   procedure Extend_Sequential_Index
     (Tree      : in     Syntax_Trees.Tree;
      Streams   : in     Syntax_Trees.Stream_ID_Array;
      Terminals : in out Syntax_Trees.Stream_Node_Parents_Array;
      Target    : in     Syntax_Trees.Base_Sequential_Index;
      Positive  : in     Boolean;
      Clear     : in     Boolean)
   with Pre =>
     Terminals'First = 1 and Terminals'Last = Tree.Stream_Count and
     Streams'First = Terminals'First and Streams'Last = Terminals'Last  and
     Streams (Streams'Last) = Tree.Shared_Stream and
     (if Clear
      then (for all Term of Terminals =>
              Tree.Get_Sequential_Index (Term.Ref.Node) = Syntax_Trees.Invalid_Sequential_Index)
      else
        (for all Term of Terminals =>
           Tree.Get_Sequential_Index (Term.Ref.Node) /= Syntax_Trees.Invalid_Sequential_Index)
           and then
          (for some Term of Terminals =>
             Tree.ID (Term.Ref.Node) /=
               (if Positive
                then Tree.Lexer.Descriptor.EOI_ID
                else Tree.Lexer.Descriptor.SOI_ID) and
               (if Positive
                then Tree.Get_Sequential_Index (Term.Ref.Node) < Target
                else Tree.Get_Sequential_Index (Term.Ref.Node) > Target))),
     Post =>
       (for all Term of Terminals =>
          (if Clear
           then Tree.Get_Sequential_Index (Term.Ref.Node) = Syntax_Trees.Invalid_Sequential_Index
           else Tree.Get_Sequential_Index (Term.Ref.Node) /= Syntax_Trees.Invalid_Sequential_Index));
   --  If Clear, clear all Sequential_Index,
   --  starting at Terminals, and moving in Positive direction.
<<<<<<< HEAD
   --  Otherwise, set incrementing/decrementing Sequential_Index in Tree
   --  nodes before/after Terminals, thru Target.
=======
   --  Otherwise, set Sequential_Index in Tree nodes before/after
   --  Terminals, thru Target.
>>>>>>> c82e3d69

   function Push_Back_Valid
     (Super                 : in out Base.Supervisor;
      Shared_Parser :         in out WisiToken.Parse.Parser.Parser'Class;
      Config                : in     Configuration;
      Push_Back_Undo_Reduce : in     Boolean)
     return Boolean;
   --  True if Push_Back is a valid op for Config.
   --
   --  Normally Push_Back_Valid forbids push_back of an entire
   --  Undo_Reduce; Language_Fixes may override that by setting
   --  Push_Back_Undo_Reduce True.

   procedure Push_Back
     (Super                 : in out Base.Supervisor;
      Shared_Parser         : in out WisiToken.Parse.Parser.Parser'Class;
      Config                : in out Configuration;
      Push_Back_Undo_Reduce : in     Boolean);
   --  If not Push_Back_Valid, raise Invalid_Case. Otherwise do
   --  Push_Back.
   --
   --  Normally Push_Back_Valid forbids push_back of an entire
   --  Undo_Reduce; Language_Fixes may override that by setting
   --  Push_Back_Undo_Reduce True.

   procedure Push_Back_Check
     (Super                 : in out Base.Supervisor;
      Shared_Parser         : in out WisiToken.Parse.Parser.Parser'Class;
      Config                : in out Configuration;
      Expected_ID           : in     Token_ID;
      Push_Back_Undo_Reduce : in     Boolean);
   --  Check that Config.Stack top has Expected_ID; raise Bad_Config if
   --  not. Then call Push_Back.

   procedure Push_Back_Check
     (Super                 : in out Base.Supervisor;
      Shared_Parser         : in out WisiToken.Parse.Parser.Parser'Class;
      Config                : in out Configuration;
      Expected              : in     Token_ID_Array;
      Push_Back_Undo_Reduce : in     Boolean);
   --  Call Push_Back_Check for each item in Expected.

   procedure Put
     (Message      : in     String;
      Tree         : in     Syntax_Trees.Tree;
      Parser_Label : in     Syntax_Trees.Stream_ID;
      Config       : in     Configuration;
      Strategy     : in     Boolean := False);
   --  Put Message and an image of Config to Tree.Lexer.Trace.

   procedure Put_Line
     (Tree         : in     Syntax_Trees.Tree;
      Parser_Label : in     Syntax_Trees.Stream_ID;
      Message      : in     String);
   --  Put message to Tree.Lexer.Trace, with parser and task info.

   function Undo_Reduce_Valid
     (Super         : in out Base.Supervisor;
      Shared_Parser : in out WisiToken.Parse.Parser.Parser'Class;
      Config        : in out Configuration)
     return Boolean;
   --  True if Undo_Reduce is valid for Config.

   procedure Unchecked_Undo_Reduce
     (Super         : in out Base.Supervisor;
      Shared_Parser : in out WisiToken.Parse.Parser.Parser'Class;
      Config        : in out Configuration);
   --  Undo the reduction that produced the top stack item, append op.

   procedure Undo_Reduce_Check
     (Super         : in out Base.Supervisor;
      Shared_Parser : in out WisiToken.Parse.Parser.Parser'Class;
      Config        : in out Configuration;
      Expected      : in     Token_ID)
   with Inline => True;
   --  If not Undo_Reduce_Valid, raise Invalid_Case. Else call Check,
   --  Unchecked_Undo_Reduce. Caller should check for space in
   --  Config.Ops.

   procedure Undo_Reduce_Check
     (Super         : in out Base.Supervisor;
      Shared_Parser : in out WisiToken.Parse.Parser.Parser'Class;
      Config        : in out Configuration;
      Expected      : in     Token_ID_Array);
   --  Call Undo_Reduce_Check for each item in Expected.

end WisiToken.Parse.LR.McKenzie_Recover;<|MERGE_RESOLUTION|>--- conflicted
+++ resolved
@@ -302,13 +302,8 @@
            else Tree.Get_Sequential_Index (Term.Ref.Node) /= Syntax_Trees.Invalid_Sequential_Index));
    --  If Clear, clear all Sequential_Index,
    --  starting at Terminals, and moving in Positive direction.
-<<<<<<< HEAD
-   --  Otherwise, set incrementing/decrementing Sequential_Index in Tree
-   --  nodes before/after Terminals, thru Target.
-=======
    --  Otherwise, set Sequential_Index in Tree nodes before/after
    --  Terminals, thru Target.
->>>>>>> c82e3d69
 
    function Push_Back_Valid
      (Super                 : in out Base.Supervisor;
