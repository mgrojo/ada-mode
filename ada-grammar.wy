;;; Wisi grammar for Ada
;;
;; Copyright (C) 2012 - 2016 Free Software Foundation, Inc.
;;
;; Author: Stephen Leake <stephe-leake@stephe-leake.org>
;; Maintainer: Stephen Leake <stephe-leake@stephe-leake.org>
;; Created: Sept 2012
;; Keywords: syntax
;;
;; This file is part of GNU Emacs.
;;
;; GNU Emacs is free software: you can redistribute it and/or modify
;; it under the terms of the GNU General Public License as published by
;; the Free Software Foundation, either version 3 of the License, or
;; (at your option) any later version.
;;
;; GNU Emacs is distributed in the hope that it will be useful,
;; but WITHOUT ANY WARRANTY; without even the implied warranty of
;; MERCHANTABILITY or FITNESS FOR A PARTICULAR PURPOSE.  See the
;; GNU General Public License for more details.
;;
;; You should have received a copy of the GNU General Public License
;; along with GNU Emacs.  If not, see <http://www.gnu.org/licenses/>.
;;
;;; Commentary:
;;
;; This is a wisi grammar file for the Ada language. It is derived
;; from the 2012 Ada Reference Manual (ARM), which is available as
;; (info "(aarm2012)") or at
;; http://www.ada-auth.org/standards/ada12.html, under the license in
;; ada_license.text.
;;
;; see wisi.el for discussion of using the wisi parser for an
;; indentation engine.

;;; Prologue
%{
;; Copyright (C) 2013 - 2015 Free Software Foundation, Inc.

;; This program is free software; you can redistribute it and/or
;; modify it under the terms of the GNU General Public License as
;; published by the Free Software Foundation; either version 3, or (at
;; your option) any later version.
;;
;; This software is distributed in the hope that it will be useful,
;; but WITHOUT ANY WARRANTY; without even the implied warranty of
;; MERCHANTABILITY or FITNESS FOR A PARTICULAR PURPOSE.  See the GNU
;; General Public License for more details.
;;
;; You should have received a copy of the GNU General Public License
;; along with GNU Emacs.  If not, see <http://www.gnu.org/licenses/>.
%}

;; Declarations

;; token declarations

;; Ada keywords (ARM 2.9) and operators (info "(aarm2012)2.9" "*info AARM*")

%keyword ABS "abs"
%keyword ACCEPT "accept"
%keyword ABORT "abort"
%keyword ABSTRACT "abstract"
%keyword ACCESS "access"
%keyword ALIASED "aliased"
%keyword ALL "all"
%keyword AND "and"
%keyword ARRAY "array"
%keyword AT "at"
%keyword BEGIN "begin"
%keyword BODY "body"
%keyword CASE "case"
%keyword CONSTANT "constant"
%keyword DECLARE "declare"
%keyword DELAY "delay"
%keyword DELTA "delta"
%keyword DIGITS "digits"
%keyword DO "do"
%keyword ELSE "else"
%keyword ELSIF "elsif"
%keyword END "end"
%keyword ENTRY "entry"
%keyword EXCEPTION "exception"
%keyword EXIT "exit"
%keyword FOR "for"
%keyword FUNCTION "function"
%keyword GENERIC "generic"
%keyword GOTO "goto"
%keyword IF "if"
%keyword IN "in"
%keyword INTERFACE "interface"
%keyword IS "is"
%keyword LEFT_PAREN "("
%keyword LIMITED "limited"
%keyword LOOP "loop"
%keyword MOD "mod"
%keyword NEW "new"
%keyword NOT "not"
%keyword NULL "null"
%keyword OF "of"
%keyword OR "or"
%keyword OTHERS "others"
%keyword OUT "out"
%keyword OVERRIDING "overriding"
%keyword PACKAGE "package"
%keyword PRAGMA "pragma"
%keyword PRIVATE "private"
%keyword PROCEDURE "procedure"
%keyword PROTECTED "protected"
%keyword RAISE "raise"
%keyword RANGE "range"
%keyword RECORD "record"
%keyword REM "rem"
%keyword RENAMES "renames"
%keyword REQUEUE "requeue"
%keyword RETURN "return"
%keyword REVERSE "reverse"
%keyword RIGHT_PAREN ")"
%keyword SEPARATE "separate"
%keyword SELECT "select"
%keyword SOME "some"
%keyword SUBTYPE "subtype"
%keyword SYNCHRONIZED "synchronized"
%keyword TAGGED "tagged"
%keyword TASK "task"
%keyword TERMINATE "terminate"
%keyword THEN "then"
%keyword TYPE "type"
%keyword UNTIL "until"
%keyword USE "use"
%keyword WHEN "when"
%keyword WHILE "while"
%keyword WITH "with"
%keyword XOR "xor"

;; all tokens that consist of characters with punctuation syntax
%token <punctuation> AMPERSAND "&"
%token <punctuation> BAR "|"
%token <punctuation> BOX "<>"
%token <punctuation> COLON ":"
%token <punctuation> COLON_EQUAL ":="
%token <punctuation> COMMA ","
%token <punctuation> DOT "."
%token <punctuation> DOT_DOT ".."
%token <punctuation> EQUAL "="
%token <punctuation> EQUAL_GREATER "=>"
%token <punctuation> GREATER ">"
%token <punctuation> GREATER_EQUAL ">="
%token <punctuation> GREATER_GREATER ">>"
%token <punctuation> LESS "<"
%token <punctuation> LESS_EQUAL "<="
%token <punctuation> LESS_LESS "<<"
%token <punctuation> MINUS "-"
%token <punctuation> PLUS "+"
%token <punctuation> SEMICOLON ";"
%token <punctuation> SLASH "/"
%token <punctuation> SLASH_EQUAL "/="
%token <punctuation> STAR "*"
%token <punctuation> STAR_STAR "**"
%token <punctuation> TICK "'"

;; We don't need numeric_literal for indentation, but we do need it for face.
;; Must be before IDENTIFIER; otherwise recognized as an identifier
%token <number> NUMERIC_LITERAL ada-wisi-number-p

;; whitespace, comment not seen by wisi lexer, but are needed by Ada lexer
%token <whitespace> WHITESPACE ""
%token <line_comment> COMMENT "--"
%token <symbol> IDENTIFIER
%token <string-double> STRING_LITERAL
%token <string-single> CHARACTER_LITERAL

%start compilation_unit_list

;; known conflicts that are resolved by generalized LALR parser
%conflict REDUCE/REDUCE in state abstract_limited_opt, abstract_limited_synchronized_opt on token NEW
%conflict REDUCE/REDUCE in state abstract_limited_synchronized_opt, abstract_limited_opt on token NEW
%conflict REDUCE/REDUCE in state association_opt, expression_opt on token COMMA
%conflict REDUCE/REDUCE in state association_opt, expression_opt on token RIGHT_PAREN
%conflict REDUCE/REDUCE in state choice_relation, relation on token AND
%conflict REDUCE/REDUCE in state choice_relation, relation on token OR
%conflict REDUCE/REDUCE in state choice_relation, relation on token XOR
%conflict REDUCE/REDUCE in state constraint_opt, and_interface_list_opt on token WITH
%conflict REDUCE/REDUCE in state expression_opt, association_opt on token COMMA
%conflict REDUCE/REDUCE in state expression_opt, association_opt on token IS
%conflict REDUCE/REDUCE in state expression_opt, association_opt on token RIGHT_PAREN
%conflict REDUCE/REDUCE in state expression_opt, association_opt on token SEMICOLON
%conflict REDUCE/REDUCE in state expression_opt, parameter_specification on token RIGHT_PAREN
%conflict REDUCE/REDUCE in state identifier_list, name on token COMMA
%conflict REDUCE/REDUCE in state name, direct_name on token USE
%conflict REDUCE/REDUCE in state primary, subtype_indication on token COMMA
%conflict REDUCE/REDUCE in state primary, subtype_indication on token EQUAL_GREATER
%conflict REDUCE/REDUCE in state primary, subtype_indication on token RIGHT_PAREN
%conflict REDUCE/REDUCE in state range_list, discrete_subtype_definition on token COMMA
%conflict REDUCE/REDUCE in state range_list, discrete_subtype_definition on token RIGHT_PAREN
%conflict REDUCE/REDUCE in state sequence_of_statements, label_opt on token ABORT
%conflict REDUCE/REDUCE in state sequence_of_statements, label_opt on token ACCEPT
%conflict REDUCE/REDUCE in state sequence_of_statements, label_opt on token BEGIN
%conflict REDUCE/REDUCE in state sequence_of_statements, label_opt on token CASE
%conflict REDUCE/REDUCE in state sequence_of_statements, label_opt on token CHARACTER_LITERAL
%conflict REDUCE/REDUCE in state sequence_of_statements, label_opt on token DECLARE
%conflict REDUCE/REDUCE in state sequence_of_statements, label_opt on token DELAY
%conflict REDUCE/REDUCE in state sequence_of_statements, label_opt on token EXIT
%conflict REDUCE/REDUCE in state sequence_of_statements, label_opt on token FOR
%conflict REDUCE/REDUCE in state sequence_of_statements, label_opt on token GOTO
%conflict REDUCE/REDUCE in state sequence_of_statements, label_opt on token IDENTIFIER
%conflict REDUCE/REDUCE in state sequence_of_statements, label_opt on token IF
%conflict REDUCE/REDUCE in state sequence_of_statements, label_opt on token LOOP
%conflict REDUCE/REDUCE in state sequence_of_statements, label_opt on token NULL
%conflict REDUCE/REDUCE in state sequence_of_statements, label_opt on token PRAGMA
%conflict REDUCE/REDUCE in state sequence_of_statements, label_opt on token RAISE
%conflict REDUCE/REDUCE in state sequence_of_statements, label_opt on token REQUEUE
%conflict REDUCE/REDUCE in state sequence_of_statements, label_opt on token RETURN
%conflict REDUCE/REDUCE in state sequence_of_statements, label_opt on token SELECT
%conflict REDUCE/REDUCE in state sequence_of_statements, label_opt on token STRING_LITERAL
%conflict REDUCE/REDUCE in state sequence_of_statements, label_opt on token WHILE
%conflict SHIFT/REDUCE in state actual_parameter_part, actual_parameter_part_opt on token LEFT_PAREN
%conflict SHIFT/REDUCE in state actual_parameter_part, attribute_designator on token LEFT_PAREN
%conflict SHIFT/REDUCE in state aspect_clause, name on token USE
%conflict SHIFT/REDUCE in state association_opt, name on token EQUAL_GREATER
%conflict SHIFT/REDUCE in state attribute_reference, attribute_designator on token TICK
%conflict SHIFT/REDUCE in state declaration, aliased_opt on token CONSTANT
%conflict SHIFT/REDUCE in state expression_function_declaration, subprogram_specification on token IS
%conflict SHIFT/REDUCE in state formal_derived_type_definition, formal_derived_type_definition on token WITH
%conflict SHIFT/REDUCE in state generic_instantiation, aspect_specification_opt on token IS
%conflict SHIFT/REDUCE in state generic_instantiation, parameter_profile_opt on token IS
%conflict SHIFT/REDUCE in state generic_renaming_declaration, generic_formal_part on token FUNCTION
%conflict SHIFT/REDUCE in state generic_renaming_declaration, generic_formal_part on token PACKAGE
%conflict SHIFT/REDUCE in state generic_renaming_declaration, generic_formal_part on token PROCEDURE
%conflict SHIFT/REDUCE in state label_opt, label_opt on token IDENTIFIER
%conflict SHIFT/REDUCE in state null_exclusion_opt, mode_opt on token NOT
%conflict SHIFT/REDUCE in state null_procedure_declaration, subprogram_specification on token IS
%conflict SHIFT/REDUCE in state object_renaming_declaration, identifier_list on token COLON
%conflict SHIFT/REDUCE in state package_body_stub, aspect_specification_opt on token IS
%conflict SHIFT/REDUCE in state protected_body_stub, aspect_specification_opt on token IS
%conflict SHIFT/REDUCE in state raise_expression, raise_expression on token WITH
%conflict SHIFT/REDUCE in state relation_and_list, expression on token AND
%conflict SHIFT/REDUCE in state relation_and_then_list, expression on token AND
%conflict SHIFT/REDUCE in state relation_or_else_list, expression on token OR
%conflict SHIFT/REDUCE in state relation_or_list, expression on token OR
%conflict SHIFT/REDUCE in state relation_xor_list, expression on token XOR
%conflict SHIFT/REDUCE in state selected_component, attribute_designator on token DOT
%conflict SHIFT/REDUCE in state simple_return_statement, expression_opt on token SEMICOLON
%conflict SHIFT/REDUCE in state subprogram_body_stub, aspect_specification_opt on token IS
%conflict SHIFT/REDUCE in state task_body_stub, aspect_specification_opt on token IS

%%
;;;; grammar rules
;;
;; The actions cache information in keywords that are significant for
;; indentation and motion.
;;
;; BNF copied from:
;;
;; (info "(aarm2012)Annex P" "*info Annex P*")
;; file:///C:/Projects/arm_info/org.adaic.arm_form/build/html/aarm2012/AA-P.html
;;
;; but listed in alphabetical order. Repeating constructs are
;; implemented with extra productions. Optional constructs are
;; implemented by repeated productions. Most names are simplified to
;; just "name".
;;
;; BNF not copied until part of it is encountered in a test,
;; part not needed left commented out.

abstract_limited_synchronized_opt
  : ;; empty
  | ABSTRACT LIMITED
  | ABSTRACT SYNCHRONIZED
  | ABSTRACT
  | LIMITED
  | SYNCHRONIZED
  ;

abstract_limited_opt
  : ;; empty
  | ABSTRACT LIMITED
  | LIMITED
  | ABSTRACT
  ;

abstract_tagged_limited_opt
  : ;; empty
  | ABSTRACT TAGGED LIMITED
  | ABSTRACT TAGGED
  | TAGGED LIMITED
  | TAGGED
  | LIMITED
  ;

abstract_subprogram_declaration
  : overriding_indicator_opt subprogram_specification IS ABSTRACT aspect_specification_opt SEMICOLON
    (wisi-statement-action [1 statement-start 2 statement-other 6 statement-end])
  ;

accept_statement
  : ACCEPT IDENTIFIER actual_parameter_part_opt parameter_profile_opt DO handled_sequence_of_statements END identifier_opt SEMICOLON
    (progn
      (wisi-statement-action [1 block-start 2 name-paren 5 block-middle 7 block-end 9 statement-end])
      (wisi-containing-action 2 3)
      (wisi-containing-action 2 4)
      (wisi-containing-action 5 6)
      (wisi-motion-action [1 5 [6 block-middle EXCEPTION block-middle WHEN]])
      (wisi-face-action [2 font-lock-function-name-face 8 font-lock-function-name-face]))
  | ACCEPT IDENTIFIER actual_parameter_part_opt parameter_profile_opt SEMICOLON
    (progn
      (wisi-statement-action [1 statement-start 2 name-paren 5 statement-end])
      (wisi-containing-action 2 3)
      (wisi-containing-action 2 4)
      (wisi-face-action [2 font-lock-function-name-face]))
  ;

access_definition ;; same as access_type_definition for our purposes
  : null_exclusion_opt ACCESS general_access_modifier_opt name
    (wisi-face-action [4 font-lock-type-face])
  | null_exclusion_opt ACCESS protected_opt PROCEDURE parameter_profile_opt
    (progn
      (wisi-statement-action [4 name-paren])
      (wisi-containing-action 4 5))
  | null_exclusion_opt ACCESS protected_opt FUNCTION parameter_and_result_profile
    (progn
      (wisi-statement-action [4 name-paren])
      (wisi-containing-action 4 5)
      (wisi-motion-action [4 [5 return-with-params RETURN return-without-params RETURN]]))
  ;

actual_parameter_part
  : LEFT_PAREN association_list RIGHT_PAREN
    (progn
      (wisi-statement-action [1 open-paren 3 close-paren])
      (wisi-containing-action 1 2))
 ;; ARM 4.5.7(7), ARM 4.5.8(4) allow ( conditional|quantified_expression ) instead of (( ... ))
  | LEFT_PAREN conditional_quantified_expression RIGHT_PAREN
    (progn
      (wisi-statement-action [1 open-paren 3 close-paren])
      (wisi-containing-action 1 2))
  ;

actual_parameter_part_opt
  : ;; empty
  | actual_parameter_part
  ;

aggregate
  : LEFT_PAREN association_list RIGHT_PAREN ;; record_aggregate, named_array_aggregate, positional_array_aggregate
    (progn
      (wisi-statement-action [1 open-paren 3 close-paren])
      (wisi-containing-action 1 2))
  | LEFT_PAREN expression_opt WITH association_list RIGHT_PAREN ;; extension_aggregate
    (progn
      (wisi-statement-action [1 open-paren 3 statement-other 5 close-paren])
      (wisi-containing-action 1 2)
      (wisi-containing-action 1 3)
      (wisi-containing-action 3 4))
 ;; ARM 4.5.7(7), ARM 4.5.8(4) allow ( conditional|quantified_expression ) instead of (( ... ))
  | LEFT_PAREN conditional_quantified_expression RIGHT_PAREN
    (progn
      (wisi-statement-action [1 open-paren 3 close-paren])
      (wisi-containing-action 1 2))
  | LEFT_PAREN expression_opt WITH NULL RECORD RIGHT_PAREN ;; extension_aggregate with null record
    (progn
      (wisi-statement-action [1 open-paren 3 statement-other 6 close-paren])
      (wisi-containing-action 1 2)
      (wisi-containing-action 1 3))
  | LEFT_PAREN NULL RECORD RIGHT_PAREN
    (wisi-statement-action [1 open-paren 4 close-paren])
  ;

aliased_opt
  : ;; empty
  | ALIASED
  ;

and_interface_list_opt
  : ;; empty
  | AND interface_list
  ;

array_type_definition
  : ARRAY LEFT_PAREN index_subtype_definition_list RIGHT_PAREN OF component_definition
 ;; unconstrained_array_definition
    (progn
      (wisi-statement-action [2 open-paren 4 close-paren 5 statement-other])
      (wisi-containing-action 2 3)
      (wisi-containing-action 5 6))
  | ARRAY LEFT_PAREN discrete_subtype_definition_list RIGHT_PAREN OF component_definition
 ;; constrained_array_definition
    (progn
      (wisi-statement-action [2 open-paren 4 close-paren 5 statement-other])
      (wisi-containing-action 2 3)
      (wisi-containing-action 5 6))
  ;

aspect_clause
  : FOR attribute_reference USE expression_opt SEMICOLON ;; attribute_definition_clause
    (progn
      (wisi-statement-action [1 statement-start 3 statement-other 5 statement-end])
      (wisi-containing-action 3 4))
  | enumeration_representation_clause
  | record_representation_clause
  | at_clause
  ;

;; aspect_mark ::= aspect_identifier[Class]

;; aspect_specification ::=
;;   with aspect_mark [=> aspect_definition] {,
;;        aspect_mark [=> aspect_definition] }
aspect_specification_opt
  : ;; empty
  | WITH association_list ;; overkill, but simpler.
    (progn
      (wisi-statement-action [1 statement-other])
      (wisi-containing-action 1 2))
  ;

assignment_statement
  : name COLON_EQUAL expression_opt SEMICOLON
    (progn
      (wisi-statement-action [1 statement-start 2 statement-other 4 statement-end])
      (wisi-containing-action 2 3))
  ;

association_opt
  : ;; empty
  | CHARACTER_LITERAL EQUAL_GREATER expression_opt ;; part of selector_name that does not overlap name
  | CHARACTER_LITERAL EQUAL_GREATER BOX ;; from formal_package_association_list
  | discrete_choice_list EQUAL_GREATER expression_opt
    (progn
      (wisi-statement-action [2 statement-other])
      (wisi-containing-action 2 3)) ;; for indenting aspects
  | discrete_choice_list EQUAL_GREATER BOX
  | expression_opt
  ;

association_list
  : association_opt
  | association_list COMMA association_opt
    (progn
      (wisi-statement-action [2 list-break])
      (wisi-containing-action 2 3))
 ;; FIXME: do this here
 ;; ARM 4.5.7(7), ARM 4.5.8(4) allow ( conditional|quantified_expression ) instead of (( ... ))

  ;

asynchronous_select
  : SELECT triggering_alternative THEN ABORT sequence_of_statements_opt END SELECT SEMICOLON
    (progn
      (wisi-statement-action [1 block-start 3 block-middle 4 statement-other 6 block-end 8 statement-end])
      (wisi-containing-action 1 2)
      (wisi-containing-action 3 5))
  ;

at_clause
  : FOR direct_name USE AT expression_opt SEMICOLON
    (progn
      (wisi-statement-action [1 statement-start 4 statement-other 6 statement-end])
      (wisi-containing-action 4 5))
  ;

attribute_reference : name TICK attribute_designator ;

attribute_designator
;; IDENTIFIER LEFT_PAREN expression RIGHT_PAREN is redundant with name
  : name
  | ACCESS
  | DELTA
  | DIGITS
  | MOD
  ;

;; basic_declarative_item merged into declaration
;; basic_declaration merged into declaration

binary_adding_operator : PLUS | MINUS | AMPERSAND ; ;; + | - | &

block_statement
  : DECLARE declarative_part_opt BEGIN handled_sequence_of_statements END identifier_opt SEMICOLON
 ;; label_opt covered by statement; no face for label names
    (progn
      (wisi-statement-action [1 block-start 3 block-middle 5 block-end 7 statement-end])
      (wisi-containing-action 1 2)
      (wisi-containing-action 3 4)
      (wisi-motion-action [1 3 [4 block-middle EXCEPTION block-middle WHEN] 5]))
  | BEGIN handled_sequence_of_statements END identifier_opt SEMICOLON
    (progn
      (wisi-statement-action [1 block-start 3 block-end 5 statement-end])
      (wisi-containing-action 1 2)
      (wisi-motion-action [1 [2 block-middle EXCEPTION block-middle WHEN] 3]))
  ;

body : proper_body | body_stub ;

body_stub : subprogram_body_stub | package_body_stub | task_body_stub | protected_body_stub ;

case_expression
  : CASE expression_opt IS case_expression_alternative_list
    (progn
      (wisi-statement-action [1 statement-start 3 block-middle])
      (wisi-containing-action 1 2)
      (wisi-containing-action 3 4))
  ;

case_expression_alternative
  : WHEN discrete_choice_list EQUAL_GREATER expression_opt
    (progn
      (wisi-statement-action [1 block-middle 3 statement-other])
      (wisi-containing-action 1 3)
      (wisi-containing-action 3 4))
  ;

case_expression_alternative_list
  : case_expression_alternative
  | case_expression_alternative_list COMMA case_expression_alternative
    (progn
      (wisi-statement-action [2 list-break]))
  ;

case_statement
  : CASE expression_opt IS case_statement_alternative_list END CASE SEMICOLON
    (progn
      (wisi-statement-action [1 block-start 3 block-middle 5 block-end 7 statement-end])
      (wisi-containing-action 1 2)
      (wisi-containing-action 3 4)
      (wisi-motion-action [1 [4 block-middle WHEN] 5]))
  ;

case_statement_alternative
  : WHEN discrete_choice_list EQUAL_GREATER sequence_of_statements_opt
    (progn
      (wisi-statement-action [1 block-middle 3 statement-other])
      (wisi-containing-action 1 2)
      (wisi-containing-action 1 3)
      (wisi-containing-action 3 4))
  ;

;; We dont allow an empty list here; that leads to parallel parser
;; explosion in nested case statements. Note that ada-skel-case
;; inserts an empty when =>
case_statement_alternative_list
  : case_statement_alternative
  | case_statement_alternative_list case_statement_alternative
  ;

choice_expression
  : choice_relation
  | choice_relation_and_list
  | choice_relation_or_list
  | choice_relation_xor_list
  | choice_relation_and_then_list
  | choice_relation_or_else_list
  ;

choice_relation_and_list
  : choice_relation AND choice_relation
  | choice_relation_and_list AND choice_relation
  ;

choice_relation_or_list
  : choice_relation OR choice_relation
  | choice_relation_or_list OR choice_relation
  ;

choice_relation_xor_list
  : choice_relation XOR choice_relation
  | choice_relation_xor_list XOR choice_relation
  ;

choice_relation_and_then_list
  : choice_relation AND THEN choice_relation
  | choice_relation_and_then_list AND THEN choice_relation
  ;

choice_relation_or_else_list
  : choice_relation OR ELSE choice_relation
  | choice_relation_or_else_list OR ELSE choice_relation
  ;

choice_relation
  : simple_expression relational_operator simple_expression
  | simple_expression
  ;

;; since we allow multiple compilation units in one parse, and dont
;; require a library_item in order to be user friendly, we dont need
;; a context_clause, since a list of context_items is just a
;; compilation_unit_list. Since context_item includes pragma, this
;; also allows a pragma following a compilation_unit.
compilation_unit
  : context_item
  | library_item
  | subunit
  ;

compilation_unit_list
  : compilation_unit
  | compilation_unit_list compilation_unit
  ;

component_clause
  : IDENTIFIER AT simple_expression RANGE simple_expression DOT_DOT simple_expression SEMICOLON
    (progn
      (wisi-statement-action [1 statement-start 2 statement-other 4 statement-other 6 statement-other 8 statement-end])
      (wisi-containing-action 2 3)
      (wisi-containing-action 4 5)
      (wisi-containing-action 6 7))
  ;

component_clause_list
  : component_clause
  | component_clause_list component_clause
  ;

component_declaration
  : identifier_list COLON component_definition COLON_EQUAL expression_opt aspect_specification_opt SEMICOLON
    (progn
      (wisi-statement-action [1 statement-start 2 statement-other 4 statement-other 7 statement-end])
      (wisi-containing-action 2 3)
      (wisi-containing-action 4 5)
      (wisi-containing-action 4 6))
  | identifier_list COLON component_definition aspect_specification_opt SEMICOLON
    (progn
      (wisi-statement-action [1 statement-start 2 statement-other 5 statement-end])
      (wisi-containing-action 2 3)
      (wisi-containing-action 2 4))
  ;

component_definition
  : ALIASED subtype_indication
  | subtype_indication
  | ALIASED access_definition
  | access_definition
  ;

component_item
  : component_declaration
  | aspect_clause
  ;

component_list
  : component_item
  | component_list component_item
  | component_list variant_part
  | variant_part
  | NULL SEMICOLON
    (wisi-statement-action [1 statement-start 2 statement-end])
  ;

component_list_opt
  : ;; empty
  | component_list
  ;

compound_statement
  : if_statement
  | case_statement
  | loop_statement
  | block_statement
  | extended_return_statement
  | accept_statement
  | select_statement
  ;

conditional_entry_call
  : SELECT entry_call_alternative ELSE sequence_of_statements_opt END SELECT SEMICOLON
    (progn
      (wisi-statement-action [1 block-start 3 block-middle 5 block-end 7 statement-end])
      (wisi-containing-action 1 2)
      (wisi-containing-action 3 4))
  ;

conditional_quantified_expression
  : if_expression
  | case_expression
  | quantified_expression
  ;

constant_opt
  : ;; empty
  | CONSTANT
  ;

constraint
  : RANGE range ;; range_constraint
 ;; | digits_constraint
 ;; | delta_constraint
  | index_constraint
 ;; | discriminant_constraint
  ;

constraint_opt
  : ;; empty
  | constraint
  ;

context_item : pragma | with_clause | use_clause;

declaration
  : abstract_subprogram_declaration
  | aspect_clause
  | body
  | entry_declaration
  | exception_declaration
  | expression_function_declaration
  | generic_declaration
  | generic_instantiation
  | null_procedure_declaration
  | identifier_list COLON CONSTANT COLON_EQUAL expression_opt SEMICOLON ;; number_declaration
    (progn
      (wisi-statement-action [1 statement-start 6 statement-end])
      (wisi-containing-action 1 5))
  | object_declaration
  | package_declaration
  | pragma ;; not a declaration in ARM, but it must be in the grammar
  | renaming_declaration
  | subprogram_declaration
  | subtype_declaration
  | type_declaration
  | use_clause
  ;

declarations
  : declaration
  | declarations declaration
  ;

declarative_part_opt
  : ;; empty
  | declarations
  ;

;; declarative_item merged into declaration

delay_alternative : delay_statement sequence_of_statements_opt ;

delay_statement
  : DELAY UNTIL expression_opt SEMICOLON
    (progn
      (wisi-statement-action [1 statement-start 4 statement-end])
      (wisi-containing-action 1 3))
  | DELAY expression_opt SEMICOLON
    (progn
      (wisi-statement-action [1 statement-start 3 statement-end])
      (wisi-containing-action 1 2))
  ;

derived_type_definition
  : abstract_limited_opt NEW name and_interface_list_opt WITH record_definition
    (progn
      (wisi-statement-action [5 statement-other])
      (wisi-face-action [3 font-lock-type-face]))
  | abstract_limited_opt NEW name constraint_opt
    (wisi-face-action [3 font-lock-type-face])
  ;

direct_name
  : IDENTIFIER
  | STRING_LITERAL ;; operator_symbol
  ;

direct_name_opt
  : ;; empty
  | direct_name
  ;

discrete_choice
  : choice_expression ;; includes name
  | NOT NULL name ;; from subytpe_indication, excluding constructs covered by name
  | range
  | OTHERS
  ;

discrete_choice_list
  : ;; empty for skeleton indentation
  | discrete_choice
  | discrete_choice_list BAR discrete_choice
  ;

 ;; discrete_range is the same as discrete_subtype_definition

 ;; discrete_range_list is the same as discrete_subtype_definition_list

discrete_subtype_definition : subtype_indication | range ;

discrete_subtype_definition_list
  : discrete_subtype_definition
  | discrete_subtype_definition_list COMMA discrete_subtype_definition
    (progn
      (wisi-statement-action [2 list-break])
      (wisi-containing-action 2 3))
  ;

discriminant_part_opt
  : ;; empty
  | LEFT_PAREN BOX RIGHT_PAREN ;; (<>) unknown_discriminant_part
  | LEFT_PAREN discriminant_specification_list RIGHT_PAREN;; known_discriminant_part
    (progn
      (wisi-statement-action [1 open-paren 3 close-paren])
      (wisi-containing-action 1 2))
  ;

discriminant_specification_opt
  : ;; empty
  | identifier_list COLON null_exclusion_opt_name_type COLON_EQUAL expression_opt
  | identifier_list COLON null_exclusion_opt_name_type
  | identifier_list COLON access_definition COLON_EQUAL expression_opt
  | identifier_list COLON access_definition
  ;

discriminant_specification_list
  : discriminant_specification_opt
  | discriminant_specification_list SEMICOLON discriminant_specification_opt
    (progn
      (wisi-statement-action [2 list-break])
      (wisi-containing-action 2 3))
  ;

elsif_expression_item
  : ELSIF expression_opt THEN expression_opt
    (progn
      (wisi-statement-action [1 statement-other 3 block-middle])
      (wisi-containing-action 1 2)
      (wisi-containing-action 3 4))
 ;; motion set in if_expression
  ;

elsif_expression_list
  : elsif_expression_item
  | elsif_expression_list elsif_expression_item
  ;

elsif_statement_item
  : ELSIF expression_opt THEN sequence_of_statements_opt
    (progn
      (wisi-statement-action [1 statement-other 3 block-middle])
      (wisi-containing-action 1 2)
      (wisi-containing-action 3 4))
 ;; motion set in if_statement
  ;

elsif_statement_list
  : elsif_statement_item
  | elsif_statement_list elsif_statement_item
  ;

entry_body
  : ENTRY IDENTIFIER entry_body_formal_part WHEN expression_opt IS declarative_part_opt BEGIN
    handled_sequence_of_statements END identifier_opt SEMICOLON
    (progn
      (wisi-statement-action [1 block-start 4 statement-other 6 block-middle 8 block-middle 10 block-end
                             12 statement-end])
      (wisi-containing-action 1 3)
      (wisi-containing-action 4 5)
      (wisi-containing-action 6 7)
      (wisi-containing-action 8 9)
      (wisi-motion-action [1 4 6 8 10])
      (wisi-face-action [2 font-lock-function-name-face 11 font-lock-function-name-face ]))
  ;

entry_body_formal_part
  : LEFT_PAREN FOR IDENTIFIER IN discrete_subtype_definition RIGHT_PAREN parameter_profile_opt
    (progn
      (wisi-statement-action [1 open-paren 6 close-paren])
      (wisi-containing-action 1 4))
  | parameter_profile_opt
  ;

entry_call_alternative
  : procedure_call_statement sequence_of_statements_opt
  | name sequence_of_statements_opt ;; entry_call_statement
  ;

entry_declaration
  : overriding_indicator_opt ENTRY IDENTIFIER LEFT_PAREN discrete_subtype_definition RIGHT_PAREN
    parameter_profile_opt aspect_specification_opt SEMICOLON
    (progn
      (wisi-statement-action [1 statement-start 2 block-middle 4 open-paren 6 close-paren 8 statement-end])
      (wisi-containing-action 2 4)
      (wisi-containing-action 4 5)
      (wisi-containing-action 2 6)
      (wisi-containing-action 2 7)
      (wisi-face-action [3 font-lock-function-name-face]))
  | overriding_indicator_opt ENTRY IDENTIFIER parameter_profile_opt aspect_specification_opt SEMICOLON
    (progn
      (wisi-statement-action [1 statement-start 2 block-middle 6 statement-end])
      (wisi-containing-action 2 4)
      (wisi-containing-action 2 5)
      (wisi-face-action [3 font-lock-function-name-face]))
  ;

enumeration_literal ;; enumeration_literal_specification
  : IDENTIFIER
  | CHARACTER_LITERAL
  ;

enumeration_literal_list
  : enumeration_literal
  | enumeration_literal_list COMMA enumeration_literal
    (progn
      (wisi-statement-action [2 list-break])
      (wisi-containing-action 2 3))
  ;

enumeration_representation_clause
  : FOR name USE aggregate SEMICOLON
    (progn
      (wisi-statement-action [1 statement-start 5 statement-end])
      (wisi-containing-action 1 4)
      (wisi-face-action [2 font-lock-type-face]))
  ;

enumeration_type_definition
  : LEFT_PAREN enumeration_literal_list RIGHT_PAREN
    (progn
      (wisi-statement-action [1 open-paren 3 close-paren])
      (wisi-containing-action 1 2))
  ;

exception_choice : name | OTHERS ;

exception_choice_list
  : exception_choice
  | exception_choice_list BAR exception_choice
  ;

;; leaving out [aspect_specification]
exception_declaration
  : identifier_list COLON EXCEPTION SEMICOLON
    (wisi-statement-action [1 statement-start 4 statement-end])
  ;

exception_handler
  : WHEN IDENTIFIER COLON exception_choice_list EQUAL_GREATER sequence_of_statements_opt
    (progn
      (wisi-statement-action [1 block-middle 5 statement-other])
      (wisi-containing-action 1 4)
      (wisi-containing-action 1 5)
      (wisi-containing-action 5 6))
  | WHEN exception_choice_list EQUAL_GREATER sequence_of_statements_opt
    (progn
      (wisi-statement-action [1 block-middle 3 statement-other])
      (wisi-containing-action 1 2)
      (wisi-containing-action 1 3)
      (wisi-containing-action 3 4))
  ;

exception_handler_list
  : exception_handler
  | exception_handler_list exception_handler
  ;

exception_handler_list_opt
  : ;; empty for user friendly
  | exception_handler_list
  ;

exit_statement
  : EXIT identifier_opt WHEN expression_opt SEMICOLON
    (progn
      (wisi-statement-action [1 statement-start 5 statement-end])
      (wisi-containing-action 1 4))
  | EXIT identifier_opt SEMICOLON
    (wisi-statement-action [1 statement-start 3 statement-end])
  ;

expression
  : relation
  | relation_and_list
  | relation_and_then_list
  | relation_or_list
  | relation_or_else_list
  | relation_xor_list
  ;

expression_opt
  : ;; empty for user friendly
  | expression
    (wisi-statement-action [1 expression-start])
    (wisi-containing-action 1 1)
  ;

expression_function_declaration
  : overriding_indicator_opt function_specification IS paren_expression aspect_specification_opt SEMICOLON
 ;; IS does not start a block, so it is not "block-middle".
 ;;
 ;; We override the cache on "function_specification", so
 ;; wisi-statement-action will handle an empty
 ;; "overriding_indicator_opt" correctly. FIXME: should not have to do
 ;; this, but it is also done in other grammar statements.
    (progn
      (wisi-statement-action [1 statement-start 2 block-middle 3 statement-other 6 statement-end])
      (wisi-containing-action 3 4)
      (wisi-containing-action 2 5))
  ;

extended_return_object_declaration
  : IDENTIFIER COLON aliased_opt constant_opt return_subtype_indication COLON_EQUAL expression_opt
    (progn
      (wisi-statement-action [1 statement-start 6 statement-other])
      (wisi-containing-action 6 7))
  | IDENTIFIER COLON aliased_opt constant_opt return_subtype_indication
  ;

extended_return_object_declaration_opt
  : ;; empty
  | extended_return_object_declaration
  ;

extended_return_statement
  : RETURN extended_return_object_declaration_opt DO handled_sequence_of_statements END RETURN SEMICOLON
    (progn
      (wisi-statement-action [1 block-start 3 block-middle 5 block-end 7 statement-end])
      (wisi-containing-action 3 4)
      (wisi-motion-action [1 3 5]))
  | RETURN extended_return_object_declaration SEMICOLON
    (progn
      (wisi-statement-action [1 statement-start 3 statement-end]))
  ;

;; designator is merged with name

factor
  : primary STAR_STAR primary
  | primary
  | ABS primary
  | NOT primary
  ;

formal_object_declaration
  : identifier_list COLON mode_opt null_exclusion_opt name COLON_EQUAL expression_opt aspect_specification_opt
    SEMICOLON
    (progn
      (wisi-statement-action [1 statement-start 6 statement-other 9 statement-end])
      (wisi-containing-action 6 7)
      (wisi-containing-action 6 8)
      (wisi-face-action [5 font-lock-type-face]))
  | identifier_list COLON mode_opt null_exclusion_opt name aspect_specification_opt SEMICOLON
    (progn
      (wisi-statement-action [1 statement-start 7 statement-end])
      (wisi-containing-action 5 6)
      (wisi-face-action [5 font-lock-type-face]))
  | identifier_list COLON mode_opt access_definition COLON_EQUAL expression_opt aspect_specification_opt SEMICOLON
    (progn
      (wisi-statement-action [1 statement-start 5 statement-other 8 statement-end])
      (wisi-containing-action 5 6)
      (wisi-containing-action 5 7))
  | identifier_list COLON mode_opt access_definition aspect_specification_opt SEMICOLON
    (progn
      (wisi-statement-action [1 statement-start 6 statement-end])
      (wisi-containing-action 4 5))
  ;

formal_part
  : LEFT_PAREN parameter_specification_list RIGHT_PAREN
    (progn
      (wisi-statement-action [1 open-paren 3 close-paren])
      (wisi-containing-action 1 2))
  ;

formal_subprogram_declaration
  : WITH subprogram_specification IS subprogram_default aspect_specification_opt SEMICOLON
 ;; formal_concrete_subprogram_declaration
    (progn
      (wisi-statement-action [1 statement-start 6 statement-end])
      (wisi-containing-action 1 2)
      (wisi-containing-action 3 5))
  | WITH subprogram_specification aspect_specification_opt SEMICOLON ;; formal_concrete_subprogram_declaration
    (progn
      (wisi-statement-action [1 statement-start 4 statement-end])
      (wisi-containing-action 1 2)
      (wisi-containing-action 2 3))
  | WITH subprogram_specification IS ABSTRACT subprogram_default aspect_specification_opt SEMICOLON
 ;; formal_abstract_subprogram_declaration
    (progn
      (wisi-statement-action [1 statement-start 7 statement-end])
      (wisi-containing-action 1 2)
      (wisi-containing-action 3 6))
  | WITH subprogram_specification IS ABSTRACT aspect_specification_opt SEMICOLON
 ;; formal_abstract_subprogram_declaration
    (progn
      (wisi-statement-action [1 statement-start 6 statement-end])
      (wisi-containing-action 1 2)
      (wisi-containing-action 3 5))
  ;

formal_type_declaration
  : TYPE IDENTIFIER discriminant_part_opt IS formal_type_definition aspect_specification_opt SEMICOLON
 ;; formal_complete_type_declaration
    (progn
      (wisi-statement-action [1 statement-start 4 statement-other 7 statement-end])
      (wisi-containing-action 1 3)
      (wisi-containing-action 4 5)
      (wisi-containing-action 4 6)
      (wisi-face-action [2 font-lock-type-face]))
  | TYPE IDENTIFIER discriminant_part_opt IS TAGGED aspect_specification_opt SEMICOLON
 ;; formal_incomplete_type_declaration
    (progn
      (wisi-statement-action [1 statement-start 7 statement-end])
      (wisi-containing-action 1 3)
      (wisi-containing-action 4 6)
      (wisi-face-action [2 font-lock-type-face]))
  | TYPE IDENTIFIER discriminant_part_opt aspect_specification_opt SEMICOLON
    (progn
      (wisi-statement-action [1 statement-start 5 statement-end])
      (wisi-containing-action 1 3)
      (wisi-containing-action 2 4)
      (wisi-face-action [2 font-lock-type-face]))
  ;

formal_type_definition
  : abstract_tagged_limited_opt PRIVATE ;; formal_private_type_definition
  | formal_derived_type_definition
  | LEFT_PAREN BOX RIGHT_PAREN ;; formal_discrete_type_definition
  | RANGE BOX ;; formal_signed_integer_type_definition
  | MOD BOX ;; formal_modular_type_definition
  | DIGITS BOX ;; formal_floating_point_definition
  | DELTA BOX ;; formal_ordinary_fixed_point_definition
  | DELTA BOX DIGITS BOX ;; formal_decimal_fixed_point_definition
  | array_type_definition ;; formal_array_type_definition
  | access_definition ;; access_type_definition, formal_access_type_definition
  | interface_type_definition ;; formal_interface_type_definition
  ;

;; formal_derived_type_definition ::=
;;   [abstract] [limited | synchronized] new subtype_mark [[and interface_list]with private]
formal_derived_type_definition
  : abstract_limited_synchronized_opt NEW name and_interface_list_opt WITH PRIVATE
    (wisi-face-action [3 font-lock-type-face])
  | abstract_limited_synchronized_opt NEW name and_interface_list_opt
    (wisi-face-action [3 font-lock-type-face])
  ;

formal_package_declaration
  : WITH PACKAGE name IS NEW name formal_package_actual_part aspect_specification_opt SEMICOLON
    (progn
      (wisi-statement-action [1 statement-start 5 statement-other 6 name 7 statement-other 8 statement-other 9 statement-end])
      (wisi-containing-action 1 3)
      (wisi-containing-action 5 6)
      (wisi-containing-action 6 7)
      (wisi-containing-action 6 8)
      (wisi-face-action [3 font-lock-function-name-face 6 font-lock-function-name-face]))
  ;

formal_package_actual_part
  : LEFT_PAREN BOX RIGHT_PAREN ;; (<>)
  | ;; empty generic actual part

 ;; | LEFT_PAREN association_list RIGHT_PAREN
 ;; covered by name <empty formal_package_actual_part) in formal_package_declaration
 ;; covers others => <>
  ;

;; formal_package_association_list is merged into association_list to avoid reduce/reduce conflict

full_type_declaration
  : TYPE IDENTIFIER discriminant_part_opt IS type_definition aspect_specification_opt SEMICOLON
    (progn
      (wisi-statement-action [1 statement-start 2 name 4 statement-other 7 statement-end])
      (wisi-containing-action 1 3)
      (wisi-containing-action 4 5)
      (wisi-containing-action 4 6)
      (wisi-face-action [2 font-lock-type-face]))
  | task_type_declaration
  | protected_type_declaration
  ;

function_specification
  : FUNCTION name parameter_and_result_profile
    (progn
      (wisi-statement-action [1 statement-other 2 name])
      (wisi-containing-action 1 2)
      (wisi-containing-action 1 3)
      (wisi-motion-action [1 [3 return-with-params RETURN return-without-params RETURN]])
      (wisi-face-action [2 font-lock-function-name-face]))
  ;

general_access_modifier_opt
  : ;; empty
  | ALL
  | CONSTANT
  ;

;; generic_actual_part is not needed; see generic_instantiation

;; generic_association is merged into association

generic_declaration
  : generic_subprogram_declaration
  | generic_package_declaration
  ;

generic_formal_part
  : GENERIC generic_formal_parameter_declarations
    (progn
      (wisi-statement-action [1 block-start])
      (wisi-containing-action 1 2))
  | GENERIC
    (wisi-statement-action [1 block-start])
  ;

generic_formal_parameter_declarations
  : generic_formal_parameter_declaration
  | generic_formal_parameter_declarations generic_formal_parameter_declaration
  ;

generic_formal_parameter_declaration
  : formal_object_declaration
  | formal_type_declaration
  | formal_subprogram_declaration
  | formal_package_declaration
  | pragma
  | use_clause
  ;

generic_instantiation
 ;; name generic_actual_part is included in name as a function call
  : PACKAGE name IS NEW name aspect_specification_opt SEMICOLON
    (progn
      (wisi-statement-action [1 statement-start 2 name 3 statement-other 7 statement-end])
      (wisi-containing-action 3 5)
      (wisi-containing-action 3 6)
      (wisi-face-action [2 font-lock-function-name-face 5 font-lock-function-name-face]))
  | overriding_indicator_opt PROCEDURE name IS NEW name aspect_specification_opt SEMICOLON
    (progn
      (wisi-statement-action [1 statement-start 2 block-middle 3 name 4 statement-other 8 statement-end])
      (wisi-containing-action 4 6)
      (wisi-containing-action 4 7)
      (wisi-face-action [3 font-lock-function-name-face 6 font-lock-function-name-face]))
  | overriding_indicator_opt FUNCTION name IS NEW name aspect_specification_opt SEMICOLON
    (progn
      (wisi-statement-action [1 statement-start 2 block-middle 3 name 4 statement-other 8 statement-end])
      (wisi-containing-action 4 6)
      (wisi-containing-action 4 7)
      (wisi-face-action [3 font-lock-function-name-face 6 font-lock-function-name-face]))
  ;

generic_package_declaration
  : generic_formal_part package_specification SEMICOLON
    (progn
      (wisi-statement-action [1 block-start 2 block-middle 3 statement-end])
      (wisi-motion-action [1 2]))
  ;

generic_renaming_declaration
 ;; keyword following generic is marked statement-other to support this indentation:
 ;;
 ;; generic
 ;; package foo renames
 ;;   bar;
 ;;
  : GENERIC PACKAGE name RENAMES name aspect_specification_opt SEMICOLON
    (progn
      (wisi-statement-action [1 statement-start 2 statement-other 3 name 4 statement-other 7 statement-end])
      (wisi-containing-action 2 3)
      (wisi-containing-action 3 6)
      (wisi-face-action [3 font-lock-function-name-face 5 font-lock-function-name-face]))
  | GENERIC PROCEDURE name RENAMES name aspect_specification_opt SEMICOLON
    (progn
      (wisi-statement-action [1 statement-start 2 statement-other 3 name 4 statement-other 7 statement-end])
      (wisi-containing-action 2 3)
      (wisi-containing-action 3 6)
      (wisi-face-action [3 font-lock-function-name-face 5 font-lock-function-name-face]))
  | GENERIC FUNCTION name RENAMES name aspect_specification_opt SEMICOLON
    (progn
      (wisi-statement-action [1 statement-start 2 statement-other 3 name 4 statement-other 7 statement-end])
      (wisi-containing-action 2 3)
      (wisi-containing-action 3 6)
      (wisi-face-action [3 font-lock-function-name-face 5 font-lock-function-name-face]))
  ;

generic_subprogram_declaration
  : generic_formal_part subprogram_specification aspect_specification_opt SEMICOLON
    (progn
      (wisi-statement-action [1 block-start 2 block-middle 4 statement-end])
      (wisi-containing-action 2 3)
      (wisi-motion-action [1 2]))
  ;

goto_label
  : LESS_LESS IDENTIFIER GREATER_GREATER
    (wisi-face-action [2 font-lock-constant-face])
  ;

handled_sequence_of_statements
  : sequence_of_statements_opt EXCEPTION exception_handler_list_opt
    (progn
      (wisi-statement-action [2 block-middle])
      (wisi-containing-action 2 3))
  | sequence_of_statements_opt
  ;

identifier_list
  : IDENTIFIER
  | identifier_list COMMA IDENTIFIER
  ;

identifier_opt
  : ;; empty
  | IDENTIFIER
  ;

if_expression
  : IF expression_opt THEN expression_opt elsif_expression_list ELSE expression_opt
    (progn
      (wisi-statement-action [1 statement-start 3 block-middle 6 block-middle])
      (wisi-containing-action 1 2)
      (wisi-containing-action 3 4)
      (wisi-containing-action 3 5)
      (wisi-containing-action 6 7)
      (wisi-motion-action [1 3 [5 statement-other ELSIF block-middle THEN] 6]))
  | IF expression_opt THEN expression_opt elsif_expression_list
    (progn
      (wisi-statement-action [1 statement-start 3 block-middle])
      (wisi-containing-action 1 2)
      (wisi-containing-action 3 4)
      (wisi-containing-action 3 5)
      (wisi-motion-action [1 3 [5 statement-other ELSIF block-middle THEN]]))
  | IF expression_opt THEN expression_opt ELSE expression_opt
    (progn
      (wisi-statement-action [1 statement-start 3 block-middle 5 block-middle])
      (wisi-containing-action 1 2)
      (wisi-containing-action 3 4)
      (wisi-containing-action 5 6)
      (wisi-motion-action [1 3 5]))
  | IF expression_opt THEN expression_opt
    (progn
      (wisi-statement-action [1 statement-start 3 block-middle])
      (wisi-containing-action 1 2)
      (wisi-containing-action 3 4)
      (wisi-motion-action [1 3]))
  ;

if_statement
  : IF expression_opt THEN sequence_of_statements_opt elsif_statement_list ELSE sequence_of_statements_opt END IF SEMICOLON
    (progn
      (wisi-statement-action [1 statement-start 3 block-middle 6 block-middle 8 block-end 10 statement-end])
      (wisi-containing-action 1 2)
      (wisi-containing-action 3 4)
      (wisi-containing-action 3 5)
      (wisi-containing-action 6 7)
      (wisi-motion-action [1 3 [5 statement-other ELSIF block-middle THEN] 6 8]))
  | IF expression_opt THEN sequence_of_statements_opt elsif_statement_list END IF SEMICOLON
    (progn
      (wisi-statement-action [1 statement-start 3 block-middle 6 block-end 8 statement-end])
      (wisi-containing-action 1 2)
      (wisi-containing-action 3 4)
      (wisi-containing-action 3 5)
      (wisi-motion-action [1 3 [5 statement-other ELSIF block-middle THEN] 6]))
  | IF expression_opt THEN sequence_of_statements_opt ELSE sequence_of_statements_opt END IF SEMICOLON
    (progn
      (wisi-statement-action [1 statement-start 3 block-middle 5 block-middle 7 block-end 9 statement-end])
      (wisi-containing-action 1 2)
      (wisi-containing-action 3 4)
      (wisi-containing-action 5 6)
      (wisi-motion-action [1 3 5 7]))
  | IF expression_opt THEN sequence_of_statements_opt END IF SEMICOLON
    (progn
      (wisi-statement-action [1 statement-start 3 block-middle 5 block-end 7 statement-end])
      (wisi-containing-action 1 2)
      (wisi-containing-action 3 4)
      (wisi-motion-action [1 3 5]))
  ;

incomplete_type_declaration
  : TYPE IDENTIFIER discriminant_part_opt IS TAGGED SEMICOLON
    (progn
      (wisi-statement-action [1 statement-start 2 name 6 statement-end])
      (wisi-containing-action 1 3)
      (wisi-face-action [2 font-lock-type-face]))
  | TYPE IDENTIFIER discriminant_part_opt SEMICOLON
    (progn
      (wisi-statement-action [1 statement-start 2 name 3 statement-end])
      (wisi-face-action [2 font-lock-type-face]))
  ;

index_constraint
  : LEFT_PAREN discrete_subtype_definition_list RIGHT_PAREN
    (progn
      (wisi-statement-action [1 open-paren 3 close-paren])
      (wisi-containing-action 1 2))
  ;

index_subtype_definition : name RANGE BOX ;

index_subtype_definition_list
  : index_subtype_definition
  | index_subtype_definition_list COMMA index_subtype_definition
    (progn
      (wisi-statement-action [2 list-break])
      (wisi-containing-action 2 3))
  ;

interface_list
  : name
    (wisi-face-action [1 font-lock-type-face])
  | interface_list AND name
    (wisi-face-action [3 font-lock-type-face])
  ;

interface_type_definition
  : LIMITED INTERFACE AND interface_list
  | TASK INTERFACE AND interface_list
  | PROTECTED INTERFACE AND interface_list
  | SYNCHRONIZED INTERFACE AND interface_list
  | LIMITED INTERFACE
  | TASK INTERFACE
  | PROTECTED INTERFACE
  | SYNCHRONIZED INTERFACE
  | INTERFACE
;

iteration_scheme
  : WHILE expression_opt
    (progn
      (wisi-statement-action [1 statement-start])
      (wisi-containing-action 1 2))
  | FOR iterator_specification_opt
    (progn
      (wisi-statement-action [1 statement-start])
      (wisi-containing-action 1 2))
  ;

iterator_specification
 ;; also loop_parameter_specification, to avoid redundancy bewteen
 ;; iterator_specification_opt and loop_parameter_specification_opt
 ;;
  : IDENTIFIER IN REVERSE discrete_subtype_definition
  | IDENTIFIER IN discrete_subtype_definition
  | IDENTIFIER COLON subtype_indication OF REVERSE name
  | IDENTIFIER COLON subtype_indication OF name
  | IDENTIFIER OF REVERSE name
  | IDENTIFIER OF name
  ;

iterator_specification_opt
  : ;; empty
  | iterator_specification
  ;

label_opt
 ;; goto and block/loop labels merged into label_opt because
 ;; indentation code treats them equally.

  : ;; empty
  | goto_label
    (wisi-statement-action [1 label])
  | IDENTIFIER COLON ;; on blocks, loops
    (wisi-statement-action [1 label])
  ;

library_item
  : PRIVATE library_unit_declaration
  | library_unit_declaration
  | subprogram_body ;; library_unit_body
  | package_body ;; library_unit_body
 ;; | PRIVATE library_unit_renaming_declaration
  | library_unit_renaming_declaration
  ;

library_unit_declaration
  : subprogram_declaration
  | package_declaration
  | generic_declaration
  | generic_instantiation
  ;

library_unit_renaming_declaration
  : package_renaming_declaration
  | generic_renaming_declaration
  | subprogram_renaming_declaration
  ;

loop_statement
  : iteration_scheme LOOP sequence_of_statements_opt END LOOP identifier_opt SEMICOLON
 ;; label_opt included in statement
    (progn
      (wisi-statement-action [1 statement-start 2 block-middle 4 block-end 7 statement-end])
      (wisi-containing-action 2 3)
      (wisi-motion-action [1 2 4]))
  | LOOP sequence_of_statements_opt END LOOP identifier_opt SEMICOLON
    (progn
      (wisi-statement-action [1 block-start 3 block-end 6 statement-end])
      (wisi-containing-action 1 2)
      (wisi-motion-action [1 3]))
  ;

membership_choice_list
  : membership_choice
  | membership_choice_list BAR membership_choice
  ;

membership_choice
  : simple_expression
 ;; ARM has choice_expression here, but that leads to a shift/reduce conflict, because of the following productions:
 ;; membership_choice_list => membership_choice => choice_expression => choice_relation_and_list
 ;; relation => simple_expression IN choice_relation_and_list
 ;; thus choice_relation_and_list AND could be followed by relation (=> reduce) or choice_relation (=> shift)
 ;; This only occurs in legal Ada in expressions such as True in 1 and 3; not useful, so we leave it out.
  | range
 ;;  | name ;; subtype_mark - covered by simple_expression
  ;

mod_clause_opt
  : ;; empty
  | AT MOD expression_opt SEMICOLON
  ;

mode_opt
  : ;; empty
  | IN
  | IN OUT
  | OUT
  ;

multiplying_operator : STAR | SLASH | MOD | REM ; ;; * | / | mod | rem

name_list
  : name
  | name_list COMMA name
    (progn
      (wisi-statement-action [2 statement-other])
      (wisi-containing-action 2 3))
  ;

name
  : IDENTIFIER ;; from direct_name
    (wisi-statement-action [1 name])

  | CHARACTER_LITERAL ;; only in an expression, so no type or function-name face

 ;; | explicit_dereference
 ;; | indexed_component

 ;; ARM has name ( discrete_subtype_definition ) here, but that's
 ;; partly redundant with name actual_parameter_part; this is the
 ;; part that is not redundant.
  | name LEFT_PAREN range_list RIGHT_PAREN ;; slice or constraint
    (progn
      (wisi-statement-action [1 name-paren 2 open-paren 4 close-paren])
      (wisi-containing-action 1 2)
      (wisi-containing-action 2 3))
  | selected_component
  | attribute_reference ;; starts with name
  | name actual_parameter_part
 ;; type_conversion, function_call, procedure call, generic instantiation.
    (progn
      (wisi-statement-action [1 name-paren])
      (wisi-containing-action 1 2))
  | qualified_expression ;; starts with name
  ;; | generalized_reference
  ;; | generalized_indexing
  | STRING_LITERAL ;; operator_symbol, designator
  ;

name_opt
  : ;; empty
  | name
  ;

null_exclusion_opt
  : ;; empty
  | NOT NULL
  ;

;; use _only_ to avoid a conflict between name and null_exclusion_opt; name must be a type
null_exclusion_opt_name_type
  : IDENTIFIER
    (wisi-face-action [1 font-lock-type-face])
  | selected_component
    (wisi-face-action [1 font-lock-type-face])
  | NOT NULL IDENTIFIER
    (wisi-face-action [3 font-lock-type-face])
  | NOT NULL selected_component
    (wisi-face-action [3 font-lock-type-face])
  ;

null_procedure_declaration
  : overriding_indicator_opt procedure_specification IS NULL aspect_specification_opt SEMICOLON
    (progn
      (wisi-statement-action [1 statement-start 2 statement-other 3 statement-other 6 statement-end])
      (wisi-containing-action 2 5))
  ;

object_declaration
  : identifier_list COLON aliased_opt constant_opt subtype_indication COLON_EQUAL expression_opt aspect_specification_opt SEMICOLON
    (progn
      (wisi-statement-action [1 statement-start 2 statement-other 6 statement-other 9 statement-end])
      (wisi-containing-action 2 5)
      (wisi-containing-action 6 7)
      (wisi-containing-action 1 8))
  | identifier_list COLON aliased_opt constant_opt subtype_indication aspect_specification_opt SEMICOLON
    (progn
      (wisi-statement-action [1 statement-start 2 statement-other 7 statement-end])
      (wisi-containing-action 2 5)
      (wisi-containing-action 1 6))

  | identifier_list COLON aliased_opt constant_opt access_definition COLON_EQUAL expression_opt aspect_specification_opt SEMICOLON
    (progn
      (wisi-statement-action [1 statement-start 2 statement-other 6 statement-other 9 statement-end])
      (wisi-containing-action 2 5)
      (wisi-containing-action 6 7)
      (wisi-containing-action 1 8))
  | identifier_list COLON aliased_opt constant_opt access_definition aspect_specification_opt SEMICOLON
    (progn
      (wisi-statement-action [1 statement-start 2 statement-other 7 statement-end])
      (wisi-containing-action 2 5)
      (wisi-containing-action 1 6))
  | identifier_list COLON aliased_opt constant_opt array_type_definition COLON_EQUAL expression_opt aspect_specification_opt SEMICOLON
    (progn
      (wisi-statement-action [1 statement-start 2 statement-other 6 statement-other 9 statement-end])
      (wisi-containing-action 2 5)
      (wisi-containing-action 6 7)
      (wisi-containing-action 1 8))
  | identifier_list COLON aliased_opt constant_opt array_type_definition aspect_specification_opt SEMICOLON
    (progn
      (wisi-statement-action [1 statement-start 2 statement-other 7 statement-end])
      (wisi-containing-action 2 5)
      (wisi-containing-action 1 6))
  | single_task_declaration
  | single_protected_declaration
  ;

object_renaming_declaration
  : IDENTIFIER COLON null_exclusion_opt name RENAMES name aspect_specification_opt SEMICOLON
    (progn
      (wisi-statement-action [1 statement-start 5 statement-other 8 statement-end])
      (wisi-containing-action 1 4)
      (wisi-containing-action 1 6)
      (wisi-face-action [4 font-lock-type-face]))
  | IDENTIFIER COLON access_definition RENAMES name aspect_specification_opt SEMICOLON
    (progn
      (wisi-statement-action [1 statement-start 4 statement-other 7 statement-end])
      (wisi-containing-action 1 3)
      (wisi-containing-action 1 5)
      (wisi-containing-action 1 6))
  | IDENTIFIER COLON EXCEPTION RENAMES name aspect_specification_opt SEMICOLON ;; exception_renaming_declaration
    (progn
      (wisi-statement-action [1 statement-start 4 statement-other 7 statement-end])
      (wisi-containing-action 1 5)
      (wisi-containing-action 1 6))
  ;

;; operator_symbol is STRING_LITERAL, in name

overriding_indicator_opt
  : NOT OVERRIDING
    (wisi-statement-action [1 statement-start 2 statement-other])
  | OVERRIDING
    (wisi-statement-action [1 statement-start])
  | ;; empty - following keyword is statement-start
  ;

package_body
  : PACKAGE BODY name aspect_specification_opt IS declarative_part_opt BEGIN
    handled_sequence_of_statements END name_opt SEMICOLON
    (progn
      (wisi-statement-action [1 block-start 3 name 5 block-middle 7 block-middle
                                9 block-end 11 statement-end])
      (wisi-containing-action 1 3)
      (wisi-containing-action 1 4)
      (wisi-containing-action 5 6)
      (wisi-containing-action 7 8)
      (wisi-containing-action 9 10)
      (wisi-motion-action [1 5 7 [8 block-middle EXCEPTION block-middle WHEN] 9])
      (wisi-face-action [3 font-lock-function-name-face 10 font-lock-function-name-face]))
  | PACKAGE BODY name aspect_specification_opt IS declarative_part_opt END name_opt SEMICOLON
    (progn
      (wisi-statement-action [1 block-start 3 name 5 block-middle 7 block-end 9 statement-end])
      (wisi-containing-action 1 3)
      (wisi-containing-action 1 4)
      (wisi-containing-action 5 6)
      (wisi-containing-action 7 8)
      (wisi-motion-action [1 5 7])
      (wisi-face-action [3 font-lock-function-name-face 8 font-lock-function-name-face]))
  ;

package_body_stub
  : PACKAGE BODY name IS SEPARATE aspect_specification_opt SEMICOLON
    (progn
      (wisi-statement-action [1 statement-start 7 statement-end])
      (wisi-containing-action 1 3)
      (wisi-containing-action 3 6)
      (wisi-face-action [3 font-lock-function-name-face]))
  ;

package_declaration
  : package_specification SEMICOLON
    (wisi-statement-action [1 statement-start 2 statement-end])
  ;

package_renaming_declaration
  : PACKAGE name RENAMES name aspect_specification_opt SEMICOLON
    (progn
      (wisi-statement-action [1 statement-start 2 name 3 statement-other 6 statement-end])
      (wisi-containing-action 1 2)
      (wisi-containing-action 3 5)
      (wisi-face-action [2 font-lock-function-name-face 4 font-lock-function-name-face]))
  ;

package_specification
  : PACKAGE name aspect_specification_opt IS declarative_part_opt PRIVATE declarative_part_opt END name_opt
    (progn
      (wisi-statement-action [1 statement-start 2 name 4 block-start 6 block-middle 8 block-end])
      (wisi-containing-action 1 2)
      (wisi-containing-action 1 3)
      (wisi-containing-action 4 5)
      (wisi-containing-action 6 7)
      (wisi-motion-action [1 4 6 8])
      (wisi-face-action [2 font-lock-function-name-face 9 font-lock-function-name-face]))
  | PACKAGE name aspect_specification_opt IS declarative_part_opt END name_opt
    (progn
      (wisi-statement-action [1 statement-start 2 name 4 block-start 6 block-end])
      (wisi-containing-action 1 2)
      (wisi-containing-action 1 3)
      (wisi-containing-action 4 5)
      (wisi-motion-action [1 4 6])
      (wisi-face-action [2 font-lock-function-name-face 7 font-lock-function-name-face]))
  ;

parameter_and_result_profile
  : formal_part RETURN null_exclusion_opt name_opt
    (progn
      (wisi-statement-action [2 return-with-params]);; for ada-indent-return
      (wisi-containing-action 2 4)
      (wisi-face-action [4 font-lock-type-face]))
  | RETURN null_exclusion_opt name_opt
    (progn
      (wisi-statement-action [1 return-without-params])
      (wisi-face-action [3 font-lock-type-face]))
  | formal_part RETURN access_definition
    (progn
      (wisi-statement-action [2 return-with-params])
      (wisi-containing-action 2 3))
  | RETURN access_definition
    (progn
      (wisi-statement-action [1 return-without-params])
      (wisi-containing-action 1 2))
  ;

 ;; parameter_association is merged into association
 ;; parameter_association_list is merged into association_list

parameter_profile_opt
  : ;; empty
  | formal_part
  ;

parameter_specification
<<<<<<< HEAD
  : identifier_list COLON aliased_opt mode_opt null_exclusion_opt name COLON_EQUAL expression_opt
=======
  : ;; empty
  | identifier_list COLON aliased_opt mode_opt null_exclusion_opt name COLON_EQUAL expression
>>>>>>> 1c45a10b
    (wisi-face-action [6 font-lock-type-face])
  | identifier_list COLON aliased_opt mode_opt null_exclusion_opt name
    (wisi-face-action [6 font-lock-type-face])
  | identifier_list COLON aliased_opt access_definition COLON_EQUAL expression_opt
  | identifier_list COLON aliased_opt access_definition
  ;

parameter_specification_list
  : parameter_specification
  | parameter_specification_list SEMICOLON parameter_specification
    (progn
      (wisi-statement-action [2 list-break])
      (wisi-containing-action 2 3))
  ;

paren_expression
  : LEFT_PAREN expression_opt RIGHT_PAREN
    (progn
      (wisi-statement-action [1 open-paren 3 close-paren])
      (wisi-containing-action 1 2))
 ;; ARM 4.5.7(7), ARM 4.5.8(4) allow ( conditional|quantified_expression ) instead of (( ... ))
  | LEFT_PAREN conditional_quantified_expression RIGHT_PAREN
    (progn
      (wisi-statement-action [1 open-paren 3 close-paren])
      (wisi-containing-action 1 2))
  ;

pragma
  : PRAGMA IDENTIFIER LEFT_PAREN association_list RIGHT_PAREN SEMICOLON
 ;; ARM has 'pragma_argument_association'; this is a superset, and reduces redundancy
    (progn
      (wisi-statement-action [1 statement-start 3 open-paren 5 close-paren 6 statement-end])
      (wisi-containing-action 3 4)
      (wisi-face-action [2 font-lock-function-name-face]))
 ;; ARM 4.5.7(7), ARM 4.5.8(4) allow ( conditional|quantified_expression ) instead of (( ... ))
  | PRAGMA IDENTIFIER LEFT_PAREN conditional_quantified_expression RIGHT_PAREN SEMICOLON
    (progn
      (wisi-statement-action [1 statement-start 3 open-paren 5 close-paren 6 statement-end])
      (wisi-containing-action 3 4)
      (wisi-face-action [2 font-lock-function-name-face]))
  | PRAGMA IDENTIFIER SEMICOLON
    (progn
      (wisi-statement-action [1 statement-start 3 statement-end])
      (wisi-face-action [2 font-lock-function-name-face]))
  ;

;; prefix is name

primary
  : NUMERIC_LITERAL
    (wisi-face-action [1 font-lock-constant-face])
  | NULL
 ;; | STRING_LITERAL in name
  | aggregate
  | name
  | NEW name
 ;; allocator, leaving out subpool_specification. Valid overrides occur when 'name' is a
 ;; qualified_expression or selected_component.
    (wisi-face-action [2 font-lock-type-face] t)
 ;; | LEFT_PAREN expression RIGHT_PAREN ;; covered by aggregate
 ;; | LEFT_PAREN conditional_quantified_expression RIGHT_PAREN ; covered by aggregate
  ;

private_extension_declaration
  : TYPE IDENTIFIER discriminant_part_opt IS abstract_limited_synchronized_opt NEW subtype_indication
    and_interface_list_opt WITH PRIVATE aspect_specification_opt SEMICOLON
    (progn
      (wisi-statement-action [1 statement-start 2 name 4 statement-other 12 statement-end])
      (wisi-containing-action 1 3)
      (wisi-containing-action 4 7)
      (wisi-containing-action 4 8)
      (wisi-containing-action 4 11)
      (wisi-face-action [2 font-lock-type-face]))
  ;

private_type_declaration
  : TYPE IDENTIFIER discriminant_part_opt IS abstract_tagged_limited_opt PRIVATE aspect_specification_opt SEMICOLON
    (progn
      (wisi-statement-action [1 statement-start 2 name 4 statement-other 8 statement-end])
      (wisi-containing-action 1 3)
      (wisi-containing-action 4 7)
      (wisi-face-action [2 font-lock-type-face]))
  ;

procedure_call_statement
  : name SEMICOLON
    (wisi-statement-action [1 statement-start 2 statement-end])
  ;

procedure_specification
  : PROCEDURE name parameter_profile_opt
    (progn
      (wisi-statement-action [1 statement-other])
      (wisi-containing-action 1 2)
      (wisi-containing-action 1 3)
      (wisi-face-action [2 font-lock-function-name-face]))
  ;

proper_body
  : subprogram_body
  | package_body
  | task_body
  | protected_body
  ;

protected_body
  : PROTECTED BODY IDENTIFIER aspect_specification_opt IS protected_operation_item_list_opt END identifier_opt SEMICOLON
    (progn
      (wisi-statement-action [1 block-start 3 name 5 block-middle 7 block-end 9 statement-end])
      (wisi-containing-action 1 3)
      (wisi-containing-action 1 4)
      (wisi-containing-action 5 6)
      (wisi-motion-action [1 5 7])
      (wisi-face-action [3 font-lock-type-face 8 font-lock-type-face]))
  ;

protected_body_stub
  : PROTECTED BODY IDENTIFIER IS SEPARATE aspect_specification_opt SEMICOLON
    (progn
      (wisi-statement-action [1 statement-start 7 statement-end])
      (wisi-containing-action 1 3)
      (wisi-containing-action 3 6)
      (wisi-face-action [3 font-lock-type-face]))
  ;

protected_definition
  : declarative_part_opt PRIVATE declarative_part_opt END identifier_opt
    (progn
      (wisi-statement-action [2 block-middle 4 block-end])
      (wisi-containing-action 2 3)
      (wisi-face-action [5 font-lock-type-face]))
  | declarative_part_opt END identifier_opt
    (progn
      (wisi-statement-action [2 block-end])
      (wisi-face-action [3 font-lock-type-face]))
  ;

protected_operation_item
  : subprogram_declaration
  | subprogram_body
  | entry_body
  | expression_function_declaration
  | null_procedure_declaration
  | aspect_clause
  ;

protected_operation_item_list
  : protected_operation_item
  | protected_operation_item_list protected_operation_item
  ;

protected_operation_item_list_opt
  : ;; empty
  | protected_operation_item_list
  ;

protected_opt
  : ;; empty
  | PROTECTED
  ;

protected_type_declaration
  : PROTECTED TYPE IDENTIFIER discriminant_part_opt aspect_specification_opt IS NEW interface_list WITH
    protected_definition SEMICOLON
    (progn
      (wisi-statement-action [1 statement-start 3 name 6 block-middle 9 block-middle 11 statement-end])
      (wisi-containing-action 1 4)
      (wisi-containing-action 3 5)
      (wisi-containing-action 6 10)
      (wisi-face-action [3 font-lock-type-face]))
  | PROTECTED TYPE IDENTIFIER discriminant_part_opt aspect_specification_opt IS protected_definition SEMICOLON
    (progn
      (wisi-statement-action [1 statement-start 3 name 6 block-middle 8 statement-end])
      (wisi-containing-action 1 4)
      (wisi-containing-action 3 5)
      (wisi-containing-action 6 7)
      (wisi-face-action [3 font-lock-type-face]))
  ;

;; protected_operation_declaration merged into declaration

qualified_expression
  : name TICK aggregate
    (progn
      (wisi-statement-action [1 statement-other])
      (wisi-containing-action 1 3)
      (wisi-face-action [1 font-lock-type-face]))
  ;

quantified_expression
  : FOR quantifier iterator_specification EQUAL_GREATER expression_opt
    (progn
      (wisi-statement-action [1 expression-start])
      (wisi-containing-action 1 5))
  ;

quantifier : ALL | SOME ;

;; http://www.ada-auth.org/cgi-bin/cvsweb.cgi/ai12s/ai12-0022-1.txt?rev=1.13
;; adds raise_expression
raise_expression
  : RAISE name
  | RAISE name WITH expression_opt
  ;

raise_statement
  : RAISE SEMICOLON
    (wisi-statement-action [1 statement-start 2 statement-end])
  | RAISE name WITH expression_opt SEMICOLON
 ;; no need to tag WITH; that just confuses the indentation logic
    (progn
      (wisi-statement-action [1 statement-start 5 statement-end])
      (wisi-containing-action 1 4))
  | RAISE name SEMICOLON
    (wisi-statement-action [1 statement-start 3 statement-end])
  ;

range
  : name TICK RANGE LEFT_PAREN expression_opt RIGHT_PAREN ;; range_attribute_reference
    (progn
      (wisi-statement-action [4 open-paren 6 close-paren])
      (wisi-containing-action 4 5))
  | name TICK RANGE ;; range_attribute_reference
  | simple_expression DOT_DOT simple_expression
  ;

range_list
  : range
  | range_list COMMA range
    (progn
      (wisi-statement-action [2 list-break])
      (wisi-containing-action 2 3))
  ;

real_range_specification_opt
  : ;; empty
  | RANGE simple_expression DOT_DOT simple_expression
  ;

record_definition
  : RECORD component_list_opt END RECORD
    (progn
      (wisi-statement-action [1 block-start 3 block-end])
      (wisi-containing-action 1 2))
  | NULL RECORD
  ;

record_representation_clause
  : FOR name USE record_rep SEMICOLON
    (progn
      (wisi-statement-action [1 statement-start 3 statement-other 5 statement-end])
      (wisi-containing-action 3 4)
      (wisi-face-action [2 font-lock-type-face]))
  ;

record_rep
  : RECORD mod_clause_opt component_clause_list END RECORD
 ;; split from record_representation_clause to get containing right.
    (progn
      (wisi-statement-action [1 block-start 4 block-end])
      (wisi-containing-action 1 3))
  ;

record_type_definition
  : abstract_tagged_limited_opt record_definition
  ;

relation_and_list
  : relation AND relation
  | relation_and_list AND relation
  ;

relation_and_then_list
  : relation AND THEN relation
  | relation_and_then_list AND THEN relation
  ;

relation_or_list
  : relation OR relation
  | relation_or_list OR relation
  ;

relation_or_else_list
  : relation OR ELSE relation
  | relation_or_else_list OR ELSE relation
  ;

relation_xor_list
  : relation XOR relation
  | relation_xor_list XOR relation
  ;

;; http://www.ada-auth.org/cgi-bin/cvsweb.cgi/ai12s/ai12-0022-1.txt?rev=1.13
;; adds raise_expression
relation
  : simple_expression
  | simple_expression relational_operator simple_expression
  | simple_expression NOT IN membership_choice_list
  | simple_expression IN membership_choice_list
  | raise_expression
  ;

relational_operator
  : EQUAL | SLASH_EQUAL | LESS | LESS_EQUAL | GREATER | GREATER_EQUAL ;
  ;;  =   | /=          | <    |  <=        | >       | >=

renaming_declaration
  : object_renaming_declaration ;; includes exception_renaming_declaration
  | package_renaming_declaration
  | subprogram_renaming_declaration
  | generic_renaming_declaration
  ;

requeue_statement
  : REQUEUE name WITH ABORT SEMICOLON
    (progn
      (wisi-statement-action [1 statement-start 2 name 5 statement-end])
      (wisi-containing-action 1 2))
  | REQUEUE name SEMICOLON
    (progn
      (wisi-statement-action [1 statement-start 2 name 3 statement-end])
      (wisi-containing-action 1 2))
  ;

return_subtype_indication
  : subtype_indication
  | access_definition
  ;

selected_component
  : name DOT IDENTIFIER
    (wisi-extend-action 1 3)
  | name DOT CHARACTER_LITERAL

  | name DOT STRING_LITERAL
 ;; operator_symbol. STRING_LITERAL has text property 'face
 ;; 'font-lock-string-face set by something else (not
 ;; ada-mode-font-lock-keywords); this grammar gives it
 ;; 'font-lock-face 'font-lock-function-name-face. 'face wins, which
 ;; is the result we want.

  | name DOT ALL
 ;; explicit_dereference. Similarly here; ada-mode-font-lock-keywords
 ;; gives ALL 'face 'font-lock-keyword-face, this grammar gives it
 ;; 'font-lock-function-name-face.
  ;

;; selector_name - IDENTIFIER, STRING_LITERAL overlap name; CHARACTER_LITERAL used separately
;;  : IDENTIFIER | CHARACTER_LITERAL | STRING_LITERAL ; ;; operator_symbol

selective_accept
  : SELECT select_alternative_list_opt ELSE sequence_of_statements_opt END SELECT SEMICOLON
    (progn
      (wisi-statement-action [1 block-start 3 block-middle 5 block-end 7 statement-end])
      (wisi-containing-action 1 2)
      (wisi-containing-action 3 4)
      (wisi-motion-action [1 [2 block-middle OR] 3 5]))
  | SELECT select_alternative_list_opt END SELECT SEMICOLON
    (progn
      (wisi-statement-action [1 block-start 3 block-end 5 statement-end])
      (wisi-containing-action 1 2)
      (wisi-motion-action [1 [2 block-middle OR] 3]))
  ;

select_alternative
 ;; we can't use guard_opt here because when present a guard is a
 ;; block-start, but when absent there is no block-start
  : WHEN expression_opt EQUAL_GREATER accept_statement sequence_of_statements_opt ;; guard accept_alternative
    (progn
      (wisi-statement-action [1 block-start 3 statement-other])
      (wisi-containing-action 1 2)
      (wisi-containing-action 1 3)
      (wisi-containing-action 1 4)
      (wisi-containing-action 1 5))
  | accept_statement sequence_of_statements_opt ;; accept_alternative
  | WHEN expression_opt EQUAL_GREATER delay_alternative
    (progn
      (wisi-statement-action [1 block-start])
      (wisi-containing-action 1 2)
      (wisi-containing-action 1 4))
  | delay_alternative
  | WHEN expression_opt EQUAL_GREATER TERMINATE SEMICOLON ;; terminate_alternative
    (progn
      (wisi-statement-action [1 block-start 4 statement-start 5 statement-end])
      (wisi-containing-action 1 2)
      (wisi-containing-action 1 4))
  | TERMINATE SEMICOLON ;; terminate_alternative
    (wisi-statement-action [1 statement-start 2 statement-end])
  ;

select_alternative_list
  : select_alternative
  | select_alternative_list OR select_alternative
    (wisi-statement-action [2 block-middle])
  ;

select_alternative_list_opt
  : ;; empty
  | select_alternative_list
  ;

select_statement
  : selective_accept
  | timed_entry_call
  | conditional_entry_call
  | asynchronous_select
  ;

sequence_of_statements
  : statement
  | sequence_of_statements statement
  | sequence_of_statements goto_label ;; ignoring list of labels
  ;

;; Wherever the ARM requires a sequence_of_statements, we allow
;; nothing; this simplifies indenting skeletons (see ada-skel), and is
;; more user-friendly for indenting while editing.
sequence_of_statements_opt
  : ;; empty
  | sequence_of_statements
  ;

simple_expression
  : unary_adding_operator term_list
  | term_list
  ;

simple_return_statement
  : RETURN SEMICOLON
    (wisi-statement-action [1 statement-start 2 statement-end])
  | RETURN expression_opt SEMICOLON
    (progn
      (wisi-statement-action [1 statement-start 3 statement-end])
      (wisi-containing-action 1 2))
  ;

simple_statement
  : NULL SEMICOLON;; null_statement
    (wisi-statement-action [1 statement-start 2 statement-end])
  | assignment_statement
  | exit_statement
  | GOTO IDENTIFIER SEMICOLON ;; goto_statement
    (progn
      (wisi-statement-action [1 statement-start 3 statement-end])
      (wisi-face-action [2 font-lock-constant-face]))
  | procedure_call_statement
  | simple_return_statement
 ;; | entry_call_statement ; covered by procedure_call_statement
  | requeue_statement
  | delay_statement
  | ABORT name SEMICOLON ;; abort_statement; ignoring list of tasks
    (wisi-statement-action [1 statement-start 3 statement-end])
  | raise_statement
  ;; | code_statement
  | pragma
  ;

single_protected_declaration
  : PROTECTED IDENTIFIER aspect_specification_opt IS NEW interface_list WITH protected_definition SEMICOLON
    (progn
      (wisi-statement-action [1 statement-start 2 name 4 block-middle 7 block-middle 9 statement-end])
      (wisi-motion-action [1 4 [8 block-middle PRIVATE block-end END]])
      (wisi-containing-action 1 2)
      (wisi-containing-action 2 3)
      (wisi-containing-action 4 6)
      (wisi-containing-action 7 8)
      (wisi-face-action [2 font-lock-type-face]))
  | PROTECTED IDENTIFIER aspect_specification_opt IS protected_definition SEMICOLON
    (progn
      (wisi-statement-action [1 statement-start 2 name 4 block-middle 6 statement-end])
      (wisi-motion-action [1 4 [5 block-middle PRIVATE block-end END]])
      (wisi-containing-action 1 2)
      (wisi-containing-action 2 3)
      (wisi-containing-action 4 5)
      (wisi-face-action [2 font-lock-type-face]))
;

single_task_declaration
  : TASK IDENTIFIER aspect_specification_opt IS NEW interface_list WITH task_definition SEMICOLON
    (progn
      (wisi-statement-action [1 statement-start 2 name 4 block-middle 7 block-middle 9 statement-end])
      (wisi-motion-action [1 4 [8 block-middle PRIVATE block-end END]])
      (wisi-containing-action 1 2)
      (wisi-containing-action 2 3)
      (wisi-containing-action 4 6)
      (wisi-containing-action 7 8)
      (wisi-face-action [2 font-lock-type-face]))
  | TASK IDENTIFIER aspect_specification_opt IS task_definition SEMICOLON
    (progn
      (wisi-statement-action [1 statement-start 2 name 4 block-middle 6 statement-end])
      (wisi-motion-action [1 4 [5 block-middle PRIVATE block-end END]])
      (wisi-containing-action 1 2)
      (wisi-containing-action 2 3)
      (wisi-containing-action 4 5)
      (wisi-face-action [2 font-lock-type-face]))
  | TASK IDENTIFIER aspect_specification_opt SEMICOLON
    (progn
      (wisi-statement-action [1 statement-start 2 name 4 statement-end])
      (wisi-containing-action 1 2)
      (wisi-containing-action 1 3)
      (wisi-face-action [2 font-lock-type-face]))
  ;

;; ignoring list of labels on one statement
statement
  : label_opt simple_statement
    (wisi-statement-action [2 statement-start])
  | label_opt compound_statement
    (wisi-statement-action [2 statement-start])
  ;

subprogram_body
  : overriding_indicator_opt subprogram_specification aspect_specification_opt IS declarative_part_opt BEGIN
    handled_sequence_of_statements END name_opt SEMICOLON
    (progn
      (wisi-statement-action [1 statement-start 2 block-middle 4 block-middle 6 block-middle 8 block-end 10 statement-end])
      (wisi-containing-action 2 3)
      (wisi-containing-action 4 5)
      (wisi-containing-action 6 7)
      (wisi-motion-action [1 2 4 6 8])
      (wisi-face-action [9 font-lock-function-name-face]))
  ;

subprogram_body_stub
  : overriding_indicator_opt subprogram_specification IS SEPARATE aspect_specification_opt SEMICOLON
    (progn
      (wisi-statement-action [1 statement-start 2 block-middle 6 statement-end])
      (wisi-containing-action 2 5))
  ;

subprogram_declaration
  : overriding_indicator_opt subprogram_specification aspect_specification_opt SEMICOLON
    (progn
      (wisi-statement-action [1 statement-start 2 block-middle 4 statement-end])
      (wisi-containing-action 2 3))
  ;

subprogram_default
  : name
    (wisi-face-action [1 font-lock-function-name-face])
  | BOX
  | NULL ;

subprogram_renaming_declaration
  : overriding_indicator_opt subprogram_specification RENAMES name aspect_specification_opt SEMICOLON
    (progn
      (wisi-statement-action [1 statement-start 2 block-middle 3 statement-other 6 statement-end])
      (wisi-containing-action 2 5)
      (wisi-face-action [4 font-lock-function-name-face]))
  ;

subprogram_specification
  : procedure_specification
  | function_specification
  ;

subtype_declaration
  : SUBTYPE IDENTIFIER IS subtype_indication aspect_specification_opt SEMICOLON
    (progn
      (wisi-statement-action [1 statement-start 2 name 3 statement-other 6 statement-end])
      (wisi-containing-action 1 2)
      (wisi-containing-action 2 3)
      (wisi-containing-action 3 4)
      (wisi-containing-action 3 5)
      (wisi-face-action [2 font-lock-type-face]))
  ;

subtype_indication
  : NOT NULL name constraint
    (progn
      (wisi-containing-action 3 4)
      (wisi-face-action [3 font-lock-type-face]))
  | NOT NULL name
    (wisi-face-action [3 font-lock-type-face])
  | name constraint
    (progn
      (wisi-containing-action 1 2)
      (wisi-face-action [1 font-lock-type-face]))
  | name
    (wisi-face-action [1 font-lock-type-face])
  ;

;; subtype_mark replaced by name

subunit
  : SEPARATE LEFT_PAREN name RIGHT_PAREN proper_body
    (progn
      (wisi-statement-action [1 block-start 2 open-paren 4 close-paren 5 block-middle])
      (wisi-containing-action 1 5)
      (wisi-containing-action 2 3))
  ;

task_body
  : TASK BODY IDENTIFIER aspect_specification_opt IS declarative_part_opt BEGIN handled_sequence_of_statements END
    identifier_opt SEMICOLON
    (progn
      (wisi-statement-action [1 statement-start 3 name 5 block-start 7 block-middle 9 block-end 11 statement-end])
      (wisi-containing-action 3 4)
      (wisi-containing-action 5 6)
      (wisi-containing-action 7 8)
      (wisi-motion-action [1 5 7 9])
      (wisi-face-action [3 font-lock-type-face 10 font-lock-type-face]))
  ;

task_body_stub
  : TASK BODY IDENTIFIER IS SEPARATE aspect_specification_opt SEMICOLON
    (progn
      (wisi-statement-action [1 statement-start 7 statement-end])
      (wisi-containing-action 3 6)
      (wisi-face-action [3 font-lock-type-face]))
  ;

task_definition
  : declarative_part_opt PRIVATE declarative_part_opt END identifier_opt
    (progn
      (wisi-statement-action [2 block-middle 4 block-end])
      (wisi-containing-action 2 3)
      (wisi-face-action [5 font-lock-type-face]))
  | declarative_part_opt END identifier_opt
    (progn
      (wisi-statement-action [2 block-end])
      (wisi-face-action [3 font-lock-type-face]))
  ;

;; task_item replaced by declaration

task_type_declaration
  : TASK TYPE IDENTIFIER discriminant_part_opt aspect_specification_opt IS NEW interface_list WITH task_definition
    SEMICOLON
    (progn
      (wisi-statement-action [1 statement-start 3 name 6 block-middle 9 block-middle 11 statement-end])
      (wisi-containing-action 1 4)
      (wisi-containing-action 3 5)
      (wisi-containing-action 6 10)
      (wisi-face-action [3 font-lock-type-face]))
  | TASK TYPE IDENTIFIER discriminant_part_opt aspect_specification_opt IS task_definition SEMICOLON
    (progn
      (wisi-statement-action [1 statement-start 3 name 6 block-middle 8 statement-end])
      (wisi-containing-action 1 4)
      (wisi-containing-action 3 5)
      (wisi-containing-action 6 7)
      (wisi-face-action [3 font-lock-type-face]))
  | TASK TYPE IDENTIFIER discriminant_part_opt aspect_specification_opt SEMICOLON
    (progn
      (wisi-statement-action [1 statement-start 3 name 6 statement-end])
      (wisi-containing-action 1 4)
      (wisi-containing-action 3 5)
      (wisi-face-action [3 font-lock-type-face]))
  ;

term
  : factor
  | term multiplying_operator factor
  ;

term_list
  : term
  | term_list binary_adding_operator term
  ;

timed_entry_call
  : SELECT entry_call_alternative OR delay_alternative END SELECT SEMICOLON
    (progn
      (wisi-statement-action [1 block-start 3 block-middle 5 block-end 6 statement-end])
      (wisi-containing-action 1 2)
      (wisi-containing-action 3 4))
  ;

triggering_alternative
  : procedure_call_statement sequence_of_statements_opt
  | name sequence_of_statements_opt ;; entry_call_statement
  | delay_statement sequence_of_statements_opt
  ;

type_declaration
  : full_type_declaration
  | incomplete_type_declaration
  | private_type_declaration
  | private_extension_declaration
  ;

type_definition
  : enumeration_type_definition
  | RANGE simple_expression DOT_DOT simple_expression ;; integer_type_definition
  | MOD expression_opt
  | DIGITS expression_opt real_range_specification_opt ;; real_type_definition, floating_point_type_definition
  | DELTA expression_opt real_range_specification_opt ;; ordinary_fixed_point_definition
  | DELTA expression_opt DIGITS expression_opt real_range_specification_opt ;; decimal_fixed_point_definition
  | array_type_definition
  | record_type_definition
  | access_definition ;; access_type_definition
  | derived_type_definition
  | interface_type_definition
  ;

variant_part
  : CASE direct_name_opt IS variant_list END CASE SEMICOLON
    (progn
      (wisi-statement-action [1 statement-start 3 block-start 5 block-end 7 statement-end])
      (wisi-containing-action 3 4))
  ;

variant_list
  : variant
  | variant_list variant
  ;

variant
  : WHEN discrete_choice_list EQUAL_GREATER component_list_opt
    (progn
      (wisi-statement-action [1 block-middle])
      (wisi-containing-action 1 2)
      (wisi-containing-action 1 4))
  ;

unary_adding_operator : PLUS | MINUS ; ;; + | -

use_clause
  : USE name_list SEMICOLON
    (progn
      (wisi-statement-action [1 statement-start 3 statement-end])
      (wisi-containing-action 1 2)
      (wisi-face-list-action [2 font-lock-function-name-face]))
  | USE ALL TYPE name_list SEMICOLON
    (progn
      (wisi-statement-action [1 statement-start 5 statement-end])
      (wisi-containing-action 1 4)
      (wisi-face-list-action [4 font-lock-type-face]))
  | USE TYPE name_list SEMICOLON
    (progn
      (wisi-statement-action [1 statement-start 4 statement-end])
      (wisi-containing-action 1 3)
      (wisi-face-list-action [3 font-lock-type-face]))
  ;

with_clause
  : LIMITED PRIVATE WITH name_list SEMICOLON
    (progn
      (wisi-statement-action [1 statement-start 3 statement-other 5 statement-end])
      (wisi-containing-action 3 4)
      (wisi-face-list-action [4 font-lock-function-name-face]))
  | LIMITED WITH name_list SEMICOLON
    (progn
      (wisi-statement-action [1 statement-start 2 statement-other 4 statement-end])
      (wisi-containing-action 2 3)
      (wisi-face-list-action [3 font-lock-function-name-face]))
  | PRIVATE WITH name_list SEMICOLON
    (progn
      (wisi-statement-action [1 statement-start 2 statement-other 4 statement-end])
      (wisi-containing-action 2 3)
      (wisi-face-list-action [3 font-lock-function-name-face]))
  | WITH name_list SEMICOLON
    (progn
      (wisi-statement-action [1 statement-start 3 statement-end])
      (wisi-containing-action 1 2)
      (wisi-face-list-action [2 font-lock-function-name-face]))
  ;

%%

;; Local Variables:
;; eval: (add-hook 'before-save-hook 'delete-trailing-whitespace nil t)
;; End:
;;; end of file<|MERGE_RESOLUTION|>--- conflicted
+++ resolved
@@ -1747,12 +1747,8 @@
   ;
 
 parameter_specification
-<<<<<<< HEAD
-  : identifier_list COLON aliased_opt mode_opt null_exclusion_opt name COLON_EQUAL expression_opt
-=======
-  : ;; empty
-  | identifier_list COLON aliased_opt mode_opt null_exclusion_opt name COLON_EQUAL expression
->>>>>>> 1c45a10b
+  : ;; empty
+  | identifier_list COLON aliased_opt mode_opt null_exclusion_opt name COLON_EQUAL expression_opt
     (wisi-face-action [6 font-lock-type-face])
   | identifier_list COLON aliased_opt mode_opt null_exclusion_opt name
     (wisi-face-action [6 font-lock-type-face])
