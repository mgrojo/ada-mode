--  Abstract :
--
--  see spec.
--
--  Copyright (C) 2018 - 2022 Free Software Foundation, Inc.
--
--  This library is free software;  you can redistribute it and/or modify it
--  under terms of the  GNU General Public License  as published by the Free
--  Software  Foundation;  either version 3,  or (at your  option) any later
--  version. This library is distributed in the hope that it will be useful,
--  but WITHOUT ANY WARRANTY;  without even the implied warranty of MERCHAN-
--  TABILITY or FITNESS FOR A PARTICULAR PURPOSE.

--  As a special exception under Section 7 of GPL version 3, you are granted
--  additional permissions described in the GCC Runtime Library Exception,
--  version 3.1, as published by the Free Software Foundation.

pragma License (Modified_GPL);

with Ada_Annex_P_Process_Actions;
with WisiToken.Parse.LR.McKenzie_Recover.Base;
with WisiToken.Parse.LR.McKenzie_Recover.Parse;
package body WisiToken.Parse.LR.McKenzie_Recover.Ada is

   use Ada_Annex_P_Process_Actions; -- token names, To_Token_Enum
   use all type In_Parse_Actions.Status_Label;

   Descriptor : WisiToken.Descriptor renames Ada_Annex_P_Process_Actions.Descriptor;

   subtype Grammar_Token_ID_Set is WisiToken.Token_ID_Set (Descriptor.First_Terminal .. Descriptor.Last_Nonterminal);
   subtype Terminal_Token_ID_Set is WisiToken.Token_ID_Set (Descriptor.First_Terminal .. Descriptor.Last_Terminal);

   --  From ada.wy, all nonterms with a Match_Names check:
   --
   --  nonterm                       <begin_name_token>        <end_name_token>
   --  |-----------------------------|-------------------------|-------------
   --  accept_statement              IDENTIFIER                identifier_opt
   --  block_statement               block_label_opt           identifier_opt
   --  entry_body                    IDENTIFIER                identifier_opt
   --  loop_statement                block_label_opt           identifier_opt
   --  package_body                  name                      name_opt
   --  package_specification         name                      name_opt
   --  protected_body                IDENTIFIER                identifier_opt
   --  protected_type_declaration    IDENTIFIER                protected_definition
   --  single_protected_declaration  IDENTIFIER                protected_definition
   --  single_task_declaration       IDENTIFIER                task_definition
   --  subprogram_body               subprogram_specification  name_opt
   --  task_body                     IDENTIFIER                identifier_opt
   --  task_type_declaration         IDENTIFIER                task_definition

   No_Statements_Nonterm_IDs : constant Grammar_Token_ID_Set := To_Token_ID_Set
     --  Nonterms that cannot contain a handled_sequence_of_statements
     --  (transitive).
     (Descriptor.First_Terminal, Descriptor.Last_Nonterminal,
      +package_specification_ID  & (+protected_type_declaration_ID) & (+single_protected_declaration_ID) &
        (+single_task_declaration_ID) & (+task_type_declaration_ID));

   End_Keyword_IDs : constant Terminal_Token_ID_Set :=
     To_Token_ID_Set
       (Descriptor.First_Terminal, Descriptor.Last_Terminal,
        +CASE_ID & (+IF_ID) & (+LOOP_ID) & (+RECORD_ID) & (+RETURN_ID) & (+SELECT_ID));

   procedure Handle_In_Parse_Action_Fail
     (Super             : in out WisiToken.Parse.LR.McKenzie_Recover.Base.Supervisor;
      Shared_Parser     : in out Parser.Parser;
      Parser_Index      : in              SAL.Peek_Type;

      Local_Config_Heap : in out          Config_Heaps.Heap_Type;
      Config            : in              Configuration)
   with Pre => Config.In_Parse_Action_Status.Label /= Ok
   is
      use Syntax_Trees;

      Tree         : Syntax_Trees.Tree renames Shared_Parser.Tree;
      Parse_Table  : WisiToken.Parse.LR.Parse_Table  renames Shared_Parser.Table.all;
      Parser_Label : constant Syntax_Trees.Stream_ID := Super.Stream (Parser_Index);

      procedure Put (Message : in String; Config : in Configuration)
      is begin
         Put (Message, Shared_Parser.Trace.all, Tree, Parser_Label, Config);
      end Put;

      End_Name_Token   : constant Recover_Token := Recover_Stacks.Peek
        (Config.Stack, Config.In_Parse_Action_Token_Count - Config.In_Parse_Action_Status.End_Name + 1).Token;
   begin
      --  There is a top level exception handler in McKenzie_Recover; the
      --  user has no way to work around an exception. If we are trying to
      --  fix a particular use case, the trace messages will be enough.

      case Config.In_Parse_Action_Status.Label is
      when Ok =>
         raise SAL.Programmer_Error;

      when Match_Names_Error =>
         --  There are several cases:
         --
         --  0. User name error. The input looks like:
         --
         --  "<begin_name_token> ... <end_name_token> ;"
         --
         --  where the names do not match, because the user is changing them.
         --
         --  The fix is to ignore the error. See
         --  test/ada_mode-recover_change_name.adb.
         --
         --  1. The mismatch indicates one or more missing 'end's. The input
         --  looks like:
         --
         --  "<correct_begin_name_token> ... <bad_begin_name_token> ... <end_name_token> ;"
         --
         --  where <correct_begin_name_token> matches <end_name_token>, but
         --  <bad_begin_name_token> does not, and the erroneous reduce has
         --  matched <bad_begin_name_token> with <end_name_token>.
         --
         --  The fix is to insert one or more 'end ;' before <end_name_token>.
         --  See test/ada_mode-recover_match_names.adb Package_Body_1 procedure A.
         --
         --  2. The mismatch indicates a missing block start. The input looks like:
         --
         --  "<bad_begin_name_token> ... begin ... end <end_name_token> ;"
         --
         --  where the matching begin name token has been deleted.
         --
         --  The fix is to insert a matching block start before the 'begin'.
         --  See test/ada_mode-recover_deleted_procedure_1.adb
         --
         --
         --  It is not possible for the mismatch to indicate an extra 'end';
         --  that would generate either a Missing_Name_Error, or a syntax
         --  error.
         --
         --  To distinguish between case 0 and 1, we search the stack for
         --  <correct_begin_name_token>. If found, it's case 1, otherwise case
         --  0 or 2. We cannot distinguish between 0 and 2 (without parsing
         --  ahead).
         --
         --  If there is more than one missing 'end', a later recover operation
         --  will fix the others. For example, in test_mckenzie_recover
         --  Extra_Name_2, we get here on a second semantic check error.

         --  This case doesn't use Tree, and it can handle some virtual tokens.

         declare
            End_Name : constant String := Tree.Lexer.Buffer_Text (Tree.Name (End_Name_Token));

            Matching_Name_Index : SAL.Peek_Type := 3; -- start search before <end_name_token>
         begin
            Find_Matching_Name (Config, Tree, End_Name, Matching_Name_Index, Case_Insensitive => True);

            if Matching_Name_Index = Config.Stack.Depth then
               --  case 0 or 2.

               if To_Token_Enum (Tree.Element_ID (Config.Error_Token)) in
                 protected_body_ID | protected_type_declaration_ID |
                 single_protected_declaration_ID | single_task_declaration_ID
               then
                  --  Not case 2
                  return;
               end if;

               declare
                  New_Config : Configuration := Config;
               begin
                  --  These solutions must compete with 'ignore check fail', so give them the same cost.
                  New_Config.Cost := New_Config.Cost + Parse_Table.McKenzie_Param.Ignore_Check_Fail;

                  New_Config.Strategy_Counts (Language_Fix) := New_Config.Strategy_Counts (Language_Fix) + 1;

                  New_Config.Error_Token := (True, Invalid_Token_ID, others => <>);

                  New_Config.In_Parse_Action_Status := (Label => Ok);

                  case To_Token_Enum (Tree.Element_ID (Config.Error_Token)) is
                  when block_statement_ID =>
                     Push_Back_Check
                       (Super, Shared_Parser, New_Config,
                        (+SEMICOLON_ID, +identifier_opt_ID, +END_ID),
                        Push_Back_Undo_Reduce => True);
                     Insert (Super, Shared_Parser, New_Config, +BEGIN_ID);

                  when entry_body_ID =>
                     Push_Back_Check
                       (Super, Shared_Parser, New_Config,
                        (+SEMICOLON_ID, +name_opt_ID, +END_ID, +handled_sequence_of_statements_ID),
                        Push_Back_Undo_Reduce => True);
                     Insert (Super, Shared_Parser, New_Config, +BEGIN_ID);

                  when loop_statement_ID =>
                     Push_Back_Check
                       (Super, Shared_Parser, New_Config,
                        (+SEMICOLON_ID, +identifier_opt_ID, +LOOP_ID, +END_ID),
                        Push_Back_Undo_Reduce => True);
                     Insert (Super, Shared_Parser, New_Config, +LOOP_ID);

                  when package_body_ID =>
                     Push_Back_Check
                       (Super, Shared_Parser, New_Config,
                        (+SEMICOLON_ID, +name_opt_ID, +END_ID),
                        Push_Back_Undo_Reduce => True);
                     if Tree.Element_ID (New_Config.Stack.Peek (1).Token) = +handled_sequence_of_statements_ID then
                        Push_Back_Check
                          (Super, Shared_Parser, New_Config,
                           (+handled_sequence_of_statements_ID, +BEGIN_ID),
                           Push_Back_Undo_Reduce => True);
                     end if;
                     Push_Back_Check
                       (Super, Shared_Parser, New_Config,
                        (1 => +declarative_part_ID),
                        Push_Back_Undo_Reduce => True);
                     Insert (Super, Shared_Parser, New_Config, (+PACKAGE_ID, +BODY_ID, +IDENTIFIER_ID, +IS_ID));

                  when package_specification_ID =>
                     --  ada_mode-recover_bad_char.adb
                     Push_Back_Check
                       (Super, Shared_Parser, New_Config,
                        (+name_opt_ID, +END_ID, +basic_declarative_item_list_ID),
                        Push_Back_Undo_Reduce => True);
                     if Tree.Element_ID (New_Config.Stack.Peek (1).Token) = +PRIVATE_ID then
                        Push_Back_Check
                          (Super, Shared_Parser, New_Config,
                           (+PRIVATE_ID, +basic_declarative_item_list_ID),
                           Push_Back_Undo_Reduce => True);
                     end if;
                     Insert (Super, Shared_Parser, New_Config, (+PACKAGE_ID, +IDENTIFIER_ID, +IS_ID));

                  when subprogram_body_ID =>
                     Push_Back_Check
                       (Super, Shared_Parser, New_Config,
                        (+SEMICOLON_ID, +name_opt_ID, +END_ID, +handled_sequence_of_statements_ID, +BEGIN_ID,
                         +declarative_part_ID),
                        Push_Back_Undo_Reduce => True);
                     Insert (Super, Shared_Parser, New_Config, (+PROCEDURE_ID, +IDENTIFIER_ID, +IS_ID));

                  when task_body_ID =>
                     Push_Back_Check
                       (Super, Shared_Parser, New_Config,
                        (+SEMICOLON_ID, +name_opt_ID, +END_ID, +handled_sequence_of_statements_ID),
                        Push_Back_Undo_Reduce => True);
                     Insert (Super, Shared_Parser, New_Config, +BEGIN_ID);

                  when others =>
                     if Trace_McKenzie > Outline then
                        Put ("Language_Fixes Match_Names_Error 2: unknown error token", Config);
                     end if;
                     return;
                  end case;

                  if Trace_McKenzie > Detail then
                     Put ("Language_Fixes Match_Names_Error 2 " &
                            Image (Tree.Element_ID (Config.Error_Token), Descriptor), New_Config);
                  end if;
                  Local_Config_Heap.Add (New_Config);
               end;

            else
               --  Case 1.
               declare
                  New_Config : Configuration := Config;
               begin
                  New_Config.Error_Token := (True, Invalid_Token_ID, others => <>);
                  New_Config.In_Parse_Action_Status := (Label => Ok);

                  New_Config.Strategy_Counts (Language_Fix) := New_Config.Strategy_Counts (Language_Fix) + 1;

                  Push_Back_Check
                    (Super, Shared_Parser, New_Config,
                     (+SEMICOLON_ID,
                      (case To_Token_Enum (Tree.Element_ID (Config.Error_Token)) is
                       when package_body_ID | package_specification_ID | subprogram_body_ID => +name_opt_ID,
                       when protected_type_declaration_ID | single_protected_declaration_ID => +protected_definition_ID,
                       when others =>  +identifier_opt_ID)),
                     Push_Back_Undo_Reduce => True);

                  if New_Config.Stack.Peek.Token.Virtual then
                     --  'end' is on top of stack, and is from a previous fix; don't mess
                     --  with that.
                     return;
                  end if;

                  Push_Back_Check (Super, Shared_Parser, New_Config, +END_ID, Push_Back_Undo_Reduce => True);

                  --  We don't insert ';' here, because we may need to insert other
                  --  stuff first; let Minimal_Complete_Actions handle it.
                  Insert (Super, Shared_Parser, New_Config, +END_ID);

                  Local_Config_Heap.Add (New_Config);

                  if Trace_McKenzie > Detail then
                     Put
                       ("Language_Fixes Match_Names_Error 1 " & Image
                          (Tree.Element_ID (Config.Error_Token), Descriptor),
                        New_Config);
                  end if;
               end;
            end if;
         end;

      when Missing_Name_Error =>
         --  0. User name error. The input looks like:
         --
         --  "<begin_name_token> ... <end_name_token> ;"
         --
         --  where <end_name_token> is empty, because the user is changing it.
         --
         --  There are two cases:
         --
         --  0a. The nonterm can contain a handled_sequence_of_statements; ie a subprogram or named block
         --
         --  0b. The nonterm cannot contain a handled_sequence_of_statements;
         --  ie a protected object or type declaration.
         --
         --  The fix is to ignore the error.
         --
         --  1. missing 'begin' or extra 'end'. The stack looks like:
         --
         --   "<begin_named_token> ... begin handled_sequence_of_statements end <end_name_token> ;"
         --
         --  where the <end_name_token> is empty. See test_mckenzie_recover.adb
         --  Missing_Name_*, ada_mode-recover_15.adb, ada_mode-recover_42.adb.
         --
         --  There are two subcases:
         --
         --  1a. The 'end <end_name_token> ;' is left over from editing, and
         --  should be deleted. Note that there could be an End_Keyword_IDs
         --  with that end instead of a name.
         --
         --  1b. There is a missing 'begin'.
         --
         --  We can distinguish between 1a and 1b by looking for 'exception';
         --  if it is present, it is more likely there is a missing 'begin'.
         --  However, 'exception' is contained by
         --  'handled_sequence_of_statements' on the stack, so we have to look
         --  inside that using the syntax tree.
         --
         --  We cannot distinguish between cases 0 and 1, other than by parsing
         --  ahead, except in case 0b. So we enqueue two solutions; 'ignore
         --  error' and either 'insert begin' or 'delete end;'.

         if not Valid_Tree_Indices (Config.Stack, Config.In_Parse_Action_Token_Count) then
            --  The logic below depends on valid tree refs, not virtual tokens.

            return;
         end if;

         if No_Statements_Nonterm_IDs (Tree.Element_ID (Config.Error_Token)) then
            --  case 0b.
            --  test/ada_mode.ads
            return;
         end if;

         if Config.Stack.Depth < 4 or else
           Config.Stack.Peek (4).Token.Virtual or else
           not Is_Nonterminal (Tree.Element_ID (Config.Stack.Peek (4).Token), Tree.Lexer.Descriptor.all)
         then
            return;
         end if;

         if Invalid_Node_Access = Tree.Find_Child (Config.Stack.Peek (4).Token.Node, +EXCEPTION_ID) then
            --  'exception' not found; case 1a - assume extra 'end [keyword] ;'; delete it.
            declare
               use Recover_Op_Arrays;
               New_Config   : aliased Configuration := Config;
               Ops          : Recover_Op_Arrays.Vector renames New_Config.Ops;
               Stack        : Recover_Stacks.Stack renames New_Config.Stack;
               Keyword_Item : Recover_Stack_Item; -- keyword after 'end'; may not be present
            begin
               New_Config.Error_Token := (True, Invalid_Token_ID, others => <>);
               New_Config.In_Parse_Action_Status := (Label => Ok);

               --  This is a guess, and sometimes deleting the error keyword is better, so
               --  give it a cost.
               New_Config.Cost := New_Config.Cost + 1;

               New_Config.Strategy_Counts (Language_Fix) := New_Config.Strategy_Counts (Language_Fix) + 1;

               case To_Token_Enum (Tree.Element_ID (Config.Error_Token)) is
               when block_statement_ID | package_body_ID | subprogram_body_ID | task_body_ID =>

                  Push_Back_Check
                    (Super, Shared_Parser, New_Config,
                     (+SEMICOLON_ID,
                      (if Tree.Element_ID (Config.Error_Token) in +block_statement_ID | +task_body_ID
                       then +identifier_opt_ID
                       else +name_opt_ID),
                      +END_ID),
                     Push_Back_Undo_Reduce => True);

                  if Undo_Reduce_Valid (Super, Shared_Parser, New_Config) then
                     if Tree.Element_ID (New_Config.Stack.Peek.Token) = +handled_sequence_of_statements_ID then
                        Undo_Reduce_Check
                          (Super, Shared_Parser, New_Config,
                           (+handled_sequence_of_statements_ID,
                            +sequence_of_statements_ID));
                     else
                        raise Bad_Config with "Language_Fixes unimplemented nonterm for Missing_Name_Error " &
                          Image (Tree.Element_ID (Config.Error_Token), Descriptor);
                     end if;
                  else
                     raise Invalid_Case;
                  end if;

               when package_specification_ID =>
                  Push_Back_Check
                    (Super, Shared_Parser, New_Config,
                     (+SEMICOLON_ID, +name_opt_ID, +END_ID),
                     Push_Back_Undo_Reduce => True);
                  Undo_Reduce_Check
                    (Super, Shared_Parser, New_Config, +basic_declarative_item_list_ID);

               when loop_statement_ID =>
                  Keyword_Item := Stack.Peek (3);

                  Push_Back_Check
                    (Super, Shared_Parser, New_Config,
                     (+SEMICOLON_ID, +identifier_opt_ID, +LOOP_ID, +END_ID),
                        Push_Back_Undo_Reduce => True);

                  if Undo_Reduce_Valid (Super, Shared_Parser, New_Config) and then
                    Tree.Element_ID (New_Config.Stack.Peek.Token) = +handled_sequence_of_statements_ID
                  then
                     Undo_Reduce_Check
                       (Super, Shared_Parser, New_Config,
                        (+handled_sequence_of_statements_ID,
                         +sequence_of_statements_ID));
                  end if;
               when others =>
                  raise Bad_Config with "Language_Fixes unimplemented nonterm for Missing_Name_Error " &
                    Image (Tree.Element_ID (Config.Error_Token), Descriptor);
               end case;

               if not Has_Space (Ops, 3) then
                  raise Invalid_Case;
               end if;

               if Tree.Element_ID (Keyword_Item.Token) /= Invalid_Token_ID then
                  Delete_Check
                    (Super, Shared_Parser, New_Config, (+END_ID, Tree.Element_ID (Keyword_Item.Token), +SEMICOLON_ID));
               else
                  --  We don't need to delete the identifier|name ; it is missing and therefor empty.
                  Delete_Check (Super, Shared_Parser, New_Config, (+END_ID, +SEMICOLON_ID));
               end if;

               Local_Config_Heap.Add (New_Config);

               if Trace_McKenzie > Detail then
                  Put ("Language_Fixes Missing_Name_Error 1a " & Image
                         (Tree.Element_ID (Config.Error_Token), Descriptor), New_Config);
               end if;
            exception
            when Invalid_Case =>
               null;
            end;

         else
            --  'exception' found; case 1b - assume missing 'begin'; insert it
            --  before 'handled_sequence_of_statements'
            declare
               New_Config : Configuration := Config;
            begin
               New_Config.Error_Token := (True, Invalid_Token_ID, others => <>);
               New_Config.In_Parse_Action_Status   := (Label => Ok);

               New_Config.Cost := New_Config.Cost + 1;

               New_Config.Strategy_Counts (Language_Fix) := New_Config.Strategy_Counts (Language_Fix) + 1;

               Push_Back_Check
                 (Super, Shared_Parser, New_Config,
                  (+SEMICOLON_ID,
                   (if Tree.Element_ID (Config.Error_Token) = +block_statement_ID
                    then +identifier_opt_ID
                    else +name_opt_ID),
                   +END_ID, +handled_sequence_of_statements_ID),
                  Push_Back_Undo_Reduce => True);

               Insert (Super, Shared_Parser, New_Config, +BEGIN_ID);

               Local_Config_Heap.Add (New_Config);

               if Trace_McKenzie > Detail then
                  Put ("Language_Fixes Missing_Name_Error 1b " & Image
                         (Tree.Element_ID (Config.Error_Token), Descriptor), New_Config);
               end if;
            end;

         end if;

      when Extra_Name_Error =>
         --  The input looks like
         --
         --  "<begin_name_token> ... block_label_opt begin ... end <end_name_token> ;"
         --
         --  where the erroneous reduce matches the empty 'block_label_opt'
         --  with '<end_name_Token>'.
         --
         --  0. If a matching <begin_name_token> is found, this is not a
         --  plausible user name error (but we always allow 'ignore error'). If
         --  it is not found, the user could be adding/deleting names; ignore
         --  error is appropriate. In either case, enqueue other solutions.
         --
         --  1. There is at least one missing 'end' before 'begin'. See
         --  test_mckenzie_recover.adb Extra_Name_1, Extra_Name_2,
         --  Two_Missing_Ends. The solution is to insert 'end ;' before the
         --  'begin'.
         --
         --  2. There is at least one missing 'end' after 'begin'. See
         --  test/ada_mode-recover_exception_1.adb. The solution is to insert
         --  'end' before the 'end', and let Minimal_Complete finish the block.
         --
         --  3. There is an extra 'begin', before the 'begin'. See
         --  test/ada_mode-recover_block_name_mismatch.adb
         --
         --  There is no reliable way to distinguish between the three cases, so we
         --  enqueue all solutions.
         --
         --  If there is more than one missing 'end', a later recover operation
         --  will fix the others.

         --  This case can handle Config.Error_Token.Virtual = True, and it
         --  doesn't use Tree.

         --  Case 1
         declare
            New_Config : Configuration := Config;
         begin
            New_Config.Error_Token := (True, Invalid_Token_ID, others => <>);
            New_Config.In_Parse_Action_Status   := (Label => Ok);

            New_Config.Strategy_Counts (Language_Fix) := New_Config.Strategy_Counts (Language_Fix) + 1;

            --  Push_Back the failed reduce tokens.
            for I in 1 .. New_Config.In_Parse_Action_Token_Count loop
               Push_Back (Super, Shared_Parser, New_Config, Push_Back_Undo_Reduce => True);
            end loop;

            if New_Config.Stack.Depth <= 1 then
               --  ada_mode-partial_parse_indent_begin.adb
               raise Invalid_Case;
            end if;

            if To_Token_Enum (Tree.Element_ID (New_Config.Stack.Peek.Token)) /= sequence_of_statements_ID then
               Insert (Super, Shared_Parser, New_Config, (+NULL_ID, +SEMICOLON_ID));
               --  We don't need Undo_Reduce if sequence_of_statements is present;
               --  parser will handle that.
            end if;
            Insert (Super, Shared_Parser, New_Config, +END_ID);
            --  Let Minimal_Complete_Actions handle (insert ';').

            Local_Config_Heap.Add (New_Config);

            if Trace_McKenzie > Detail then
               Put
                 ("Language_Fixes Extra_Name_Error 1 " & Image
                    (Tree.Element_ID (Config.Error_Token), Descriptor), New_Config);
            end if;
         exception
         when Invalid_Case =>
            null;
         end;

         --  Case 2
         declare
            New_Config : Configuration := Config;
         begin
            New_Config.Error_Token := (True, Invalid_Token_ID, others => <>);
            New_Config.In_Parse_Action_Status   := (Label => Ok);

            New_Config.Strategy_Counts (Language_Fix) := New_Config.Strategy_Counts (Language_Fix) + 1;

            case To_Token_Enum (Tree.Element_ID (Config.Error_Token)) is
            when block_statement_ID =>
               Push_Back_Check
                 (Super, Shared_Parser, New_Config,
                  (+SEMICOLON_ID, +identifier_opt_ID, +END_ID),
                  Push_Back_Undo_Reduce => True);

            when loop_statement_ID =>
               Push_Back_Check
                 (Super, Shared_Parser, New_Config,
                  (+SEMICOLON_ID, +identifier_opt_ID, +LOOP_ID, +END_ID),
                  Push_Back_Undo_Reduce => True);

            when package_specification_ID =>
               --  ada_mode-recover_string_quote_1.adb
               Push_Back_Check
                 (Super, Shared_Parser, New_Config,
                  (+name_opt_ID, +END_ID),
                  Push_Back_Undo_Reduce => True);

            when single_protected_declaration_ID =>
               Push_Back_Check (Super, Shared_Parser, New_Config, +SEMICOLON_ID, Push_Back_Undo_Reduce => True);

               case To_Token_Enum (Tree.Element_ID (New_Config.Stack.Peek.Token)) is
               when protected_definition_ID =>
                  raise Invalid_Case;

               when identifier_opt_ID =>
                  Push_Back_Check
                    (Super, Shared_Parser, New_Config,
                     (+identifier_opt_ID, +END_ID),
                     Push_Back_Undo_Reduce => True);

               when others =>
                  raise SAL.Programmer_Error with "code does not match grammar";
               end case;

            when others =>
               raise Bad_Config with "Language_Fixes Extra_Name_Error 2: unrecognized Error_Token " &
                 Image (Tree.Element_ID (Config.Error_Token), Tree.Lexer.Descriptor.all);
            end case;

            --  Let Minimal_Complete_Actions finish insert
            Insert (Super, Shared_Parser, New_Config, +END_ID);

            Local_Config_Heap.Add (New_Config);

            if Trace_McKenzie > Detail then
               Put
                 ("Language_Fixes Extra_Name_Error 2 " & Image
                    (Tree.Element_ID (Config.Error_Token), Descriptor), New_Config);
            end if;
         exception
         when Invalid_Case =>
            null;
         end;

         --  Case 3. Delete the extra begin
         --
         --  If the first begin was inserted by recovery, we actually want to
         --  delete the second begin. see test/ada_mode-recover_indent_4.adb
         declare
            New_Config     : aliased Configuration := Config;
            I              : SAL.Peek_Type := 1;
            First_Begin_I  : SAL.Peek_Type;
            Second_Begin_I : SAL.Peek_Type;
         begin
            loop
               if Tree.Element_ID (New_Config.Stack.Peek (I).Token) = +BEGIN_ID then
                  Second_Begin_I := I;
                  exit;
               end if;
               I := I + 1;
               if I >= New_Config.Stack.Depth then
                  raise Invalid_Case;
               end if;
            end loop;

            loop
               I := I + 1;
               if I >= New_Config.Stack.Depth then
                  raise Invalid_Case;
               end if;
               if Tree.Element_ID (New_Config.Stack.Peek (I).Token) = +BEGIN_ID then
                  First_Begin_I := I;
                  exit;
               end if;
            end loop;

            if New_Config.Stack.Peek (First_Begin_I).Token.Virtual then
               if New_Config.Stack.Peek (Second_Begin_I).Token.Virtual then
                  --  nothing we can do.
                  return;
               end if;

               --  Delete the second begin
               for I in 1 .. Second_Begin_I loop
                  Push_Back (Super, Shared_Parser, New_Config, Push_Back_Undo_Reduce => True);
               end loop;

               case To_Token_Enum (Tree.Element_ID (New_Config.Stack.Peek.Token)) is
               when COLON_ID =>
                  --  block label is present
                  Push_Back_Check
                    (Super, Shared_Parser, New_Config, (+COLON_ID, +statement_identifier_ID),
                     Push_Back_Undo_Reduce => True);

                  Delete_Check (Super, Shared_Parser, New_Config, (+IDENTIFIER_ID, +COLON_ID, +BEGIN_ID));

               when label_opt_ID =>
                  if Tree.Is_Empty_Nonterm (New_Config.Stack.Peek.Token) then
                     Undo_Reduce_Check (Super, Shared_Parser, New_Config, +label_opt_ID);
                  else
                     Undo_Reduce_Check (Super, Shared_Parser, New_Config, +label_opt_ID);
                     Push_Back_Check
                       (Super, Shared_Parser, New_Config, (+COLON_ID, +statement_identifier_ID),
                        Push_Back_Undo_Reduce => True);
                     Delete_Check (Super, Shared_Parser, New_Config, (+IDENTIFIER_ID, +COLON_ID, +BEGIN_ID));
                  end if;

               when others =>
                  Delete_Check (Super, Shared_Parser, New_Config, +BEGIN_ID);
               end case;

               if Undo_Reduce_Valid (Super, Shared_Parser, New_Config) then
                  Undo_Reduce_Check (Super, Shared_Parser, New_Config, +statement_statement_list_ID);
               elsif Push_Back_Valid (Super, Shared_Parser, New_Config, Push_Back_Undo_Reduce => True) then
                  Push_Back_Check (Super, Shared_Parser, New_Config, +statement_statement_list_ID,
                                   Push_Back_Undo_Reduce => True);
               else
                  raise Invalid_Case;
               end if;
               Local_Config_Heap.Add (New_Config);

               if Trace_McKenzie > Detail then
                  Put ("Language_Fixes Extra_Name_Error 3a " &
                         Image (Tree.Element_ID (Config.Error_Token), Descriptor), New_Config);
               end if;
            else
               --  Delete the first begin. We assume it is in a subprogram body, so
               --  we don't need to adjust anything else.
               for I in 1 .. First_Begin_I loop
                  Push_Back (Super, Shared_Parser, New_Config, Push_Back_Undo_Reduce => True);
               end loop;

               Delete_Check (Super, Shared_Parser, New_Config, +BEGIN_ID);
               Local_Config_Heap.Add (New_Config);

               if Trace_McKenzie > Detail then
                  Put ("Language_Fixes Extra_Name_Error 3b " &
                         Image (Tree.Element_ID (Config.Error_Token), Descriptor), New_Config);
               end if;
            end if;
         exception
         when Invalid_Case =>
            null;
         end;
      end case;
   exception
   when Bad_Config =>
      if Debug_Mode then
         raise;
      elsif Trace_McKenzie > Outline then
         Shared_Parser.Trace.Put_Line ("Language_Fixes Handle_In_Parse_Action_Fail Bad_Config");
      end if;
   end Handle_In_Parse_Action_Fail;

   procedure Handle_Parse_Error
     (Super             : in out WisiToken.Parse.LR.McKenzie_Recover.Base.Supervisor;
      Shared_Parser     : in out Parser.Parser;
      Parser_Index      : in     SAL.Peek_Type;
      Local_Config_Heap : in out Config_Heaps.Heap_Type;
      Config            : in     Configuration)
   with Pre => Config.In_Parse_Action_Status.Label = Ok
   is
      use Syntax_Trees;

      Tree         : Syntax_Trees.Tree renames Shared_Parser.Tree;
      Parser_Label : constant Syntax_Trees.Stream_ID := Super.Stream (Parser_Index);

      procedure Put (Message : in String; Config : in Configuration)
      is begin
         Put (Message, Shared_Parser.Trace.all, Tree, Parser_Label, Config);
      end Put;
   begin
      if (Tree.Element_ID (Config.Error_Token) = +COLON_ID and
            (Tree.Element_ID (Config.Stack.Peek.Token) /= Invalid_Token_ID and then
               -Tree.Element_ID (Config.Stack.Peek.Token) in direct_name_ID | IDENTIFIER_ID)) and then
        Push_Back_Valid (Super, Shared_Parser, Config, Push_Back_Undo_Reduce => True)
      then
         --  Code looks like:
         --
         --  ... <variable_name> : [aliased constant] <subtype_indication> := <expression> ...
         --
         --  Assume the user copied a declaration with an initializer, and is
         --  converting it to an expression; see ada_mode-recover_02.adb,
         --  test/ada_mode-recover_constant_as_expression_1.adb. Delete
         --  '<variable_identifier> : [aliased constant] <subtype_indication>
         --  :='.
         --
         --  We cannot reliably search ahead in the unparsed tokens for ':=";
         --  <subtype_indication> can include a constraint with an arbitrarily
         --  complex expression. So we only handle the common case where the
         --  <subtype_indication> is a simple identifier or selected_component.
         --
         --  Note that if the user was converting to an assignment, there would
         --  not be a partial statement in progress before the <variable
         --  identifier>, and the error would be on 'constant', not ':'.
         --
         --  compare to "decl as statement"/"missing end"/"extra begin" case below.

         declare
            New_Config : aliased Configuration := Config;
            Peek_State : Peek_Sequential_State (New_Config.Input_Stream'Access);
         begin
            Push_Back (Super, Shared_Parser, New_Config, Push_Back_Undo_Reduce => True); -- variable_name

            Peek_State := Peek_Sequential_Start (Super, Shared_Parser, New_Config);

            Delete_Check (Super, Shared_Parser, New_Config, Peek_State, +IDENTIFIER_ID);
            Delete_Check (Super, Shared_Parser, New_Config, Peek_State, +COLON_ID);

            if Tree.ID (Peek_Sequential_Terminal (Peek_State)) = +ALIASED_ID then
               Delete_Check (Super, Shared_Parser, New_Config, Peek_State, +ALIASED_ID);
            end if;

            if Tree.ID (Peek_Sequential_Terminal (Peek_State)) = +CONSTANT_ID then
               Delete_Check (Super, Shared_Parser, New_Config, Peek_State, +CONSTANT_ID);
            end if;

            if Tree.ID (Peek_Sequential_Terminal (Peek_State)) = +NOT_ID then
               Delete_Check (Super, Shared_Parser, New_Config, Peek_State, +NOT_ID);
            end if;

            if Tree.ID (Peek_Sequential_Terminal (Peek_State)) = +NULL_ID then
               Delete_Check (Super, Shared_Parser, New_Config, Peek_State, +NULL_ID);
            end if;

            --  look for ':='
            loop
               exit when Peek_Sequential_Terminal (Peek_State) = Invalid_Node_Access;
               case To_Token_Enum (Tree.ID (Peek_Sequential_Terminal (Peek_State))) is
               when IDENTIFIER_ID =>
                  Delete_Check (Super, Shared_Parser, New_Config, Peek_State, +IDENTIFIER_ID);

               when DOT_ID =>
                  Delete_Check (Super, Shared_Parser, New_Config, Peek_State, +DOT_ID);

               when COLON_EQUAL_ID =>
                  Delete_Check (Super, Shared_Parser, New_Config, Peek_State, +COLON_EQUAL_ID);
                  exit;

               when Wisi_EOI_ID =>
                  exit;

               when others =>
                  raise Invalid_Case;

               end case;
            end loop;

            New_Config.Cost := New_Config.Cost + 1;
            New_Config.Strategy_Counts (Language_Fix) := New_Config.Strategy_Counts (Language_Fix) + 1;
            Local_Config_Heap.Add (New_Config);
            if Trace_McKenzie > Detail then
               Put ("Language_Fixes variable decl as expression", New_Config);
            end if;
         exception
         when Invalid_Case =>
            null;
         end;

      elsif (To_Token_Enum (Tree.Element_ID (Config.Error_Token)) in ALIASED_ID | CONSTANT_ID | IDENTIFIER_ID and
               Tree.Element_ID (Config.Stack.Peek.Token) = +COLON_ID) and then
        Push_Back_Valid (Super, Shared_Parser, Config, Push_Back_Undo_Reduce => True)
      then
         --  Code looks like:
         --
         --  <statement> <variable_identifier> : [aliased constant] <subtype_indication> <expression> ...
         --
         --  The variable_name looks like a statement_identifier (ie block
         --  name). compare to "variable decl as expression" case above.
         --
         --  1) This is a copied variable declaration that the user is converting
         --  to an assignment. See
         --  test/ada_mode-recover_constant_as_statement_1.adb. Delete
         --  ': [aliased constant] <subtype_indication>'
         --
         --  We cannot reliably search ahead in the unparsed tokens for ':=";
         --  <subtype_indication> can include a constraint with an arbitrarily
         --  complex expression. So we only handle the common case where the
         --  <subtype_indication> is a simple identifier or selected_component.
         --
         --  2) There is a missing 'end;' before <variable_name>. See
         --  test/ada_mode-recover_25.adb. Push_Back + Minimal_Complete also
         --  handles this case, but we enqueue the same solution here at lower
         --  cost, so it can compete with the solution for cases 1 and 3.
         --
         --  3) There is an extra 'begin' before the <variable_name>. See
         --  test/ada_mode-recover_27.adb. Delete the 'begin'.
         --
         --  4) This is an incomplete object_declaration; let minimal_complete
         --  handle it. test/ada_mode-recover_38.adb.

         --  case 1
         declare
            New_Config : aliased Configuration := Config;
            Peek_State : Peek_Sequential_State (New_Config.Input_Stream'Access);
         begin
            Push_Back_Check (Super, Shared_Parser, New_Config, +COLON_ID, Push_Back_Undo_Reduce => True);

            Peek_State := Peek_Sequential_Start (Super, Shared_Parser, New_Config);

            Delete_Check (Super, Shared_Parser, New_Config, Peek_State, +COLON_ID);

            if Tree.ID (Peek_Sequential_Terminal (Peek_State)) = +ALIASED_ID then
               Delete_Check (Super, Shared_Parser, New_Config, Peek_State, +ALIASED_ID);
            end if;
            if Tree.ID (Peek_Sequential_Terminal (Peek_State)) = +CONSTANT_ID then
               Delete_Check (Super, Shared_Parser, New_Config, Peek_State, +CONSTANT_ID);
            end if;
            if Tree.ID (Peek_Sequential_Terminal (Peek_State)) = +NOT_ID then
               Delete_Check (Super, Shared_Parser, New_Config, Peek_State, +NOT_ID);
            end if;
            if Tree.ID (Peek_Sequential_Terminal (Peek_State)) = +NULL_ID then
               Delete_Check (Super, Shared_Parser, New_Config, Peek_State, +NULL_ID);
            end if;

            --  look for and keep ':='
            loop
               exit when Peek_Sequential_Terminal (Peek_State) = Invalid_Node_Access;
               case To_Token_Enum (Tree.ID (Peek_Sequential_Terminal (Peek_State))) is
               when IDENTIFIER_ID =>
                  Delete_Check (Super, Shared_Parser, New_Config, Peek_State, +IDENTIFIER_ID);

               when DOT_ID =>
                  Delete_Check (Super, Shared_Parser, New_Config, Peek_State, +DOT_ID);

               when COLON_EQUAL_ID | Wisi_EOI_ID =>
                  exit;

               when others =>
                  raise Invalid_Case;

               end case;
            end loop;

            New_Config.Cost := New_Config.Cost + 1;
            New_Config.Strategy_Counts (Language_Fix) := New_Config.Strategy_Counts (Language_Fix) + 1;
            Local_Config_Heap.Add (New_Config);
            if Trace_McKenzie > Detail then
               Put ("Language_Fixes constant decl as statement 1", New_Config);
            end if;
         exception
         when Invalid_Case =>
            null;
         end;

         declare
            New_Config_1 : Configuration := Config;
         begin
<<<<<<< HEAD
            --  ada_mode-recover_38.adb, ada_mode-recover_46.adb
            Push_Back_Check (Super, New_Config_1, +COLON_ID, Push_Back_Undo_Reduce => True);
            Push_Back_Check
              (Super, New_Config_1,
               Tree.Element_ID (New_Config_1.Stack.Peek.Token),
               Push_Back_Undo_Reduce => True);
=======
            Push_Back_Check (Super, Shared_Parser, New_Config_1, +COLON_ID, Push_Back_Undo_Reduce => True);
            Push_Back_Check
              (Super, Shared_Parser, New_Config_1,
               (if Tree.Element_ID (New_Config_1.Stack.Peek.Token) = +statement_identifier_ID
                then +statement_identifier_ID -- incremental parse
                else +IDENTIFIER_ID),
               Push_Back_Undo_Reduce => True); -- partial parse. ada_mode-recover_38.adb
>>>>>>> 40a5f65e

            if Tree.Element_ID (New_Config_1.Stack.Peek.Token) = +sequence_of_statements_ID then
               --  Case 2
               null;

            elsif Tree.Element_ID (New_Config_1.Stack.Peek.Token) = +BEGIN_ID then
               --  Case 2 or 3
               declare
                  New_Config_2 : Configuration := New_Config_1;
               begin
                  if Push_Back_Valid (Super, Shared_Parser, New_Config_1, Push_Back_Undo_Reduce => True) then
                     Push_Back_Check (Super, Shared_Parser, New_Config_2, +BEGIN_ID, Push_Back_Undo_Reduce => True);
                     Delete_Check (Super, Shared_Parser, New_Config_2, +BEGIN_ID);
                     if Undo_Reduce_Valid (Super, Shared_Parser, New_Config_2) then
                        if Tree.Element_ID (New_Config_2.Stack.Peek.Token) = +declarative_part_ID then
                           Undo_Reduce_Check (Super, Shared_Parser, New_Config_2, +declarative_part_ID);
                        end if;
                     end if;

                     --  This is a guess, so add a cost, equal to case 1, 2.
                     New_Config_2.Cost := New_Config_2.Cost + 1;
                     New_Config_2.Strategy_Counts (Language_Fix) := New_Config_2.Strategy_Counts (Language_Fix) + 1;
                     Local_Config_Heap.Add (New_Config_2);

                     if Trace_McKenzie > Detail then
                        Put ("Language_Fixes constant decl as statement 3", New_Config_2);
                     end if;
                  end if;
               end;

               Insert (Super, Shared_Parser, New_Config_1, (+NULL_ID, +SEMICOLON_ID));
            end if;

            Insert (Super, Shared_Parser, New_Config_1, (+END_ID, +SEMICOLON_ID));
            --  If we don't insert the ';' here, <variable_name> looks like a
            --  block end name.

            --  This is a guess, so add a cost, equal to case 1.
            New_Config_1.Cost := New_Config_1.Cost + 1;
            New_Config_1.Strategy_Counts (Language_Fix) := New_Config_1.Strategy_Counts (Language_Fix) + 1;
            Local_Config_Heap.Add (New_Config_1);

            if Trace_McKenzie > Detail then
               Put ("Language_Fixes constant decl as statement 2", New_Config_1);
            end if;
         end;

      elsif Tree.Element_ID (Config.Error_Token) = +DOT_ID then
         --  We've encountered a selected_component when we were expecting a
         --  simple IDENTIFIER. If the selected_component is preceded by 'end',
         --  then this is similar to a semantic check Extra_Name_Error, and the
         --  solutions are similar.

         if To_Token_Enum (Tree.Element_ID (Config.Stack.Peek.Token)) in IDENTIFIER_ID | identifier_opt_ID and
           Tree.Element_ID (Config.Stack.Peek (2).Token) = +END_ID
         then
            --  The input looks like one of:
            --
            --  1) "<begin_name_token_1> ... <begin_name_token_2> ... begin ... begin ... end <end_name_token_1> ;"
            --
            --  2) "<begin_name_token_1> ... begin ... declare ... begin ... end <end_name_token_1> ;"
            --
            --  Case 1) is missing 'end <end_name_token_2> ;' between the
            --  'begin's, so parsing expects <end_name_token_1> to match the
            --  second 'begin', which looks like an unnamed block. See
            --  test_mckenzie_recover Match_Selected_Component_1. 'declare ...' is
            --  _not_ present on the second begin (because it is part of the
            --  syntax for <begin_name_token_1>). The solution is to insert 'end
            --  ;' before the second 'begin'.
            --
            --  Case 2) is missing 'end;' after the second 'begin'. See
            --  test_mckenzie_recover Match_Selected_Component_2. 'declare ...'
            --  may be absent on the second begin, or a name may be present. The
            --  solution is to insert 'end;' after the second 'begin' (ie before
            --  the last 'end').
            --
            --  Minimal_Complete_Actions does not handle this case well.
            --
            --  Note that it's _not_ possible the user is just editing names; that
            --  would generate a semantic check fail, not a parse table error,
            --  since a "." would be permitted.

            declare
               Label        : constant String := "selected_component 1";
               New_Config_1 : Configuration   := Config;
            begin
               New_Config_1.Error_Token := (True, Invalid_Token_ID, others => <>);

               New_Config_1.Strategy_Counts (Language_Fix) := New_Config_1.Strategy_Counts (Language_Fix) + 1;

               Push_Back_Check
                 (Super, Shared_Parser, New_Config_1, (Tree.Element_ID (Config.Stack.Peek.Token), +END_ID),
                  Push_Back_Undo_Reduce => True);

               if New_Config_1.Stack.Depth <= 3 then
                  raise Invalid_Case;
               end if;

               if Tree.Element_ID (New_Config_1.Stack.Peek (3).Token) = +declarative_part_ID then
                  --  'declare' is present; case 2
                  Insert (Super, Shared_Parser, New_Config_1, +END_ID);
                  Local_Config_Heap.Add (New_Config_1);
               else
                  --  no 'declare'; either case 1 or 2, so enqueue both

                  declare
                     New_Config_2 : Configuration := New_Config_1;
                  begin
                     case To_Token_Enum (Tree.Element_ID (New_Config_2.Stack.Peek.Token)) is
                     when handled_sequence_of_statements_ID |
                       sequence_of_statements_ID => --  see test/ada_mode-recover_partial_24.adb
                        Push_Back_Check
                          (Super, Shared_Parser, New_Config_2,
                           (+handled_sequence_of_statements_ID, +BEGIN_ID, +label_opt_ID),
                           Push_Back_Undo_Reduce => True);

                     when others =>
                        raise Bad_Config with "Language_Fixes " & Label & " unimplemented case " & Image
                          (Tree.Element_ID (New_Config_2.Stack.Peek.Token), Descriptor);
                     end case;

                     Insert (Super, Shared_Parser, New_Config_2, +END_ID);
                     --  for case 1; let Minimal_Complete_Actions finish insert.

                     Local_Config_Heap.Add (New_Config_2);
                     if Trace_McKenzie > Detail then
                        Put ("Language_Fixes " & Label, New_Config_2);
                     end if;
                  end;

                  Insert (Super, Shared_Parser, New_Config_1, +END_ID);
                  --  for case 2; let Minimal_Complete_Actions finish insert.

                  Local_Config_Heap.Add (New_Config_1);
               end if;

               if Trace_McKenzie > Detail then
                  Put ("Language_Fixes " & Label, New_Config_1);

               end if;
            exception
            when Invalid_Case =>
               null;
            end;
         end if;

      elsif To_Token_Enum (Tree.Element_ID (Config.Error_Token)) in
        IDENTIFIER_ID | CASE_ID | IF_ID | LOOP_ID | RECORD_ID | RETURN_ID | SELECT_ID | name_opt_ID and
        Tree.Element_ID (Config.Stack.Peek.Token) = +END_ID
      then
         --  We've encountered a token after 'end' when expecting a
         --  different token. See test/ada_mode-recover_17, _20, _24, _26, _39.adb.
         --
         --  There are several cases:
         --
         --  a: There is a missing 'end <compound_statement_id> ;' before the
         --  'end'. We can get the ID to insert from Parse_Table
         --  Minimal_Complete_Actions.
         --
         --  b: If the error token is IDENTIFIER or name_opt, and there is not
         --  a matching name, the error token should be something else; delete
         --  it.
         --
         --  If there is a matching name, Minimal_Complete_Actions inserts
         --  '<compound_statement_id> ;'. We want to insert 'end
         --  <id> ;' before the existing 'end', so Insert_After places the
         --  tokens better; see test/ada_mode-recover_17, _20.adb.
         --
         --  c: There is a missing 'end <name>;' before the 'end'
         --
         --  d: There is a missing matching component_statement start
         --
         --  We can't reliably distinguish between a: and b:, so we do both. c:
         --  is distinquished by the minimal action being 'reduce to name'. d:
         --  is distinguished by searching for an open matching
         --  component_statement start.

         declare
            procedure Insert_End_Token_Semi (Label : in String; New_Config : in out Configuration)
            is
               End_ID_Actions : constant Minimal_Action_Arrays.Vector := Shared_Parser.Table.States
                 (Config.Stack.Peek.State).Minimal_Complete_Actions;
            begin
               if End_ID_Actions.Length /= 1 then
                  --  FIXME: do all actions? need a test case
                  raise Bad_Config with "Language_Fixes Insert_End_Token_Semi multiple actions";

               else
                  New_Config.Error_Token := (True, Invalid_Token_ID, others => <>);

                  New_Config.Strategy_Counts (Language_Fix) := New_Config.Strategy_Counts (Language_Fix) + 1;

                  Push_Back_Check (Super, Shared_Parser, New_Config, +END_ID, Push_Back_Undo_Reduce => True);

                  case End_ID_Actions (End_ID_Actions.First_Index).Verb is
                  when Shift =>
                     --  case a or b

                     --  Inserting the end keyword and semicolon here avoids the costs added by
                     --  Insert_Minimal_Complete_Actions.
                     Insert
                       (Super, Shared_Parser, New_Config,
                        (+END_ID, End_ID_Actions (End_ID_Actions.First_Index).ID, +SEMICOLON_ID));

                     Local_Config_Heap.Add (New_Config);
                     if Trace_McKenzie > Detail then
                        Put ("Language_Fixes " & "wrong end keyword a", New_Config);
                     end if;

                  when Reduce =>
                     --  case c: ada_mode-recover_39.adb. We don't try to insert a matching
                     --  name, because the name check is skipped for virtual tokens.
                     Insert (Super, Shared_Parser, New_Config, (+END_ID, +SEMICOLON_ID));

                     Local_Config_Heap.Add (New_Config);
                     if Trace_McKenzie > Detail then
                        Put ("Language_Fixes " & Label, New_Config);
                     end if;
                  end case;
               end if;
            end Insert_End_Token_Semi;
         begin
            if not (To_Token_Enum (Tree.Element_ID (Config.Error_Token)) in IDENTIFIER_ID | name_opt_ID) then
               --  First exclude case b
               declare
                  New_Config     : aliased Configuration := Config;
                  Error_Token_ID : constant Token_ID     := Tree.Element_ID (New_Config.Error_Token);
                  Found          : constant Boolean      := Find_ID (Tree, New_Config, Error_Token_ID);
               begin
                  if not Found then
                     --  case d. ada_mode-recover_extra_end_loop.adb
                     New_Config.Error_Token := (True, Invalid_Token_ID, others => <>);

                     New_Config.Strategy_Counts (Language_Fix) := New_Config.Strategy_Counts (Language_Fix) + 1;

                     --  We could push_back 'end' and insert a matching start, but it's
                     --  simpler to delete 'end <keyword> ;'
                     Push_Back (Super, Shared_Parser, New_Config, Push_Back_Undo_Reduce => True); -- END_ID
                     declare
                        Peek_State : Peek_Sequential_State := Peek_Sequential_Start (Super, Shared_Parser, New_Config);
                     begin
                        Delete_Check (Super, Shared_Parser, New_Config, Peek_State, +END_ID);
                        Delete_Check (Super, Shared_Parser, New_Config, Peek_State, Error_Token_ID);
                        if +SEMICOLON_ID = Tree.ID
                          (WisiToken.Parse.LR.McKenzie_Recover.Parse.Peek_Current_First_Sequential_Terminal
                             (Super, Shared_Parser, Config, Following_Element => False))
                        then
                           --  Might not be there while typing code; ada_mode-interactive_09.adb
                           Delete_Check (Super, Shared_Parser, New_Config, Peek_State, +SEMICOLON_ID);
                        end if;
                     end;
                     Local_Config_Heap.Add (New_Config);
                     if Trace_McKenzie > Detail then
                        Put ("Language_Fixes wrong end name", New_Config);
                     end if;

                  else
                     Insert_End_Token_Semi ("wrong end keyword c", New_Config);

                  end if;
               exception
               when Invalid_Case =>
                  null;
               end;
            end if;

            --  Now try case b.
            if Tree.Element_ID (Config.Error_Token) in +IDENTIFIER_ID | +name_opt_ID then
               declare
                  New_Config : aliased Configuration := Config;

                  function Get_End_Name return String
                  is
                     use Standard.Ada.Strings.Unbounded;
                     Result : Unbounded_String := +Tree.Lexer.Buffer_Text
                       (Tree.Byte_Region (New_Config.Error_Token));
                  begin
                     if Tree.Element_Is_Terminal (New_Config.Error_Token) then
                        declare
                           Peek_State : Peek_Sequential_State := Peek_Sequential_Start
                             (Super, Shared_Parser, New_Config);
                        begin
                           loop
                              Peek_Next_Sequential_Terminal (Tree, Peek_State);
                              exit when Peek_Sequential_Terminal (Peek_State) = Invalid_Node_Access;
                              exit when -Tree.ID (Peek_Sequential_Terminal (Peek_State)) not in
                                IDENTIFIER_ID | DOT_ID;
                              Result := Result & Tree.Lexer.Buffer_Text
                                (Tree.Byte_Region (Peek_Sequential_Terminal (Peek_State)));
                           end loop;
                        end;
                     end if;
                     return -Result;
                  end Get_End_Name;

                  End_Name            : constant String := Get_End_Name;
                  Matching_Name_Index : SAL.Peek_Type   := 2; -- start search before 'end'

               begin
                  Find_Matching_Name
                    (New_Config, Tree, End_Name, Matching_Name_Index, Case_Insensitive => True);

                  if Matching_Name_Index < New_Config.Stack.Depth then
                     --  Matching name found; insert 'end ... ;' before the
                     --  existing 'end'.
                     Insert_End_Token_Semi ("wrong end keyword b 1", New_Config);

                  else
                     declare
                        Label : constant String := "wrong end keyword b 2";
                     begin
                        --  Matching name not found: delete Error_Token
                        New_Config.Strategy_Counts (Language_Fix) := @ + 1;

                        Delete_Check (Super, Shared_Parser, New_Config, Invalid_Token_ID);

                        New_Config.Error_Token := (True, Invalid_Token_ID, others => <>);

                        Local_Config_Heap.Add (New_Config);
                        if Trace_McKenzie > Detail then
                           Put ("Language_Fixes " & Label, New_Config);
                        end if;
                     end;
                  end if;
               end;
            end if;
         end;

      elsif To_Token_Enum (Tree.Element_ID (Config.Error_Token)) in PRAGMA_ID | USE_ID and
        Tree.Element_ID (Config.Stack.Peek.Token) = +BEGIN_ID
      then
         --  Code looks like:
         --
         --  a) <subprogram|package start> is ... begin use <name>;
         --  b) <subprogram|package start> is ... begin pragma ...
         --
         --  There is an extra 'begin' before 'use' or 'pragma'. See
         --  test/ada_mode-recover_14.adb. Delete the 'begin'.

         if Push_Back_Valid (Super, Shared_Parser, Config, Push_Back_Undo_Reduce => True) then
            declare
               New_Config : Configuration := Config;
            begin
               New_Config.Strategy_Counts (Language_Fix) := New_Config.Strategy_Counts (Language_Fix) + 1;

               Push_Back_Check (Super, Shared_Parser, New_Config, +BEGIN_ID, Push_Back_Undo_Reduce => True);

               if Tree.Element_ID (New_Config.Stack.Peek.Token) = +declarative_part_ID then
                  if Undo_Reduce_Valid (Super, Shared_Parser, New_Config) then
                     Undo_Reduce_Check (Super, Shared_Parser, New_Config, +declarative_part_ID);
                  else
                     raise Invalid_Case;
                  end if;
               end if;
               Delete_Check (Super, Shared_Parser, New_Config, +BEGIN_ID);

               Local_Config_Heap.Add (New_Config);

               if Trace_McKenzie > Detail then
                  Put ("Language_Fixes extra begin 2", New_Config);
               end if;
            exception
            when Invalid_Case =>
               null;
            end;
         end if;

      elsif Tree.Element_ID (Config.Error_Token) = +OR_ID and then
        Tree.Element_ID (Config.Stack.Peek.Token) = +expression_ID
      then
         --  Code looks like:
         --
         --  expr1 and expr2 or expr3
         --
         --  where 'expr1 and expr2' is in the expression on the stack. Missing
         --  left paren before expr1. See test/ada_mode-recover_20.adb.
         --
         --  We could check for the presence of 'and' in expression, but
         --  that requires a syntax tree. If the left paren doesn't help, this
         --  config will be dropped.

         declare
            New_Config : Configuration := Config;
         begin
            New_Config.Strategy_Counts (Language_Fix) := New_Config.Strategy_Counts (Language_Fix) + 1;

            Push_Back_Check (Super, Shared_Parser, New_Config, +expression_ID, Push_Back_Undo_Reduce => True);

            Insert (Super, Shared_Parser, New_Config, +LEFT_PAREN_ID);
            --  Minimal_Complete will add the matching right paren.

            Local_Config_Heap.Add (New_Config);
            if Trace_McKenzie > Detail then
               Put ("Language_Fixes and/or", New_Config);
            end if;
         end;

      elsif Tree.Element_ID (Config.Error_Token) = +TICK_1_ID and Config.Error_Token.Virtual = False then
         --  Editing "Put ('|');" => "Put ('|-');"; need to change ' to ".

         declare
            New_Config : aliased Configuration := Config;
         begin
            New_Config.Strategy_Counts (Language_Fix) := New_Config.Strategy_Counts (Language_Fix) + 1;

            declare
               Peek_State : Peek_Sequential_State := Peek_Sequential_Start (Super, Shared_Parser, New_Config);
               pragma Assert
                 (Tree.Element_ID (New_Config.Error_Token) = Tree.ID (Peek_Sequential_Terminal (Peek_State)));

               --  FIXME: we used to use Tree.Line_Region to check if this pattern
               --  actually applies. But we can't compute Line_Region from a
               --  Recover_Token, so we need a different way to check. Could
               --  implement Line_Region (Config_Stream_Parents)?
            begin
               Delete_Check (Super, Shared_Parser, New_Config, Peek_State, +TICK_1_ID); -- increments Peek_State
               loop
                  if Peek_Sequential_Terminal (Peek_State) = Invalid_Node_Access then
                     --  ada_mode-interactive_01.adb
                     raise Invalid_Case;
                  end if;
                  exit when Tree.ID (Peek_Sequential_Terminal (Peek_State)) = +TICK_1_ID;
                  Delete_Check (Super, Shared_Parser, New_Config, Peek_State, Invalid_Token_ID);
               end loop;
               Delete_Check (Super, Shared_Parser, New_Config, Peek_State, +TICK_1_ID);
               Insert (Super, Shared_Parser, New_Config, Peek_Sequential_Terminal (Peek_State), +STRING_LITERAL_ID);
            end;
            Local_Config_Heap.Add (New_Config);
            if Trace_McKenzie > Detail then
               Put ("Language_Fixes char_literal to string", New_Config);
            end if;
         end;

      elsif Tree.Element_ID (Config.Error_Token) = +IN_ID and then
        (Tree.Element_ID (Config.Stack.Peek.Token) = +COLON_ID and
           Tree.Element_ID (Config.Stack.Peek (2).Token) = +defining_identifier_list_ID)
      then
         --  See test/ada_mode-recover_partial_03.adb.
         --  Code looks like:
         --
         --  is Node : in Valid_Node_Index)
         --
         --  error on "in"; missing 'procedure IDENTIFIER (' before 'Node'
         declare
            New_Config : Configuration := Config;
         begin
            New_Config.Strategy_Counts (Language_Fix) := New_Config.Strategy_Counts (Language_Fix) + 1;

            Push_Back_Check
              (Super, Shared_Parser, New_Config, (+COLON_ID, +defining_identifier_list_ID),
               Push_Back_Undo_Reduce => True);

            --  We could search ahead for 'return', but that's not simple; let
            --  recover handle it.
            Insert (Super, Shared_Parser, New_Config, (+PROCEDURE_ID, +IDENTIFIER_ID, +LEFT_PAREN_ID));

            Local_Config_Heap.Add (New_Config);
            if Trace_McKenzie > Detail then
               Put ("Language_Fixes exposed argument list", New_Config);
            end if;
         end;

      end if;
   exception
   when Invalid_Case =>
      null;

   when Bad_Config =>
      if Debug_Mode then
         raise;
      elsif Trace_McKenzie > Outline then
         Shared_Parser.Trace.Put_Line ("Language_Fixes Handle_Parse_Error Bad_Config");
      end if;
   end Handle_Parse_Error;

   ----------
   --  Public subprograms

   procedure Language_Fixes
     (Super             : in out WisiToken.Parse.LR.McKenzie_Recover.Base.Supervisor;
      Shared_Parser     : in out Parser.Parser;
      Parser_Index      : in     SAL.Peek_Type;
      Local_Config_Heap : in out Config_Heaps.Heap_Type;
      Config            : in     Configuration)
   is begin
      if Trace_McKenzie > Extra then
         Put ("Language_Fixes", Shared_Parser.Trace.all, Shared_Parser.Tree, Super.Stream (Parser_Index), Config);
         Put_Line (Shared_Parser.Trace.all, Shared_Parser.Tree, Super.Stream (Parser_Index),
                   "config stack: " & Image (Config.Stack, Shared_Parser.Tree));
      end if;

      case Config.In_Parse_Action_Status.Label is
      when Ok =>
         Handle_Parse_Error (Super, Shared_Parser, Parser_Index, Local_Config_Heap, Config);

      when others =>
         Handle_In_Parse_Action_Fail (Super, Shared_Parser, Parser_Index, Local_Config_Heap, Config);
      end case;
   end Language_Fixes;

   procedure Matching_Begin_Tokens
     (Super                   :         in out WisiToken.Parse.LR.McKenzie_Recover.Base.Supervisor;
      Shared_Parser           :         in out Parser.Parser;
      Tokens                  :         in     Token_ID_Array_1_3;
      Config                  : aliased in     Configuration;
      Matching_Tokens         :            out Token_ID_Arrays.Vector;
      Forbid_Minimal_Complete :            out Boolean)
   is
      use Token_ID_Arrays;

      Tree : Syntax_Trees.Tree renames Shared_Parser.Tree;

      function Matching_Begin_For_End return Token_ID_Arrays.Vector
      is
         Next_Index : constant Positive := 2;
      begin
         return Result : Token_ID_Arrays.Vector do
            if Tokens (Next_Index) = Invalid_Token_ID then
               --  Better to delete 'end'
               Result := Empty_Vector;
            else
               case To_Token_Enum (Tokens (Next_Index)) is
               when CASE_ID | IF_ID | LOOP_ID | RETURN_ID | SELECT_ID =>
                  Result := To_Vector (Tokens (Next_Index));

               when IDENTIFIER_ID =>
                  --  Check for existing 'begin' with matching name. ada_mode-recover_03.adb
                  declare
                     function Get_End_Name return String
                     is
                        use Standard.Ada.Strings.Unbounded;
                        use Syntax_Trees;
                        Result : Unbounded_String;

                        Peek_State : Peek_Sequential_State := Peek_Sequential_Start (Super, Shared_Parser, Config);
                     begin
                        loop
                           Peek_Next_Sequential_Terminal (Tree, Peek_State);
                           exit when Peek_Sequential_Terminal (Peek_State) = Invalid_Node_Access;
                           exit when -Tree.ID (Peek_Sequential_Terminal (Peek_State)) not in
                             IDENTIFIER_ID | DOT_ID;
                           Result := Result & Tree.Lexer.Buffer_Text
                             (Tree.Byte_Region (Peek_Sequential_Terminal (Peek_State)));
                        end loop;
                        return -Result;
                     end Get_End_Name;

                     End_Name            : constant String := Get_End_Name;
                     Matching_Name_Index : SAL.Peek_Type   := 1;
                  begin
                     Find_Matching_Name
                       (Config, Tree, End_Name, Matching_Name_Index, Case_Insensitive => True);

                     if Matching_Name_Index < Config.Stack.Depth then
                        --  Matching name found; let minimal_complete handle it.
                        null;

                     elsif Tokens (Next_Index + 1) /= Invalid_Token_ID and then
                       To_Token_Enum (Tokens (Next_Index + 1)) = DOT_ID
                     then
                        Result := To_Vector ((+PACKAGE_ID, +BODY_ID, +IDENTIFIER_ID, +IS_ID)); --  package body
                     else
                        Result := To_Vector ((+IDENTIFIER_ID, +COLON_ID, +BEGIN_ID)); -- named block begin
                     end if;
                  end;

               when SEMICOLON_ID =>
                  Result := To_Vector (+BEGIN_ID);

               when others =>
                  null;
               end case;
            end if;
         end return;
      end Matching_Begin_For_End;

   begin
      Forbid_Minimal_Complete := False;

      case To_Token_Enum (Tokens (1)) is
      --  Token_Enum_ID alphabetical order
      when COMMA_ID =>
         --  Commas always occur in parens; if no left paren on stack, insert
         --  one. Also start an expression before the comma.
         --  ada_mode-recover_39.adb
         Forbid_Minimal_Complete := True;

         if Stack_Has (Tree, Config.Stack, +LEFT_PAREN_ID) then
            Matching_Tokens := To_Vector (+IDENTIFIER_ID);
         else
            Matching_Tokens := To_Vector ((+IDENTIFIER_ID, +LEFT_PAREN_ID, +IDENTIFIER_ID));
         end if;

      when END_ID =>
         if Config.Stack.Depth = 1 then
            --  ada_mode-partial_parse.adb
            return;
         end if;

         case To_Token_Enum (Tree.Element_ID (Config.Stack.Peek.Token)) is
         when
           ABORT_ID | -- asynchronous_select
           BEGIN_ID | -- ada_mode-recover_indent_3.adb
           DO_ID | -- return_statement, accept_statement
           ELSE_ID | -- if_statement, select_statement, conditional_entry_call
           THEN_ID =>
            --  Empty sequence_of_statements. This can be handled by
            --  minimal_complete, but we want to prevent Matching_Begin_For_End,
            --  and we know what to insert.
            Matching_Tokens := To_Vector ((+NULL_ID, +SEMICOLON_ID));
            Forbid_Minimal_Complete := True;

         when LOOP_ID =>
            if To_Token_Enum (Tree.Element_ID (Config.Stack.Peek (2).Token)) = END_ID then
               --  Let minimal_complete insert the semicolon.
               return;
            else
               --  empty sequence of statements.
               Matching_Tokens := To_Vector ((+NULL_ID, +SEMICOLON_ID));
               Forbid_Minimal_Complete := True;
            end if;

         when
           AND_ID | -- parallel_block_statement or expression
           IS_ID | -- variant_part,package_spec, *_body, case_statement ...
           OR_ID | -- timed_entry_call, expression
           PRIVATE_ID | --  package_specification, protected_definition, task_item_list
           RECORD_ID -- record_representation_clause or record_defition
           =>
            --  We don't know what to insert; let minimal_complete handle it.
            return;

         when others =>
            Matching_Tokens := Matching_Begin_For_End;
         end case;

      when ELSE_ID | ELSIF_ID =>
         if Tree.Element_ID (Config.Stack.Peek.Token) = +THEN_ID then
            --  Empty sequence_of_statements in 'if then else'; ada_mode-recover_27.adb
            Matching_Tokens := To_Vector ((+NULL_ID, +SEMICOLON_ID));
            Forbid_Minimal_Complete := True;
         else
            --  ada_mode-recover_40.adb
            Matching_Tokens := To_Vector ((+IF_ID, +IDENTIFIER_ID, +THEN_ID, +NULL_ID, +SEMICOLON_ID));
         end if;

      when THEN_ID =>
         if Tree.Element_ID (Config.Stack.Peek.Token) = +IF_ID then
            --  Empty expression in 'if then'
            Matching_Tokens := To_Vector (+IDENTIFIER_ID);
            Forbid_Minimal_Complete := True;
         else
            Matching_Tokens := To_Vector ((+IF_ID, +IDENTIFIER_ID));
         end if;

      when EXCEPTION_ID =>
         if Tree.Element_ID (Config.Stack.Peek.Token) = +BEGIN_ID then
            --  Empty sequence_of_statements
            Matching_Tokens := To_Vector ((+NULL_ID, +SEMICOLON_ID));
            Forbid_Minimal_Complete := True;
         else
            Matching_Tokens := To_Vector (+BEGIN_ID);
         end if;
         --  We don't return LEFT_PAREN for RIGHT_PAREN; better to delete it.

      when WHEN_ID =>
         if Tree.Element_ID (Config.Stack.Peek.Token) = +EQUAL_GREATER_ID then
            --  Empty sequence_of_statements
            Matching_Tokens := To_Vector ((+NULL_ID, +SEMICOLON_ID));
            Forbid_Minimal_Complete := True;
         else
            Matching_Tokens := To_Vector ((+CASE_ID, +IDENTIFIER_ID, +IS_ID));
         end if;

      when others =>
         null;
      end case;

      if not Forbid_Minimal_Complete then
         if Tree.Element_ID (Config.Stack.Peek.Token) = +END_ID and
           ((Tokens (1) = +IDENTIFIER_ID and
               (Tokens (2) /= Invalid_Token_ID and then
                  -Tokens (2) in DOT_ID | SEMICOLON_ID)) or
              End_Keyword_IDs (Tokens (1)))
         then
            Forbid_Minimal_Complete := True;

         else
            Forbid_Minimal_Complete := False;
         end if;
      end if;
   end Matching_Begin_Tokens;

   function String_ID_Set
     (Descriptor        : in WisiToken.Descriptor;
      String_Literal_ID : in Token_ID)
     return Token_ID_Set
   is begin
      --  Character literal can be part of a string primary, so the nonterms
      --  are independent of String_Literal_ID.

      return Result : Token_ID_Set (Descriptor.First_Terminal .. Descriptor.Last_Nonterminal) := (others => False) do

         Result (String_Literal_ID)     := True;
         Result (+name_ID)              := True;
         Result (+primary_ID)           := True;
         Result (+factor_ID)            := True;
         Result (+term_ID)              := True;
         Result (+simple_expression_ID) := True;
         Result (+relation_ID)          := True;
         Result (+expression_ID)        := True;
      end return;
   end String_ID_Set;

end WisiToken.Parse.LR.McKenzie_Recover.Ada;
--  Local Variables:
--  ada-case-strict: nil
--  End:<|MERGE_RESOLUTION|>--- conflicted
+++ resolved
@@ -928,22 +928,12 @@
          declare
             New_Config_1 : Configuration := Config;
          begin
-<<<<<<< HEAD
             --  ada_mode-recover_38.adb, ada_mode-recover_46.adb
-            Push_Back_Check (Super, New_Config_1, +COLON_ID, Push_Back_Undo_Reduce => True);
-            Push_Back_Check
-              (Super, New_Config_1,
-               Tree.Element_ID (New_Config_1.Stack.Peek.Token),
-               Push_Back_Undo_Reduce => True);
-=======
             Push_Back_Check (Super, Shared_Parser, New_Config_1, +COLON_ID, Push_Back_Undo_Reduce => True);
             Push_Back_Check
               (Super, Shared_Parser, New_Config_1,
-               (if Tree.Element_ID (New_Config_1.Stack.Peek.Token) = +statement_identifier_ID
-                then +statement_identifier_ID -- incremental parse
-                else +IDENTIFIER_ID),
-               Push_Back_Undo_Reduce => True); -- partial parse. ada_mode-recover_38.adb
->>>>>>> 40a5f65e
+               Tree.Element_ID (New_Config_1.Stack.Peek.Token),
+               Push_Back_Undo_Reduce => True);
 
             if Tree.Element_ID (New_Config_1.Stack.Peek.Token) = +sequence_of_statements_ID then
                --  Case 2
