--  Abstract :
--
--  see spec.
--
--  Copyright (C) 2018 - 2020 Free Software Foundation, Inc.
--
--  This library is free software;  you can redistribute it and/or modify it
--  under terms of the  GNU General Public License  as published by the Free
--  Software  Foundation;  either version 3,  or (at your  option) any later
--  version. This library is distributed in the hope that it will be useful,
--  but WITHOUT ANY WARRANTY;  without even the implied warranty of MERCHAN-
--  TABILITY or FITNESS FOR A PARTICULAR PURPOSE.

--  As a special exception under Section 7 of GPL version 3, you are granted
--  additional permissions described in the GCC Runtime Library Exception,
--  version 3.1, as published by the Free Software Foundation.

pragma License (Modified_GPL);

with Ada.Exceptions;
with Ada_Process_Actions;
with System.Assertions;
package body WisiToken.Parse.LR.McKenzie_Recover.Ada is

   use all type Ada_Process_Actions.Token_Enum_ID; -- token names
   use all type Semantic_Checks.Check_Status_Label;

   Descriptor : WisiToken.Descriptor renames Ada_Process_Actions.Descriptor;

   subtype Grammar_Token_ID_Set is WisiToken.Token_ID_Set (Descriptor.First_Terminal .. Descriptor.Last_Nonterminal);
   subtype Terminal_Token_ID_Set is WisiToken.Token_ID_Set (Descriptor.First_Terminal .. Descriptor.Last_Terminal);

   --  From ada.wy, all nonterms with a Match_Names check:
   --
   --  nonterm                       <begin_name_token>        <end_name_token>
   --  |-----------------------------|-------------------------|-------------
   --  accept_statement              IDENTIFIER                identifier_opt
   --  block_statement               block_label_opt           identifier_opt
   --  entry_body                    IDENTIFIER                identifier_opt
   --  loop_statement                block_label_opt           identifier_opt
   --  package_body                  name                      name_opt
   --  package_specification         name                      name_opt
   --  protected_body                IDENTIFIER                identifier_opt
   --  protected_type_declaration    IDENTIFIER                protected_definition
   --  single_protected_declaration  IDENTIFIER                protected_definition
   --  single_task_declaration       IDENTIFIER                identifier_opt
   --  subprogram_body               subprogram_specification  name_opt
   --  task_body                     IDENTIFIER                identifier_opt
   --  task_type_declaration         IDENTIFIER                identifier_opt

   No_Statements_Nonterm_IDs : constant Grammar_Token_ID_Set := To_Token_ID_Set
     --  Nonterms that cannot contain a handled_sequence_of_statements
     --  (transitive).
     (Descriptor.First_Terminal, Descriptor.Last_Nonterminal,
      +package_specification_ID  & (+protected_type_declaration_ID) & (+single_protected_declaration_ID) &
        (+single_task_declaration_ID) & (+task_type_declaration_ID));

   End_Keyword_IDs : constant Terminal_Token_ID_Set :=
     To_Token_ID_Set
       (Descriptor.First_Terminal, Descriptor.Last_Terminal,
        +CASE_ID & (+IF_ID) & (+LOOP_ID) & (+RECORD_ID) & (+RETURN_ID) & (+SELECT_ID));

   procedure Handle_Check_Fail
     (Trace             : in out WisiToken.Trace'Class;
      Lexer             : access constant WisiToken.Lexer.Instance'Class;
      Parser_Label      : in     Syntax_Trees.Stream_ID;
      Parse_Table       : in     WisiToken.Parse.LR.Parse_Table;
      Tree              : in     Syntax_Trees.Tree;
      Local_Config_Heap : in out Config_Heaps.Heap_Type;
      Config            : in     Configuration)
   with Pre => Config.Check_Status.Label /= Ok
   is
<<<<<<< HEAD
      use Syntax_Trees;
=======
      use all type WisiToken.Syntax_Trees.Node_Label;
>>>>>>> f86c8e0f

      procedure Put (Message : in String; Config : in Configuration)
      is begin
         Put (Message, Trace, Tree, Parser_Label, Config);
      end Put;

      End_Name_Token : Recover_Token renames Config.Check_Status.End_Name;
   begin
      --  There is a top level exception handler in McKenzie_Recover; the
      --  user has no way to work around an exception. If we are trying to
      --  fix a particular use case, the trace messages will be enough.

      case Config.Check_Status.Label is
      when Ok =>
         raise SAL.Programmer_Error;

      when Match_Names_Error =>
         --  There are several cases:
         --
         --  0. User name error. The input looks like:
         --
         --  "<begin_name_token> ... <end_name_token> ;"
         --
         --  where the names do not match, because the user is changing them.
         --
         --  The fix is to ignore the error. See
         --  test/ada_mode-recover_change_name.adb.
         --
         --  1. The mismatch indicates one or more missing 'end's. The input
         --  looks like:
         --
         --  "<correct_begin_name_token> ... <bad_begin_name_token> ... <end_name_token> ;"
         --
         --  where <correct_begin_name_token> matches <end_name_token>, but
         --  <bad_begin_name_token> does not, and the erroneous reduce has
         --  matched <bad_begin_name_token> with <end_name_token>.
         --
         --  The fix is to insert one or more 'end ;' before <end_name_token>.
         --  See test_mckenzie_recover.adb Block_Match_Names_1, Extra_Name_2.
         --
         --  2. The mismatch indicates a missing block start. The input looks like:
         --
         --  "<bad_begin_name_token> ... begin ... end <end_name_token> ;"
         --
         --  where the matching begin name token has been deleted.
         --
         --  The fix is to insert a matching block start before the 'begin'.
         --  See test/ada_mode-recover_deleted_procedure_1.adb
         --
         --
         --  It is not possible for the mismatch to indicate an extra 'end';
         --  that would generate either a Missing_Name_Error, or a syntax
         --  error.
         --
         --  To distinguish between case 0 and 1, we search the stack for
         --  <correct_begin_name_token>. If found, it's case 1, otherwise case
         --  0 or 2. We cannot distinguish between 0 and 2 (without parsing
         --  ahead).
         --
         --  If there is more than one missing 'end', a later recover operation
         --  will fix the others. For example, in test_mckenzie_recover
         --  Extra_Name_2, we get here on a second semantic check error.

         --  This case doesn't use Tree, and it can handle some virtual tokens.

         declare
            End_Name : constant String := Lexer.Buffer_Text (End_Name_Token.Name);

            Matching_Name_Index : SAL.Peek_Type := 3; -- start search before <end_name_token>
         begin
            Find_Matching_Name (Config, Lexer, End_Name, Matching_Name_Index, Case_Insensitive => True);

            if Matching_Name_Index = Config.Stack.Depth then
               --  case 0 or 2.

               if Ada_Process_Actions.Token_Enum_ID'(-Config.Error_Token.ID) in
                 protected_body_ID | protected_type_declaration_ID |
                 single_protected_declaration_ID | single_task_declaration_ID
               then
                  --  Not case 2
                  return;
               end if;

               declare
                  New_Config : Configuration := Config;
               begin
                  --  These solutions must compete with 'ignore check fail', so give them the same cost.
                  New_Config.Cost := New_Config.Cost + Parse_Table.McKenzie_Param.Ignore_Check_Fail;

                  New_Config.Strategy_Counts (Language_Fix) := New_Config.Strategy_Counts (Language_Fix) + 1;

                  New_Config.Error_Token.ID := Invalid_Token_ID;
                  New_Config.Check_Status   := (Label => Ok);

                  case Ada_Process_Actions.Token_Enum_ID'(-Config.Error_Token.ID) is
                  when block_statement_ID =>
                     Push_Back_Check (Tree, New_Config, (+SEMICOLON_ID, +identifier_opt_ID, +END_ID));
                     Insert (New_Config, +BEGIN_ID);

                  when entry_body_ID =>
                     Push_Back_Check
                       (Tree, New_Config,
                        (+SEMICOLON_ID, +name_opt_ID, +END_ID, +handled_sequence_of_statements_ID));
                     Insert (New_Config, +BEGIN_ID);

                  when loop_statement_ID =>
                     Push_Back_Check
                       (Tree, New_Config,
                        (+SEMICOLON_ID, +identifier_opt_ID, +LOOP_ID, +END_ID));
                     Insert (New_Config, +LOOP_ID);

                  when package_body_ID =>
                     Push_Back_Check (Tree, New_Config, (+SEMICOLON_ID, +name_opt_ID, +END_ID));
                     if New_Config.Stack.Peek (1).Token.ID = +handled_sequence_of_statements_ID then
                        Push_Back_Check
                          (Tree, New_Config,
                           (+handled_sequence_of_statements_ID, +BEGIN_ID));
                     end if;
                     Push_Back_Check (Tree, New_Config, (1 => +declarative_part_opt_ID));
                     Insert (New_Config, (+PACKAGE_ID, +BODY_ID, +IDENTIFIER_ID, +IS_ID));

                  when package_specification_ID =>
                     Push_Back_Check (Tree, New_Config, (+name_opt_ID, +END_ID, +declarative_part_opt_ID));
                     if New_Config.Stack.Peek (1).Token.ID = +PRIVATE_ID then
                        Push_Back_Check (Tree, New_Config, (+PRIVATE_ID, +declarative_part_opt_ID));
                     end if;
                     Insert (New_Config, (+PACKAGE_ID, +IDENTIFIER_ID, +IS_ID));

                  when subprogram_body_ID =>
                     Push_Back_Check
                       (Tree, New_Config,
                        (+SEMICOLON_ID, +name_opt_ID, +END_ID, +handled_sequence_of_statements_ID, +BEGIN_ID,
                         +declarative_part_opt_ID));
                     Insert (New_Config, (+PROCEDURE_ID, +IDENTIFIER_ID, +IS_ID));

                  when task_body_ID =>
                     Push_Back_Check
                       (Tree, New_Config,
                        (+SEMICOLON_ID, +name_opt_ID, +END_ID, +handled_sequence_of_statements_ID));
                     Insert (New_Config, +BEGIN_ID);

                  when others =>
                     if Trace_McKenzie > Outline then
                        Put ("Language_Fixes Match_Names_Error 2: unknown error token", Config);
                     end if;
                     return;
                  end case;

                  if Trace_McKenzie > Detail then
                     Put ("Language_Fixes Match_Names_Error 2 " &
                            Image (Config.Error_Token.ID, Descriptor), New_Config);
                  end if;
                  Local_Config_Heap.Add (New_Config);
               exception
               when Bad_Config =>
                  null;
               end;

            else
               --  Case 1.
               declare
                  New_Config : Configuration := Config;
               begin
                  New_Config.Error_Token.ID := Invalid_Token_ID;
                  New_Config.Check_Status   := (Label => Ok);

                  New_Config.Strategy_Counts (Language_Fix) := New_Config.Strategy_Counts (Language_Fix) + 1;

                  Push_Back_Check
                    (Tree, New_Config,
                     (+SEMICOLON_ID,
                      (case Ada_Process_Actions.Token_Enum_ID'(-Config.Error_Token.ID) is
                       when package_body_ID | package_specification_ID | subprogram_body_ID => +name_opt_ID,
                       when protected_type_declaration_ID | single_protected_declaration_ID => +protected_definition_ID,
                       when others =>  +identifier_opt_ID)));

                  if New_Config.Stack.Peek.Token.First_Terminal_Index = Invalid_Stream_Index then
                     --  'end' is on top of stack. We want to set Current_Shared_Token to
                     --  'end'; we can't if it has an invalid index (which it has if it was
                     --  pushed after a previous fix).
                     --
                     --  We don't check earlier for Invalid_Indices, because we can handle
                     --  other tokens having invalid indices.

                     return;
                  end if;

                  Push_Back_Check (Tree, New_Config, +END_ID);

                  --  We don't insert ';' here, because we may need to insert other
                  --  stuff first; let Minimal_Complete_Actions handle it.
                  Insert (New_Config, +END_ID);

                  Local_Config_Heap.Add (New_Config);

                  if Trace_McKenzie > Detail then
                     Put ("Language_Fixes Match_Names_Error 1 " & Image (Config.Error_Token.ID, Descriptor),
                          New_Config);
                  end if;
               exception
               when Bad_Config =>
                  null;

               when E : System.Assertions.Assert_Failure =>
                  if Trace_McKenzie > Outline then
                     Trace.Put_Line
                       ("Match_Names_Error 1 " & Standard.Ada.Exceptions.Exception_Message (E) & " " &
                          Image (Config.Error_Token.ID, Descriptor));
                  end if;
               end;
            end if;
         end;

      when Missing_Name_Error =>
         --  0. User name error. The input looks like:
         --
         --  "<begin_name_token> ... <end_name_token> ;"
         --
         --  where <end_name_token> is empty, because the user is changing it.
         --
         --  There are two cases:
         --
         --  0a. The nonterm can contain a handled_sequence_of_statements; ie a subprogram or named block
         --
         --  0b. The nonterm cannot contain a handled_sequence_of_statements;
         --  ie a protected object or type declaration.
         --
         --  The fix is to ignore the error.
         --
         --  1. missing 'begin' or extra 'end'. The stack looks like:
         --
         --   "<begin_named_token> ... begin handled_sequence_of_statements end <end_name_token> ;"
         --
         --  where the <end_name_token> is empty. See test_mckenzie_recover.adb
         --  Missing_Name_*, ada_mode-recover_15.adb.
         --
         --  There are two subcases:
         --
         --  1a. The 'end <end_name_token> ;' is left over from editing, and
         --  should be deleted. Note that there could be an End_Keyword_IDs
         --  with that end instead of a name.
         --
         --  1b. There is a missing 'begin'.
         --
         --  We can distinguish between 1a and 1b by looking for 'exception';
         --  if it is present, it is more likely there is a missing 'begin'.
         --  However, 'exception' is contained by
         --  'handled_sequence_of_statements' on the stack, so we have to look
         --  inside that using the syntax tree.
         --
         --  We cannot distinguish between cases 0 and 1, other than by parsing
         --  ahead, except in case 0b. So we enqueue two solutions; 'ignore
         --  error' and either 'insert begin' or 'delete end;'.

         if not Valid_Tree_Indices (Config.Stack, SAL.Base_Peek_Type (Config.Check_Token_Count)) then
            --  Invalid tree indices happens when recover enqueues a config that
            --  contains tokens pushed during recover. The logic below depends on
            --  valid tree indices.

            return;
         end if;

         if No_Statements_Nonterm_IDs (Config.Error_Token.ID) then
            --  case 0b.
            --  test/ada_mode.ads
            return;
         end if;

<<<<<<< HEAD
         if Invalid_Node_Access = Tree.Find_Child (Config.Stack.Peek (4).Node, +EXCEPTION_ID) then
=======
         if (Config.Stack.Depth >= 4 and then
               Tree.Label (Config.Stack.Peek (4).Tree_Index) /= Syntax_Trees.Nonterm) or else
           Invalid_Node_Index = Tree.Find_Child (Config.Stack.Peek (4).Tree_Index, +EXCEPTION_ID)
         then
>>>>>>> f86c8e0f
            --  'exception' not found; case 1a - assume extra 'end [keyword] ;'; delete it.
            declare
               use Config_Op_Arrays;
               New_Config     : Configuration := Config;
               Ops            : Config_Op_Arrays.Vector renames New_Config.Ops;
               Stack          : Recover_Stacks.Stack renames New_Config.Stack;
               End_Item       : Recover_Stack_Item; -- 'end' keyword; position in stack varies with case
               Keyword_Item   : Recover_Stack_Item; -- keyword after 'end'; may not be present
               Semicolon_Item : Recover_Stack_Item; -- semicolon after 'end'
            begin
               New_Config.Error_Token.ID := Invalid_Token_ID;
               New_Config.Check_Status   := (Label => Ok);

               --  This is a guess, and sometimes deleting the error keyword is better, so
               --  give it a cost.
               New_Config.Cost := New_Config.Cost + 1;

               New_Config.Strategy_Counts (Language_Fix) := New_Config.Strategy_Counts (Language_Fix) + 1;

               case To_Token_Enum (Config.Error_Token.ID) is
               when block_statement_ID | package_body_ID | subprogram_body_ID | task_body_ID =>
                  Semicolon_Item := Stack.Peek (1);
                  End_Item       := Stack.Peek (3);

                  Push_Back_Check
                    (Tree, New_Config,
                     (+SEMICOLON_ID,
                      (if Config.Error_Token.ID in +block_statement_ID | +task_body_ID
                       then +identifier_opt_ID
                       else +name_opt_ID),
                      +END_ID));

                  if Undo_Reduce_Valid
                    (New_Config.Stack, Tree, New_Config.Ops, Config_Op_Arrays.Last_Index (New_Config.Ops)) and then
                    New_Config.Stack.Peek.Token.ID = +handled_sequence_of_statements_ID
                  then
                     Undo_Reduce_Check
                       (New_Config, Tree,
                        (+handled_sequence_of_statements_ID,
                         +sequence_of_statements_opt_ID));
                  else
                     if Trace_McKenzie > Outline then
                        Put ("Language_Fixes unimplemented nonterm for Missing_Name_Error.", New_Config);
                     end if;
                     raise Bad_Config;
                  end if;

               when package_specification_ID =>
                  Semicolon_Item := Stack.Peek (1);
                  End_Item       := Stack.Peek (3);

                  Push_Back_Check (Tree, New_Config, (+SEMICOLON_ID, +name_opt_ID, +END_ID));
                  Undo_Reduce_Check (New_Config, Tree, +declarative_part_opt_ID);

               when loop_statement_ID =>
                  Semicolon_Item := Stack.Peek (1);
                  Keyword_Item   := Stack.Peek (3);
                  End_Item       := Stack.Peek (4);

                  Push_Back_Check
                    (Tree, New_Config, (+SEMICOLON_ID, +identifier_opt_ID, +LOOP_ID, +END_ID));

                  if Undo_Reduce_Valid
                    (New_Config.Stack, Tree, New_Config.Ops, Config_Op_Arrays.Last_Index (New_Config.Ops)) and then
                    New_Config.Stack.Peek (1).Token.ID = +handled_sequence_of_statements_ID
                  then
                     Undo_Reduce_Check
                       (New_Config, Tree,
                        (+handled_sequence_of_statements_ID,
                         +sequence_of_statements_opt_ID));
                  end if;
               when others =>
                  if Trace_McKenzie > Outline then
                     Put ("Language_Fixes unimplemented nonterm for Missing_Name_Error.", Config);
                  end if;
                  raise Bad_Config;
               end case;

               if not Has_Space (Ops, 3) then
                  raise Bad_Config;
               end if;
               Append (Ops, (Delete, +END_ID, End_Item.Token.First_Terminal_Index));
               if Keyword_Item.Token.ID /= Invalid_Token_ID then
                  Append (Ops, (Delete, Keyword_Item.Token.ID, Keyword_Item.Token.First_Terminal_Index));
               end if;
               --  We don't need to delete the identifier|name ; it is missing and therefor empty.
               Append (Ops, (Delete, +SEMICOLON_ID, Semicolon_Item.Token.First_Terminal_Index));

               New_Config.Current_Shared_Token := Config.Current_Shared_Token; --  After pushed_back SEMICOLON.

               Local_Config_Heap.Add (New_Config);

               if Trace_McKenzie > Detail then
                  Put ("Language_Fixes Missing_Name_Error 1a " & Image (Config.Error_Token.ID, Descriptor), New_Config);
               end if;
            exception
            when Bad_Config =>
               null;
            end;

         else
            --  'exception' found; case 1b - assume missing 'begin'; insert it
            --  before 'handled_sequence_of_statements'
            declare
               New_Config : Configuration := Config;
            begin
               New_Config.Error_Token.ID := Invalid_Token_ID;
               New_Config.Check_Status   := (Label => Ok);

               New_Config.Cost := New_Config.Cost + 1;

               New_Config.Strategy_Counts (Language_Fix) := New_Config.Strategy_Counts (Language_Fix) + 1;

               Push_Back_Check
                 (Tree, New_Config,
                  (+SEMICOLON_ID,
                   (if Config.Error_Token.ID = +block_statement_ID
                    then +identifier_opt_ID
                    else +name_opt_ID),
                   +END_ID, +handled_sequence_of_statements_ID));

               Insert (New_Config, +BEGIN_ID);

               Local_Config_Heap.Add (New_Config);

               if Trace_McKenzie > Detail then
                  Put ("Language_Fixes Missing_Name_Error 1b " & Image (Config.Error_Token.ID, Descriptor), New_Config);
               end if;
            exception
            when Bad_Config =>
               null;
            end;
         end if;

      when Extra_Name_Error =>
         --  The input looks like
         --
         --  "<begin_name_token> ... block_label_opt begin ... end <end_name_token> ;"
         --
         --  where the erroneous reduce matches the empty 'block_label_opt'
         --  with '<end_name_Token>'.
         --
         --  0. If a matching <begin_name_token> is found, this is not a
         --  plausible user name error (but we always allow 'ignore error'). If
         --  it is not found, the user could be adding/deleting names; ignore
         --  error is appropriate. In either case, enqueue other solutions.
         --
         --  1. There is at least one missing 'end' before 'begin'. See
         --  test_mckenzie_recover.adb Extra_Name_1, Extra_Name_2,
         --  Two_Missing_Ends. The solution is to insert 'end ;' before the
         --  'begin'.
         --
         --  2. There is at least one missing 'end' after 'begin'. See
         --  test/ada_mode-recover_exception_1.adb. The solution is to insert
         --  'end' before the 'end', and let Minimal_Complete finish the block.
         --
         --  3. There is an extra 'begin', before the 'begin'. See
         --  test/ada_mode-recover_block_name_mismatch.adb
         --
         --  There is no reliable way to distinguish between the three cases, so we
         --  enqueue all solutions.
         --
         --  If there is more than one missing 'end', a later recover operation
         --  will fix the others.

         --  This case can handle Config.Error_Token.Virtual = True, and it
         --  doesn't use Tree.

         --  Case 1
         declare
            New_Config : Configuration := Config;
         begin
            New_Config.Error_Token.ID := Invalid_Token_ID;
            New_Config.Check_Status   := (Label => Ok);

            New_Config.Strategy_Counts (Language_Fix) := New_Config.Strategy_Counts (Language_Fix) + 1;

            --  Push_Back the failed reduce tokens.
            for I in 1 .. New_Config.Check_Token_Count loop
               if Push_Back_Valid (Tree, New_Config) then
                  Push_Back (Tree, New_Config);
               else
                  raise Bad_Config;
               end if;
            end loop;

            Insert (New_Config, +END_ID);
            --  Let Minimal_Complete_Actions handle (insert ';').

            Local_Config_Heap.Add (New_Config);

            if Trace_McKenzie > Detail then
               Put ("Language_Fixes Extra_Name_Error 1 " & Image (Config.Error_Token.ID, Descriptor), New_Config);
            end if;

         exception
         when Bad_Config =>
            null;
         end;

         --  Case 2
         declare
            New_Config : Configuration := Config;
         begin
            New_Config.Error_Token.ID := Invalid_Token_ID;
            New_Config.Check_Status   := (Label => Ok);

            New_Config.Strategy_Counts (Language_Fix) := New_Config.Strategy_Counts (Language_Fix) + 1;

            case Ada_Process_Actions.Token_Enum_ID'(-Config.Error_Token.ID) is
            when block_statement_ID =>
               --  There is almost always an open block of some sort; not worth
               --  checking.
               Push_Back_Check (Tree, New_Config, (+SEMICOLON_ID, +identifier_opt_ID, +END_ID));

            when loop_statement_ID =>
               Push_Back_Check
                 (Tree, New_Config, (+SEMICOLON_ID, +identifier_opt_ID, +LOOP_ID, +END_ID));

            when others =>
               if Trace_McKenzie > Outline then
                  Put ("Language_Fixes Extra_Name_Error 2: unrecognized Error_Token", Config);
               end if;
               raise Bad_Config;
            end case;

            --  Let Minimal_Complete_Actions finish insert
            Insert (New_Config, +END_ID);

            Local_Config_Heap.Add (New_Config);

            if Trace_McKenzie > Detail then
               Put ("Language_Fixes Extra_Name_Error 2 " & Image (Config.Error_Token.ID, Descriptor), New_Config);
            end if;
         exception
         when Bad_Config =>
            null;
         end;

         --  Case 3. Delete the extra begin
         --
         --  If the first begin was inserted by recovery; we actually want to
         --  delete the second begin. see test/ada_mode-recover_indent_4.adb
         declare
            New_Config     : Configuration := Config;
            I              : SAL.Peek_Type := 1;
            First_Begin_I  : SAL.Peek_Type;
            Second_Begin_I : SAL.Peek_Type;
         begin
            loop
               if New_Config.Stack.Peek (I).Token.ID = +BEGIN_ID then
                  Second_Begin_I := I;
                  exit;
               end if;
               I := I + 1;
               if I >= New_Config.Stack.Depth then
                  raise Bad_Config;
               end if;
            end loop;

            loop
               I := I + 1;
               if I >= New_Config.Stack.Depth then
                  raise Bad_Config;
               end if;
               if New_Config.Stack.Peek (I).Token.ID = +BEGIN_ID then
                  First_Begin_I := I;
                  exit;
               end if;
            end loop;

            if New_Config.Stack.Peek (First_Begin_I).Token.Virtual then
               if New_Config.Stack.Peek (Second_Begin_I).Token.Virtual then
                  --  nothing we can do.
                  return;
               end if;

               --  Delete the second begin
               for I in 1 .. Second_Begin_I loop
                  if Push_Back_Valid (Tree, New_Config) then
                     Push_Back (Tree, New_Config);
                  else
                     raise Bad_Config;
                  end if;
               end loop;
               pragma Assert (New_Config.Stack.Peek.Token.ID = +block_label_opt_ID);

               if New_Config.Stack.Peek.Token.Byte_Region = Null_Buffer_Region then
                  --  block label is empty
                  Push_Back (Tree, New_Config);
                  Delete_Check (Tree, New_Config, +BEGIN_ID);
               else
                  Push_Back (Tree, New_Config);

                  declare
                     Index : Stream_Index := New_Config.Current_Shared_Token;
                  begin
                     Delete_Check (Tree, New_Config, Index, +IDENTIFIER_ID);
                     Delete_Check (Tree, New_Config, Index, +COLON_ID);
                     Delete_Check (Tree, New_Config, Index, +BEGIN_ID);
                  end;
               end if;

               if Undo_Reduce_Valid
                 (New_Config.Stack, Tree, New_Config.Ops, Config_Op_Arrays.Last_Index (New_Config.Ops))
               then
                  Undo_Reduce_Check (New_Config, Tree, +sequence_of_statements_ID);
               elsif Push_Back_Valid (Tree, New_Config) then
                  Push_Back_Check (Tree, New_Config, +sequence_of_statements_ID);
               else
                  raise Bad_Config;
               end if;
               Local_Config_Heap.Add (New_Config);

               if Trace_McKenzie > Detail then
                  Put ("Language_Fixes Extra_Name_Error 3a " &
                         Image (Config.Error_Token.ID, Descriptor), New_Config);
               end if;
            else
               --  Delete the first begin. We assume it is in a subprogram body, so
               --  we don't need to adjust anything else.
               for I in 1 .. First_Begin_I loop
                  if Push_Back_Valid (Tree, New_Config) then
                     Push_Back (Tree, New_Config);
                  else
                     --  Probably trying to push back thru an earlier error recovery; see
                     --  test/ada_mode-recover_10.adb
                     raise Bad_Config;
                  end if;
               end loop;

               Delete_Check (Tree, New_Config, +BEGIN_ID);
               Local_Config_Heap.Add (New_Config);

               if Trace_McKenzie > Detail then
                  Put ("Language_Fixes Extra_Name_Error 3b " &
                         Image (Config.Error_Token.ID, Descriptor), New_Config);
               end if;
            end if;
         exception
         when Bad_Config =>
            null;

         end;
      end case;
   exception
   when Bad_Config =>
      null;

   when E : System.Assertions.Assert_Failure =>
      if Debug_Mode then
         Trace.Put
           ("Language_Fixes Handle_Check_Fail assert fail: " &
              Standard.Ada.Exceptions.Exception_Message (E),
            Prefix => True);
         Trace.New_Line;
         raise;
      elsif Trace_McKenzie > Outline then
         Trace.Put_Line ("Language_Fixes Handle_Check_Fail Assert fail");
      end if;
   end Handle_Check_Fail;

   procedure Handle_Parse_Error
     (Trace             : in out WisiToken.Trace'Class;
      Lexer             : access constant WisiToken.Lexer.Instance'Class;
      Parser_Label      : in     Syntax_Trees.Stream_ID;
      Parse_Table       : in     WisiToken.Parse.LR.Parse_Table;
      Tree              : in     Syntax_Trees.Tree;
      Local_Config_Heap : in out Config_Heaps.Heap_Type;
      Config            : in     Configuration)
   with Pre => Config.Check_Status.Label = Ok
   is
      use Config_Op_Arrays;
      use Syntax_Trees;

      procedure Put (Message : in String; Config : in Configuration)
      is begin
         Put (Message, Trace, Tree, Parser_Label, Config);
      end Put;
   begin
      if (Config.Error_Token.ID = +COLON_ID and
            Config.Stack.Peek.Token.ID = +IDENTIFIER_ID) and then
        Push_Back_Valid (Tree, Config)
      then
         --  Code looks like:
         --
         --  ... <variable_identifier> : [aliased constant] <subtype_indication> := <expression> ...
         --
         --  Assume the user copied a declaration with an initializer, and is
         --  converting it to an expression; see ada_mode-recover_02.adb,
         --  test/ada_mode-recover_constant_as_expression_1.adb. Delete
         --  '<variable_identifier> : [aliased constant] <subtype_indication>
         --  :='.
         --
         --  We cannot reliably search ahead in the unparsed tokens for ':=";
         --  <subtype_indication> can include a constraint with an arbitrarily
         --  complex expression. So we only handle the common case where the
         --  <subtype_indication> is a simple identifier or selected_component.
         --
         --  Note that if the user was converting to an assignment, there would
         --  not be a partial statement in progress before the <variable
         --  identifier>, and the error would be on 'constant', not ':'.
         --
         --  compare to "decl as statement"/"missing end"/"extra begin" case below.

         declare
            New_Config : Configuration := Config;
            I          : Stream_Index;
         begin
            Push_Back_Check (Tree, New_Config, +IDENTIFIER_ID);

            I := New_Config.Current_Shared_Token;
            Delete_Check (Tree, New_Config, I, +IDENTIFIER_ID);
            Delete_Check (Tree, New_Config, I, +COLON_ID);
            if Tree.ID (I) = +ALIASED_ID then
               Delete_Check (Tree, New_Config, I, +ALIASED_ID);
            end if;
            if Tree.ID (I) = +CONSTANT_ID then
               Delete_Check (Tree, New_Config, I, +CONSTANT_ID);
            end if;
            if Tree.ID (I) = +NOT_ID then
               Delete_Check (Tree, New_Config, I, +NOT_ID);
            end if;
            if Tree.ID (I) = +NULL_ID then
               Delete_Check (Tree, New_Config, I, +NULL_ID);
            end if;

            --  look for ':='
            loop
               exit when I = Invalid_Stream_Index;
               case To_Token_Enum (Tree.ID (I)) is
               when IDENTIFIER_ID =>
                  Delete_Check (Tree, New_Config, I, +IDENTIFIER_ID);

               when DOT_ID =>
                  Delete_Check (Tree, New_Config, I, +DOT_ID);

               when COLON_EQUAL_ID =>
                  Delete_Check (Tree, New_Config, I, +COLON_EQUAL_ID);
                  exit;

               when Wisi_EOI_ID =>
                  exit;

               when others =>
                  raise Bad_Config;

               end case;
            end loop;

            New_Config.Cost := New_Config.Cost + 1;
            New_Config.Strategy_Counts (Language_Fix) := New_Config.Strategy_Counts (Language_Fix) + 1;
            Local_Config_Heap.Add (New_Config);
            if Trace_McKenzie > Detail then
               Put ("Language_Fixes variable decl as expression", New_Config);
            end if;
         exception
         when Bad_Config =>
            null;
         end;

      elsif (To_Token_Enum (Config.Error_Token.ID) in ALIASED_ID | CONSTANT_ID | IDENTIFIER_ID and
               Config.Stack.Peek.Token.ID = +COLON_ID) and then
        Push_Back_Valid (Tree, Config)
      then
         --  Code looks like:
         --
         --  <statement> <variable_identifier> : [aliased constant] <subtype_indication> <expression> ...
         --
         --  The variable_name looks like a block_label. compare to "variable decl as
         --  param" case above.
         --
         --  1) This is a copied variable declaration that the user is converting
         --  to an assignment. See
         --  test/ada_mode-recover_constant_as_statement_1.adb. Delete
         --  ': [aliased constant] <subtype_indication>'
         --
         --  We cannot reliably search ahead in the unparsed tokens for ':=";
         --  <subtype_indication> can include a constraint with an arbitrarily
         --  complex expression. So we only handle the common case where the
         --  <subtype_indication> is a simple identifier or selected_component.
         --
         --  2) There is a missing 'end;' before <variable_name>. See
         --  test/ada_mode-recover_25.adb. Push_Back + Minimal_Complete also
         --  handles this case, but we enqueue the same solution here at lower
         --  cost, so it can compete with the solution for cases 1 and 3.
         --
         --  3) There is an extra 'begin' before the <variable_name>. See
         --  test/ada_mode-recover_27.adb. Delete the 'begin'.

         --  case 1
         declare
            New_Config : Configuration := Config;
            I          : Stream_Index;
         begin
            Push_Back_Check (Tree, New_Config, +COLON_ID);
            I := New_Config.Current_Shared_Token;
            Delete_Check (Tree, New_Config, I, +COLON_ID);
            if Tree.ID (I) = +ALIASED_ID then
               Delete_Check (Tree, New_Config, I, +ALIASED_ID);
            end if;
            if Tree.ID (I) = +CONSTANT_ID then
               Delete_Check (Tree, New_Config, I, +CONSTANT_ID);
            end if;
            if Tree.ID (I) = +NOT_ID then
               Delete_Check (Tree, New_Config, I, +NOT_ID);
            end if;
            if Tree.ID (I) = +NULL_ID then
               Delete_Check (Tree, New_Config, I, +NULL_ID);
            end if;

            --  look for and keep ':='
            loop
               exit when I = Invalid_Stream_Index;
               case To_Token_Enum (Tree.ID (I)) is
               when IDENTIFIER_ID =>
                  Delete_Check (Tree, New_Config, I, +IDENTIFIER_ID);

               when DOT_ID =>
                  Delete_Check (Tree, New_Config, I, +DOT_ID);

               when COLON_EQUAL_ID | Wisi_EOI_ID =>
                  exit;

               when others =>
                  raise Bad_Config;

               end case;
            end loop;

            New_Config.Cost := New_Config.Cost + 1;
            New_Config.Strategy_Counts (Language_Fix) := New_Config.Strategy_Counts (Language_Fix) + 1;
            Local_Config_Heap.Add (New_Config);
            if Trace_McKenzie > Detail then
               Put ("Language_Fixes variable decl as statement", New_Config);
            end if;
         exception
         when Bad_Config =>
            null;
         end;

         declare
            New_Config_1 : Configuration := Config;
         begin
            --  Case 2
            Push_Back_Check (Tree, New_Config_1, (+COLON_ID, +IDENTIFIER_ID));

            --  maybe case 3.
            if -New_Config_1.Stack.Peek.Token.ID = BEGIN_ID and Push_Back_Valid (Tree, New_Config_1) then
               declare
                  New_Config_2 : Configuration := New_Config_1;
               begin
                  Push_Back_Check (Tree, New_Config_2, +BEGIN_ID);
                  if Undo_Reduce_Valid
                    (New_Config_2.Stack, Tree, New_Config_2.Ops, Config_Op_Arrays.Last_Index (New_Config_2.Ops))
                    and then
                    -New_Config_2.Stack.Peek.Token.ID in declarative_part_opt_ID | block_label_opt_ID
                  then
                     Undo_Reduce_Check (New_Config_2, Tree, New_Config_2.Stack.Peek.Token.ID);
                  else
                     if Trace_McKenzie > Detail then
                        Put ("Language_Fixes extra begin 1 unimplemented case", New_Config_2);
                     end if;
                     raise Bad_Config;
                  end if;
                  Delete_Check (Tree, New_Config_2, +BEGIN_ID);

                  --  This is a guess, so add a cost, equal to case 1, 2.
                  New_Config_2.Cost := New_Config_2.Cost + 1;
                  New_Config_2.Strategy_Counts (Language_Fix) := New_Config_2.Strategy_Counts (Language_Fix) + 1;
                  Local_Config_Heap.Add (New_Config_2);

                  if Trace_McKenzie > Detail then
                     Put ("Language_Fixes extra begin 1", New_Config_2);
                  end if;
               exception
               when Bad_Config =>
                  null;
               end;
            end if;

            Insert (New_Config_1, +END_ID);

            Insert (New_Config_1, +SEMICOLON_ID);
            --  If we don't insert the ';' here, <variable_name> looks like a
            --  block end name.

            --  This is a guess, so add a cost, equal to case 1.
            New_Config_1.Cost := New_Config_1.Cost + 1;
            New_Config_1.Strategy_Counts (Language_Fix) := New_Config_1.Strategy_Counts (Language_Fix) + 1;
            Local_Config_Heap.Add (New_Config_1);

            if Trace_McKenzie > Detail then
               Put ("Language_Fixes missing end 1", New_Config_1);
            end if;
         end;

      elsif Config.Error_Token.ID = +DOT_ID then
         --  We've encountered a Selected_Component when we were expecting a
         --  simple IDENTIFIER or a name. If the name is preceded by 'end', then
         --  this similar to a semantic check Extra_Name_Error, and the
         --  solutions are similar.

         if Config.Stack.Peek.Token.ID = +IDENTIFIER_ID and
           Config.Stack.Peek (2).Token.ID = +END_ID
         then
            --  The input looks like one of:
            --
            --  1) "<begin_name_token_1> ... <begin_name_token_2> ... begin ... begin ... end <end_name_token_1> ;"
            --
            --  2) "<begin_name_token_1> ... begin ... declare ... begin ... end <end_name_token_1> ;"
            --
            --  Case 1) is missing 'end <end_name_token_2> ;' between the
            --  'begin's, so parsing expects <end_name_token_1> to match the
            --  second 'begin', which looks like an unnamed block. See
            --  test_mckenzie_recover Match_Selected_Component_1. 'declare ...'
            --  is _not_ present on the second begin. The solution is to
            --  insert 'end ;' before the second 'begin'.
            --
            --  Case 2) is missing 'end;' after the second 'begin'. See
            --  test_mckenzie_recover Match_Selected_Component_2. 'declare ...'
            --  may be absent on the second begin, or a name may be present. The
            --  solution is to insert 'end;' after the second 'begin' (ie before
            --  the last 'end').
            --
            --  Minimal_Complete_Actions does not handle this case well.
            --
            --  Note that it's _not_ possible the user is just editing names; that
            --  would generate a semantic check fail, not a parse table error,
            --  since a "." would be permitted.

            declare
               Label        : constant String := "selected_component 1";
               New_Config_1 : Configuration   := Config;
            begin
               New_Config_1.Error_Token.ID := Invalid_Token_ID;

               New_Config_1.Strategy_Counts (Language_Fix) := New_Config_1.Strategy_Counts (Language_Fix) + 1;

               Push_Back_Check (Tree, New_Config_1, (+IDENTIFIER_ID, +END_ID));

               case To_Token_Enum (New_Config_1.Stack.Peek (3).Token.ID) is
               when block_label_opt_ID =>
                  --  no 'declare'; either case 1 or 2, so enqueue both

                  declare
                     New_Config_2 : Configuration := New_Config_1;
                  begin
                     case To_Token_Enum (New_Config_2.Stack.Peek.Token.ID) is
                     when handled_sequence_of_statements_ID =>
                        Push_Back_Check
                          (Tree, New_Config_2,
                           (+handled_sequence_of_statements_ID, +BEGIN_ID, +block_label_opt_ID));

                     when sequence_of_statements_ID =>
                        --  see test/ada_mode-recover_partial_24.adb
                        Push_Back_Check
                          (Tree, New_Config_2,
                           (+sequence_of_statements_ID, +BEGIN_ID, +block_label_opt_ID));

                     when others =>
                        if Trace_McKenzie > Outline then
                           Put ("Language_Fixes " & Label & " missing case 1 " & Image
                                  (New_Config_2.Stack.Peek.Token.ID, Descriptor), Config);
                        end if;
                        raise Bad_Config;
                     end case;

                     Insert (New_Config_2, +END_ID);
                     --  for case 1; let Minimal_Complete_Actions finish insert.

                     Local_Config_Heap.Add (New_Config_2);
                     if Length (New_Config_2.Ops) > 0 then
                        Put ("Language_Fixes " & Label, New_Config_2);
                     end if;
                  exception
                  when Bad_Config =>
                     --  We don't check Debug_Mode here, because the failure is probably
                     --  due to pushing back a virtual token, which is not a programming
                     --  error.
                     null;
                  end;

                  Insert (New_Config_1, +END_ID);
                  --  for case 2; let Minimal_Complete_Actions finish insert.

                  Local_Config_Heap.Add (New_Config_1);

               when declarative_part_opt_ID =>
                  --  'declare' is present; case 2
                  Insert (New_Config_1, +END_ID);
                  Local_Config_Heap.Add (New_Config_1);

               when others =>
                  if Trace_McKenzie > Outline then
                     Put ("Language_Fixes " & Label & " missing case 2 " & Image
                            (New_Config_1.Stack.Peek (3).Token.ID, Descriptor), Config);
                     Trace.Put_Line ("... new_config stack: " & Image (New_Config_1.Stack, Descriptor));
                  end if;
                  raise Bad_Config;
               end case;

               if Trace_McKenzie > Detail then
                  Put ("Language_Fixes " & Label, New_Config_1);

               end if;
            exception
            when Bad_Config =>
               null;
            end;
         end if;

      elsif To_Token_Enum (Config.Error_Token.ID) in
        IDENTIFIER_ID | CASE_ID | IF_ID | LOOP_ID | RECORD_ID | RETURN_ID | SELECT_ID  and
        Config.Stack.Peek.Token.ID = +END_ID
      then
         --  We've encountered a token after 'end' when expecting a
         --  different token. See test/ada_mode-recover_20, _24, _26.adb.
         --
         --  There are two possibilities:
         --
         --  - There is a missing 'end <compound_statement_id> ;' before the
         --  'end'. We can get the ID to insert from Parse_Table
         --  Minimal_Complete_Actions.
         --
         --  - If the error token is IDENTIFIER, and there is not a matching
         --  name, the error token should be something else; delete it.
         --
         --  Minimal_Complete_Actions can handle this case, but it inserts
         --  '<compound_statement_id> ;' instead. We want to insert 'end
         --  <id> ;' before the existing 'end', so Insert_After places the
         --  tokens better; see test/ada_mode-recover_20.adb.
         declare
            End_ID_Actions : constant Minimal_Action_Arrays.Vector := Parse_Table.States
              (Config.Stack.Peek.State).Minimal_Complete_Actions;
         begin
            if End_ID_Actions.Length = 1 and then
              End_ID_Actions (End_ID_Actions.First_Index).Verb = Shift
            then
               declare
                  Label      : constant String := "wrong end keyword a";
                  New_Config : Configuration   := Config;
               begin
                  New_Config.Error_Token.ID := Invalid_Token_ID;

                  New_Config.Strategy_Counts (Language_Fix) := New_Config.Strategy_Counts (Language_Fix) + 1;

                  Push_Back_Check (Tree, New_Config, +END_ID);

                  --  Inserting the end keyword and semicolon here avoids the costs added by
                  --  Insert_Minimal_Complete_Actions.
                  Insert (New_Config, (+END_ID, End_ID_Actions (End_ID_Actions.First_Index).ID, +SEMICOLON_ID));

                  Local_Config_Heap.Add (New_Config);
                  if Trace_McKenzie > Detail then
                     Put ("Language_Fixes " & Label, New_Config);
                  end if;
               exception
               when Bad_Config =>
                  null;
               end;

               declare
                  Label      : constant String := "wrong end keyword b";
                  New_Config : Configuration   := Config;

                  function Get_End_Name return String
                  is
                     use Standard.Ada.Strings.Unbounded;
                     Result : Unbounded_String := +Lexer.Buffer_Text (Config.Error_Token.Byte_Region);
                     I : WisiToken.Token_Index := Config.Error_Token.Min_Terminal_Index + 1;
                  begin
                     loop
                        exit when I > Terminals.Last_Index;
                        exit when -Terminals (I).ID not in IDENTIFIER_ID | DOT_ID;
                        Result := Result & Lexer.Buffer_Text (Terminals (I).Byte_Region);
                        I := I + 1;
                     end loop;
                     return -Result;
                  end Get_End_Name;

                  End_Name            : constant String := Get_End_Name;
                  Matching_Name_Index : SAL.Peek_Type   := 2; -- start search before 'end'

               begin
                  Find_Matching_Name (Config, Lexer, End_Name, Matching_Name_Index, Case_Insensitive => True);

                  if Matching_Name_Index < Config.Stack.Depth then
                     --  Matching name found, don't delete Error_Token
                     null;
                  else
                     New_Config.Strategy_Counts (Language_Fix) := New_Config.Strategy_Counts (Language_Fix) + 1;

<<<<<<< HEAD
                  Delete_Check (Tree, New_Config, Config.Error_Token.ID);
=======
                     Delete_Check (Terminals, New_Config, Config.Error_Token.ID);
>>>>>>> f86c8e0f

                     New_Config.Error_Token.ID := Invalid_Token_ID;

                     Local_Config_Heap.Add (New_Config);
                     if Trace_McKenzie > Detail then
                        Put ("Language_Fixes " & Label, New_Config);
                     end if;
                  end if;
               exception
               when Bad_Config =>
                  null;
               end;
            end if;
         end;

      elsif To_Token_Enum (Config.Error_Token.ID) in PRAGMA_ID | USE_ID and
        Config.Stack.Peek.Token.ID = +BEGIN_ID
      then
         --  Code looks like:
         --
         --  a) <subprogram|package start> is ... begin use <name>;
         --  b) <subprogram|package start> is ... begin pragma ...
         --
         --  There is an extra 'begin' before 'use' or 'pragma'. See
         --  test/ada_mode-recover_14.adb. Delete the 'begin'.

         if Push_Back_Valid (Tree, Config) then
            declare
               New_Config : Configuration := Config;
            begin
               New_Config.Strategy_Counts (Language_Fix) := New_Config.Strategy_Counts (Language_Fix) + 1;

               Push_Back_Check (Tree, New_Config, +BEGIN_ID);

               if Undo_Reduce_Valid
                 (New_Config.Stack, Tree, New_Config.Ops, Config_Op_Arrays.Last_Index (New_Config.Ops))
                 and then
                 -New_Config.Stack.Peek.Token.ID in declarative_part_opt_ID | block_label_opt_ID
               then
                  Undo_Reduce_Check (New_Config, Tree, New_Config.Stack.Peek.Token.ID);
               else
                  if Trace_McKenzie > Detail then
                     Put ("Language_Fixes extra begin 2 unimplemented case", New_Config);
                  end if;
                  raise Bad_Config;
               end if;
               Delete_Check (Tree, New_Config, +BEGIN_ID);

               Local_Config_Heap.Add (New_Config);

               if Trace_McKenzie > Detail then
                  Put ("Language_Fixes extra begin 2", New_Config);
               end if;
            end;
         end if;

      elsif Config.Error_Token.ID = +OR_ID and then
        Config.Stack.Peek.Token.ID = +expression_opt_ID
      then
         --  Code looks like:
         --
         --  expr1 and expr2 or expr3
         --
         --  where 'expr1 and expr2' is in the expression on the stack. Missing
         --  left paren before expr1. See test/ada_mode-recover_20.adb.
         --
         --  We could check for the presence of 'and' in expression_opt, but
         --  that requires a syntax tree. If the left paren doesn't help, this
         --  config will be dropped.

         declare
            New_Config : Configuration := Config;
         begin
            New_Config.Strategy_Counts (Language_Fix) := New_Config.Strategy_Counts (Language_Fix) + 1;

            if Push_Back_Valid (Tree, New_Config) then
               Push_Back_Check (Tree, New_Config, +expression_opt_ID);
            else
               raise Bad_Config;
            end if;

            Insert (New_Config, +LEFT_PAREN_ID);
            --  Minimal_Complete will add the matching right paren.

            Local_Config_Heap.Add (New_Config);
            if Trace_McKenzie > Detail then
               Put ("Language_Fixes and/or", New_Config);
            end if;
         end;

      elsif Config.Error_Token.ID = +TICK_1_ID and Config.Error_Token.Virtual = False then
         --  Editing "Put ('|');" => "Put ('|-');"; need to change ' to ".
         --
         --  We can get here with Virtual = False if this Error_Token comes
         --  from McKenzie_Recover.Parse.Parse rather than the main parser.

         declare
            New_Config : Configuration := Config;
         begin
            New_Config.Strategy_Counts (Language_Fix) := New_Config.Strategy_Counts (Language_Fix) + 1;

            declare
               Index      : Stream_Index                        := New_Config.Current_Shared_Token;
               Start_Line : constant WisiToken.Line_Number_Type := Tree.Base_Token
                 (Config.Error_Token.First_Terminal_Index).Line;
            begin
               Delete_Check (Tree, New_Config, Index, +TICK_1_ID); -- increments index
               loop
                  if Index = Invalid_Stream_Index then
                     raise Bad_Config;
                  end if;
                  if Tree.Base_Token (Index).Line /= Start_Line then
                     raise Bad_Config;
                  end if;
                  exit when Tree.ID (Index) = +TICK_1_ID;
                  Delete (Tree, New_Config, Index); -- increments index
               end loop;
               Delete_Check (Tree, New_Config, Index, +TICK_1_ID);
               Insert (New_Config, Index, +STRING_LITERAL_ID);
            end;
            Local_Config_Heap.Add (New_Config);
            if Trace_McKenzie > Detail then
               Put ("Language_Fixes char_literal to string", New_Config);
            end if;
         end;

      elsif Config.Error_Token.ID = +IN_ID then
         --  See test/ada_mode-recover_partial_03.adb.
         --  Code looks like:
         --
         --  is Node : in Valid_Node_Index)
         --
         --  error on "in"; missing 'procedure IDENTIFIER (' before 'Node'
         declare
            New_Config : Configuration := Config;
         begin
            New_Config.Strategy_Counts (Language_Fix) := New_Config.Strategy_Counts (Language_Fix) + 1;

            Push_Back_Check (Tree, New_Config, (+COLON_ID, +identifier_list_ID));

            --  We could search ahead for 'return', but that's not simple; let
            --  recover handle it.
            Insert (New_Config, (+PROCEDURE_ID, +IDENTIFIER_ID, +LEFT_PAREN_ID));

            Local_Config_Heap.Add (New_Config);
            if Trace_McKenzie > Detail then
               Put ("Language_Fixes exposed argument list", New_Config);
            end if;
         end;

      end if;
   exception
   when Bad_Config =>
      null;

   when E : System.Assertions.Assert_Failure =>
      if Debug_Mode then
         Trace.Put
           ("Language_Fixes Handle_Parse_Error assert fail: " &
              Standard.Ada.Exceptions.Exception_Message (E),
            Prefix => True);
         Trace.New_Line;
         raise;
      elsif Trace_McKenzie > Outline then
         Trace.Put_Line ("Language_Fixes Handle_Parse_Error assert fail");
      end if;
   end Handle_Parse_Error;

   ----------
   --  Public subprograms

   procedure Language_Fixes
     (Trace             : in out WisiToken.Trace'Class;
      Lexer             : access constant WisiToken.Lexer.Instance'Class;
      Parser_Label      : in     Syntax_Trees.Stream_ID;
      Parse_Table       : in     WisiToken.Parse.LR.Parse_Table;
      Tree              : in     Syntax_Trees.Tree;
      Local_Config_Heap : in out Config_Heaps.Heap_Type;
      Config            : in     Configuration)
   is begin
      if Trace_McKenzie > Extra then
         Put ("Language_Fixes", Trace, Tree, Parser_Label, Config);
         Put_Line (Trace, Tree, Parser_Label, "config stack: " & Image (Config.Stack, Descriptor));
      end if;

      case Config.Check_Status.Label is
      when Ok =>
         Handle_Parse_Error (Trace, Lexer, Parser_Label, Parse_Table, Tree, Local_Config_Heap, Config);

      when others =>
         Handle_Check_Fail (Trace, Lexer, Parser_Label, Parse_Table, Tree, Local_Config_Heap, Config);
      end case;
   end Language_Fixes;

   procedure Matching_Begin_Tokens
     (Tokens                  : in     Token_ID_Array_1_3;
      Config                  : in     Configuration;
      Matching_Tokens         :    out Token_ID_Arrays.Vector;
      Forbid_Minimal_Complete :    out Boolean)
   is
      use Ada_Process_Actions;
      use Token_ID_Arrays;

      function Matching_Begin_For_End (Next_Index : in Positive) return Token_ID_Arrays.Vector
      is begin
         return Result : Token_ID_Arrays.Vector do
            if Tokens (Next_Index) = Invalid_Token_ID then
               --  Better to delete 'end'
               Result := Empty_Vector;
            else
               case To_Token_Enum (Tokens (Next_Index)) is
               when CASE_ID | IF_ID | LOOP_ID | RETURN_ID | SELECT_ID =>
                  Result := To_Vector (Tokens (Next_Index));

               when IDENTIFIER_ID =>
                  if Tokens (Next_Index + 1) /= Invalid_Token_ID and then
                    To_Token_Enum (Tokens (Next_Index + 1)) = DOT_ID
                  then
                     Result := To_Vector ((+PACKAGE_ID, +BODY_ID, +IDENTIFIER_ID, +IS_ID)); --  package body
                  else
                     Result := To_Vector ((+IDENTIFIER_ID, +COLON_ID, +BEGIN_ID)); -- named block begin
                  end if;

               when SEMICOLON_ID =>
                  Result := To_Vector (+BEGIN_ID);

               when others =>
                  null;
               end case;
            end if;
         end return;
      end Matching_Begin_For_End;

   begin
      case To_Token_Enum (Tokens (1)) is
      when END_ID =>
         Matching_Tokens := Matching_Begin_For_End (2);

      when ELSE_ID | ELSIF_ID | THEN_ID =>
         Matching_Tokens := To_Vector (+IF_ID);

      when EXCEPTION_ID =>
         Matching_Tokens := To_Vector (+BEGIN_ID);

         --  We don't return LEFT_PAREN for RIGHT_PAREN; better to delete it.

      when WHEN_ID =>
         Matching_Tokens := To_Vector ((+CASE_ID, +IDENTIFIER_ID, +IS_ID));

      when others =>
         null;
      end case;

      if Config.Stack.Peek.Token.ID = +END_ID and
        ((Tokens (1) = +IDENTIFIER_ID and
            (Tokens (2) /= Invalid_Token_ID and then
               -Tokens (2) in DOT_ID | SEMICOLON_ID)) or
           End_Keyword_IDs (Tokens (1)))
      then
         Forbid_Minimal_Complete := True;
      else
         Forbid_Minimal_Complete := False;
      end if;
   end Matching_Begin_Tokens;

   function String_ID_Set
     (Descriptor        : in WisiToken.Descriptor;
      String_Literal_ID : in Token_ID)
     return Token_ID_Set
   is
      use Ada_Process_Actions;
   begin
      --  Character literal can be part of a string primary, so the nonterms
      --  are independent of String_Literal_ID.

      return Result : Token_ID_Set (Descriptor.First_Terminal .. Descriptor.Last_Nonterminal) := (others => False) do

         Result (String_Literal_ID)     := True;
         Result (+name_ID)              := True;
         Result (+primary_ID)           := True;
         Result (+factor_ID)            := True;
         Result (+term_ID)              := True;
         Result (+term_list_ID)         := True;
         Result (+simple_expression_ID) := True;
         Result (+relation_ID)          := True;
         Result (+expression_ID)        := True;
      end return;
   end String_ID_Set;

end WisiToken.Parse.LR.McKenzie_Recover.Ada;
--  Local Variables:
--  ada-case-strict: nil
--  End:<|MERGE_RESOLUTION|>--- conflicted
+++ resolved
@@ -70,11 +70,7 @@
       Config            : in     Configuration)
    with Pre => Config.Check_Status.Label /= Ok
    is
-<<<<<<< HEAD
       use Syntax_Trees;
-=======
-      use all type WisiToken.Syntax_Trees.Node_Label;
->>>>>>> f86c8e0f
 
       procedure Put (Message : in String; Config : in Configuration)
       is begin
@@ -343,14 +339,7 @@
             return;
          end if;
 
-<<<<<<< HEAD
          if Invalid_Node_Access = Tree.Find_Child (Config.Stack.Peek (4).Node, +EXCEPTION_ID) then
-=======
-         if (Config.Stack.Depth >= 4 and then
-               Tree.Label (Config.Stack.Peek (4).Tree_Index) /= Syntax_Trees.Nonterm) or else
-           Invalid_Node_Index = Tree.Find_Child (Config.Stack.Peek (4).Tree_Index, +EXCEPTION_ID)
-         then
->>>>>>> f86c8e0f
             --  'exception' not found; case 1a - assume extra 'end [keyword] ;'; delete it.
             declare
                use Config_Op_Arrays;
@@ -1144,11 +1133,7 @@
                   else
                      New_Config.Strategy_Counts (Language_Fix) := New_Config.Strategy_Counts (Language_Fix) + 1;
 
-<<<<<<< HEAD
-                  Delete_Check (Tree, New_Config, Config.Error_Token.ID);
-=======
-                     Delete_Check (Terminals, New_Config, Config.Error_Token.ID);
->>>>>>> f86c8e0f
+                     Delete_Check (Tree, New_Config, Config.Error_Token.ID);
 
                      New_Config.Error_Token.ID := Invalid_Token_ID;
 
