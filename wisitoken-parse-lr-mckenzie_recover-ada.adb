--- conflicted
+++ resolved
@@ -532,14 +532,11 @@
                Push_Back (Super, New_Config, Push_Back_Undo_Reduce => True);
             end loop;
 
-<<<<<<< HEAD
-=======
             if New_Config.Stack.Depth <= 1 then
                --  ada_mode-partial_parse_indent_begin.adb
                raise Invalid_Case;
             end if;
 
->>>>>>> 7d179ba9
             if To_Token_Enum (Tree.Element_ID (New_Config.Stack.Peek.Token)) /= sequence_of_statements_ID then
                Insert (Tree, New_Config, (+NULL_ID, +SEMICOLON_ID));
                --  We don't need Undo_Reduce if sequence_of_statements is present;
