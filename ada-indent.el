;;; Ada mode indentation engine, based on SMIE
;;
;; FIXME: not using lexical-binding because we might port this back to Emacs 23
;;
;; [1] ISO/IEC 8652:201z (draft 18); Ada 2012 reference manual
;;
;; Copyright (C) 2012  Free Software Foundation, Inc.
;;
;; Author: Stephen Leake <stephen_leake@member.fsf.org>
;; Keywords: languages ada
;;
;; This file is part of GNU Emacs.
;;
;; GNU Emacs is free software: you can redistribute it and/or modify
;; it under the terms of the GNU General Public License as published by
;; the Free Software Foundation, either version 3 of the License, or
;; (at your option) any later version.
;;
;; GNU Emacs is distributed in the hope that it will be useful,
;; but WITHOUT ANY WARRANTY; without even the implied warranty of
;; MERCHANTABILITY or FITNESS FOR A PARTICULAR PURPOSE.  See the
;; GNU General Public License for more details.
;;
;; You should have received a copy of the GNU General Public License
;; along with GNU Emacs.  If not, see <http://www.gnu.org/licenses/>.
;;
;;; History: see ada_mode.el
;;
;;; code style
;;
;; I don't use 'pcase', because it gives _really_ confusing errors
;; when I forget a ')' somewhere. Even worse, the error message is
;; given when you use edebug on a defun, not when you eval it. This
;; code is hard enough to debug!
;;
;;; debugging hints:
;;
;; Put an edebug break in smie-next-sexp, just after 'toklevels' is
;; set. Then you can see which tokens are processed.
;;
;; Use the interactive functions in the debug section below to move
;; across small parts of the syntax.

;;;; code

(require 'ada-mode)
;; FIXME: maybe ada-mode should require the default indentation engine, provide a way for user to override?

(eval-when-compile (require 'cl)); 'case'
(require 'smie)

;;; user variables

(defgroup ada-indentation nil
  "Indentation options for Ada source."
  :group 'ada)

(defcustom ada-indent 3
  "*Size of Ada default indentation, when no other indentation is used.

Example :
procedure Foo is
begin
>>>null;"
  :type 'integer  :group 'ada-indentation)

(defvar ada-broken-indent nil)
(make-obsolete-variable
 'ada-broken-indent
 'ada-indent-broken
 "Emacs 24.4, Ada mode 5.0"
 'set)
;; FIXME: this doesn't warn user at runtime, but at least they should
;; notice something broke, and the help will be useful.

(defcustom ada-indent-broken 2
  "*Indentation for the continuation of a broken line.

Example :
   My_Var : My_Type :=
   >>(Field1 => Value);"
  :type 'integer :group 'ada-indentation)
(defun ada-indent-broken () (or ada-indent-broken ada-broken-indent))

(define-obsolete-variable-alias
 'ada-label-indent
 'ada-indent-label
 "Emacs 24.4, Ada mode 5.0")
;; FIXME: this doesn't warn user at runtime, and they won't notice
;; something is wrong until we delete it, and then there won't be any
;; useful help.

(defcustom ada-indent-label -3
  ;; Ada mode 4.01 and earlier default this to -4. But that is
  ;; incompatible with the default gnat indentation style check, which
  ;; wants all indentations to be a multiple of 3 (with some
  ;; exceptions). So we default this to -3.
  "*Indentation for a loop, block, or statement label, relative to the item it labels.

Example :
   Label_1 :
   <<<<declare

   <<Label_2>>
   <<<<Foo := 0;"
  :type 'integer :group 'ada-indentation)

(defcustom ada-indent-record-rel-type 3
  "*Indentation for 'record' relative to 'type' or 'use'.

An example is:
   type A is
   >>>record"
  :type 'integer :group 'ada-indent)

<<<<<<< HEAD
(defvar ada-use-indent nil)
(make-obsolete-variable
 'ada-use-indent
 'ada-indent-use
 "Emacs 24.4, Ada mode 5.0"
 'set)
(defcustom ada-indent-use ada-indent-broken
  "*Indentation for the lines in a 'use' statement.

An example is:
   use Ada.Text_IO,
   >>Ada.Numerics;"
  :type 'integer :group 'ada)
=======
(defcustom ada-indent-renames 2 ;; FIXME: not used, may drop
  "*Indentation relative to the matching subprogram declaration start.
If `ada-indent-renames' is null or negative, the indentation is done relative to
the open parenthesis (if there is no parenthesis, `ada-indent-broken' is used).

An example is:
   function A (B : Integer)
       return C;
   >>>renames Foo;"
:type 'integer :group 'ada-indent)

(defcustom ada-indent-return 0
  "*Indentation for 'return' relative to the matching 'function' statement.
If `ada-indent-return' is zero or less, the indentation is done relative to
the open parenthesis (if there is no parenthesis, `ada-indent-broken' is used).

An example is:
   function A (B : Integer)
   >>>>>>>>>>>return C;"
:type 'integer :group 'ada-indent)
>>>>>>> 838b1e6f

(defvar ada-when-indent nil)
(make-obsolete-variable
 'ada-when-indent
 'ada-indent-when
 "Emacs 24.4, Ada mode 5.0"
 'set)

(defcustom ada-indent-when (or ada-when-indent 3)
  "*Indentation for 'when' relative to 'exception', 'case', 'or' in select.

An example is:
   case A is
   >>>when B =>"
  :type 'integer :group 'ada-indent)

(defvar ada-with-indent nil)
(make-obsolete-variable
 'ada-with-indent
 'ada-indent-with
 "Emacs 24.4, Ada mode 5.0"
 'set)

(defcustom ada-indent-with ada-indent-broken
  "*Indentation for the lines in a 'with' statement.

An example is:
   with Ada.Text_IO,
   >>Ada.Numerics;"
  :type 'integer :group 'ada)

;;; grammar

(defconst ada-indent-grammar
  (smie-prec2->grammar
   (smie-bnf->prec2
    '(;; non-terminal syntax terms not otherwise expanded
      (identifier)

      ;; BNF from [1] appendix P, vastly simplified
      ;; (info "(aarm2012)Annex P" "*info Annex P*")
      ;;
      ;; We only need enough of the grammar to allow indentation to
      ;; work; see (info "(elisp)SMIE Grammar")
      ;;
      ;; The important operation in indentation is finding the
      ;; beginning of the current Ada statement or declaration.
      ;;
      ;; This is done using the `smie-backward-sexp' function. It
      ;; moves back thru a chain of keywords, matching the precedence
      ;; levels. For example, consider the following declaration:
      ;;
      ;;    type Type_1 (Discriminant_1 : Integer) is null record;
      ;;
      ;; When `smie-backward-sexp' moves backward thru this, starting
      ;; at ";", it sees the following grammar values:
      ;;
      ;; (; 23 22)
      ;; (null_record 0 (179))
      ;; (is-type 153 0)
      ;; nil
      ;; nil
      ;; (type (169) 153)
      ;;
      ;; The first 'nil' is from the parethesis (the discriminant);
      ;; they are skipped in one step. The second nil is the type
      ;; name.
      ;;
      ;; Starting with "null_record", the right level of the next
      ;; keyword must match the left token of the current
      ;; keyword. When we encounter a keyword with a list for the
      ;; right level, or a level that doesn't match, we've found the
      ;; first keyword.
      ;;
      ;; The primary work in building the grammar is finding ways to
      ;; avoid conflicts without breaking the ability to find the
      ;; first keyword. One approach is to leave out as many keywords
      ;; as possible, another is to refine Ada keywords into several
      ;; different smie keywords.
      ;;
      ;; SMIE automatically allows balanced parens anywhere, so we
      ;; don't need to declare argument lists or discriminant lists
      ;; in the grammar.
      ;;
      ;; Ada keywords that are not needed to find first keywords, or
      ;; otherwise help in indentation, do not need to be present in
      ;; the grammar; they will be treated as identifiers. In
      ;; particular, no operators are in the grammar.
      ;;
      ;; For example, most uses of "null" are not in the grammar;
      ;; "null record" is, in order to distinguish it from
      ;; "... record null; end record". Since "null record" occurs at
      ;; the end of a declaration, but "record null" in the middle,
      ;; they must be different keywords in the grammar, so they can
      ;; have different left and right levels. We can leave "null" as
      ;; an identifier, and refine "record" to "record-null" in this case.
      ;;
      ;; ';' has a similar problem; it is used in several different
      ;; constructs at different levels. We solve that by declaring
      ;; it as the separator for each of those constructs.
      ;;
      ;; Other keywords are similarly refined to avoid grammar
      ;; conflicts. Sometimes it is tempting to refine two adjacent
      ;; keywords into one token. But that causes problems; for
      ;; example, if a user breaks a line in the middle of that
      ;; combined token, we have to recognize that and move to the
      ;; start before calling the regular parsing logic. It is better
      ;; to either refine both tokens, or leave one as an identifier
      ;; and refine the other.
      ;;
      ;; For all ';' separated non-terminals, the first and last
      ;; tokens in the syntax should be a keyword; that reduces the
      ;; number of conflicts. An exception is when there is a single
      ;; keyword in the syntax; then a trailing name is ok, and can
      ;; reduce the number of refined keywords we need. There are a
      ;; couple of other exceptions, noted below.
      ;;
      ;; SMIE allows any non-terminal to be empty, or to repeat. So
      ;; 'identifier' can cover several non-keywords.

      ;; We list the non-terminals in alphabetical order, since there
      ;; isn't any more reasonable order. We use the same names as [1]
      ;; Annex P as much as possible.
      ;;
      ;; Refined token naming convention:
      ;;
      ;; If an Ada keyword is refined, all occurances of the keyword
      ;; in the smie grammar must be refined. Use "-other" if no
      ;; better name is available. That way it is clear when a keyword
      ;; is being left as an indentifier.

      ;; abstract_subprogram_declaration
      ;; "is" "abstract" are identifiers

      (accept_statement
       ("accept-open" identifier "do" statements "end-block"))
       ;; "accept identifier;" is left as an identifier; otherwise it
       ;; is an opener without a matching closer

      (aspect_list
       (name)
       (aspect_list "," name))

      (association_list
       (expression)
       (association_list "," expression))
      ;; We need aspect_list, association_list in the grammar, because
      ;; "," affects indentation. We don't need 'aspect_item' or
      ;; 'association'; => does not affect indentation in those.
      ;; 'association_list' does not appear in any other non-terminal;
      ;; we only see it inside parens, which is handled separately
      ;; from the rest of the grammar. Similarly, we don't need "in",
      ;; "out", "access" for parameter lists; "in", "access" are
      ;; keywords for other statements, but that doesn't interfere
      ;; with indenting parameter lists.

      (asynchronous_select
       ("select-open" statements "then-select" "abort-select" statements "end-select" "select-end"))

      (attribute_definition_clause
       ("for-attribute" name "use-attribute" expression))
      ;; we need "for-attribute" to be distinct from "for-loop", so we
      ;; can distinguish between declaration and statement for
      ;; refine-begin.

      (block_statement
       ;; see loop_statement for discussion of block label
       ("declare" declarations "begin-body" statements "exception-block"
	"when-case" object_declaration "=>-when" statements "end-block")
       ("declare" declarations "begin-body" statements "exception-block"
	"when-case" identifier "=>-when" statements "end-block"); "|" is an identifier
       ("declare" declarations "begin-body" statements "end-block")
       ("begin-open" statements "end-block"))
      ;; we don't need to repeat the optional exception handler in the
      ;; other cases, nor "|"; once is enough to establish the
      ;; precedence of "exception-block".  no need to distinguish
      ;; between "when-case" and "when-exception"

      (case_statement
       ("case" name "is-case" "when-case" identifier "|" identifier "=>-when" statements "end-case" "case-end")
       ("case" name "is-case" "when-case" identifier "=>-when" statements "end-case" "case-end")
       ("case" name "is-case" "end-case" "case-end"))
      ;; "when =>" is optional and therefore repeatable.
      ;; "|" is optional and therefore repeatable.
      ;;
      ;; "=>" is refined, because it appears elsewere in the syntax
      ;; (associations, aspects), although not in the grammar, and the
      ;; indentation is different here.

      (context_clause
       (context_item)
       (context_item ";" context_item))

      (context_item
       ("with-context" name); need name so `smie-forward-sexp' from beginning of buffer works
       ("use-decl" name))
      ;; we cannot easily distinguish between a use_clause in a
      ;; context item, and a use_clause in a body.

      (declaration
       (attribute_definition_clause)
       (entry_body)
       (exception_declaration)
       (formal_package_declaration)
       (formal_subprogram_declaration)
       (generic_instantiation)
       (generic_package_declaration)
       (generic_subprogram_declaration)
       (object_declaration)
       (package_body)
       (package_renaming_declaration)
       (package_specification)
       (protected_body)
       (subprogram_declaration)
       (subprogram_body)
       (subtype_declaration)
       (task_body)
       (type_declaration)
       (use_clause)
       )

      (declarations
       (declaration)
       (declaration ";" declaration))

      (entry_body
       ("entry" identifier "when-entry" expression "is-entry_body" declarations "begin-body" statements "end-block"))

      (exception_declaration
       (identifer ":-object" "exception-declare"))
      ;; covers exception renaming; "renames" is an identifier

      (exit_statement
       ("exit-other"); leaving identifier out
       ("exit-when" "when-exit" expression))

      (expression
       ;; We don't need operators at all in the grammar; they do not
       ;; affect indentation.
       (name)
       (aggregate))

      ;; Formal generic parameters. Most formal_* are covered in this
      ;; grammar by the equivalent non-formal syntax.

      (formal_package_declaration
       ;; with package defining_identifier is new generic_package_name
       ;;    formal_package_actual_part [aspect_specification];
       ("with-formal" "package-formal" identifier "new-formal" name))
      ;; leave "is" an identifier. name after "new-formal" so it is
      ;; not a closer. formal_package_actual_part is an association
      ;; list
      ;; FIXME: aspects not implemented yet

      (formal_subprogram_declaration
       ;; leaving "with" "function" "procedure" unrefined gives
       ;; conflicts with the non-formal use.

       ("with-formal" "function-formal" name "return-formal" name); trailing name same as non-formal
       ("with-formal" "procedure-formal" name); trailing name same as non-formal
       ;; We leave out [is name]; "is" is an identifier here.
       )

      (generic_instantation
       ("package-inst" name "new-inst" name)
       ("procedure-inst" name "new-inst" name)
       ("function-inst" name "new-inst" name))
      ;; Leaving out generic_formal_part. Leaving "is" as an
      ;; identifier.

      (generic_package_declaration
       ;; No need to distinguish between 'declarations' and
       ;; 'generic_formal_parameter_declaration' in the grammar.
       ("generic" declarations
	"package-generic" identifier "is-package" declarations "private-body" declarations "end-block")
       ("generic" declarations
	"package-generic" identifier "is-package" declarations "end-block"))

      (generic_subprogram_declaration
       ("generic" declarations "function-generic" name "return-spec" name)
       ("generic" declarations "procedure-generic" name))

      (interface_list
       ;; The Ada grammar sometimes has "name and interface_list".
       ;; We can't (and don't need to) distinguish that from "interface_list"
       (name)
       (interface_list "and-interface_list" name))

      (loop_statement
       ;; we treat 'identifier :' as a separate statement, here and
       ;; for blocks, because it is indented differently; we don't
       ;; want it to be the statement-start. It is simplest if we
       ;; leave ":-label" out of the grammar, but still refine it, so
       ;; ada-indent-label can handle it.

       ("for-loop" identifier "in" name "loop-body" statements "end-loop" "loop-end")
       ;; FIXME: container iterators allow ":" in a for-loop iteration scheme (not tested yet)
       ("while" identifier "in" name "loop-body" statements "end-loop" "loop-end")
       ("loop-open" statements "end-loop" "loop-end")
       ;; "reverse" is an identifer
       ;; Splitting out iteration_scheme makes it look optional, which it's not.
       )

      (name
       (identifier)
       ;; selected_component is covered by the SMIE rule that any
       ;; non-terminal can repeat. '.' is an identifier.
       ;;
       ;; Paired parenthesis are simply skipped by SMIE. So we
       ;; don't need to represent subprogram parameter lists, or array
       ;; indices here (and also no aggregates in 'expression').
       ;;
       ;; We could just use 'identifier' everywhere instead of 'name',
       ;; but this is less confusing.
       )

      (object_declaration
       (identifier ":-object" name); same as ":-object" in extended return.
       ;; Covers object_renaming_declaration; "renames" is an identifier
       (identifier ":-object" name ":=" expression); same as ":-object" in extended return
       (identifier ":-object" name "of-object" name); anonymous array
       (identifier ":-object" name "of-object" name ":=" expression)
       )

      (package_body
       ;; we leave "body" as an identifier. "private" before "package"
       ;; is treated as a separate statement, to avoid further
       ;; refining "package".
       ("private-library")
       ("package-plain" name "is-package" declarations "begin-body" statements "end-block")
       ("package-plain" name "is-package" "separate-stub")
       ("separate-unit" "package-separate" name "is-package" declarations "begin-body" statements "end-block"))

      (package_renaming_declaration
       ("package-renames"))
      ;; covers generic_renaming_declaration

      (package_specification
       ("package-plain" name "is-package" declarations "private-body" declarations "end-block")
       ("package-plain" name "is-package" declarations "end-block"))

      (protected_body
       ("protected-body" identifier "is-protected_body" declarations "end-block")
       ("protected-body" name "is-protected-body" "separate-stub")
       ("separate-unit" "protected-separate" identifier "is-protected_body" declarations "end-block"))

      (select_statement
       ;; accept_statement, delay_statement are covered here by
       ;; "statements". "terminate" looks like a procedure call, so
       ;; we leave it as an identifier.
       ("select-open" "when-select" expression "=>-when" statements
	"or-select" "when-select" expression "=>-when" statements
	"else-other" statements "end-select" "select-end")

       ("select-open" statements
	"or-select" statements
	"else-other" statements "end-select" "select-end"))

      (statement
       (expression); covers procedure calls

       ;; assignment_statement
       (name ":=" expression)

       ;; "abort" is an indentifier, except in asynchronous-select

       (accept_statement)
       (asynchronous_select)
       (block_statement)
       (case_statement)

       ;; delay_statement
       ("delay" expression)

       (exit_statement)

       ;; if_statement
       ("if-open" expression "then-if" statements "end-if" "if-end")
       ("if-open" expression "then-if" statements "else-other" statements "end-if" "if-end")
       ("if-open" expression "then-if" statements
	"elsif" expression "then-if" statements
	"else-other" statements "end-if" "if-end")
       ;; "then-if .. elsif" is optional here, so SMIE allows it to
       ;; repeat. It also allows "else-other" to repeat, but we don't
       ;; care.
       ;;
       ;; "then" also occurs in "and then" logical operator. We leave
       ;; that as an identifier, so this is "then-if", even though
       ;; there is no other "then" in the grammar.  "else" also occurs
       ;; in "or else" and select statements; "or else" is an
       ;; identifier. FIXME: if expressions.

       ;; label_statement
       ("<<" identifier ">>")
       ;; In Ada, this is _not_ followed by ";"; it labels the
       ;; following statement. This grammar doesn't care;
       ;; `ada-indent-goto-statement-start' from the terminal ";" of a
       ;; labeled statement will stop at the start of the label.

       (loop_statement)

       ;; raise is left as a keyword. FIXME: raise identifier with?

       ("return-stmt");; FIXME: why to do we need this?

       ;; extended_return_statement
       ("return-ext" identifier ":-object" name); same as initialized object declaration
       ("return-ext" identifier ":-object" name "do" statements "end-return" "return-end")

       (select_statement)
       )

      (statements
       (statement)
       (statement ";" statement))

      (subprogram_body
       ;; access is an identifier
       ("function-spec" name "return-spec" name "is-subprogram_body" declarations "begin-body" statements "end-block")
       ("function-spec" name "return-spec" "is-subprogram_body" "separate-stub")
       ("procedure-spec" name "is-subprogram_body" declarations "begin-body" statements "end-block")
       ("procedure-spec" name "is-subprogram_body" "separate-stub")
       ("separate-unit" "function-separate" name "return-spec" name "is-subprogram_body" declarations "begin-body"
	statements "end-block")
       ("separate-unit" "procedure-separate" name "is-subprogram_body" declarations "begin-body"
	statements "end-block"))

      (subprogram_declaration
       ("function-spec" name "return-spec" name)
       ;; trailing name makes "return-spec" have the same binding as
       ;; in subprogram_body; that avoids recursion between refine-is
       ;; and refine-return. Covers subprogram_renaming_declaration function

       ("overriding" "function-overriding" name "return-spec" name)
       ("overriding" "procedure-overriding" name)
       ;; We need "overriding" as a keyword, because the indentation
       ;; policy for it is an exception to the hanging policy:
       ;;
       ;;    overriding
       ;;    procedure (...);

       ("procedure-spec" name); same as 'procedure name is-subprogram_body'
       ;; Covers subprogram_renaming_declaration procedure.
       ;;
       ;; We leave out ("procedure" name "is" "null") here; we
       ;; are treating a couple of occurences of "is", and most
       ;; occurences of "null", as identifiers.
       )

      (subtype_declaration
       ("subtype" identifier "is-subtype" name))

      (task_body
       ("task-body" identifier "is-task_body" declarations "begin-body" statements "end-block")
       ("task-body" identifier "is-task_body" "separate-stub")
       ("separate-unit" "task-separate" identifier "is-task_body" declarations "begin-body"
	statements "end-block"))

      (type_declaration
       ;; access_type_definition
       ("type-other" identifier "is-type-access")
       ;; Any occurance of "is-type" as the last keyword in a
       ;; declaration must be further refined; otherwise it is
       ;; ambiguous with several other declarations.

       ;; We don't include access-to-subprogram in the grammar,
       ;; because we want to indent relative to 'function' and
       ;; 'procedure' in these types. So we allow them to be first
       ;; keywords. This also greatly simplifies refine-is.

       ;; array_type_definition; we leave "array" as an identifier
       ("type-other" identifier "is-type" name "of-type" name); same as anonymous array

       ;; derived_type_declaration
       ("type-other" identifier "is-type" "new-type" name); same as below
       ("type-other" identifier "is-type" "new-type" name "with-new" "private-with")
       ("type-other" identifier "is-type" "new-type" name "with-new" "record-null"); "null" is an identifier
       ("type-other" identifier "is-type" "new-type" name "with-record")
       ;; We refine "with" to "with-record" when it is followed
       ;; by "record", so that it is a closer to match
       ;; "type", since "record-open" is an opener.
       ;;
       ;; We don't include record-definition in
       ;; derived_type_definition, because we want to indent "end
       ;; record" relative to "record".

       ;; enumeration_type_definition
       ("type-other" identifier "is-type-enumeration")
       ;; enumeration literals are an aggregate, which is ignored.

       ;; {ordinary_ | decimal_} fixed_point_definition
       ;; "delta" and "digits" are left as identifiers
       ;; floating_point_definition, integer_type_definition; "range" is an identifier
       ("type-other" identifier "is-type-numeric")

       ;; incomplete_type_declaration ::= type defining_identifier [discriminant_part] [is tagged];
       ;;
       ;; We don't need the variant without "is tagged", since it has
       ;; only one keyword.  We need "is-type-record" when this is
       ;; followed by a record_definition; that's covered below. We don't need "tagged" as a keyword.
       ("type-other" identifier "is-type-tagged")

       ;; interface_type_definition, formal_interface_type_definition
       ("type-other" identifier "is-type" "interface-plain")
       ("type-other" identifier "is-type" "interface-and" "and-interface" interface_list)

       ;; modular_type_definition
       ("type-other" identifier "is-type" "mod-type")
       ;; FIXME: this is the only occurance of "mod" in the grammar at
       ;; the moment. It also occurs in other syntax that is not
       ;; implemented yet; wait until we test those to decide to leave
       ;; it as an identifier.

       ;; private_extension_declaration
       ("type-other" identifier "is-type" "new-type" name "with-new" "private-with")
       ("type-other" identifier "is-type" "new-type" interface_list "with-new" "private-with")
       ;; leaving 'with' and 'private' as separate tokens causes conflicts

       ;; private_type_declaration
       ("type-other" identifier "is-type" "private-type-spec")

       ;; protected_type_declaration, single_protected_declaration
       ;;
       ("protected-type" "type-protected" identifier "is-type-block" declarations
	"private-body" declarations "end-block")
       ("protected-type" "type-protected" identifier "is-type-block" declarations "end-block")
       ("protected-type" "type-protected" identifier "is-type" "new-type" interface_list "with-new" declarations
	"private-body" declarations "end-block")

       ;; record_type_definition
       ("type-other" identifier "is-type" "record-null")
       ("type-other" identifier "is-type-record")
       ;; We refine "is-type" to "is-type-record" when it is followed
       ;; by "record-open", so that it is a closer to match "type", since
       ;; "record-open" is an opener.

       ;; record_definition
       ("record-open" declarations "end-record" "record-end")
       ("record-open" declarations "end-record" "record-end-aspect" "with-aspect" aspect_list)
       ;; No need to distinguish between 'declarations' and
       ;; 'component_list'. We don't include record_definition in
       ;; record_type_definition or derived_type_definition, because
       ;; we want to indent "end record" relative to "record", not
       ;; "type".

       ;; task_type_declaration, single_task_declaration: we need
       ;; "task" in the grammar to classify "task name;" as a
       ;; declaration, not a procedure call statement. Task entries
       ;; can have entry families, but that's a parenthesized
       ;; expression, so we don't need it in the grammar.
       ("task-single" name)
       ("task-type" "type-task" identifier "is-type-block" declarations "end-block")

       ); type_declaration

      (use_clause
       ("use-decl" name))

      )); smie-bnf->prec2
    ))

;;; utils for refine-*, forward/backward token

(defconst ada-indent-block-keywords
  '("=>-when"
    "abort-select"
    "begin-body"
    "begin-open"
    "declare"
    "do"
    "else-other"
    "exception-block"
    "generic"
    "is-entry_body"
    "is-package"
    "is-protected_body"
    "is-subprogram_body"
    "is-task_body"
    "is-type-block"
    "loop-body"
    "loop-open"
    "or-select"
    "package-plain"
    "private-body"
    "record-open"
    "select-open"
    "then-select"
    "then-if")
  ;; We don't split this into start and end lists, because most are
  ;; both. The keywords that are an end but never a start are in
  ;; ada-indent-block-end-keywords. Being a start but never end is not
  ;; a problem.
  ;;
  ;; This is not a subset of the open portion of the grammar
  ;; open/close list; that is restricted to keywords that don't bind
  ;; on the left.
  "Keywords that start or end indented blocks, excluding keywords that always end blocks.")

(defconst ada-indent-block-end-keywords
  '("elsif"
    "end-case"
    "end-block"
    "end-if"
    "end-loop"
    "end-record"
    "end-return"
    "end-select"
    "function-generic"
    "or-select"
    "package-generic"
    "procedure-generic"
    "when-case",
    "when-select"
    )
  "Keywords that always end indented blocks.")

(defconst ada-indent-pre-begin-tokens
  '("declare"
    "is-subprogram_body"
    "is-package"
    "is-task_body"
    "is-entry_body")
  ;; found by searching [1] Annex P for "begin", then checking for
  ;; refinements. Thus in Annex P order.
  "All refined tokens that are followed by \"begin\" in an Ada declaration.")

(defconst ada-indent-labeled-unrefined-keywords
  '("begin"
    "declare"
    "for"
    "loop"
    "while")
  "Unrefined keywords that can be preceded by a label.")

(defun ada-indent-matching-end (keyword)
  "Return a list of keywords that could end the block started by KEYWORD.
This is found by searching the grammar; it will produce results
that are not allowed by Ada, but we don't care."
  ;; IMPROVEME: change to take the block start keyword and the current
  ;; keyword, and return t/nil
  (let ((prec (nth 2 (assoc keyword ada-indent-grammar)))
	(list (cdr ada-indent-grammar))
	(found nil)
	toklevels)
    (while (setq toklevels (pop list))
      (if (and
	   (integerp (nth 1 toklevels))
	   (= prec (nth 1 toklevels)))
	  (setq found (cons (nth 0 toklevels) found))
	))
    found))

(defun ada-indent-error (message)
  (error
   "%s: %s %d"
   message
   (buffer-substring-no-properties
    (progn (beginning-of-line) (point))
    (progn (end-of-line) (point)))
   (point)))

(defun ada-indent-generic-p ()
  "Assuming point is at the start of a package or subprogram
spec, return t if is a generic, nil otherwise."
  (save-excursion
    ;; Scan back over things that might be generic formal
    ;; parameters. If we find a definite formal param (has -formal in
    ;; the refined keyword), we're done. If we find "generic", we're
    ;; done. If we find something else that can't be a formal
    ;; parameter (ie package start), we're done.
    (let ((token (ada-indent-backward-token))
	  stmt-or-decl
	  (result 'not-found)
	  (first t))
      (while (eq result 'not-found)
	(cond
	 ((equal token ""); bob
	  (setq result nil))

	 ((equal token ";")
	  (if first
	      (progn
		(setq first nil)
		;; try again
		(ada-indent-goto-statement-start token)
		(setq token (ada-indent-backward-token)))

	    ;; we've skipped a statement or declaration; see if we can tell which
	    (save-excursion
	      (smie-default-forward-token)
	      (setq stmt-or-decl (ada-indent-statement-or-decl)))

	    (ecase (car stmt-or-decl)
	      (statement
	       (ada-indent-error "found statement preceding package or subprogram spec"))

	      (formal
	       (setq result t))

	      (declaration
	       ;; There are only a two non-formal declarations that
	       ;; can occur in a generic formal parameter list; formal_object_declaration, formal_type_declaration.
	       (if (not (member (cadr stmt-or-decl) '(":-object" "type-other")))
		   (setq result nil)
		 ;; try again
		(ada-indent-goto-statement-start token)
		(setq token (ada-indent-backward-token))))

	      (unknown
	       ;; try again
	       (ada-indent-goto-statement-start token)
	       (setq token (ada-indent-backward-token)))
	      )))

	 ((equal token "private-library")
	  (setq result nil))

	 ((equal token "generic")
	  (setq result t))

	 ((member token ada-indent-block-keywords)
	  (setq result nil))

	 (t
	  (ada-indent-error "ada-indent-generic-p: unexpected statement or prev keyword"))
	 ));; while
      result
      )))

(defun ada-indent-statement-or-decl ()
  "Assuming point is at the start of a statement, a normal
declaration, or a generic formal declaration, examine a few
refined tokens following point to see if we can determine
which. Return (class token), where `class' is 'statement,
'declaration, 'formal, or 'unknown; `token' is the determining
token or nil. Preserves point."
  ;; Note the only way to know we are at the start of a statement or
  ;; decl is because we've just skipped over it backwards. For
  ;; example, while refining "begin", or "package" looking for "generic".
  (save-excursion
    (catch 'quit
      ;; find the first keyword
      (let ((token (ada-indent-forward-token)))
	(if (not (ada-indent-keyword-p token))
	    (if (equal token "pragma"); not worth making this a keyword
		(throw 'quit (list 'declaration "pragma"))
	      (setq token (ada-indent-forward-keyword))))

	;; lists compiled by going thru (statement ..) and (declaration
	;; ...) in the ada-indent-grammar declaration above.

	;; token = ";" indicates a procedure call; there are no
	;; keyword-less declarations except "pragma", which we handle
	;; above.
	(cond
	 ((member
	   token
	   '(";" ":=" "accept-open" ":-label" "declare" "begin-open" "case" "delay" "exit-other"
	     "exit-when" "if-open" "<<" "for-loop" "while" "loop-open" "return-stmt" "return-ext" "select-open"))
	  (list 'statement token))

	 ((member
	   token
	   '("for-attribute" "entry" ":-object" "generic" ":-object" "package-plain" "package-renames"
	     "protected-body" "function-spec" "overriding" "procedure-spec" "protected-type" "subtype" "subtype"
	     "task-type" "type-other" "use-attribute" "use-decl"))
	  (list 'declaration token))

	 ((equal token "with-formal")
	  (list 'formal token))

	 (t (list 'unknown nil)))))))

(defun ada-indent-skip-param_list (forward)
  ;; While refining tokens, we don't want to call smie-next-sexp,
  ;; because it relies on refined tokens. So we call the C scanner
  ;; directly when we need to skip a parenthesis (see the lisp source
  ;; for forward-sexp).
  (let ((forward-sexp-function nil))
    (condition-case err
	(if forward
	    (forward-sexp)
	  (backward-sexp))
      (scan-error
	 ;; unbalanced parens can happen when user is typing code;
	 ;; we'll get here from newline-and-indent calling validate-cache.
       (if forward
	   ;; Point is at open paren; caller wants us to move to close
	   ;; paren. Best we can do is get past this paren, to let
	   ;; validate-cache process the following tokens.
	   (forward-char 1)
	 ;; not clear when the reverse happens, but a similar argument applies
	 (forward-char -1)))
      )))

(defun ada-indent-next-keyword (next-token forward)
  "Skip tokens function NEXT-TOKEN, until a keyword is found (a
token defined in the grammar).  Skips string literals, character
literals, paired parens.  Stops at left paren going backwards,
right paren going forwards.  Return the keyword or paren (which
may be the first token found); point is beyond the keyword (after
for `forward' t, before otherwise).  Return empty string if
encounter beginning or end of buffer."
  (let (token)
    (catch 'quit
      (while
	  (progn
	    (setq token (funcall next-token))
	    (if (equal "" token)
		;; We hit a paren, string, character literal, bob, eob
		(progn
		  (when (or (bobp) (eobp)) (throw 'quit nil))
		  (if forward
		      (when (eq (char-after) ?\))
			(forward-char 1)
			(throw 'quit ")"))
		    (when (eq (char-before) ?\()
		      (backward-char 1)
		      (throw 'quit "(")))
		  (ada-indent-skip-param_list forward)
		  ;; the next token might be another paren, so we loop
		  t)
	      ;; a token
	      (setq token (nth 0 (assoc token smie-grammar)))
	      (not token); not a keyword
	      )))
      token)
    ))

(defun ada-indent-backward-keyword ()
  (ada-indent-next-keyword 'ada-indent-backward-token nil))

(defun ada-indent-forward-keyword ()
   (ada-indent-next-keyword 'ada-indent-forward-token t))

(defun ada-indent-next-token-unrefined (next-token forward)
  "Move to the next token using function NEXT-TOKEN. Skips parentheses.
Return the token, or wrong paren, or empty string if encounter beginning of
buffer."
  (let (token)
    (while
	(progn
	  (setq token (funcall next-token))
	  (if (equal "" token)
	      ;; We hit a parenthesis, bob, eob, string, char literal
	      (progn
		(when (bobp) (throw 'quit nil))
		(when (eobp) (throw 'quit nil))
		(if forward
		    (when (eq (char-after) ?\)) (throw 'quit ")"))
		  (when (eq (char-before) ?\() (throw 'quit "(")))
		(ada-indent-skip-param_list forward); also skips strings, char literals
		))))
    token))

(defun ada-indent-backward-token-unrefined ()
  (ada-indent-next-token-unrefined 'smie-default-backward-token nil))

(defun ada-indent-backward-tokens-unrefined (&rest targets)
  "Move backward over unrefined tokens, strings and parens. Stop
when found token is an element of TARGETS, return that token."
  (let (result)
    (while (not (member (setq result (ada-indent-backward-token-unrefined))
			targets)))
    result))

(defun ada-indent-forward-tokens-unrefined (&rest targets)
  "Move forward over unrefined tokens, strings and parens. Stop
when found token is an element of TARGETS, return that token."
  (let (result)
    (while (not (member (setq result (ada-indent-next-token-unrefined 'smie-default-forward-token t))
			targets)))
    result))

(defconst ada-indent-type-modifiers '("abstract" "tagged" "limited"))

(defun ada-indent-skip-type-modifiers ()
  "Skip forward tokens that are in `ada-indent-type-modifiers', return the following token."
  (let (result)
    (while (member (setq result (smie-default-forward-token)) ada-indent-type-modifiers))
    result))

(defun ada-indent-refine-error (token)
  (if ada-indent-debug-refine
      (ada-indent-error (concat "unrecognized '" token "'"))
    ;; else return the unrefined keyword. Indentation will be wrong,
    ;; but this is more friendly to the user.
    token))

;;; refine-*

;; ada-indent-forward-token calls refine-* with point
;; after token; ada-indent-backward with point before token.
;;
;; refine-* must not move point.
;;
;; So each refine defun must take a 'forward' arg, and in general
;; start with:
;;
;; (save-excursion
;;  (when forward (smie-default-backward-token))
;;
;; If at all possible, these functions should not use
;; smie-backward-sexp, especially if the starting token is a guess,
;; because it is often too greedy; it leads to horrible recursive
;; parsing with wrong guesses, and ends up reporting no match. It also
;; relies on refined tokens, which can lead to recursion.
;;
;; We also try to avoid parsing forward, since that won't work while
;; the user is typing code. But sometimes it can't be helped.

(defun ada-indent-refine-: (token forward)
  (let ((token (save-excursion
		 (when (not forward) (smie-default-forward-token))
		 (smie-default-forward-token))))
    (if (member token ada-indent-labeled-unrefined-keywords)
	":-label"
      ":-object")))

(defun ada-indent-refine-=> (token forward)
  (let ((token (save-excursion
		 (when forward (smie-default-backward-token))
		 (ada-indent-backward-keyword))))

    (if (member token '(":-object" ; in exception handler
			"|"
			"when-case"
			"when-select"))
	"=>-when"
      "=>-other")))

(defun ada-indent-refine-abort (token forward)
  (let ((token (save-excursion
		 (when forward (smie-default-backward-token))
		 (ada-indent-backward-token))))

    (if (equal token "then-select")
	"abort-select"
      "abort")))

(defun ada-indent-refine-accept (token forward)
  (let ((token (save-excursion
		 (when (not forward) (smie-default-forward-token))
		 (ada-indent-forward-keyword);; identifier, entry family, parameters; returns ";", "do"
		 )))
    (cond
     ((equal token "do") "accept-open")
     ((equal token ";")  "accept"); identifier
     (t (ada-indent-refine-error "accept")))))

(defun ada-indent-refine-and (token forward)
  ;; 'and' occurs in interface types and logical expressions
  ;; (search for interface_list in [1] annex P):
  ;;
  ;; 1) [formal_]derived_type_definition ::=
  ;;    type defining_identifier [discriminant_part] is
  ;;       [abstract] [limited] new parent_subtype_indication
  ;;       [[and interface_list] record_extension_part]
  ;;       [aspect_specification];
  ;;
  ;;    preceding refined keyword: "new-type"
  ;;    skip: name
  ;;    keyword: "and-interface_list"
  ;;
  ;; 2) interface_type_definition ::=
  ;;    (type identifier is) [limited | task | protected | synchronized] interface [and interface_list]
  ;;
  ;;    preceding unrefined keyword: "interface"
  ;;    preceding refined keyword: "interface-and"
  ;;    skip: nothing
  ;;    keyword: "and-interface"
  ;;
  ;; 3) interface_list ::= interface_subtype_mark {and interface_subtype_mark}
  ;;
  ;;    preceding refined keyword: "and-interface_list"
  ;;    skip: name
  ;;    keyword: "and-interface_list"
  ;;
  ;; 4) private_extension_declaration ::=
  ;;    type defining_identifier [discriminant_part] is
  ;;       [abstract] [limited | synchronized] new ancestor_subtype_indication
  ;;       [and interface_list] with private
  ;;       [aspect_specification];
  ;;
  ;;    preceding refined keyword: "new-type"
  ;;    skip: name
  ;;    keyword: "and-interface_list"
  ;;
  ;; 5) task_type_declaration, single_task_declaration ::=
  ;;       task [type] defining_identifier [known_discriminant_part] [aspect_specification]
  ;;       [is [new interface_list with] task_definition];
  ;;
  ;;    preceding refined keyword: "new-type"
  ;;    skip: name
  ;;    keyword: "and-interface_list"
  ;;
  ;; 6) protected_type_declaration ::=
  ;;    protected type defining_identifier [known_discriminant_part] [aspect_specification] is
  ;;       [new interface_list with] protected_definition;
  ;;
  ;;    preceding refined keyword: "new-type"
  ;;    skip: name
  ;;    keyword: "and-interface_list"
  ;;
  ;; 7) single_protected_declaration ::=
  ;;    protected defining_identifier [aspect_specification] is
  ;;    [new interface_list with] protected_definition;
  ;;
  ;;    preceding refined keyword: "new-type"
  ;;    skip: name
  ;;    keyword: "and-interface_list"
  ;;
  ;; All other occurences are logical expressions, returning "and-op".
  (save-excursion
    (when forward (smie-default-backward-token))

    (or
     (when (equal "interface" (save-excursion (smie-default-backward-token)))
       "and-interface"); 2

     (let ((token (ada-indent-backward-keyword)))
       (cond
	((or (equal token "and-interface_list"); 3
	     (equal token "new-type")); 1, 4, 5, 6, 7
	   "and-interface_list")
	(t "and"))); operator identifier
     )))

(defun ada-indent-refine-begin (token forward)
  ;; If "begin" follows a declaration, or immediately follows a block
  ;; start (see ada-indent-pre-begin-tokens), it is begin-body. If it
  ;; follows a statement, it is begin-open. We can determine that by
  ;; parsing backward thru one statement. If that statement is a
  ;; subprogram body, we will have to recurse on refining its "begin",
  ;; but only once.
  ;;
  ;; Consider this code:
  ;;
  ;;   package body Ada_Mode.Nominal is
  ;;
  ;;	  function Function_1b return Float
  ;;	  is
  ;;	     Local_1 : constant := 3.0;
  ;;	  begin
  ;;	     declare
  ;; 	     begin
  ;;		return Local_1;
  ;;	     end;
  ;; 	  end Function_1b;
  ;;   begin
  ;;	  null;
  ;;   end Ada_Mode.Nominal;
  ;;
  ;; To refine the final "begin", we need to look back to
  ;; "function ... is".
  ;;
  (save-excursion
    (when forward (smie-default-backward-token))
    (let ((token (ada-indent-backward-token))
	  (result nil)
	  (first t))
      (while (not result)
	(cond
	 ((equal token ";")
	  (if first
	      (progn
		(setq first nil)
		;; try again
		(ada-indent-goto-statement-start token)
		(setq token (ada-indent-backward-token)))

	    ;; we've skipped a statement or declaration; see if we can tell which
	    (ecase (car (save-excursion
			  (smie-default-forward-token)
			  (ada-indent-statement-or-decl)))
	      (statement
	       (setq result "begin-open"))
	      (declaration
	       (setq result "begin-body"))
	      (formal
	       (ada-indent-error "found generic formal parameter preceding begin spec"))
	      (unknown
	       ;; try again
	       (ada-indent-goto-statement-start token)
	       (setq token (ada-indent-backward-token)))
	      )))

	 ((member token ada-indent-pre-begin-tokens)
	  (setq result "begin-body"))
	 (t
	  (setq result "begin-open")))
	)
      result
      )))

(defun ada-indent-refine-case (token forward)
  (let ((token (save-excursion
		 (when forward (smie-default-backward-token))
		 (smie-default-backward-token))))

    (if (equal token "end")
	"case-end"
      "case")))

(defun ada-indent-refine-else (token forward)
  (let ((token (save-excursion
		 (when forward (smie-default-backward-token))
		 (smie-default-backward-token))))

    (if (equal token "or")
	"else"; identifier
      "else-other")))

(defun ada-indent-refine-end (token forward)
  (save-excursion
    (when forward (smie-default-backward-token))

    (let ((token (save-excursion (smie-default-forward-token) (smie-default-forward-token))))
      (cond
       ((equal "case" token) "end-case")
       ((equal "if" token) "end-if")
       ((equal "loop" token) "end-loop")
       ((equal "record" token) "end-record")
       ((equal "return" token) "end-return")
       ((equal "select" token) "end-select")
       (t "end-block"))
      )))

(defun ada-indent-refine-exception (token forward)
  ;; identifier : exception;
  ;;
  ;; begin
  ;;    statements;
  ;; exception
  ;; when =>
  (let ((token (save-excursion
		 (when forward (smie-default-backward-token))
		 (smie-default-backward-token))))
    (cond
     ((equal token ":") "exception-declare")
     ((equal token ";") "exception-block")
     (t (ada-indent-refine-error "exception"))
     )))

(defun ada-indent-refine-exit (token forward)
  (save-excursion
    (let ((token
	   (progn
	     (when (not forward) (smie-default-backward-token))
	     (smie-default-forward-token))))
      (cond
       ((equal "when" token) "exit-when")
       ((equal "when" (smie-default-forward-token)); loop label
	"exit-when")
       (t "exit-other")
       ))
    ))

(defun ada-indent-refine-for (token forward)
  (let ((token (save-excursion
		 (when (not forward) (smie-default-forward-token)); for
		 (smie-default-forward-token); identifier
		 (smie-default-forward-token))))
    (if (equal token "in")
	"for-loop"
      "for-attribute")))

;; ada-indent-refine-function see ada-indent-refine-subprogram

(defun ada-indent-refine-if (token forward)
  (save-excursion
    (when forward (smie-default-backward-token))

    (let ((token (save-excursion (smie-default-backward-token))))
      (cond
       ((equal "end" token) "if-end")
       (t "if-open"))
      )))

(defun ada-indent-refine-interface (token forward)
  ;; see `ada-indent-refine-and' for Ada syntax cases
  (let ((token (save-excursion
		 (when (not forward) (smie-default-forward-token))
		 (smie-default-forward-token))))

    (if (equal token "and")
	"interface-and"
      "interface-plain")))

(defun ada-indent-refine-is (token forward)
  (save-excursion
    (when forward (smie-default-backward-token))

    ;; too many occurences to document them all at once.

    (or
     ;; First try simple, common constructs.

     (save-excursion
       ;; This is a special case because "protected" and "task" are
       ;; not keywords, so ada-indent-backward-keyword doesn't find
       ;; them. Fortunately, single tasks and protected objects cannot
       ;; have discriminants. FIXME: they can have aspect specs.
       (let ((token (progn
		      (smie-default-backward-token); identifier
		      (smie-default-backward-token))))
	 ;; "protected", "task", "body", "type", "subtype": handled here
	 ;;
	 ;; "": discriminant or parameter list; below
	 ;;
	 ;; "function" "procedure": generic instantiation,
	 ;;   parameter-less subprogram body, parameter-less
	 ;;   generic_formal_parameter; below
	 (cond
	  ((member token '("protected" "task")) "is-type-block")
	  ((equal token "body")
	    (setq token (smie-default-backward-token))
	    (cond
	     ((equal token "protected") "is-protected_body")
	     ((equal token "task") "is-task_body")
	     ))
	  ((equal token "subtype") "is-subtype")
	  ((equal token "type")
	    (setq token (smie-default-backward-token))
	    (when (member token '("protected" "task")) "is-type-block"))
	 )))

     (let* (pos
	    (token (save-excursion (prog1 (ada-indent-backward-keyword) (setq pos (point))))))
       (cond
	((equal token "case") "is-case")

	((member token '("function-inst")); FIXME: test "function-overriding" "function-separate" as instantiations
	 ;; function name is new ...;  generic_instantiation declaration
	 ;; function .. return ...;  see below at "return-*"
	 "is"); identifier

	((member token '("package-generic" "package-plain" "package-separate")) "is-package")

	((equal token "package-formal") "is"); identifier

	((equal token "procedure-formal") "is"); identifier

	((member token '("procedure-inst")); FIXME: test "procedure-overriding" "procedure-separate" as instantiations
	 ;;  procedure name is new ...;  generic_instantiation declaration
	 "is"); identifier

	((member token '("procedure-spec" "procedure-overriding" "procedure-separate"))
	 ;;  procedure name is abstract; declaration
	 ;;  procedure name is null;     declaration
	 ;;  procedure name is declarations begin statements end;  body
	 ;;  separate procedure name is declarations begin statements end; separate body
	 (let ((token (save-excursion
			(smie-default-forward-token); is
			(smie-default-forward-token))))
	   (cond
	    ((member token '("abstract" "null")) "is"); identifier
	    (t "is-subprogram_body"))))

	((equal token "return-formal")
	 ;; with function identifier return name is name
	 "is")

	((equal token "return-spec")
	 ;; function identifier return name is declarations begin
	 ;; function identifier return name is abstract;
	 (if (equal "abstract"
		    (progn
		      (smie-default-forward-token); is
		      (smie-default-forward-token)))
	     "is"
	 "is-subprogram_body"))

	((member token '("type-protected" "type-task")) "is-type-block")

	((equal token "type-other")
	 (let* (pos
		(token
		 (save-excursion
		   (smie-default-forward-token); is
		   (prog1 (smie-default-forward-token)
		     (setq pos (point))))))
	   (cond
	    ((equal token ""); paren, string, or end of buffer; assume paren
	     "is-type-enumeration");; type identifier is (...)

	    ((member token '("not" "access")) "is-type-access")

	    ((equal token "record") "is-type-record")

	    ((and
	      (equal token "tagged")
	      (let ((token (save-excursion (goto-char pos) (smie-default-forward-token))))
		(cond
		 ((equal token ";")
		  ;; type Incomplete_Type_1 (Discriminant_1 : Integer) is tagged; -- in spec
		  ;; type Incomplete_Type_1 (Discriminant_1 : Integer) is tagged null record; -- in body
		  "is-type-tagged")
		 ((equal token "record") "is-type-record")
		 (t nil))
		)))

	    ((member token ada-indent-type-modifiers)
	     ;; we could have:
	     ;;
	     ;;    type Derived_Type_2 is abstract tagged limited new ...
	     ;;    type Private_Type_1 is abstract tagged limited null record;
	     ;;    type Private_Type_2 is abstract tagged limited record ...
	     (let ((token (save-excursion (goto-char pos) (ada-indent-skip-type-modifiers))))
	       (cond
		((equal token "record") "is-type-record")
		(t "is-type"))))

	    ;; numeric types
	    ;;
	    ;; signed_integer_type_definition ::= [type identifier is] range expression .. expression
	    ;;
	    ;; modular_type_definition ::= [type identifier is] mod static_expression
	    ;;
	    ;; floating_point_definition ::= [type identifier is] digits static_expression
	    ;;    [range expression .. expression]
	    ;;
	    ;; ordinary_fixed_point_definition ::= [type identifier is] delta expression
	    ;;    range expression .. expression
	    ;;
	    ;; decimal_fixed_point_definition ::= [type identifier is] delta expression digits expression
	    ;;    [   range expression .. expression]
	    ((equal token "range") "is-type-numeric")
	    ((equal token "mod") "is-type")
	    ((equal token "digits") "is-type-numeric")
	    ((equal token "delta") "is-type-numeric")

	    (t "is-type")); all others
	   ))))

     ;; now more complicated things
     (save-excursion
       ;; entry body with params: "entry" identifier "("...")" "when" exp "is"
       ;;
       ;; If we can be guessing wrong here, we can't use
       ;; smie-backward-sexp (because it will just get confused). So
       ;; far, this is the only possibility at this point, so we don't
       ;; really need to check, but we want to identify missing
       ;; cases. FIXME: use ada-indent-refine-all
       (if (equal "entry" (nth 2 (smie-backward-sexp "is-entry_body"))) "is-entry_body"))

     (ada-indent-refine-error "is")
     )))

(defun ada-indent-refine-loop (token forward)
  (let ((token (save-excursion
		 (when forward (smie-default-backward-token))
		 (smie-default-backward-token))))
    ;; "loop" occurs in:
    ;;
    ;; 1) loop_statement ::=
    ;;        [loop_statement_identifier:]
    ;;           [iteration_scheme] loop
    ;;              sequence_of_statements
    ;;            end loop [loop_identifier];
    ;;
    ;; The second "loop" is "loop-end".
    ;;
    ;; If there is no iteration scheme, the first "loop" is
    ;; "loop-open"; otherwise it is "loop-body". Labels are treated
    ;; separately.
    ;;
    ;;     iteration_scheme ::= while condition
    ;;        | for loop_parameter_specification
    ;;        | for iterator_specification
    ;;
    ;;     loop_parameter_specification ::=
    ;;        defining_identifier in [reverse] discrete_subtype_definition
    ;;
    ;;     iterator_specification ::=
    ;;         defining_identifier in [reverse] iterator_name
    ;;       | defining_identifier [: subtype_indication] of [reverse] iterable_name

    (if (equal token "end")
	"loop-end"

      (setq token
	    (save-excursion
	      (smie-default-backward-token); loop
	      (ada-indent-backward-keyword)))

      (if (member token '("in" "while" "of"))
	  ;; FIXME: iterators not tested yet; "of" will probably be refined.
	  "loop-body"
	"loop-open"))))

(defun ada-indent-refine-new (token forward)
  (let ((token (save-excursion
		 (when forward (smie-default-backward-token))
		 (smie-default-backward-token); is
		 (ada-indent-backward-keyword))))

    (cond
     ((member token '("package-formal" "procedure-formal" "function-formal")) "new-formal")
     ((member token '("package-inst" "procedure-inst" "function-inst")) "new-inst")
     (t "new-type")
     )))

(defun ada-indent-refine-mod (token forward)
  (save-excursion
    (when forward (smie-default-backward-token))

    ;; "mod" occurs in:
    ;;
    ;; 1) modular_type_definition as part of a full_type_declaration ::=
    ;;
    ;;    type identifier [known_discriminant_part] is mod expression;
    ;;
    ;;    preceding refined keyword: "is-type"
    ;;    preceding unrefined keyword: "is"
    ;;    skip: nothing
    ;;    keyword: "mod-type"
    ;;
    ;; 2) multiplying_operator ::= * | / | mod | rem
    ;;
    ;;    preceding keyword: none, this must be the default.
    ;;    keyword: "mod-op"
    ;;
    ;; 3) formal_modular_type_definition ::= mod <>
    ;;
    ;;    not implemented yet
    ;;
    ;; 4) mod_clause in a record_representation_clause ::=
    ;;
    ;;    for first_subtype_local_name use
    ;;    record at mod static_expression;
    ;;       {component_clause}
    ;;    end record;
    ;;
    ;;    not implemented yet.
    ;;
    (if (equal "is" (save-excursion (smie-default-backward-token)))
	"mod-type"
      "mod"))); operator identifier

(defun ada-indent-refine-of (token forward)
  (save-excursion
    (when forward (smie-default-backward-token))

    (let ((token (save-excursion
		   (ada-indent-backward-keyword); is-type array, :-object array
		 )))
      (cond
       ((equal "is-type" token) "of-type")
       (t "of-object"))
      )))

(defun ada-indent-refine-or (token forward)
  (let ((token (save-excursion
		 (when (not forward) (smie-default-forward-token))
		 (smie-default-forward-token))))
    (cond
     ((member token '("accept" "when" "terminate")) "or-select")
     (t "or")))); operator identifier

(defun ada-indent-refine-package (token forward)
  (save-excursion
    (when forward (smie-default-backward-token))
    (let ((token (save-excursion (smie-default-backward-token))))
      (or
       (cond
	((and
	  (equal token "")
	  (progn (forward-comment (- (point)))
		 (bobp))) "package-plain");; beginning of buffer
	((equal token "") "package-separate");; token is ")"; separate (name) package
	((equal token "access") "package-access")
	((equal token "with") "package-formal")
	)

       (progn
	 (setq token (save-excursion (ada-indent-forward-tokens-unrefined "body" "is" "renames")))
	 (cond
	  ((equal token "renames") "package-renames")
	  ((and (equal token "is")
		(equal "new" (save-excursion (smie-default-forward-token))))
	   "package-inst")
	  ))

       (if (ada-indent-generic-p) "package-generic")

       "package-plain")
    )))

(defun ada-indent-refine-private (token forward)
  (save-excursion
    (when forward (smie-default-backward-token))

    ;; 'private' occurs in:
    ;;
    ;; 1) [formal_]private_type_declaration
    ;;
    ;;    type defining_identifier [discriminant_part] is [[abstract] tagged] [limited] private
    ;;       [with aspect_mark];
    ;;
    ;;    succeeding unrefined token: "with" or ";"
    ;;    skip: nothing
    ;;    token: private-type-spec
    ;;
    ;; 2) [non]limited_with_clause
    ;; 3) formal_derived_type_definition
    ;; 4) library_item
    ;; 5) package_specification
    ;;
    ;;    package defining_program_unit_name [aspect_specification] is
    ;;       {basic_declarative_item}
    ;;    [private
    ;;       {basic_declarative_item}]
    ;;    end [[parent_unit_name.]identifier]
    ;;
    ;;    token: private-body
    ;;
    ;; 6) private_extension_declaration
    ;;
    ;;    type defining_identifier [discriminant_part] is
    ;;       [abstract] [limited | synchronized] new ancestor_subtype_indication
    ;;       [and interface_list] with private
    ;;       [aspect_specification];
    ;;
    ;;    preceding unrefined token: "with" or ";"
    ;;    skip: nothing
    ;;    token: private-with
    ;;
    ;; 7) protected_definition
    ;; 8) task_definition
    ;;
    ;; 9) library_item ::= [private] library_unit_declaration
    ;;
    ;;    token: private-library
    ;;
    (cond
     ((equal "with" (save-excursion (smie-default-backward-token)))
      "private-with"); 6

     ((let ((token (save-excursion
		     (smie-default-forward-token); private
		     (smie-default-forward-token))))
	(cond
	 ((member token '("with" ";")) "private-type-spec"); 1

	 ((member token '("package" "procedure" "function" "generic")) "private-library"); 9
	 )))

     (t "private-body"))); all others
  )

;; ada-indent-refine-procedure see ada-indent-refine-subprogram

(defun ada-indent-refine-protected (token forward)
      ;; 'protected' occurs in:
      ;;
      ;; 1) interface_type_definition
      ;;
      ;;    not implemented
      ;;
      ;; 2) access_to_subprogram_definition
      ;;
      ;;    FIXME: ?
      ;;
      ;; 3) access_definition in an object_declaration
      ;;
      ;;    not implemented
      ;;
      ;; 4) protected_type_declaration
      ;;
      ;;    protected type defining_identifier [known_discriminant_part]
      ;;       [aspect_specification] is [new interface_list with] protected_definition;
      ;;
      ;; 5) single_protected_declaration
      ;;
      ;;    same as protected_type_declaration, without "type-other"
      ;;
      ;; 6) protected_body, subunit :=
      ;;
      ;;    a) protected body defining_identifier ...
      ;;
      ;;    b) separate (parent_unit_name) protected body defining_identifier ...
      ;;
      ;; 7) protected_body_stub  ::=
      ;;      protected body defining_identifier is separate [aspect_specification];
      ;;
  (save-excursion
    (when forward (smie-default-backward-token))
    (cond
     ((equal (save-excursion
               (ada-indent-backward-keyword))
	     "separate-unit")
      "protected-separate"); 6b

     ((equal (save-excursion
               (smie-default-forward-token)
               (smie-default-forward-token))
	     "body")
      "protected-body"); 6a, 7

     (t "protected-type")); 5, 4
    ))

(defun ada-indent-refine-record (token forward)
  (save-excursion
    (when forward (smie-default-backward-token))

    (let ((token (save-excursion (smie-default-backward-token))))
      (cond
       ((equal token "end")
	(if (equal "with" (save-excursion
			    (smie-default-forward-token); record
			    (smie-default-forward-token)))
	    "record-end-aspect";
	  "record-end"))
       ((equal token "null") "record-null")
       (t "record-open")
       ))
    ))

(defun ada-indent-refine-return (token forward)
  (save-excursion
    (when forward (smie-default-backward-token))

    ;; 'return' occurs in:
    ;;
    ;; 1) a [generic] function subprogram_declaration or formal_subprogram_declaration:
    ;;
    ;;    1a) function_specification ::= function defining_designator parameter_and_result_profile
    ;;
    ;;    preceding refined token: "function-spec", "function-overriding",
    ;;       "function-generic", "function-separate"
    ;;    token: "return-spec"
    ;;
    ;;    1b) formal_concrete_subprogram_declaration ::= with subprogram_specification ...
    ;;
    ;;    preceding token: "function-formal"
    ;;    token: "return-formal"
    ;;
    ;; 2) a function specification in function body :
    ;;
    ;;    function identifier (...) return [access] name is
    ;;
    ;;    preceding refined token: "function-spec", "function-overriding"
    ;;    token: "return-spec"
    ;;
    ;; 3) a return statement:
    ;;
    ;;    3a) return;
    ;;    3b) return exp;
    ;;
    ;;    token: "return-stmt"
    ;;
    ;; 4) an extended return statement:
    ;;
    ;;    return identifier : name;
    ;;
    ;;    token: "return-ext" (4a)
    ;;
    ;;    return identifier : name do statements end return;
    ;;
    ;;    token: "return-ext" (4b), "return-end" (4c)
    ;;
    ;; 5) an access function type declaration:
    ;;
    ;;    type name is access [protected] function identifier (...) return [access] name;
    ;;
    ;;    preceding refined token: "function-spec"  _not_ overriding or generic
    ;;    token: "return-spec"
    ;;
    ;; 6) subprogram_renaming_declaration
    ;;    FIXME???
    ;;
    ;; So we have to look both forward and backward to resolve this.
    (or
     (if (equal "end" (save-excursion (smie-default-backward-token))) "return-end"); 4c

     ;; Do this now, otherwise we can't distinguish between:
     ;;
     ;; function F1 return Integer;
     ;; return 0;
     ;;
     (let ((token (save-excursion (ada-indent-backward-keyword))))
       (cond
	((member token '("function-spec" "function-overriding" "function-generic" "function-separate"))
	 "return-spec"); 1a, 2, 5

	((equal token "function-formal")
	 "return-formal"); 1b
	))

     (save-excursion
       ;; FIXME: test this at end of buffer (not very
       ;; likely to happen, but possible while entering code)
       (let ((token (progn
		      (smie-default-forward-token); return
		      (smie-default-forward-token))))
	 (cond
	  ((equal token ";") "return-stmt"); 3a
	  (t
	   (setq token (smie-default-forward-token)); identifier
	   (cond
	    ((member token '(":" ":-do")) "return-ext"); 4a, 4b
	    (t "return-stmt"); 3b
	    ))))))
    ))

(defun ada-indent-refine-select (token forward)
  (save-excursion
    (when forward (smie-default-backward-token))

    (let ((prev-token (smie-default-backward-token)))
      (cond
       ((equal prev-token "end") "select-end")
       (t "select-open"))
  )))

(defun ada-indent-refine-separate (token forward)
  (let ((token (save-excursion
		 (when (not forward) (smie-default-forward-token))
		 (smie-default-forward-token))))

    (if (equal token ";")
	"separate-stub"
      "separate-unit")))

(defun ada-indent-refine-subprogram (token forward)
  (save-excursion
    (when forward (smie-default-backward-token))

    (let ((prev-token (save-excursion (smie-default-backward-token))))
      (cond
       ((equal prev-token "with")	(concat token "-formal"))
       ((equal prev-token "overriding") (concat token "-overriding"))
       ((and
	 (equal prev-token "");; '"', ")", bob; '"' not legal
	 (save-excursion (forward-comment (- (point-max))) (not (bobp))))
	(concat token "-separate")); separate (name) [function | procedure]

       ((member prev-token '("access" "protected"))
	(concat token "-spec")); access_to_subprogram_definition

       ((save-excursion
	  (and
	   (equal "is" (ada-indent-forward-tokens-unrefined "return" "is" ";")); end of subprogram-spec
	   (equal "new" (smie-default-forward-token))))
	;; generic_instantiation. We have to check for "new" without
	;; refining it.
	(concat token "-inst"))

       ((ada-indent-generic-p) (concat token "-generic"))

       (t (concat token "-spec"))
  ))))

(defun ada-indent-refine-task (token forward)
  (save-excursion
    (when forward (smie-default-backward-token))
    (cond
     ((equal (save-excursion (ada-indent-backward-keyword)) "separate-unit")
      "task-separate"); separate (name) task body

     ((equal (save-excursion
               (smie-default-forward-token)
               (smie-default-forward-token))
	     "body")
      "task-body")

     ((equal (save-excursion
	       (smie-default-forward-token)
	       (ada-indent-forward-keyword)) ";")
      "task-single")

     (t "task-type"))
    ))

(defun ada-indent-refine-then (token forward)
  (let ((token (save-excursion
		 (when forward (smie-default-backward-token))
		 (smie-default-backward-token))))

    (cond
     ((equal token "and") "then"); identifier
     ((member (nth 2 (save-excursion (ada-indent-goto-parent token 1)))
	      '("if-open" "elsif"))
      "then-if")
     (t "then-select")
     )))

(defun ada-indent-refine-type (token forward)
  (let ((token (save-excursion
		 (when forward (smie-default-backward-token))
		 (smie-default-backward-token))))

    (cond
     ((equal token "protected") "type-protected")
     ((equal token "task") "type-task")
     (t "type-other")
     )))

(defun ada-indent-refine-use (token forward)
  ;; 1) use_clause:
  ;;
  ;;    a) use_package_clause ::= use package_name {, package_name};
  ;;
  ;;    b) use_type_clause ::= use [all] type subtype_mark {, subtype_mark};
  ;;
  ;;    it's not easy to tell these apart, so they are both use-decl
  ;;
  ;; 2) attribute_definition_clause ::=
  ;;      for local_name'attribute_designator use expression;
  ;;    | for local_name'attribute_designator use name;
  ;;
  ;; token: use-decl

  (let ((token (save-excursion
		 (when forward (smie-default-backward-token))
		 (ada-indent-backward-keyword))))

    (if (equal token "for-attribute")
	"use-attribute"
      "use-decl")))

(defun ada-indent-refine-when (token forward)
  (save-excursion
    (when forward (smie-default-backward-token))

    ;; "when" occurs in:
    ;;
    ;; 1) record variant part ::=
    ;;
    ;;       case discriminant_direct_name is
    ;;       when discrete_choice_list => component;
    ;;       when discrete_choice_list => component;
    ;;
    ;;   token: "when-case"
    ;;
    ;; 2) case_expression_alternative ::=
    ;;       (case selecting_expression is
    ;;        when discrete_choice_list => dependent_expression,
    ;;        when discrete_choice_list => dependent_expression)
    ;;
    ;;   token: "when-TBD"
    ;;
    ;; 3) case_statement_alternative ::=
    ;;       case selecting_expression is
    ;;       when discrete_choice_list => statement;
    ;;       when discrete_choice_list => statement;
    ;;
    ;;   token: "when-case"
    ;;
    ;; 4) exit_statement ::=
    ;;       exit [loop_name] [when condition];
    ;;
    ;;   preceding unrefined keyword: exit
    ;;   skip: nothing or identifier
    ;;   token: "when-exit"
    ;;
    ;; 5) entry_barrier in an entry_body ::=
    ;;       entry identifier (...) when condition
    ;;
    ;;   preceding refined token: "entry"
    ;;   skip: name
    ;;   token: "when-entry"
    ;;
    ;; 6) guard in a selective_accept :
    ;;
    ;;       select
    ;;          [when expression => ]
    ;;             select_alternative
    ;;       {or
    ;;          [when expression => ]
    ;;             select_alternative }
    ;;
    ;;   preceding unrefined token: "select", "or"
    ;;   skip: nothing
    ;;   token: "when-select"
    ;;
    ;; 7) exception_handler ::=
    ;;
    ;;       exception
    ;;       when [choice_parameter_specification:] exception_choice {| exception_choice} =>
    ;;          statement;
    ;;       when [choice_parameter_specification:] exception_choice {| exception_choice} =>
    ;;          statement;
    ;;
    ;;   token: "when-TBD"
    ;;

    (or
     (if (member (save-excursion (smie-default-backward-token)) '("select" "or"))
	 "when-select")

     (save-excursion
       (if (equal (smie-default-backward-token) "exit")
	   "when-exit"
	 (if (equal (smie-default-backward-token) "exit"); loop label
	     "when-exit")))

     (if (equal "entry" (ada-indent-backward-keyword))
	 "when-entry"; 5
       "when-case"); 1
     )))

(defun ada-indent-refine-with (token forward)
  (save-excursion
    (when forward (smie-default-backward-token))

    ;; "with" occurs in:
    ;;
    ;; 1) record_extension_part in a [formal_]derived_type_definition in a type_declaration
    ;;
    ;;    type ... is ... new parent_subtype_indication [[and interface_list] with record_definition]
    ;;
    ;;    succeeding unrefined token: "record"
    ;;    skip: nothing
    ;;    keyword: "with-record"
    ;;
    ;; 2) extension_aggregate ::=
    ;;       (ancestor_part with record_component_association_list)
    ;;
    ;;    not implemented yet
    ;;
    ;; 3) private_extension_declaration ::=
    ;;       type defining_identifier [discriminant_part] is
    ;;       [abstract] [limited | synchronized] new ancestor_subtype_indication
    ;;       [and interface_list] with private
    ;;       [aspect_specification];
    ;;
    ;;    succeeding unrefined token: "private"
    ;;    skip: nothing
    ;;    keyword: "with-new"
    ;;
    ;; 4) task_type_declaration, single_task_declaration,
    ;;    protected_type_declaration, single_protected_declaration ::=
    ;;       {protected | task} [type] defining_identifier [known_discriminant_part]
    ;;       [aspect_specification] [is
    ;;       [new interface_list with]
    ;;       {protected | task}_definition];
    ;;
    ;;    preceding refined token: "new-type", "and-interface_list"
    ;;    skip: name
    ;;    succeeding unrefined token: "protected", "task"
    ;;    keyword: "with-new"
    ;;
    ;; 5) requeue_statement ::= requeue procedure_or_entry_name [with abort];
    ;;
    ;;    not implemented yet
    ;;
    ;; 6) [non]limited_with_clause in a context_clause ::=
    ;;
    ;;    [limited] [private] with library_unit_name {, library_unit_name};
    ;;
    ;;    preceding unrefined token: ["limited"] ["private"] ";" bob
    ;;    keyword: "with-context"
    ;;
    ;; 7) raise_statement ::= raise;
    ;;       | raise exception_name [with string_expression];
    ;;
    ;;    not implemented yet
    ;;
    ;; 8) formal_concrete_subprogram_declaration ::=
    ;;       with subprogram_specification [is subprogram_default]
    ;;       [aspect_specification];
    ;;
    ;;    succeeding unrefined token: "function", "procedure"
    ;;    skip: none
    ;;    keyword: with-formal
    ;;
    ;; 9) formal_abstract_subprogram_declaration ::=
    ;;       with subprogram_specification is abstract [subprogram_default]
    ;;       [aspect_specification];
    ;;
    ;;    same as formal_concrete
    ;;
    ;; 10) formal_package_declaration ::=
    ;;       with package defining_identifier is new generic_package_name  formal_package_actual_part
    ;;       [aspect_specification];
    ;;
    ;;    succeeding unrefined token: "package"
    ;;    skip: none
    ;;    keyword: with-formal
    ;;
    ;; 11) aspect_specification ::=
    ;;       with aspect_mark [=> aspect_definition] {, aspect_mark [=> aspect_definition] }
    ;;
    ;;    succeeding refined token: "=>", ",", ";"
    ;;    skip: name
    ;;
    ;;    preceding unrefined token: "record", FIXME: others?
    ;;    skip: nothing
    ;;    token: with-aspect
    ;;
    (or
     (let ((token (save-excursion
		    (smie-default-forward-token); with
		    (smie-default-forward-token))))
       (cond
	((member token '("function" "package" "procedure")) "with-formal"); 8
	((equal token "record") "with-record"); 1
       ))

     ;; this checks for preceding ";", so it has to be after the
     ;; above; with-formal also has a preceding ";"
     (let ((token (save-excursion (smie-default-backward-token))))
       (cond
	((equal token "record") "with-aspect"); 11
	((or
	  (equal token ""); bob
	  (member token '("limited" "private" ";")))
	 "with-context"); 6
	(t nil)))

     "with-new")
    ))

;;; forward/backward token

;; ada-indent-forward-token must produce the same results on a string
;; of tokens as ada-indent-backward-token. To ensure that, we use an
;; alist to specify the refining functions.

(defconst ada-indent-next-token-alist
  ;; Alphabetical order.
  '(("<>;" ";")
    ;; These three chars all have punctuation syntax. We need that
    ;; for expressions, so we don't change it. "<>" is an identifier
    ;; in the grammar, so we can just refine this to ";"

    (":" 	 ada-indent-refine-:)
    ("=>" 	 ada-indent-refine-=>)
    ("abort" 	 ada-indent-refine-abort)
    ("accept" 	 ada-indent-refine-accept)
    ("and" 	 ada-indent-refine-and)
    ("begin" 	 ada-indent-refine-begin)
    ("case" 	 ada-indent-refine-case)
    ("end" 	 ada-indent-refine-end)
    ("else" 	 ada-indent-refine-else)
    ("exception" ada-indent-refine-exception)
    ("exit" 	 ada-indent-refine-exit)
    ("for" 	 ada-indent-refine-for)
    ("function"  ada-indent-refine-subprogram)
    ("interface" ada-indent-refine-interface)
    ("if" 	 ada-indent-refine-if)
    ("is" 	 ada-indent-refine-is)
    ("loop" 	 ada-indent-refine-loop)
    ("mod" 	 ada-indent-refine-mod)
    ("new" 	 ada-indent-refine-new)
    ("of" 	 ada-indent-refine-of)
    ("or" 	 ada-indent-refine-or)
    ("package" 	 ada-indent-refine-package)
    ("private" 	 ada-indent-refine-private)
    ("procedure" ada-indent-refine-subprogram)
    ("protected" ada-indent-refine-protected)
    ("record" 	 ada-indent-refine-record)
    ("return" 	 ada-indent-refine-return)
    ("select" 	 ada-indent-refine-select)
    ("separate"  ada-indent-refine-separate)
    ("task" 	 ada-indent-refine-task)
    ("then" 	 ada-indent-refine-then)
    ("type" 	 ada-indent-refine-type)
    ("use" 	 ada-indent-refine-use)
    ("when" 	 ada-indent-refine-when)
    ("with" 	 ada-indent-refine-with)
    )
  "Alist of (token keyword) or (token refine-defun), used by
`ada-indent-next-token' to refine tokens.
`token' is the string returned by smie-default-[forward|backward]-token.
If `keyword' is a string, it is returned.
If `keyword' is a defun, it is called with two args (token forward);
forward is t if moving forward (point at right end of token), nil if
moving backward (point at left end of token). It must return the
refined token or nil.
If a token is not in the alist, it is returned unrefined.")

;; cache operations

(defvar ada-indent-cache-max 0
  "Maximimum position in buffer where ada-indent token refinement cache is valid.")
(make-variable-buffer-local 'ada-indent-cache-max)

(defvar ada-indent-refining nil
  "t when parsing forward to validate cache.")

(defun ada-indent-invalidate-cache()
  "Invalidate the ada-indent token cache for the current buffer."
  (interactive)
  (setq ada-indent-cache-max 0))

(defun ada-indent-validate-cache (pos)
  "Update cache from `ada-indent-cache-max' to at least POS."
  (save-excursion
    (let ((ada-indent-refining t))
      (goto-char ada-indent-cache-max)
      (while (> pos (point))
	(ada-indent-forward-keyword))
      ;; If pos is inside a paren, but ada-indent-cache-max was
      ;; outside it, this just skipped us.
      (when (not (ada-indent-get-cache pos))
	(goto-char pos)
	(ada-indent-validate-cache-parens))
    )))

(defun ada-indent-validate-cache-parens ()
  "Assuming point is inside parens, validate cache within the parens."
  (save-excursion
    ;; syntax-ppss sometimes tells us we are not in a paren, even when
    ;; we are; not debugging that.
    (let ((prev-cache-max ada-indent-cache-max)
	  (ada-indent-cache-max 0)
	  (done nil)
	  (ada-indent-refining t)
	  token)

      (condition-case err
	  (progn
	    (goto-char (+ 1 (scan-lists (point) -1 1)));; just after opening paren
	    (setq ada-indent-cache-max (point));; force calling refine-*
	    (while (not done)
	      (setq token (ada-indent-forward-token))
	      (cond
	       ((and (equal token "")
		     (eq (char-after) ?\)))
		(setq done t))

	       ((or (not (ada-indent-keyword-p token))
		    (ada-indent-closer-p token))
		(smie-forward-sexp nil))

	       (t
		(smie-forward-sexp token))
	       ))
	    (setq ada-indent-cache-max prev-cache-max)
	    )
	(scan-error
	 ;; from scan-lists; can happen when user is typing code
	 (setq ada-indent-cache-max prev-cache-max)))
  )))

(defun ada-indent-get-cache (pos)
  "Return refined token string from the `ada-indent-cache' text property at POS."
  (get-text-property pos 'ada-indent-cache))

(defun ada-indent-put-cache (pos token)
  "Set TOKEN as the refined token string in the `ada-indent-cache' text property at POS.
Return TOKEN."
  (put-text-property pos (+ 1 pos) 'ada-indent-cache token)
  (setq ada-indent-cache-max (max ada-indent-cache-max pos))
  token)

(defun ada-indent-after-change (begin end length)
  ;; We only need to move ada-indent-cache-max to `begin' if this
  ;; change affects code, ie non-whitespace non-comment. Otherwise, we
  ;; could just adjust it by the change amount. But we're keeping it
  ;; simple; optimize later if needed.
  (setq ada-indent-cache-max (min ada-indent-cache-max begin)))

(defun ada-indent-next-token (forward)
  "Move to the next token; forward if FORWARD non-nil, backward otherwise.
Return the token text or a refinement of it. Manage the refinement cache."
  (let* (cache-pos
	 (token (if forward
		    (progn
		      (forward-comment (point-max))
		      (setq cache-pos (point))
		      (smie-default-forward-token))
		  (prog1
		      (smie-default-backward-token)
		    (setq cache-pos (point)))))
	 (refine (cadr (assoc token ada-indent-next-token-alist))))
    (cond
     ((stringp refine) refine)

     ((functionp refine)
      (if (<= cache-pos ada-indent-cache-max)
	  (or (ada-indent-get-cache cache-pos)
	      ;; cache can be nil inside parens; those are skipped on
	      ;; the first pass, but we may now be indenting inside
	      ;; one.
	      (progn
		(ada-indent-validate-cache-parens)
		(ada-indent-get-cache cache-pos)))
	(if ada-indent-refining
	    (ada-indent-put-cache cache-pos (funcall refine token forward))
	  (ada-indent-validate-cache cache-pos)
	  (ada-indent-get-cache cache-pos)
	  )))

     (t token))
    ))

(defun ada-indent-forward-token () (ada-indent-next-token t))
(defun ada-indent-backward-token () (ada-indent-next-token nil))

;;; indent rules

(defun ada-indent-when (base)
  "Return indentation offset to use after \"when\", \"=>-when\".
BASE should be `ada-indent' or `ada-indent-broken'."
  ;; Use ada-indent-when if "when" is at start of line. It may not be
  ;; in a select statement.
  (save-excursion
    (unless (looking-at "when")
      (ada-indent-backward-tokens-unrefined "when"))
    (if (smie-indent--bolp)
	(+ base ada-indent-when)
      base)))

(defun ada-indent-rule-current (offset)
  "Indent relative to the current line"
  (cons 'column (+ (save-excursion (back-to-indentation) (current-column)) offset)))

(defun ada-indent-keyword-p (token)
  (assoc token ada-indent-grammar))

(defun ada-indent-opener-p (token)
  (let ((association (assoc token ada-indent-grammar)))
    (when association (listp (nth 1 association)))))

(defun ada-indent-closer-p (token)
  (let ((association (assoc token ada-indent-grammar)))
    (when association (listp (nth 2 association)))))

(defun ada-indent-goto-parent (child up)
  "Goto a parent (defined by where smie-backward-sexp stops).
If CHILD is non-nil and a smie keyword, find its parent (which may be
itself, if it is a parent and UP is 1).
Otherwise, find the previous keyword, start over.
UP is an integer; find that many parents.
Point must be on the start of `child', or on the start of the
preceding unrefined token (if resuming from a previous call).
Return same struct as `smie-backward-sexp'.
Point is left on the start of the result token if it is a closer,
otherwise on the following token."
  (let ((count up)
	(token
	 (cond
	  ((ada-indent-keyword-p child)
	   child)
	  (t (ada-indent-backward-keyword)))))

    (setq token
	  (list (nth 1 (assoc token ada-indent-grammar)) (point) token))
    (while (> count 0)
      (when (listp (nth 0 token))
	;; token is an opener; found a parent
	(setq count (- count 1)))
      (if (> count 0)
	  (progn
	    (cond
	     ((listp (nth 0 token))
	      ;; When smie-backward-sexp stops because the found
	      ;; token is an opener, it leaves point on the
	      ;; opener. We can't call smie-backward-sexp again
	      ;; with that token, so we have to move to the next
	      ;; keyword first. That might also be an opener, so
	      ;; we loop again before calling smie-backward-sexp
	      (progn
		(setq token (ada-indent-backward-keyword))
		(setq token
		      (list (nth 1 (assoc token ada-indent-grammar)) (point) token))))

	     (t
	      ;; When smie-backward-sexp stops because the found token
	      ;; is has a lower precedence level, it leaves point on
	      ;; the following token. If we call smie-backward-sexp
	      ;; again with point there, we won't move. So we go to
	      ;; the found token first.
	      (if (not (= (point) (nth 1 token)))
		  (goto-char (nth 1 token)))
	      (setq token (smie-backward-sexp (nth 2 token)))
	      (setq count (- count 1)))))
	))

    ;; If we stopped because we found an opener, point is on token,
    ;; which is where we want it. If we stopped because the next token
    ;; has a lower precedence level, point is on the following token;
    ;; (nth 1 token) gives the position at the start of the lower
    ;; precendence token.

    token))

(defun ada-indent-rule-parent (offset child)
  "Find the parent of CHILD (using `ada-indent-goto-parent'),
return an indent by OFFSET relevant to it. Does not stop on
CHILD. Preserves point.  CHILD must be non-nil and a keyword
or \"(\", and point must be at the start of CHILD."
  (save-excursion
    (let
	((parent
	  (ada-indent-goto-parent
	   child
	   (if (and child
		    (ada-indent-opener-p child))
	       2
	     1))))
      (cond
       ((equal (nth 2 parent) "(")
	;; indent to the (, not the line it is on
	(forward-char 1)
	(forward-comment (point-max)))

       (t (back-to-indentation)))
      (cons 'column (+ (current-column) offset))
    )))

(defun ada-indent-skip-identifier-list (forward)
  "Skip forward/backward over {identifier,}.
Return (preceding-pos preceding-string) for backward, succeeding
for forward."
  (let (parent parent-pos)
    (while
	(progn
	  (setq parent (if forward (ada-indent-forward-keyword) (ada-indent-backward-keyword)))
	  (setq parent-pos (point))
	  (cond
	   ((equal "," parent) t)
	   ((equal "(" parent) (forward-char 1) nil)
	   ((equal ")" parent) (backward-char 1) nil)
	   (t
	    (if forward (smie-default-backward-token) (smie-default-forward-token))
	    nil))))
    (forward-comment (if forward (- (point)) (point-max)))
    (list parent-pos parent)))

(defun ada-indent-goto-statement-start (child)
  "Move point to the start of the statement/declaration
containing point.  If point is in a parenthesized list, move to
the start of the current list element.  Return (preceding-pos
preceding-string), where `preceding-string' is the text of the
token preceding the statement start, and `preceding-pos' is the
position of its first character.  If point is at statement or
list element start, does nothing.  If CHILD is non-nil, it must
be a keyword, and point must be at the start of CHILD."
  ;; See ada-indent-show-statement-start for interactive call of
  ;; this.
  ;;
  ;; Because we did not include access-to-subprogram in the grammar,
  ;; we have to consider whether the first parent we find is the
  ;; "right" one.
  ;;
  ;; Consider an access-to-function type declaration, with a return
  ;; type that is access to function:
  ;;
  ;;    type Function_Access_Type_8 is access
  ;;       protected function
  ;;          (Param_1 : in Integer)
  ;;          return access function
  ;;             (Param_2 : in Float)
  ;;             return Standard.Float;
  ;;
  ;;    type Another_Type is ...;
  ;;
  ;; Obviously, this could be repeated to any level. Here each
  ;; "function" keyword is a smie parent; ada-indent-goto-parent will
  ;; stop there. So we have to loop:
  ;;
  ;;    loop
  ;;       ada-indent-goto-parent
  ;;       if parent not in ("procedure" "function") then
  ;;          exit loop
  ;;       end if
  ;;    end loop
  ;;
  ;; The same loop works for access to procedure, although it will
  ;; only be executed once.
  ;;
  ;; 'overriding' and 'protected' present another problem; the parent
  ;; is not at the beginning of the statement:
  ;;
  ;;    overriding procedure Name;
  ;;
  ;;    protected type Name is ...
  ;;
  ;; The same is true for any other leading Ada keyword that we leave
  ;; as an identifier. To handle this, we do `back-to-indentation'
  ;; once we find the right parent.
  ;;
  ;; We do _not_ need a similar loop for assignment statements:
  ;;
  ;;    A := B + C * D;
  ;;
  ;; because operators are just identifiers. However, to find the
  ;; start of A (which could be a complex name), we must use
  ;; ada-indent-backward-keyword.
  ;;
  ;; Object declarations can declare multiple objects:
  ;;
  ;;   A,
  ;;    B : type;
  ;;
  ;; The first keyword is ":"; we use ada-indent-backward-keyword.
  ;;
  ;; If we are inside parens:
  ;;
  ;;    procedure Procedure_1d
  ;;       (Item  : in out Parent_Type_1;
  ;;        Item_1 : in Character;
  ;;        Item_2 : out Character)
  ;;    is null;
  ;;
  ;;    procedure Procedure_1e (Item  : in out Parent_Type_1;
  ;;                            Item_1 : in Character;
  ;;                            Item_2 : out Character)
  ;;    is null;
  ;;
  ;; We want to align on the column following "(". On the line
  ;; containing "(", we want to leave point after the paren, not
  ;; before it. The other lines have no special considerations.
  ;;
  (let (parent-count
	(parent nil)
	(parent-pos nil)
	(orig-child child)
	pos)

    (catch 'done

      ;; We have to check the previous keyword for procedure calls,
      ;; "procedure" and "function", and a few other cases.  Many
      ;; statements have non-keyword tokens before the first token
      ;; (assignment), so we have to use use ada-indent-backward-keyword
      ;; to find the previous keyword.
      (when (not (member child ada-indent-block-keywords))
	(setq pos (point));; not using save-excursion so we can do throw 'done from here.
	(setq parent (ada-indent-backward-keyword))
	(setq parent-pos (point))
	(cond
	 ((or
	   (equal parent ";")
	   (member parent ada-indent-block-keywords))
	  (smie-default-forward-token); ";" or block start
	  (forward-comment (point-max)); also skips final whitespace
	  ;; Make sure we moved. In this case:
	  ;;
	  ;;    is begin
	  ;;       return Integer (Function_1a);
	  ;;
	  ;; intending "return", goto-statement-start is called from
	  ;; indent-after-keyword with point on
	  ;; "begin". backward-keyword finds "is", which is a block
	  ;; keyword. Then we move back to "begin". No other blocks
	  ;; may be empty.
	  (if (not (= pos (point)))
	      (throw 'done (list parent-pos parent))
	    ))

	 ((equal parent "("); this is a function call in an aggregate or param list
	  (progn
	    (forward-char 1)
	    (forward-comment (point-max)); also skips final whitespace
	    (throw 'done (list parent-pos parent))))

	 ((equal parent ":-object")
	  (throw 'done (ada-indent-skip-identifier-list nil)))
	 ))

      (when pos (goto-char pos))

      (if (equal child ";")
	  ;; we want to go to the start of the statement preceding
	  ;; ";". goto-parent with child = ";" will go to the next ";"
	  ;; or block open, which is not the same. In particular,
	  ;; block and statement labels get in the way.
	  (setq child (ada-indent-backward-keyword)))

      (setq parent-count
	    (if (member child '("record-open" "<<"))
		2
	      1))
      ;; If child is "(" the first run thru smie-backward-sexp
      ;; produces no motion; that causes the second run to call the
      ;; lower level scanner to skip the parens, because
      ;; forward-sexp-function is let-bound to nil.
      ;;
      ;; If child is record, that is its own parent, and we want the
      ;; next one up. Same for "<<".

      (setq parent (ada-indent-goto-parent child parent-count))

      (when (or
	     (member (nth 2 parent) '("(" ";"))
	     (and
	      (not (equal (nth 2 parent) "record-open"))
	      (member (nth 2 parent) ada-indent-block-keywords))
	     )
	;; goto-parent left point on token following parent; point is at statement start
	(throw 'done (list (nth 1 parent) (nth 2 parent))))

      (when (equal (nth 2 parent) ",")
	(cond
	 ((equal orig-child ",")
	  (throw 'done (list (nth 1 parent) (nth 2 parent))))
	 ((equal orig-child ";")
	  ;; we're in a parameter list or object declaration, with
	  ;; multiple identifiers before the ":".
	  (while (equal (nth 2 parent) ",")
	    (setq parent (ada-indent-goto-parent "," 1)))
	  (throw 'done (list (nth 1 parent) (nth 2 parent))))
	 ))

      (if (not (= (point) (nth 1 parent)))
	  ;; goto-parent stopped because of a lower-precedence token,
	  ;; not a closer; that might be because:
	  ;;
	  ;; 1) a parameter list object:
	  ;;
	  ;;    A, B : in Integer;
	  ;;
	  ;;    stops on "in"
	  ;;
	  ;; 2) probably other situations.
	  ;;
	  ;; In case 1 we could call ada-indent-goto-parent again to
	  ;; get to the statement start. But this is also handled by
	  ;; the other code below, so we just go to the parent
	  ;; keyword.
	  (goto-char (nth 1 parent)))

      ;; handle access-to-subprogram and record types.
      (while (or (equal (nth 2 parent) "record-open")
		 (and (member (nth 2 parent) `("procedure-spec" "function-spec")) ; _not -overriding -generic
		      (member (save-excursion (smie-default-backward-token)) '("access" "protected"))))
	(setq parent (ada-indent-goto-parent parent 2)))

      (cond
       ((member (nth 2 parent) '(":=" ":-object"))
	;; We don't need 'skip-identifier-list' for :-object, but it
	;; does the right thing.
	;;
	;; Simple types in object declarations were handled above; for
	;; complex types and parameter lists, we get here.
	(ada-indent-skip-identifier-list nil))

       (t (list (nth 1 parent) (nth 2 parent))))
      )))

(defun ada-indent-rule-statement (offset child)
  "Find the start of the statement/declaration containing point (using
`ada-indent-goto-statement-start'), return an indent by OFFSET relevant
to it. Preserves point.  If CHILD is non-nil, point must be at
the start of CHILD, which must be a keyword."
  (save-excursion
    (let ((parent (ada-indent-goto-statement-start child)))
      (cond
       ((equal (nth 1 parent) "(")
	nil); indent to the (, not the line it is on
       (t (back-to-indentation)))
      (cons 'column (+ (current-column) offset))
      )))

;;;
(defun ada-indent-rules (method arg)
  ;; This is called from ada-indent-{before|after}-keyword; it must
  ;; not move point, and must return nil or ('column n).
  (case method
    (:elem
     ;; see comments at smie-rules-function
     (case arg
       (basic ada-indent)
       (args
	;; offset for function arguments.
	0))
     )

    (:before
     ;; arg is a smie keyword, at the beginning of a line. point is at
     ;; the start of the keyword.
     ;;
     ;; The general rule is to indent relative to the start of the
     ;; statement containing arg; there are some exceptions that we
     ;; check for first.
     ;;
     ;; If arg is at the start of the statement, we return nil; :after
     ;; then indents relative to the previous statement start.

     (cond
      ((equal arg "(")
       ;; parenthesis occur in expressions, and after names, as array
       ;; indices, subprogram parameters, type constraints.
       ;;
       ;; "(" is not in the smie grammar, but
       ;; ada-indent-before-keyword handles is specially.
       ;;
       ;; 1) A subprogram declaration. Indent relative to "function"
       ;;    or "procedure", which are both parent and statement
       ;;    start.
       ;;
       ;; 2) The parameter list for an anonymous subprogram in an
       ;;    access type, we want to indent relative to "procedure" or
       ;;    "function", which is the parent, not "type-other", which is the
       ;;    statement start.
       ;;
       ;; 3) A procedure call:
       ;;
       ;;    function Function_1 return Integer
       ;;    is begin
       ;;       procedure_1
       ;;          (
       ;;
       ;;    we want to indent relative to the procedure name, which
       ;;    is the start of the current statement, while the parent
       ;;    is "function".
       ;;
       ;; 4) part of an expression. Indent relative to statement start.
       ;;
       ;; 5) an accept statement in a select statement
       ;;
       ;; 6) a function call in an aggregate or parameter list:
       ;;
       ;;       return Float
       ;;          (Integer'Value
       ;;             (Local_6));

       (save-excursion
	 (let ((pos (point)))
	   (if (member (smie-default-backward-token) '("procedure" "function"))
	       ;; 1, 2
	       (progn (goto-char pos) (ada-indent-rule-parent ada-indent-broken arg))
	     ;; 3, 4, 5
	     (progn (goto-char pos) (ada-indent-rule-statement ada-indent-broken arg))))
	 ))

<<<<<<< HEAD
=======
      ((or (equal arg "return-spec") (equal arg "return-formal"))
       ;; Function declaration, function body, or access-to-function
       ;; type declaration.

       (let (
             ;; Find the start of the parameters (nil if none)
             (parameter-start (save-excursion
                                (smie-backward-sexp)
                                (if (equal (char-after) ?\()
                                    (current-column)
                                  nil)))
             ;; Find the "function" keyword's start column
             (function-col (save-excursion
                             (ada-indent-goto-parent arg 1)
                             (while (not (equal
                                          (smie-default-forward-token)
                                          "function"))
                               nil)
                             (smie-default-backward-token)
                             (current-column)))
             )

         (cond ((<= ada-indent-return 0)
                ;; If 'ada-indent-return' is zero or negative, then
                (cond ((null parameter-start)
                       ;; No parameters; use 'ada-indent-broken' from
                       ;; "function".
                       (cons 'column (+ function-col ada-indent-broken)))
                      (t
                       ;; Parameters: indent relative to the "(".
                       (cons 'column (- parameter-start ada-indent-return)))))

               (t
                ;; If 'ada-indent-return' is positive, indent (by its
                ;; absolute value) relative to "function", which is
                ;; the parent (except for generic formal parameters).
                ;; ??? why does ada-indent-goto-parent select a
                ;; different parent from ada-indent-rule-parent?
                (cons 'column (+ function-col ada-indent-return))))
         ))

>>>>>>> 838b1e6f
      ((equal arg ")")
       ;; find the open paren
       (save-excursion
	 (forward-char 1)
	 (backward-sexp)
	 (cons 'column (current-column))))

      ((equal arg "=>-when")
       ;; exception to block statement rule.
       (ada-indent-rule-statement (ada-indent-when ada-indent-broken) arg))

      ((equal arg "abort-select")
       ;; exception to block-keyword indentation; preserve Ada mode 4.01 behavior
       (save-excursion
	 (ada-indent-goto-parent arg 1)
	 (back-to-indentation)
	 (cons 'column (+ (current-column) ada-indent-broken))))

      ((equal arg "end-record")
       ;; goto-parent leaves point on "record-open".
       (save-excursion
	 (ada-indent-goto-parent arg 1)
	 (back-to-indentation)
	 (cons 'column (current-column))))

      ((member arg '("record-open" "record-null"))
       ;; This indents the first line. The components are indented
       ;; relative to the line containing "record-open"; see "record-open" in
       ;; :after.
       (ada-indent-rule-statement ada-indent-record-rel-type arg))

      ((equal arg "return-spec")
       ;; Function declaration, function body, or access-to-function type declaration.
       ;; Indent relative to "function", which is the parent.
       (ada-indent-rule-parent ada-indent-broken arg))

      ((member arg '("procedure-overriding" "function-overriding"))
       (save-excursion
	 (smie-default-backward-token)
	 (cons 'column (current-column))))

      ((member arg '("function-separate" "package-separate" "procedure-separate" "protected-separate"
		     "task-separate"))
       (ada-indent-rule-statement 0 arg))

      ((equal arg "when-case")
       (ada-indent-rule-statement ada-indent-when arg))

      ((equal arg "when-select")
       (save-excursion
	 (smie-default-backward-token)
	 ;; we are now before "or-select" or "select-open"
	 (cons 'column (+ (current-column) ada-indent-when))))

      ((equal arg "with-context")
       (cons 'column 0))

      ((or (member arg ada-indent-block-end-keywords)
	   (member arg ada-indent-block-keywords))
       ;; some example code:
       ;;
       ;;    function Function_1b return Float
       ;;    is
       ;;    begin
       ;;       declare
       ;;       begin
       ;;
       ;;    function Function_1b return Float
       ;;    is
       ;;    begin
       ;;       P1;
       ;;       declare
       ;;       begin
       ;;
       (save-excursion
	 (cond
	  ((ada-indent-opener-p arg)
	   ;; Indenting first keyword; declare, begin-open,
	   ;; etc. If there is a previous statement, indent 0 relative
	   ;; to it. Otherwise indent ada-indent relative to the block
	   ;; opening. That is handled by :after, so return nil here.
	   nil)

	  (t
	   ;; Indenting second or third keyword; declare, begin-body, etc
	   ;; Indent relative to block start.
	   (ada-indent-goto-parent arg 1)
	   (back-to-indentation)
	   (cons 'column (current-column)))
	  )
	 ))

      ((let (pos)
	 (setq pos (save-excursion (ada-indent-goto-statement-start arg) (point)))
	 (if (not (= pos (point)))
	     ;; Hanging; we are not at the start of a statement/declaration.
	     ;; Indent relative to the line the statement start is on.
	     (cons
	      'column
	      (+ (save-excursion
		   (goto-char pos)
		   (back-to-indentation)
		   (current-column))
		 ada-indent-broken)))
	 ))
      ))

;;; :after
    (:after
     ;; `arg' is a keyword at the end of a line, point is at start of
     ;; the keyword; we are indenting the following token, which may
     ;; not be a keyword.  :before is checked first, so we don't need
     ;; to consider those cases here.

     (cond
      ((equal arg "(")
       ;; Something like this:
       ;;
       ;;    type Correct_Indentation is
       ;;      (
       ;;       Value_1,
       ;;       Value_2
       ;;      );
       ;;
       ;; In this case, point is after the paren
       (cons 'column (current-column)))

      ((equal arg ")")
       ;; Find the open paren, then the parent. Not the statement
       ;; start; this could be the discriminant list of a record, or
       ;; the parameter list of an access-to-subprogram.
       (save-excursion
	 (backward-sexp)
	 (ada-indent-rule-parent ada-indent-broken "(")))

      ((equal arg ",")
       ;; ada-mode 4.01 uses broken indent for multi-identifier in
       ;; parameter list declaration, and object declarations. But
       ;; aggregates use no indent after ",". "with", "use" have their
       ;; own controlling options. We have to check for ":-object" first,
       ;; since otherwise a parameter list looks like an aggregate.
       (let ((token (nth 1 (save-excursion (ada-indent-skip-identifier-list t)))))
	 (cond
	  ((equal token ":-object")
	   (ada-indent-rule-statement ada-indent-broken arg))

	  ((and (setq token (nth 1 (save-excursion (ada-indent-skip-identifier-list nil))))
		(equal token "("))
	   (ada-indent-rule-statement 0 arg))

	  ((equal token "use-decl"); also use-context
	   (ada-indent-rule-statement ada-indent-use arg))

	  ((equal token "with-context")
	   (ada-indent-rule-statement ada-indent-with arg))

	  )))

      ((member arg '(";" "private-library"))
       (ada-indent-rule-statement 0 arg))

      ((equal arg "=>-when")
       ;; exception to block statement rule
       (ada-indent-rule-statement (ada-indent-when ada-indent) arg))

      ((equal arg "|")
       (ada-indent-rule-statement (ada-indent-when ada-indent-broken) arg))

      ((equal arg "record-end")
       ;; We are indenting the aspect specification for the record.
       (back-to-indentation)
       (cons 'column (current-column)))

      ((equal arg "record-open")
       ;; We are indenting the first component in a record_definition:
       ;;
       ;; type Private_Type_1 is abstract tagged limited
       ;;    record
       ;;       Private_1 : Integer;
       ;;       Private_2 : Integer;
       ;;    end record;
       ;;
       ;; type Derived_Type_2 is new Parent_Type
       ;;    with record
       ;;       Derived_1 : Integer;
       ;;       Derived_2 : Integer;
       ;;    end record
       ;;    with (Packed => True);
       ;;
       ;; point is on "record".
       ;;
       ;; Indenting "record" was handled in :before.  Component_2 will
       ;; be indented relative to Component_1.
       ;;
       ;; "end record" will be indented relative to "type".
       ;;
       ;; aspect clause will be indented relative to "record-end".
       ;;
       (back-to-indentation)
       (cons 'column (+ (current-column) ada-indent)))

      ((equal arg "return-spec")
       ;; see comments in :before "("
       (ada-indent-rule-parent ada-indent-broken arg))

      ((equal arg "when-case")
       ;; exception to block statement rule
       (ada-indent-rule-statement (ada-indent-when ada-indent-broken) arg))

      ((member arg ada-indent-block-keywords)
       (ada-indent-rule-statement ada-indent arg))

      (t (ada-indent-rule-statement ada-indent-broken arg))
      ))
    ))

;;; smie-indent-functions
;;
;; each must not move point, and must return a column (as an integer) or nil.
;;
;; declared in order called

(defun ada-indent-comment-indent ()
  "For `comment-indent-function'."
  ;; This should only be called by comment-indent-new-line or
  ;; fill-comment-paragraph, so there will be a preceding comment line
  ;; that we can trust.
  (save-excursion
    (forward-comment -1)
    (if (looking-at comment-start)
	(current-column)
      (error "ada-indent-comment-indent called after non-comment"))))

(defun ada-indent-comment ()
  "Compute indentation of a comment."
  ;; Check to see if we are at a comment
  (and
   (smie-indent--bolp)
   (let ((pos (point)))
         (save-excursion
           (beginning-of-line)
           (and (re-search-forward comment-start-skip (line-end-position) t)
                (eq pos (or (match-end 1) (match-beginning 0))))))

   ;; yes, we are at a comment; indent to previous code or comment.
   (save-excursion
     (forward-comment -1)
     (cond
      ((looking-at comment-start)
       (current-column))

      (t
       ;; indent-before-keyword will find the keyword _after_ the
       ;; comment, which could be 'private' for example, and that
       ;; would align the comment with 'private', which is wrong. So
       ;; we call a subset of the indentation functions.
       ;; ada-indent-default handles this case:
       ;;
       ;;     procedure Incorrect_Sub
       ;;       --  comment
       ;;       (

       (if debug-on-error
	   (or
	    (ada-indent-wrapper 'smie-indent-bob)
	    (ada-indent-wrapper 'ada-indent-after-keyword)
	    (ada-indent-wrapper 'ada-indent-default)
	    )
	 (or
	  (smie-indent-bob)
	  (ada-indent-after-keyword)
	  (ada-indent-default)
	  )))
      ))))

(defun ada-indent-label ()
  (cond
   ((save-excursion
      (or
       (equal "<<" (ada-indent-forward-token))
       (equal ":-label" (ada-indent-forward-token))))
    ;; before a label
    (let (offset
	  (token (save-excursion (ada-indent-backward-token))))
      (cond
       ((equal token "=>-when")
	(setq offset (ada-indent-when (+ ada-indent ada-indent-label))))

       ((member token ada-indent-block-keywords)
	(setq offset (+ ada-indent ada-indent-label)))

       (t (setq offset ada-indent-label)))

      (cdr (save-excursion
	     (ada-indent-backward-token)
	     (ada-indent-rule-statement offset token)))
      ))

   ((member (save-excursion (ada-indent-backward-token))
	    '(">>" ":-label"))
    ;; after a statement or block label
    (save-excursion
      (ada-indent-backward-token)
      (back-to-indentation)
      (- (current-column) ada-indent-label)))
   ))

(defun ada-indent-record()
  "Indent a line containing the \"record\" that starts a record component list."
  (catch 'quit
    (when (> (nth 0 (syntax-ppss)) 0)
      ;; inside discriminant parens; let other rules handle it
      (throw 'quit nil))

    (save-excursion
      (if (not (equal "type" (smie-default-forward-token)))
	  (let*
	      ((token (progn
			(goto-char (+ 1 (line-end-position)))
			;; forward-comment doesn't work from within a comment
			(forward-comment -1)
			(ada-indent-backward-token)))
	       (indent
		(if (equal token "record-open")
		    (ada-indent-rule-statement ada-indent-record-rel-type token))))

	    (cdr indent)
	    )))
    ))

(defun ada-indent-before-keyword()
  "Replacement for `smie-indent-keyword', tailored to Ada.
It requires `ada-indent-rule' to return nil or ('column column),
never just an offset (since we would not know what the offset was
relative to)."
  (save-excursion
    (forward-comment (point-max));; handle indenting blank line before code
    (let*
	((token (save-excursion (ada-indent-forward-token)))
	 char)

      (cdr
       (or
	(and
	 (equal token ""); ( ) "
	 ;; " is handled by ada-indent-default
	 (setq char
	       (case (char-after)
		 (?\( "(")
		 (?\) ")")
		 (?\" nil)))
	 (ada-indent-rules :before char))

	(and
	 (ada-indent-keyword-p token)
	 (ada-indent-rules :before token)))
       ))))

(defun ada-indent-after-keyword()
  "Replacement for `smie-indent-after-keyword', tailored to Ada.
It requires `ada-indent-rule' to return nil or ('column column),
never just an offset (since we would not know what the offset was
relative to)."
  (let*
      ((pos (point));; ada-indent-rules wants point at the start of its arg
       (token (ada-indent-backward-token))
       (indent
	(or
	 (and
	  (equal token ""); ( ) "
	  ;; ) " are handled by ada-indent-default; we only need to handle ( here.
	  (case (char-before)
	    (?\( t)
	    (?\) nil)
	    (?\" nil))
	  (ada-indent-rules :after "("))

	 (and
	  (ada-indent-keyword-p token)
	  (ada-indent-rules :after token)))))

      (goto-char pos)

      ;; Here we replace smie-indent--rules, so ada-indent-rules
      ;; cannot use smie-rule-parent; we use ada-indent-rule-parent
      ;; We do _not_ call smie-indent-virtual.
      (cond
       ((null indent) nil)
       ((eq (car-safe indent) 'column) (cdr indent))
       (t (error "Invalid `ada-indent-rules' result %s" indent)))
      ))

(defun ada-indent-default ()
  "Unconditionally indent by `ada-indent-broken' from the current
statement start.  Intended to be the last item in
`smie-indent-functions', used when no indentation decision was
made."
  (cdr (ada-indent-rule-statement ada-indent-broken nil)))

;;; debug
(defvar ada-indent-debug-refine nil
  "When non-nil, `ada-indent-show-keyword-forward' and
`ada-indent-show-keyword-backward' invalidate cache first, so
they always run the refine algorithm.  In addition,
`ada-indent-refine-error' throws errors instead of failing more
gracefully.")

(defun ada-indent-show-keyword-forward ()
  "Show the grammar info for word following point, and move across it."
  (interactive)
  (when ada-indent-debug-refine
      (setq ada-indent-cache-max (min ada-indent-cache-max (- (point) 1))))
  (message "%s" (assoc (ada-indent-forward-token) smie-grammar)))

(defun ada-indent-show-keyword-backward ()
  "Show the grammar info for word preceding point, and move across it."
  (interactive)
  (when ada-indent-debug-refine
    (save-excursion
      (smie-default-backward-token)
      (setq ada-indent-cache-max (min ada-indent-cache-max (- (point) 1)))))
  (message "%s" (assoc (ada-indent-backward-token) smie-grammar)))

(defun ada-indent-show-parent ()
  "Move backward to the parent of the word following point, and show its refined keyword and grammar levels."
  (interactive)
  (let* ((token (save-excursion (ada-indent-forward-token)))
	 (count (if (ada-indent-opener-p token) 2 1))
	 (toklevels (ada-indent-goto-parent token count)))
    (message "%s => %s" (assoc token ada-indent-grammar) toklevels)))

(defun ada-indent-show-child ()
  "Move forward to the child of the word following point, and show its refined keyword and grammar levels."
  (interactive)
  (let* ((token (save-excursion (ada-indent-forward-token)))
	 (toklevels (smie-forward-sexp token)))
    (message "%s => %s" (assoc token ada-indent-grammar) toklevels)))

(defun ada-indent-show-sexp-token ()
  "Move backward one sexp, starting with refined token after point."
  (interactive)
  (let* ((token (save-excursion (ada-indent-forward-token)))
	 (toklevels (smie-backward-sexp token)))
    (message "%s => %s" (assoc token ada-indent-grammar) toklevels)))

(defun ada-indent-show-statement-start ()
  "Move to the start of the current statement."
  (interactive)
  ;; this is the way ada-indent-goto-statement-start is called during indentation; better for testing
  (let ((token (save-excursion (ada-indent-forward-token)))
	parent)
    (setq parent (ada-indent-goto-statement-start (if (equal token "") "(" token)))
    (message "%s => %s" token (nth 1 parent))))

(defun ada-indent-show-cache ()
  "Show cache at point."
  (interactive)
  (message "%s" (ada-indent-get-cache (point))))

(defun ada-indent-wrapper (indent-function)
  "Call INDENT-FUNCTION, check for errors, report non-nil."
  (let ((pos (point))
	(res (funcall indent-function)))

    (when (not (= pos (point)))
      (error "indent-function %s moved point" indent-function))

    (unless (or (null res)
		(integerp res))
      (error "indent-function %s returned invalid value %s" indent-function res))

    (when res
      (message "indent-function %s returned indentation %s" indent-function res)
      res)
    ))

(defmacro ada-indent-wrap (func)
  `(lambda() (ada-indent-wrapper ',func)))

(defun ada-indent-wrap-indent-functions ()
  "Replace contents of `smie-indent-functions' with functions wrapped in `ada-indent-wrapper'.
This lets us know which indentation function succeeded."
  (let (res func)
    (while (setq func (pop smie-indent-functions))
      (let ((newfunc (cadr (macroexpand `(ada-indent-wrap ,func)))))
	(setq res (cons newfunc res))))
    (setq smie-indent-functions (reverse res))))

;;; setup

(defun ada-indent-setup ()

  ;; We don't need most of the functions in the default value for
  ;; smie-indent-functions, so we specify it directly here.
  ;;
  ;; smie-indent-comment lines up comments with following code. That
  ;; means they line up with 'end', which is wrong.
  ;;
  ;; There are times (like at 'end') when it is very simple to figure
  ;; out the indent when looking at a keyword, and much harder when
  ;; looking at the previous keyword, so we do
  ;; ada-indent-before-keyword before ada-indent-after-keyword.
  ;;
  ;; We started out trying to use smie-indent-keyword and
  ;; smie-indent-after-keyword. However, there are too many cases when
  ;; they do the wrong thing for Ada. We keep the same overall
  ;; structure of the code; ada-indent-before-keyword calls
  ;; ada-indent-rules in the same way, except it assumes
  ;; ada-indent-rules returns a column, not an offset.
  ;;
  ;; ada-indent-default works better for Ada code than
  ;; smie-indent-exps.

  (make-local-variable 'smie-indent-functions)

  (setq smie-indent-functions
	'(smie-indent-bob; handle first non-comment line in buffer
	  ada-indent-label
	  ada-indent-comment
	  ada-indent-record
	  ada-indent-before-keyword
	  ada-indent-after-keyword
	  ada-indent-default)
	)
  (if debug-on-error (ada-indent-wrap-indent-functions))

  (smie-setup ada-indent-grammar #'ada-indent-rules
	      :forward-token #'ada-indent-forward-token
	      :backward-token #'ada-indent-backward-token)

  (set (make-local-variable 'smie-skip-associative) t)
  ;; we don't want `smie-backward-sexp' to stop at weird places

  (set (make-local-variable 'blink-matching-paren) nil)
  ;; smie uses blink-matching to blink on all opener/closer pairs.
  ;; FIXME: this is just annoying while we are working on this code
  ;; (it tries to run a broken parser), so we turn it off. Not clear
  ;; if we want to turn it back on ever!

  (add-hook 'after-change-functions 'ada-indent-after-change nil t)

  (set (make-local-variable 'comment-indent-function) 'ada-indent-comment-indent)

  (define-key ada-mode-map "\t" 'indent-for-tab-command)
  ;; TAB will now use smie indentation in Ada mode buffers
  )

(add-hook 'ada-mode-hook 'ada-indent-setup)

(provide 'ada-indent)

;;; end of file<|MERGE_RESOLUTION|>--- conflicted
+++ resolved
@@ -113,7 +113,27 @@
    >>>record"
   :type 'integer :group 'ada-indent)
 
-<<<<<<< HEAD
+(defcustom ada-indent-renames 2 ;; FIXME: not currently used
+  "*Indentation of 'renames' relative to the matching subprogram declaration start.
+If `ada-indent-renames' is zero or less, the indentation is done relative to
+the open parenthesis (if there is no parenthesis, `ada-indent-broken' is used).
+
+An example is:
+   function A (B : Integer)
+       return C;
+   >>renames Foo;"
+:type 'integer :group 'ada-indent)
+
+(defcustom ada-indent-return 0
+  "*Indentation for 'return' relative to the matching 'function' statement.
+If `ada-indent-return' is zero or less, the indentation is done relative to
+the open parenthesis (if there is no parenthesis, `ada-indent-broken' is used).
+
+An example is:
+   function A (B : Integer)
+   >>>>>>>>>>>return C;"
+:type 'integer :group 'ada-indent)
+
 (defvar ada-use-indent nil)
 (make-obsolete-variable
  'ada-use-indent
@@ -127,28 +147,6 @@
    use Ada.Text_IO,
    >>Ada.Numerics;"
   :type 'integer :group 'ada)
-=======
-(defcustom ada-indent-renames 2 ;; FIXME: not used, may drop
-  "*Indentation relative to the matching subprogram declaration start.
-If `ada-indent-renames' is null or negative, the indentation is done relative to
-the open parenthesis (if there is no parenthesis, `ada-indent-broken' is used).
-
-An example is:
-   function A (B : Integer)
-       return C;
-   >>>renames Foo;"
-:type 'integer :group 'ada-indent)
-
-(defcustom ada-indent-return 0
-  "*Indentation for 'return' relative to the matching 'function' statement.
-If `ada-indent-return' is zero or less, the indentation is done relative to
-the open parenthesis (if there is no parenthesis, `ada-indent-broken' is used).
-
-An example is:
-   function A (B : Integer)
-   >>>>>>>>>>>return C;"
-:type 'integer :group 'ada-indent)
->>>>>>> 838b1e6f
 
 (defvar ada-when-indent nil)
 (make-obsolete-variable
@@ -1820,7 +1818,7 @@
     ;;    token: "return-spec"
     ;;
     ;; 6) subprogram_renaming_declaration
-    ;;    FIXME???
+    ;;    FIXME:???
     ;;
     ;; So we have to look both forward and backward to resolve this.
     (or
@@ -2772,50 +2770,6 @@
 	     (progn (goto-char pos) (ada-indent-rule-statement ada-indent-broken arg))))
 	 ))
 
-<<<<<<< HEAD
-=======
-      ((or (equal arg "return-spec") (equal arg "return-formal"))
-       ;; Function declaration, function body, or access-to-function
-       ;; type declaration.
-
-       (let (
-             ;; Find the start of the parameters (nil if none)
-             (parameter-start (save-excursion
-                                (smie-backward-sexp)
-                                (if (equal (char-after) ?\()
-                                    (current-column)
-                                  nil)))
-             ;; Find the "function" keyword's start column
-             (function-col (save-excursion
-                             (ada-indent-goto-parent arg 1)
-                             (while (not (equal
-                                          (smie-default-forward-token)
-                                          "function"))
-                               nil)
-                             (smie-default-backward-token)
-                             (current-column)))
-             )
-
-         (cond ((<= ada-indent-return 0)
-                ;; If 'ada-indent-return' is zero or negative, then
-                (cond ((null parameter-start)
-                       ;; No parameters; use 'ada-indent-broken' from
-                       ;; "function".
-                       (cons 'column (+ function-col ada-indent-broken)))
-                      (t
-                       ;; Parameters: indent relative to the "(".
-                       (cons 'column (- parameter-start ada-indent-return)))))
-
-               (t
-                ;; If 'ada-indent-return' is positive, indent (by its
-                ;; absolute value) relative to "function", which is
-                ;; the parent (except for generic formal parameters).
-                ;; ??? why does ada-indent-goto-parent select a
-                ;; different parent from ada-indent-rule-parent?
-                (cons 'column (+ function-col ada-indent-return))))
-         ))
-
->>>>>>> 838b1e6f
       ((equal arg ")")
        ;; find the open paren
        (save-excursion
@@ -2847,10 +2801,47 @@
        ;; :after.
        (ada-indent-rule-statement ada-indent-record-rel-type arg))
 
-      ((equal arg "return-spec")
-       ;; Function declaration, function body, or access-to-function type declaration.
-       ;; Indent relative to "function", which is the parent.
-       (ada-indent-rule-parent ada-indent-broken arg))
+      ((member arg '("return-spec" "return-formal"))
+       ;; Function declaration, function body, or access-to-function
+       ;; type declaration.
+
+       (let ((parameter-start
+	      ;; pos of start of the parameters (the paren; nil if none)
+	      (save-excursion
+		(smie-backward-sexp)
+		(if (equal (char-after) ?\()
+		    (current-column)
+		  nil)))
+             (function-col
+	      ;; pos of the "function" keyword
+	      (save-excursion
+		(ada-indent-goto-parent arg 1)
+		;; this can leave point on 'overriding' or 'with'
+		(while (not (equal
+			     (smie-default-forward-token)
+			     "function"))
+                               nil)
+		(smie-default-backward-token)
+		(current-column)))
+             )
+
+         (cond
+	  ((<= ada-indent-return 0)
+	   (cond
+	    ((null parameter-start)
+	     ;; No parameters; use 'ada-indent-broken' from
+	     ;; "function".
+	     (cons 'column (+ function-col ada-indent-broken)))
+	    (t
+	     ;; Parameters: indent relative to the "(".
+	     (cons 'column (- parameter-start ada-indent-return)))))
+
+	  (t
+	   ;; indent relative to "function"
+	   ;; FIXME: why does ada-indent-goto-parent select a
+	   ;; different parent from ada-indent-rule-parent?
+	   (cons 'column (+ function-col ada-indent-return))))
+         ))
 
       ((member arg '("procedure-overriding" "function-overriding"))
        (save-excursion
