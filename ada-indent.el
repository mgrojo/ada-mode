;;; Ada mode indentation engine, based on SMIE
;;
;; FIXME (later): not using lexical-binding because we might port this back to Emacs 23
;;
;; [1] ISO/IEC 8652:201z (draft 18); Ada 2012 reference manual
;;
;; Copyright (C) 2012  Free Software Foundation, Inc.
;;
;; Author: Stephen Leake <stephen_leake@member.fsf.org>
;; Contributors: Simon Wright <simon.j.wright@mac.com>
;;
;; Keywords: languages ada
;;
;; This file is part of GNU Emacs.
;;
;; GNU Emacs is free software: you can redistribute it and/or modify
;; it under the terms of the GNU General Public License as published by
;; the Free Software Foundation, either version 3 of the License, or
;; (at your option) any later version.
;;
;; GNU Emacs is distributed in the hope that it will be useful,
;; but WITHOUT ANY WARRANTY; without even the implied warranty of
;; MERCHANTABILITY or FITNESS FOR A PARTICULAR PURPOSE.  See the
;; GNU General Public License for more details.
;;
;; You should have received a copy of the GNU General Public License
;; along with GNU Emacs.  If not, see <http://www.gnu.org/licenses/>.
;;
;;; History: see ada_mode.el
;;
;;; code style
;;
;; I don't use 'pcase', because it gives _really_ confusing errors
;; when I forget a ')' somewhere. Even worse, the error message is
;; given when you use edebug on a defun, not when you eval it. This
;; code is hard enough to debug!
;;
;;; debugging hints:
;;
;; Put an edebug break in smie-next-sexp, just after 'toklevels' is
;; set. Then you can see which tokens are processed.
;;
;; Use the interactive functions in the debug section below to move
;; across small parts of the syntax.

;;;; code

(eval-when-compile (require 'cl)); 'case'
(require 'smie)

;;; user variables

(defgroup ada-indentation nil
  "Indentation options for Ada source."
  :group 'ada)

(defcustom ada-indent 3
  "*Size of Ada default indentation, when no other indentation is used.

Example :
procedure Foo is
begin
>>>null;"
  :type 'integer  :group 'ada-indentation)

(defvar ada-broken-indent nil)
(make-obsolete-variable
 'ada-broken-indent
 'ada-indent-broken
 "Emacs 24.4, Ada mode 5.0"
 'set)
;; FIXME (later): this doesn't warn user at runtime, but at least they should
;; notice something broke, and the help will be useful.

(defcustom ada-indent-broken 2
  "*Indentation for the continuation of a broken line.

Example :
   My_Var : My_Type :=
   >>(Field1 => Value);"
  :type 'integer :group 'ada-indentation)
(defun ada-indent-broken () (or ada-indent-broken ada-broken-indent))

(define-obsolete-variable-alias
 'ada-label-indent
 'ada-indent-label
 "Emacs 24.4, Ada mode 5.0")
;; FIXME (later): this doesn't warn user at runtime, and they won't notice
;; something is wrong until we delete it, and then there won't be any
;; useful help.

(defcustom ada-indent-label -3
  ;; Ada mode 4.01 and earlier default this to -4. But that is
  ;; incompatible with the default gnat indentation style check, which
  ;; wants all indentations to be a multiple of 3 (with some
  ;; exceptions). So we default this to -3.
  "*Indentation for a loop, block, or statement label, relative to the item it labels.

Example :
   Label_1 :
   <<<<declare

   <<Label_2>>
   <<<<Foo := 0;"
  :type 'integer :group 'ada-indentation)

(defcustom ada-indent-record-rel-type 3
  "*Indentation for 'record' relative to 'type' or 'use'.

An example is:
   type A is
   >>>record"
  :type 'integer :group 'ada-indent)

<<<<<<< HEAD
(defcustom ada-indent-renames 2 ;; FIXME (fixed in sjw): not currently used
  "*Indentation of 'renames' relative to the matching subprogram declaration start.
If `ada-indent-renames' is zero or less, the indentation is done relative to
the open parenthesis (if there is no parenthesis, `ada-indent-broken' is used).
=======
(defcustom ada-indent-renames 2
  "*Indentation for 'renames' relative to the matching subprogram keyword.

If `ada-indent-renames' is zero or less, then
- if the subprogram has parameters, the indentation is done
  relative to the open parenthesis;
- if not, `ada-indent-broken' is used relative to the keyword.
>>>>>>> a229679f

An example is:
   function A (B : Integer)
              return C;
   >>renames Foo;"
:type 'integer :group 'ada-indent)

(defcustom ada-indent-return 0
  "*Indentation for 'return' relative to the matching 'function' keyword.

If `ada-indent-return' is zero or less, then
- if the function has parameters, the indentation is done
  relative to the open parenthesis;
- if not, `ada-indent-broken' is used relative to 'function'.

An example is:
   function A (B : Integer)
   >>>>>>>>>>>return C;"
:type 'integer :group 'ada-indent)

(defvar ada-use-indent nil)
(make-obsolete-variable
 'ada-use-indent
 'ada-indent-use
 "Emacs 24.4, Ada mode 5.0"
 'set)
(defcustom ada-indent-use ada-indent-broken
  "*Indentation for the lines in a 'use' statement.

An example is:
   use Ada.Text_IO,
   >>Ada.Numerics;"
  :type 'integer :group 'ada)

(defvar ada-when-indent nil)
(make-obsolete-variable
 'ada-when-indent
 'ada-indent-when
 "Emacs 24.4, Ada mode 5.0"
 'set)

(defcustom ada-indent-when (or ada-when-indent 3)
  "*Indentation for 'when' relative to 'exception', 'case', 'or' in select.

An example is:
   case A is
   >>>when B =>"
  :type 'integer :group 'ada-indent)

(defvar ada-with-indent nil)
(make-obsolete-variable
 'ada-with-indent
 'ada-indent-with
 "Emacs 24.4, Ada mode 5.0"
 'set)

(defcustom ada-indent-with ada-indent-broken
  "*Indentation for the lines in a 'with' statement.

An example is:
   with Ada.Text_IO,
   >>Ada.Numerics;"
  :type 'integer :group 'ada)

;;; grammar

(defconst ada-indent-grammar
  (smie-prec2->grammar
   (smie-bnf->prec2
    '(;; non-terminal syntax terms not otherwise expanded
      (identifier)

      ;; BNF from [1] appendix P, vastly simplified
      ;; (info "(aarm2012)Annex P" "*info Annex P*")
      ;;
      ;; We only need enough of the grammar to allow indentation to
      ;; work; see (info "(elisp)SMIE Grammar")
      ;;
      ;; The important operation in indentation is finding the
      ;; beginning of the current Ada statement or declaration.
      ;;
      ;; This is done using the `smie-backward-sexp' function. It
      ;; moves back thru a chain of keywords, matching the precedence
      ;; levels. For example, consider the following declaration:
      ;;
      ;;    type Type_1 (Discriminant_1 : Integer) is null record;
      ;;
      ;; When `smie-backward-sexp' moves backward thru this, starting
      ;; at ";", it sees the following grammar values:
      ;;
      ;; (; 23 22)
      ;; (null_record 0 (179))
      ;; (is-type 153 0)
      ;; nil
      ;; nil
      ;; (type (169) 153)
      ;;
      ;; The first 'nil' is from the parethesis (the discriminant);
      ;; they are skipped in one step. The second nil is the type
      ;; name.
      ;;
      ;; Starting with "null_record", the right level of the next
      ;; keyword must match the left token of the current
      ;; keyword. When we encounter a keyword with a list for the
      ;; right level, or a level that doesn't match, we've found the
      ;; first keyword.
      ;;
      ;; The primary work in building the grammar is finding ways to
      ;; avoid conflicts without breaking the ability to find the
      ;; first keyword. One approach is to leave out as many keywords
      ;; as possible, another is to refine Ada keywords into several
      ;; different smie keywords.
      ;;
      ;; SMIE automatically allows balanced parens anywhere, so we
      ;; don't need to declare argument lists or discriminant lists
      ;; in the grammar.
      ;;
      ;; Ada keywords that are not needed to find first keywords, or
      ;; otherwise help in indentation, do not need to be present in
      ;; the grammar; they will be treated as identifiers. In
      ;; particular, no operators are in the grammar.
      ;;
      ;; For example, most uses of "null" are not in the grammar;
      ;; "null record" is, in order to distinguish it from
      ;; "... record null; end record". Since "null record" occurs at
      ;; the end of a declaration, but "record null" in the middle,
      ;; they must be different keywords in the grammar, so they can
      ;; have different left and right levels. We can leave "null" as
      ;; an identifier, and refine "record" to "record-null" in this case.
      ;;
      ;; ';' has a similar problem; it is used in several different
      ;; constructs at different levels. We solve that by declaring
      ;; it as the separator for each of those constructs.
      ;;
      ;; Other keywords are similarly refined to avoid grammar
      ;; conflicts. Sometimes it is tempting to refine two adjacent
      ;; keywords into one token. But that causes problems; for
      ;; example, if a user breaks a line in the middle of that
      ;; combined token, we have to recognize that and move to the
      ;; start before calling the regular parsing logic. It is better
      ;; to either refine both tokens, or leave one as an identifier
      ;; and refine the other.
      ;;
      ;; For all ';' separated non-terminals, the first and last
      ;; tokens in the syntax should be a keyword; that reduces the
      ;; number of conflicts. An exception is when there is a single
      ;; keyword in the syntax; then a trailing name is ok, and can
      ;; reduce the number of refined keywords we need. There are a
      ;; couple of other exceptions, noted below.
      ;;
      ;; SMIE allows any non-terminal to be empty, or to repeat. So
      ;; 'identifier' can cover several non-keywords.

      ;; We list the non-terminals in alphabetical order, since there
      ;; isn't any more reasonable order. We use the same names as [1]
      ;; Annex P as much as possible.
      ;;
      ;; Refined token naming convention:
      ;;
      ;; If an Ada keyword is refined, all occurances of the keyword
      ;; in the smie grammar must be refined. Use "-other" if no
      ;; better name is available. That way it is clear when a keyword
      ;; is being left as an indentifier.

      ;; abstract_subprogram_declaration
      ;; "is" "abstract" are identifiers

      (accept_statement
       ("accept-open" identifier "do" statements "end-block"))
       ;; "accept identifier;" is left as an identifier; otherwise it
       ;; is an opener without a matching closer

      (aspect_list
       (name)
       (aspect_list "," name))

      (association_list
       (expression)
       (association_list "," expression))
      ;; We need aspect_list, association_list in the grammar, because
      ;; "," affects indentation. We don't need 'aspect_item' or
      ;; 'association'; => does not affect indentation in those.
      ;; 'association_list' does not appear in any other non-terminal;
      ;; we only see it inside parens, which is handled separately
      ;; from the rest of the grammar. Similarly, we don't need "in",
      ;; "out", "access" for parameter lists; "in", "access" are
      ;; keywords for other statements, but that doesn't interfere
      ;; with indenting parameter lists.

      (asynchronous_select
       ("select-open" statements "then-select" "abort-select" statements "end-select" "select-end"))

      (attribute_definition_clause
       ("for-attribute" name "use-attribute" expression))
      ;; we need "for-attribute" to be distinct from "for-loop", so we
      ;; can distinguish between declaration and statement for
      ;; refine-begin.

      (block_statement
       ;; see loop_statement for discussion of block label
       ("declare" declarations "begin-body" statements "exception-block"
	"when-case" object_declaration "=>-when" statements "end-block")
       ("declare" declarations "begin-body" statements "exception-block"
	"when-case" identifier "=>-when" statements "end-block"); "|" is an identifier
       ("declare" declarations "begin-body" statements "end-block")
       ("begin-open" statements "end-block"))
      ;; we don't need to repeat the optional exception handler in the
      ;; other cases, nor "|"; once is enough to establish the
      ;; precedence of "exception-block".  no need to distinguish
      ;; between "when-case" and "when-exception"

      (case_statement
       ("case" name "is-case" "when-case" identifier "|" identifier "=>-when" statements "end-case" "case-end")
       ("case" name "is-case" "when-case" identifier "=>-when" statements "end-case" "case-end")
       ("case" name "is-case" "end-case" "case-end"))
      ;; "when =>" is optional and therefore repeatable.
      ;; "|" is optional and therefore repeatable.
      ;;
      ;; "=>" is refined, because it appears elsewere in the syntax
      ;; (associations, aspects), although not in the grammar, and the
      ;; indentation is different here.

      (context_clause
       (context_item)
       (context_item ";" context_item))

      (context_item
       ("limited-context" "private-context-2" "with-context")
       ("limited-context" "with-context-2")
       ("private-context-1" "with-context-2")
       ("with-context-1")
       ("use-decl" name))
      ;; we cannot easily distinguish between a use_clause in a
      ;; context item, and a use_clause in a body.

      (declaration
       (attribute_definition_clause)
       (entry_body)
       (exception_declaration)
       (formal_package_declaration)
       (formal_subprogram_declaration)
       (generic_instantiation)
       (generic_package_declaration)
       (generic_subprogram_declaration)
       (object_declaration)
       (package_body)
       (package_renaming_declaration)
       (package_specification)
       (protected_body)
       (subprogram_declaration)
       (subprogram_body)
       (subtype_declaration)
       (task_body)
       (type_declaration)
       (use_clause)
       )

      (declarations
       (declaration)
       (declaration ";" declaration))

      (entry_body
       ("entry" identifier "when-entry" expression "is-entry_body" declarations "begin-body" statements "end-block"))

      (exception_declaration
       (identifer ":-object" "exception-declare"))
      ;; covers exception renaming; "renames" is an identifier

      (exit_statement
       ("exit-other"); leaving identifier out
       ("exit-when" "when-exit" expression))

      (expression
       ;; We don't need operators at all in the grammar; they do not
       ;; affect indentation.
       (name)
       (aggregate)
       (name "with-agg" name))
      ;; The actual syntax for extension_aggregate is more complex,
      ;; but all we really need is for "with-agg" to be in the
      ;; grammar.

      ;; Formal generic parameters. Most formal_* are covered in this
      ;; grammar by the equivalent non-formal syntax.

      (formal_package_declaration
       ;; with package defining_identifier is new generic_package_name
       ;;    formal_package_actual_part [aspect_specification];
       ("with-formal" "package-formal" identifier "new-formal" name))
      ;; leave "is" an identifier. name after "new-formal" so it is
      ;; not a closer. formal_package_actual_part is an association
      ;; list
      ;; FIXME (later): aspects not implemented yet

      (formal_subprogram_declaration
       ;; leaving "with" "function" "procedure" unrefined gives
       ;; conflicts with the non-formal use.

       ("with-formal" "function-formal" name "return-formal" name); trailing name same as non-formal
       ("with-formal" "procedure-formal" name); trailing name same as non-formal
       ;; We leave out [is name]; "is" is an identifier here.
       )

      (generic_instantation
       ("package-inst" name "new-inst" name)
       ("procedure-inst" name "new-inst" name)
       ("function-inst" name "new-inst" name))
      ;; Leaving out generic_formal_part. Leaving "is" as an
      ;; identifier.

      (generic_package_declaration
       ;; No need to distinguish between 'declarations' and
       ;; 'generic_formal_parameter_declaration' in the grammar.
       ("generic" declarations
	"package-generic" identifier "is-package" declarations "private-body" declarations "end-block")
       ("generic" declarations
	"package-generic" identifier "is-package" declarations "end-block"))

      (generic_subprogram_declaration
       ("generic" declarations "function-generic" name "return-spec" name)
       ("generic" declarations "procedure-generic" name))

      (interface_list
       ;; The Ada grammar sometimes has "name and interface_list".
       ;; We can't (and don't need to) distinguish that from "interface_list"
       (name)
       (interface_list "and-interface_list" name))

      (loop_statement
       ;; we treat 'identifier :' as a separate statement, here and
       ;; for blocks, because it is indented differently; we don't
       ;; want it to be the statement-start. It is simplest if we
       ;; leave ":-label" out of the grammar, but still refine it, so
       ;; ada-indent-label can handle it.

       ("for-loop" identifier "in" name "loop-body" statements "end-loop" "loop-end")
       ;; FIXME (later): container iterators allow ":" in a for-loop iteration scheme (not tested yet)
       ("while" identifier "in" name "loop-body" statements "end-loop" "loop-end")
       ("loop-open" statements "end-loop" "loop-end")
       ;; "reverse" is an identifer
       ;; Splitting out iteration_scheme makes it look optional, which it's not.
       )

      (name
       (identifier)
       ;; selected_component is covered by the SMIE rule that any
       ;; non-terminal can repeat. '.' is an identifier.
       ;;
       ;; Paired parenthesis are simply skipped by SMIE. So we
       ;; don't need to represent subprogram parameter lists, or array
       ;; indices here (and also no aggregates in 'expression').
       ;;
       ;; We could just use 'identifier' everywhere instead of 'name',
       ;; but this is less confusing.
       )

      (object_declaration
       (identifier ":-object" name); same as ":-object" in extended return.
       ;; Covers object_renaming_declaration; "renames" is an identifier
       (identifier ":-object" name ":=" expression); same as ":-object" in extended return
       (identifier ":-object" name "of-object" name); anonymous array
       (identifier ":-object" name "of-object" name ":=" expression)
       )

      (package_body
       ;; we leave "body" as an identifier. "private" before "package"
       ;; is treated as a separate statement, to avoid further
       ;; refining "package".
       ("private-library")
       ("package-plain" name "is-package" declarations "begin-body" statements "end-block")
       ("package-plain" name "is-package" "separate-stub")
       ("separate-unit" "package-separate" name "is-package" declarations "begin-body" statements "end-block"))

      (package_renaming_declaration
       ("package-renames"))
      ;; covers generic_renaming_declaration

      (package_specification
       ("package-plain" name "is-package" declarations "private-body" declarations "end-block")
       ("package-plain" name "is-package" declarations "end-block"))

      (protected_body
       ("protected-body" identifier "is-protected_body" declarations "end-block")
       ("protected-body" name "is-protected-body" "separate-stub")
       ("separate-unit" "protected-separate" identifier "is-protected_body" declarations "end-block"))

      (raise_statement
       ;; "raise;" is left as an identifier
       ("raise-stmt" name "with-raise"))

      (select_statement
       ;; accept_statement, delay_statement are covered here by
       ;; "statements". "terminate" looks like a procedure call, so
       ;; we leave it as an identifier.
       ("select-open" "when-select" expression "=>-when" statements
	"or-select" "when-select" expression "=>-when" statements
	"else-other" statements "end-select" "select-end")

       ("select-open" statements
	"or-select" statements
	"else-other" statements "end-select" "select-end"))

      (statement
       (expression); covers procedure calls

       ;; assignment_statement
       (name ":=" expression)

       ;; "abort" is an indentifier, except in asynchronous-select

       (accept_statement)
       (asynchronous_select)
       (block_statement)
       (case_statement)

       ;; delay_statement
       ("delay" expression)

       (exit_statement)

       ;; if_statement
       ("if-open" expression "then-if" statements "end-if" "if-end")
       ("if-open" expression "then-if" statements "else-other" statements "end-if" "if-end")
       ("if-open" expression "then-if" statements
	"elsif" expression "then-if" statements
	"else-other" statements "end-if" "if-end")
       ;; "then-if .. elsif" is optional here, so SMIE allows it to
       ;; repeat. It also allows "else-other" to repeat, but we don't
       ;; care.
       ;;
       ;; "then" also occurs in "and then" logical operator. We leave
       ;; that as an identifier, so this is "then-if", even though
       ;; there is no other "then" in the grammar.  "else" also occurs
       ;; in "or else" and select statements; "or else" is an
       ;; identifier. FIXME (later): if expressions.

       ;; label_statement
       ("<<" identifier ">>")
       ;; In Ada, this is _not_ followed by ";"; it labels the
       ;; following statement. This grammar doesn't care;
       ;; `ada-indent-goto-statement-start' from the terminal ";" of a
       ;; labeled statement will stop at the start of the label.

       (loop_statement)

       (raise_statement)

       ;; return exp; is left as an identifier

       ;; extended_return_statement
       ("return-ext" identifier ":-object" name); same as initialized object declaration
       ("return-ext" identifier ":-object" name "do" statements "end-return" "return-end")

       (select_statement)
       )

      (statements
       (statement)
       (statement ";" statement))

      (subprogram_body
       ;; access is an identifier
       ("function-spec" name "return-spec" name "is-subprogram_body" declarations "begin-body" statements "end-block")
       ("function-spec" name "return-spec" "is-subprogram_body" "separate-stub")
       ("procedure-spec" name "is-subprogram_body" declarations "begin-body" statements "end-block")
       ("procedure-spec" name "is-subprogram_body" "separate-stub")
       ("separate-unit" "function-separate" name "return-spec" name "is-subprogram_body" declarations "begin-body"
	statements "end-block")
       ("separate-unit" "procedure-separate" name "is-subprogram_body" declarations "begin-body"
	statements "end-block"))

      (subprogram_declaration
       ("function-spec" name "return-spec" name)
       ;; Trailing name makes "return-spec" have the same binding as
       ;; in subprogram_body; that avoids recursion between refine-is
       ;; and refine-return.

       ("procedure-spec" name); same as 'procedure name is-subprogram_body'
       ;; We leave out ("procedure" name "is" "null") here; we
       ;; are treating a couple of occurences of "is", and most
       ;; occurences of "null", as identifiers.

       ("overriding" "function-overriding" name "return-spec" name)
       ("overriding" "procedure-overriding" name)
       ;; We need "overriding" as a keyword, because the indentation
       ;; policy for it is an exception to the hanging policy:
       ;;
       ;;    overriding
       ;;    procedure (...);

       ;; subprogram_renaming_declaration
       ("function-spec" name "return-spec" name "renames-subprogram" name)
       ("procedure-spec" name "renames-subprogram" name)
       ;; No need to repeat the optional renames for "overriding"
       ;; cases; one occurance establishes the precendence in the
       ;; grammar.
       )

      (subtype_declaration
       ("subtype" identifier "is-subtype" name))

      (task_body
       ("task-body" identifier "is-task_body" declarations "begin-body" statements "end-block")
       ("task-body" identifier "is-task_body" "separate-stub")
       ("separate-unit" "task-separate" identifier "is-task_body" declarations "begin-body"
	statements "end-block"))

      (type_declaration
       ;; access_type_definition
       ("type-other" identifier "is-type-access")
       ;; Any occurance of "is-type" as the last keyword in a
       ;; declaration must be further refined; otherwise it is
       ;; ambiguous with several other declarations.

       ;; We don't include access-to-subprogram in the grammar,
       ;; because we want to indent relative to 'function' and
       ;; 'procedure' in these types. So we allow them to be first
       ;; keywords. This also greatly simplifies refine-is.

       ;; array_type_definition; we leave "array" as an identifier
       ("type-other" identifier "is-type" name "of-type" name); same as anonymous array

       ;; derived_type_declaration
       ("type-other" identifier "is-type" "new-type" name); same as below
       ("type-other" identifier "is-type" "new-type" name "with-new" "private-with")
       ("type-other" identifier "is-type" "new-type" name "with-new" "record-null"); "null" is an identifier
       ("type-other" identifier "is-type" "new-type" name "with-record")
       ;; We refine "with" to "with-record" when it is followed
       ;; by "record", so that it is a closer to match
       ;; "type", since "record-open" is an opener.
       ;;
       ;; We don't include record-definition in
       ;; derived_type_definition, because we want to indent "end
       ;; record" relative to "record".

       ;; enumeration_type_definition
       ("type-other" identifier "is-type-enumeration")
       ;; enumeration literals are an aggregate, which is ignored.

       ;; {ordinary_ | decimal_} fixed_point_definition
       ;; "delta" and "digits" are left as identifiers
       ;; floating_point_definition, integer_type_definition; "range" is an identifier
       ("type-other" identifier "is-type-numeric")

       ;; incomplete_type_declaration ::= type defining_identifier [discriminant_part] [is tagged];
       ;;
       ;; We don't need the variant without "is tagged", since it has
       ;; only one keyword.  We need "is-type-record" when this is
       ;; followed by a record_definition; that's covered below. We don't need "tagged" as a keyword.
       ("type-other" identifier "is-type-tagged")

       ;; interface_type_definition, formal_interface_type_definition
       ("type-other" identifier "is-type" "interface-plain")
       ("type-other" identifier "is-type" "interface-and" "and-interface" interface_list)

       ;; modular_type_definition
       ("type-other" identifier "is-type" "mod-type")
       ;; FIXME (later): this is the only occurance of "mod" in the grammar at
       ;; the moment. It also occurs in other syntax that is not
       ;; implemented yet; wait until we test those to decide to leave
       ;; it as an identifier.

       ;; private_extension_declaration
       ("type-other" identifier "is-type" "new-type" name "with-new" "private-with")
       ("type-other" identifier "is-type" "new-type" interface_list "with-new" "private-with")
       ;; leaving 'with' and 'private' as separate tokens causes conflicts

       ;; private_type_declaration
       ("type-other" identifier "is-type" "private-type-spec")

       ;; protected_type_declaration, single_protected_declaration
       ;;
       ("protected-type" "type-protected" identifier "is-type-block" declarations
	"private-body" declarations "end-block")
       ("protected-type" "type-protected" identifier "is-type-block" declarations "end-block")
       ("protected-type" "type-protected" identifier "is-type" "new-type" interface_list "with-new" declarations
	"private-body" declarations "end-block")

       ;; record_type_definition
       ("type-other" identifier "is-type" "record-null")
       ("type-other" identifier "is-type-record")
       ;; We refine "is-type" to "is-type-record" when it is followed
       ;; by "record-open", so that it is a closer to match "type", since
       ;; "record-open" is an opener.

       ;; record_definition
       ("record-open" declarations "end-record" "record-end")
       ("record-open" declarations "end-record" "record-end-aspect" "with-aspect" aspect_list)
       ;; No need to distinguish between 'declarations' and
       ;; 'component_list'. We don't include record_definition in
       ;; record_type_definition or derived_type_definition, because
       ;; we want to indent "end record" relative to "record", not
       ;; "type".

       ;; task_type_declaration, single_task_declaration: we need
       ;; "task" in the grammar to classify "task name;" as a
       ;; declaration, not a procedure call statement. Task entries
       ;; can have entry families, but that's a parenthesized
       ;; expression, so we don't need it in the grammar.
       ("task-single" name)
       ("task-type" "type-task" identifier "is-type-block" declarations "end-block")

       ); type_declaration

      (use_clause
       ("use-decl" name))

      )); smie-bnf->prec2
    ))

;;; utils for refine-*, forward/backward token

(defconst ada-indent-block-keywords
  '("=>-when"
    "abort-select"
    "begin-body"
    "begin-open"
    "declare"
    "do"
    "else-other"
    "exception-block"
    "generic"
    "is-entry_body"
    "is-package"
    "is-protected_body"
    "is-subprogram_body"
    "is-task_body"
    "is-type-block"
    "loop-body"
    "loop-open"
    "or-select"
    "package-plain"
    "private-body"
    "record-open"
    "select-open"
    "then-select"
    "then-if")
  ;; We don't split this into start and end lists, because most are
  ;; both. The keywords that are an end but never a start are in
  ;; ada-indent-block-end-keywords. Being a start but never end is not
  ;; a problem.
  ;;
  ;; This is not a subset of the open portion of the grammar
  ;; open/close list; that is restricted to keywords that don't bind
  ;; on the left.
  "Keywords that start or end indented blocks, excluding keywords that always end blocks.")

(defconst ada-indent-block-end-keywords
  '("elsif"
    "end-case"
    "end-block"
    "end-if"
    "end-loop"
    "end-record"
    "end-return"
    "end-select"
    "function-generic"
    "or-select"
    "package-generic"
    "procedure-generic"
    "when-case",
    "when-select"
    )
  "Keywords that always end indented blocks.")

(defconst ada-indent-pre-begin-tokens
  '("declare"
    "is-subprogram_body"
    "is-package"
    "is-task_body"
    "is-entry_body")
  ;; found by searching [1] Annex P for "begin", then checking for
  ;; refinements. Thus in Annex P order.
  "All refined tokens that are followed by \"begin\" in an Ada declaration.")

(defconst ada-indent-labeled-unrefined-keywords
  '("begin"
    "declare"
    "for"
    "loop"
    "while")
  "Unrefined keywords that can be preceded by a label.")

(defun ada-indent-matching-end (keyword)
  "Return a list of keywords that could end the block started by KEYWORD.
This is found by searching the grammar; it will produce results
that are not allowed by Ada, but we don't care."
  ;; IMPROVEME: change to take the block start keyword and the current
  ;; keyword, and return t/nil
  (let ((prec (nth 2 (assoc keyword ada-indent-grammar)))
	(list (cdr ada-indent-grammar))
	(found nil)
	toklevels)
    (while (setq toklevels (pop list))
      (if (and
	   (integerp (nth 1 toklevels))
	   (= prec (nth 1 toklevels)))
	  (setq found (cons (nth 0 toklevels) found))
	))
    found))

(defun ada-indent-error (message)
  (error
   "%s: %s %d"
   message
   (buffer-substring-no-properties
    (progn (beginning-of-line) (point))
    (progn (end-of-line) (point)))
   (point)))

(defun ada-indent-generic-p ()
  "Assuming point is at the start of a package or subprogram
spec, return t if is a generic, nil otherwise."
  (save-excursion
    ;; Scan back over things that might be generic formal
    ;; parameters. If we find a definite formal param (has -formal in
    ;; the refined keyword), we're done. If we find "generic", we're
    ;; done. If we find something else that can't be a formal
    ;; parameter (ie package start), we're done.
    (let ((token (ada-indent-backward-token))
	  stmt-or-decl
	  (result 'not-found)
	  (first t))
      (while (eq result 'not-found)
	(cond
	 ((equal token ""); bob
	  (setq result nil))

	 ((equal token ";")
	  (if first
	      (progn
		(setq first nil)
		;; try again
		(ada-indent-goto-statement-start token)
		(setq token (ada-indent-backward-token)))

	    ;; we've skipped a statement or declaration; see if we can tell which
	    (save-excursion
	      (smie-default-forward-token)
	      (setq stmt-or-decl (ada-indent-statement-or-decl)))

	    (ecase (car stmt-or-decl)
	      (statement
	       (ada-indent-error "found statement preceding package or subprogram spec"))

	      (formal
	       (setq result t))

	      (declaration
	       ;; There are only a two non-formal declarations that
	       ;; can occur in a generic formal parameter list; formal_object_declaration, formal_type_declaration.
	       (if (not (member (cadr stmt-or-decl) '(":-object" "type-other")))
		   (setq result nil)
		 ;; try again
		(ada-indent-goto-statement-start token)
		(setq token (ada-indent-backward-token))))

	      (unknown
	       ;; try again
	       (ada-indent-goto-statement-start token)
	       (setq token (ada-indent-backward-token)))
	      )))

	 ((equal token "private-library")
	  (setq result nil))

	 ((equal token "generic")
	  (setq result t))

	 ((member token ada-indent-block-keywords)
	  (setq result nil))

	 (t
	  (if ada-indent-debug-refine
	      (ada-indent-error "ada-indent-generic-p: unexpected statement or prev keyword")
	    ;; user is probably editing code
	    (setq result nil)))

	 ));; while
      result
      )))

(defun ada-indent-statement-or-decl ()
  "Assuming point is at the start of a statement, a normal
declaration, or a generic formal declaration, examine a few
refined tokens following point to see if we can determine which.
Return (class token), where `class' is 'statement, 'declaration,
'formal, or 'unknown; `token' is the determining token or nil.
Preserves point."
  ;; Note the only way to know we are at the start of a statement or
  ;; decl is because we've just skipped over it backwards. For
  ;; example, while refining "begin", or "package" looking for "generic".
  (save-excursion
    (catch 'quit
      ;; find the first keyword
      (let ((token (ada-indent-forward-token)))
	(when (not (ada-indent-keyword-p token))
	  (cond
	   ((equal token "pragma"); not worth making this a keyword
	    (throw 'quit (list 'declaration token)))
	   (t (setq token (ada-indent-forward-keyword)))))

	;; lists compiled by going thru (statement ..) and (declaration
	;; ...) in the ada-indent-grammar declaration above.

	;; token = ";" indicates a procedure call; there are no
	;; keyword-less declarations except "pragma", which we handle
	;; above.
	(cond
	 ((member
	   token
	   '(";" ":=" "accept-open" ":-label" "declare" "begin-open" "case" "delay" "exit-other"
	     "exit-when" "if-open" "<<" "for-loop" "while" "loop-open" "return-ext" "select-open"))
	  (list 'statement token))

	 ((member
	   token
	   '("for-attribute" "entry" ":-object" "generic" ":-object" "package-plain" "package-renames"
	     "protected-body" "function-spec" "overriding" "procedure-spec" "protected-type" "subtype" "subtype"
	     "task-type" "type-other" "use-attribute" "use-decl"
	     "limited-context" "private-context" "with-context"))
	      ;; context clause is not really a declaration, but this works for us.
	  (list 'declaration token))

	 ((equal token "with-formal")
	  (list 'formal token))

	 (t (list 'unknown nil)))))))

(defun ada-indent-skip-param_list (forward)
  ;; While refining tokens, we don't want to call smie-next-sexp,
  ;; because it relies on refined tokens. So we call the C scanner
  ;; directly when we need to skip a parenthesis (see the lisp source
  ;; for forward-sexp).
  (let ((forward-sexp-function nil))
    (condition-case err
	(if forward
	    (forward-sexp)
	  (backward-sexp))
      (scan-error
	 ;; unbalanced parens can happen when user is typing code;
	 ;; we'll get here from newline-and-indent calling validate-cache.
       (if forward
	   ;; Point is at open paren; caller wants us to move to close
	   ;; paren. Best we can do is get past this paren, to let
	   ;; validate-cache process the following tokens.
	   (forward-char 1)
	 ;; not clear when the reverse happens, but a similar argument applies
	 (forward-char -1)))
      )))

(defun ada-indent-next-keyword (next-token forward)
  "Skip tokens function NEXT-TOKEN, until a keyword is found (a
token defined in the grammar).  Skips string literals, character
literals, paired parens.  Stops at left paren going backwards,
right paren going forwards.  Return the keyword or paren (which
may be the first token found); point is beyond the keyword (after
for `forward' t, before otherwise).  Return empty string if
encounter beginning or end of buffer."
  (let (token)
    (catch 'quit
      (while
	  (progn
	    (setq token (funcall next-token))
	    (if (equal "" token)
		;; We hit a paren, string, character literal, bob, eob
		(progn
		  (when (or (bobp) (eobp)) (throw 'quit nil))
		  (if forward
		      (when (eq (char-after) ?\))
			(forward-char 1)
			(throw 'quit ")"))
		    (when (eq (char-before) ?\()
		      (backward-char 1)
		      (throw 'quit "(")))
		  (ada-indent-skip-param_list forward)
		  ;; the next token might be another paren, so we loop
		  t)
	      ;; a token
	      (setq token (nth 0 (assoc token smie-grammar)))
	      (not token); not a keyword
	      )))
      token)
    ))

(defun ada-indent-backward-keyword ()
  (ada-indent-next-keyword 'ada-indent-backward-token nil))

(defun ada-indent-forward-keyword ()
   (ada-indent-next-keyword 'ada-indent-forward-token t))

(defun ada-indent-next-token-unrefined (next-token forward)
  "Move to the next token using function NEXT-TOKEN. Skips parentheses.
Return the token, or wrong paren, or empty string if encounter beginning of
buffer."
  (let (token)
    (while
	(progn
	  (setq token (funcall next-token))
	  (if (equal "" token)
	      ;; We hit a parenthesis, bob, eob, string, char literal
	      (progn
		(when (bobp) (throw 'quit nil))
		(when (eobp) (throw 'quit nil))
		(if forward
		    (when (eq (char-after) ?\)) (throw 'quit ")"))
		  (when (eq (char-before) ?\() (throw 'quit "(")))
		(ada-indent-skip-param_list forward); also skips strings, char literals
		))))
    token))

(defun ada-indent-backward-token-unrefined ()
  (ada-indent-next-token-unrefined 'smie-default-backward-token nil))

(defun ada-indent-backward-tokens-unrefined (&rest targets)
  "Move backward over unrefined tokens, strings and parens. Stop
when found token is an element of TARGETS, return that token."
  (let (result)
    (while (not (member (setq result (ada-indent-backward-token-unrefined))
			targets)))
    result))

(defun ada-indent-forward-tokens-unrefined (&rest targets)
  "Move forward over unrefined tokens, strings and parens. Stop
when found token is an element of TARGETS, return that token."
  (let (result)
    (while (not (member (setq result (ada-indent-next-token-unrefined 'smie-default-forward-token t))
			targets)))
    result))

(defconst ada-indent-type-modifiers '("abstract" "tagged" "limited"))

(defun ada-indent-forward-type-modifiers ()
  "Skip forward tokens that are in `ada-indent-type-modifiers', return the following token."
  (let (result)
    (while (member (setq result (smie-default-forward-token)) ada-indent-type-modifiers))
    result))

(defun ada-indent-backward-type-modifiers ()
  "Skip backward tokens that are in `ada-indent-type-modifiers', return the preceding token."
  (let (result)
    (while (member (setq result (smie-default-backward-token)) ada-indent-type-modifiers))
    result))

(defun ada-indent-refine-error (token)
  (if ada-indent-debug-refine
      (ada-indent-error (concat "unrecognized '" token "'"))
    ;; else return the unrefined keyword. Indentation will be wrong,
    ;; but this is more friendly to the user.
    token))

;;; refine-*

;; ada-indent-forward-token calls refine-* with point
;; after token; ada-indent-backward with point before token.
;;
;; refine-* must not move point.
;;
;; So each refine defun must take a 'forward' arg, and in general
;; start with:
;;
;; (save-excursion
;;  (when forward (smie-default-backward-token))
;;
;; If at all possible, these functions should not use
;; smie-backward-sexp, especially if the starting token is a guess,
;; because it is often too greedy; it leads to horrible recursive
;; parsing with wrong guesses, and ends up reporting no match. It also
;; relies on refined tokens, which can lead to recursion.
;;
;; We also try to avoid parsing forward, since that won't work while
;; the user is typing code. But sometimes it can't be helped.

(defun ada-indent-refine-: (token forward)
  (let ((token (save-excursion
		 (when (not forward) (smie-default-forward-token))
		 (smie-default-forward-token))))
    (if (member token ada-indent-labeled-unrefined-keywords)
	":-label"
      ":-object")))

(defun ada-indent-refine-=> (token forward)
  (let ((token (save-excursion
		 (when forward (smie-default-backward-token))
		 (ada-indent-backward-keyword))))

    (if (member token '(":-object" ; in exception handler
			"|"
			"when-case"
			"when-select"))
	"=>-when"
      "=>-other")))

(defun ada-indent-refine-abort (token forward)
  (let ((token (save-excursion
		 (when forward (smie-default-backward-token))
		 (ada-indent-backward-token))))

    (if (equal token "then-select")
	"abort-select"
      "abort")))

(defun ada-indent-refine-accept (token forward)
  (let ((token (save-excursion
		 (when (not forward) (smie-default-forward-token))
		 (ada-indent-forward-keyword);; identifier, entry family, parameters; returns ";", "do"
		 )))
    (cond
     ((equal token "do") "accept-open")
     ((equal token ";")  "accept"); identifier
     (t (ada-indent-refine-error "accept")))))

(defun ada-indent-refine-and (token forward)
  ;; 'and' occurs in interface types and logical expressions
  ;; (search for interface_list in [1] annex P):
  ;;
  ;; 1) [formal_]derived_type_definition ::=
  ;;    type defining_identifier [discriminant_part] is
  ;;       [abstract] [limited] new parent_subtype_indication
  ;;       [[and interface_list] record_extension_part]
  ;;       [aspect_specification];
  ;;
  ;;    preceding refined keyword: "new-type"
  ;;    skip: name
  ;;    keyword: "and-interface_list"
  ;;
  ;; 2) interface_type_definition ::=
  ;;    (type identifier is) [limited | task | protected | synchronized] interface [and interface_list]
  ;;
  ;;    preceding unrefined keyword: "interface"
  ;;    preceding refined keyword: "interface-and"
  ;;    skip: nothing
  ;;    keyword: "and-interface"
  ;;
  ;; 3) interface_list ::= interface_subtype_mark {and interface_subtype_mark}
  ;;
  ;;    preceding refined keyword: "and-interface_list"
  ;;    skip: name
  ;;    keyword: "and-interface_list"
  ;;
  ;; 4) private_extension_declaration ::=
  ;;    type defining_identifier [discriminant_part] is
  ;;       [abstract] [limited | synchronized] new ancestor_subtype_indication
  ;;       [and interface_list] with private
  ;;       [aspect_specification];
  ;;
  ;;    preceding refined keyword: "new-type"
  ;;    skip: name
  ;;    keyword: "and-interface_list"
  ;;
  ;; 5) task_type_declaration, single_task_declaration ::=
  ;;       task [type] defining_identifier [known_discriminant_part] [aspect_specification]
  ;;       [is [new interface_list with] task_definition];
  ;;
  ;;    preceding refined keyword: "new-type"
  ;;    skip: name
  ;;    keyword: "and-interface_list"
  ;;
  ;; 6) protected_type_declaration ::=
  ;;    protected type defining_identifier [known_discriminant_part] [aspect_specification] is
  ;;       [new interface_list with] protected_definition;
  ;;
  ;;    preceding refined keyword: "new-type"
  ;;    skip: name
  ;;    keyword: "and-interface_list"
  ;;
  ;; 7) single_protected_declaration ::=
  ;;    protected defining_identifier [aspect_specification] is
  ;;    [new interface_list with] protected_definition;
  ;;
  ;;    preceding refined keyword: "new-type"
  ;;    skip: name
  ;;    keyword: "and-interface_list"
  ;;
  ;; All other occurences are logical expressions, returning "and-op".
  (save-excursion
    (when forward (smie-default-backward-token))

    (or
     (when (equal "interface" (save-excursion (smie-default-backward-token)))
       "and-interface"); 2

     (let ((token (ada-indent-backward-keyword)))
       (cond
	((or (equal token "and-interface_list"); 3
	     (equal token "new-type")); 1, 4, 5, 6, 7
	   "and-interface_list")
	(t "and"))); operator identifier
     )))

(defun ada-indent-refine-begin (token forward)
  ;; If "begin" follows a declaration, or immediately follows a block
  ;; start (see ada-indent-pre-begin-tokens), it is begin-body. If it
  ;; follows a statement, it is begin-open. We can determine that by
  ;; parsing backward thru one statement. If that statement is a
  ;; subprogram body, we will have to recurse on refining its "begin",
  ;; but only once.
  ;;
  ;; Consider this code:
  ;;
  ;;   package body Ada_Mode.Nominal is
  ;;
  ;;	  function Function_1b return Float
  ;;	  is
  ;;	     Local_1 : constant := 3.0;
  ;;	  begin
  ;;	     declare
  ;; 	     begin
  ;;		return Local_1;
  ;;	     end;
  ;; 	  end Function_1b;
  ;;   begin
  ;;	  null;
  ;;   end Ada_Mode.Nominal;
  ;;
  ;; To refine the final "begin", we need to look back to
  ;; "function ... is".
  ;;
  (save-excursion
    (when forward (smie-default-backward-token))
    (let ((token (ada-indent-backward-token))
	  (result nil)
	  (first t))
      (while (not result)
	(cond
	 ((equal token ";")
	  (if first
	      (progn
		(setq first nil)
		;; try again
		(ada-indent-goto-statement-start token)
		(setq token (ada-indent-backward-token)))

	    ;; we've skipped a statement or declaration; see if we can tell which
	    (ecase (car (save-excursion
			  (smie-default-forward-token)
			  (ada-indent-statement-or-decl)))
	      (statement
	       (setq result "begin-open"))
	      (declaration
	       (setq result "begin-body"))
	      (formal
	       (ada-indent-error "found generic formal parameter preceding begin spec"))
	      (unknown
	       ;; try again
	       (ada-indent-goto-statement-start token)
	       (setq token (ada-indent-backward-token)))
	      )))

	 ((member token ada-indent-pre-begin-tokens)
	  (setq result "begin-body"))
	 (t
	  (setq result "begin-open")))
	)
      result
      )))

(defun ada-indent-refine-case (token forward)
  (let ((token (save-excursion
		 (when forward (smie-default-backward-token))
		 (smie-default-backward-token))))

    (if (equal token "end")
	"case-end"
      "case")))

(defun ada-indent-refine-else (token forward)
  (let ((token (save-excursion
		 (when forward (smie-default-backward-token))
		 (smie-default-backward-token))))

    (if (equal token "or")
	"else"; identifier
      "else-other")))

(defun ada-indent-refine-end (token forward)
  (save-excursion
    (when forward (smie-default-backward-token))

    (let ((token (save-excursion (smie-default-forward-token) (smie-default-forward-token))))
      (cond
       ((equal "case" token) "end-case")
       ((equal "if" token) "end-if")
       ((equal "loop" token) "end-loop")
       ((equal "record" token) "end-record")
       ((equal "return" token) "end-return")
       ((equal "select" token) "end-select")
       (t "end-block"))
      )))

(defun ada-indent-refine-exception (token forward)
  ;; identifier : exception;
  ;;
  ;; begin
  ;;    statements;
  ;; exception
  ;; when =>
  (let ((token (save-excursion
		 (when forward (smie-default-backward-token))
		 (smie-default-backward-token))))
    (cond
     ((equal token ":") "exception-declare")
     ((equal token ";") "exception-block")
     (t (ada-indent-refine-error "exception"))
     )))

(defun ada-indent-refine-exit (token forward)
  (save-excursion
    (let ((token
	   (progn
	     (when (not forward) (smie-default-backward-token))
	     (smie-default-forward-token))))
      (cond
       ((equal "when" token) "exit-when")
       ((equal "when" (smie-default-forward-token)); loop label
	"exit-when")
       (t "exit-other")
       ))
    ))

(defun ada-indent-refine-for (token forward)
  (let ((token (save-excursion
		 (when (not forward) (smie-default-forward-token)); for
		 (smie-default-forward-token); identifier
		 (smie-default-forward-token))))
    (if (equal token "in")
	"for-loop"
      "for-attribute")))

;; ada-indent-refine-function see ada-indent-refine-subprogram

(defun ada-indent-refine-if (token forward)
  (save-excursion
    (when forward (smie-default-backward-token))

    (let ((token (save-excursion (smie-default-backward-token))))
      (cond
       ((equal "end" token) "if-end")
       (t "if-open"))
      )))

(defun ada-indent-refine-interface (token forward)
  ;; see `ada-indent-refine-and' for Ada syntax cases
  (let ((token (save-excursion
		 (when (not forward) (smie-default-forward-token))
		 (smie-default-forward-token))))

    (if (equal token "and")
	"interface-and"
      "interface-plain")))

(defun ada-indent-refine-is (token forward)
  (save-excursion
    (when forward (smie-default-backward-token))

    ;; too many occurences to document them all at once.

    (or
     ;; First try simple, common constructs.

     (save-excursion
       ;; This is a special case because "protected" and "task" are
       ;; not keywords, so ada-indent-backward-keyword doesn't find
       ;; them. Fortunately, single tasks and protected objects cannot
       ;; have discriminants. FIXME (later): they can have aspect specs.
       (let ((token (progn
		      (smie-default-backward-token); identifier
		      (smie-default-backward-token))))
	 ;; "protected", "task", "body", "type", "subtype": handled here
	 ;;
	 ;; "": discriminant or parameter list; below
	 ;;
	 ;; "function" "procedure": generic instantiation,
	 ;;   parameter-less subprogram body, parameter-less
	 ;;   generic_formal_parameter; below
	 (cond
	  ((member token '("protected" "task")) "is-type-block")
	  ((equal token "body")
	    (setq token (smie-default-backward-token))
	    (cond
	     ((equal token "protected") "is-protected_body")
	     ((equal token "task") "is-task_body")
	     ))
	  ((equal token "subtype") "is-subtype")
	  ((equal token "type")
	    (setq token (smie-default-backward-token))
	    (when (member token '("protected" "task")) "is-type-block"))
	 )))

     (let* (pos
	    (token (save-excursion (prog1 (ada-indent-backward-keyword) (setq pos (point))))))
       (cond
	((equal token "case") "is-case")

	((member token '("function-inst"))
	 ;; function name is new ...;  generic_instantiation declaration
	 ;; function .. return ...;  see below at "return-*"
	 "is"); identifier

	((member token '("package-generic" "package-plain" "package-separate")) "is-package")

	((equal token "package-formal") "is"); identifier

	((equal token "procedure-formal") "is"); identifier

	((member token '("procedure-inst"))
	 ;;  procedure name is new ...;  generic_instantiation declaration
	 "is"); identifier

	((member token '("procedure-spec" "procedure-overriding" "procedure-separate"))
	 ;;  procedure name is abstract; declaration
	 ;;  procedure name is null;     declaration
	 ;;  procedure name is declarations begin statements end;  body
	 ;;  separate procedure name is declarations begin statements end; separate body
	 (let ((token (save-excursion
			(smie-default-forward-token); is
			(smie-default-forward-token))))
	   (cond
	    ((member token '("abstract" "null")) "is"); identifier
	    (t "is-subprogram_body"))))

	((equal token "return-formal")
	 ;; with function identifier return name is name
	 "is")

	((equal token "return-spec")
	 ;; function identifier return name is declarations begin
	 ;; function identifier return name is abstract;
	 (if (equal "abstract"
		    (progn
		      (smie-default-forward-token); is
		      (smie-default-forward-token)))
	     "is"
	 "is-subprogram_body"))

	((member token '("type-protected" "type-task")) "is-type-block")

	((equal token "type-other")
	 (let* (pos
		(token
		 (save-excursion
		   (smie-default-forward-token); is
		   (prog1 (smie-default-forward-token)
		     (setq pos (point))))))
	   (cond
	    ((equal token ""); paren, string, or end of buffer; assume paren
	     "is-type-enumeration");; type identifier is (...)

	    ((member token '("not" "access")) "is-type-access")

	    ((equal token "record") "is-type-record")

	    ((and
	      (equal token "tagged")
	      (let ((token (save-excursion (goto-char pos) (smie-default-forward-token))))
		(cond
		 ((equal token ";")
		  ;; type Incomplete_Type_1 (Discriminant_1 : Integer) is tagged; -- in spec
		  ;; type Incomplete_Type_1 (Discriminant_1 : Integer) is tagged null record; -- in body
		  "is-type-tagged")
		 ((equal token "record") "is-type-record")
		 (t nil))
		)))

	    ((member token ada-indent-type-modifiers)
	     ;; we could have:
	     ;;
	     ;;    type Derived_Type_2 is abstract tagged limited new ...
	     ;;    type Private_Type_1 is abstract tagged limited null record;
	     ;;    type Private_Type_2 is abstract tagged limited private [with aspect_mark];
	     ;;    type Private_Type_2 is abstract tagged limited record ...
	     (let ((token (save-excursion (goto-char pos) (ada-indent-forward-type-modifiers))))
	       (cond
		((equal token "record") "is-type-record")
		(t "is-type"))))

	    ;; numeric types
	    ;;
	    ;; signed_integer_type_definition ::= [type identifier is] range expression .. expression
	    ;;
	    ;; modular_type_definition ::= [type identifier is] mod static_expression
	    ;;
	    ;; floating_point_definition ::= [type identifier is] digits static_expression
	    ;;    [range expression .. expression]
	    ;;
	    ;; ordinary_fixed_point_definition ::= [type identifier is] delta expression
	    ;;    range expression .. expression
	    ;;
	    ;; decimal_fixed_point_definition ::= [type identifier is] delta expression digits expression
	    ;;    [   range expression .. expression]
	    ((equal token "range") "is-type-numeric")
	    ((equal token "mod") "is-type")
	    ((equal token "digits") "is-type-numeric")
	    ((equal token "delta") "is-type-numeric")

	    (t "is-type")); all others
	   ))))

     ;; now more complicated things
     (save-excursion
       ;; entry body with params: "entry" identifier "("...")" "when" exp "is"
       ;;
       ;; If we can be guessing wrong here, we can't use
       ;; smie-backward-sexp (because it will just get confused). So
       ;; far, this is the only possibility at this point, so we don't
       ;; really need to check, but we want to identify missing
       ;; cases.
       (if (equal "entry" (nth 2 (smie-backward-sexp "is-entry_body"))) "is-entry_body"))

     (ada-indent-refine-error "is")
     )))

(defun ada-indent-refine-limited (token forward)
  (let ((token (save-excursion
		 (when (not forward) (smie-default-forward-token)); limited
		 (smie-default-forward-token))))

    (cond
     ((member token '("private" "with")) "limited-context")
     (t "limited"); identifier
     )))

(defun ada-indent-refine-loop (token forward)
  (let ((token (save-excursion
		 (when forward (smie-default-backward-token))
		 (smie-default-backward-token))))
    ;; "loop" occurs in:
    ;;
    ;; 1) loop_statement ::=
    ;;        [loop_statement_identifier:]
    ;;           [iteration_scheme] loop
    ;;              sequence_of_statements
    ;;            end loop [loop_identifier];
    ;;
    ;; The second "loop" is "loop-end".
    ;;
    ;; If there is no iteration scheme, the first "loop" is
    ;; "loop-open"; otherwise it is "loop-body". Labels are treated
    ;; separately.
    ;;
    ;;     iteration_scheme ::= while condition
    ;;        | for loop_parameter_specification
    ;;        | for iterator_specification
    ;;
    ;;     loop_parameter_specification ::=
    ;;        defining_identifier in [reverse] discrete_subtype_definition
    ;;
    ;;     iterator_specification ::=
    ;;         defining_identifier in [reverse] iterator_name
    ;;       | defining_identifier [: subtype_indication] of [reverse] iterable_name

    (if (equal token "end")
	"loop-end"

      (setq token
	    (save-excursion
	      (smie-default-backward-token); loop
	      (ada-indent-backward-keyword)))

      (if (member token '("in" "while" "of"))
	  ;; FIXME (later): iterators not tested yet; "of" will probably be refined.
	  "loop-body"
	"loop-open"))))

(defun ada-indent-refine-mod (token forward)
  (save-excursion
    (when forward (smie-default-backward-token))

    ;; "mod" occurs in:
    ;;
    ;; 1) modular_type_definition as part of a full_type_declaration ::=
    ;;
    ;;    type identifier [known_discriminant_part] is mod expression;
    ;;
    ;;    preceding refined keyword: "is-type"
    ;;    preceding unrefined keyword: "is"
    ;;    skip: nothing
    ;;    keyword: "mod-type"
    ;;
    ;; 2) multiplying_operator ::= * | / | mod | rem
    ;;
    ;;    preceding keyword: none, this must be the default.
    ;;    keyword: "mod-op"
    ;;
    ;; 3) formal_modular_type_definition ::= mod <>
    ;;
    ;;    not implemented yet
    ;;
    ;; 4) mod_clause in a record_representation_clause ::=
    ;;
    ;;    for first_subtype_local_name use
    ;;    record at mod static_expression;
    ;;       {component_clause}
    ;;    end record;
    ;;
    ;;    not implemented yet.
    ;;
    (if (equal "is" (save-excursion (smie-default-backward-token)))
	"mod-type"
      "mod"))); operator identifier

(defun ada-indent-refine-new (token forward)
  (let ((token (save-excursion
		 (when forward (smie-default-backward-token))
		 (smie-default-backward-token); is
		 (ada-indent-backward-keyword))))

    (cond
     ((member token '("package-formal" "procedure-formal" "function-formal")) "new-formal")
     ((member token '("package-inst" "procedure-inst" "function-inst")) "new-inst")
     (t "new-type")
     )))

(defun ada-indent-refine-of (token forward)
  (save-excursion
    (when forward (smie-default-backward-token))

    (let ((token (save-excursion
		   (ada-indent-backward-keyword); is-type array, :-object array
		 )))
      (cond
       ((equal "is-type" token) "of-type")
       (t "of-object"))
      )))

(defun ada-indent-refine-or (token forward)
  (let ((token (save-excursion
		 (when (not forward) (smie-default-forward-token))
		 (smie-default-forward-token))))
    (cond
     ((member token '("accept" "when" "terminate")) "or-select")
     (t "or")))); operator identifier

(defun ada-indent-refine-package (token forward)
  (save-excursion
    (when forward (smie-default-backward-token))
    (let ((token (save-excursion (smie-default-backward-token))))
      (or
       (cond
	((and
	  (equal token "")
	  (progn (forward-comment (- (point)))
		 (bobp))) "package-plain");; beginning of buffer
	((equal token "") "package-separate");; token is ")"; separate (name) package
	((equal token "access") "package-access")
	((equal token "with") "package-formal")
	)

       (progn
	 (setq token (save-excursion (ada-indent-forward-tokens-unrefined "body" "is" "renames")))
	 (cond
	  ((equal token "renames") "package-renames")
	  ((and (equal token "is")
		(equal "new" (save-excursion (smie-default-forward-token))))
	   "package-inst")
	  ))

       (if (ada-indent-generic-p) "package-generic")

       "package-plain")
    )))

(defun ada-indent-refine-private (token forward)
  (save-excursion
    (when forward (smie-default-backward-token))

    ;; 'private' occurs in:
    ;;
    ;; 1) [formal_]private_type_declaration
    ;;
    ;;    type defining_identifier [discriminant_part] is [[abstract] tagged] [limited] private
    ;;       [with aspect_mark];
    ;;
    ;;    succeeding unrefined tokens: "with aspect_clause;" or ";"
    ;;    preceeding unrefined token: is
    ;;    preceeding refined token: is-type
    ;;       need to check for is-type to distinguish from package with null public part
    ;;    skip: ada-indent-type-modifiers
    ;;    token: private-type-spec
    ;;
    ;; 2) [non]limited_with_clause ::=
    ;;       [limited] [private] with library_unit_name {, library_unit_name};
    ;;
    ;;    succeeding unrefined tokens: "with name[, name];"
    ;;    skip: nothing
    ;;    token: private-context-1, -2
    ;;
    ;; 3) formal_derived_type_definition
    ;; 4) library_item
    ;; 5) package_specification
    ;;
    ;;    package defining_program_unit_name [aspect_specification] is
    ;;       {basic_declarative_item}
    ;;    [private
    ;;       {basic_declarative_item}]
    ;;    end [[parent_unit_name.]identifier]
    ;;
    ;;    token: private-body
    ;;
    ;; 6) private_extension_declaration
    ;;
    ;;    type defining_identifier [discriminant_part] is
    ;;       [abstract] [limited | synchronized] new ancestor_subtype_indication
    ;;       [and interface_list] with private
    ;;       [aspect_specification];
    ;;
    ;;    preceding unrefined token: "with" or ";"
    ;;    skip: nothing
    ;;    token: private-with
    ;;
    ;; 7) protected_definition
    ;; 8) task_definition
    ;;
    ;; 9) library_item ::= [private] library_unit_declaration
    ;;
    ;;    token: private-library
    ;;
    (cond
     ((equal "with" (save-excursion (smie-default-backward-token)))
      "private-with"); 6

     ((equal "is-type" (save-excursion (ada-indent-backward-type-modifiers)
				       (ada-indent-forward-token)))
      "private-type-spec"); 1

     ((let ((token (save-excursion
		     (smie-default-forward-token); private
		     (smie-default-forward-token))))
	(cond
	 ((member token '("with" ";"))
	  ;; 2
	  (if (equal "limited" (save-excursion (smie-default-backward-token)))
	      "private-context-2"
	    "private-context-1"))

	 ((member token '("package" "procedure" "function" "generic")) "private-library"); 9
	 )))

     (t "private-body")); all others
  ))

;; ada-indent-refine-procedure see ada-indent-refine-subprogram

(defun ada-indent-refine-protected (token forward)
  ;; 'protected' occurs in:
  ;;
  ;; 1) interface_type_definition
  ;;
  ;;    not implemented
  ;;
  ;; 2) access_to_subprogram_definition ::=
  ;;       access [protected] procedure parameter_profile
  ;;     | access [protected] function  parameter_and_result_profile
  ;;
  ;;    identifier
  ;;
  ;; 3) access_definition in an object_declaration
  ;;
  ;;    not implemented
  ;;
  ;; 4) protected_type_declaration
  ;;
  ;;    protected type defining_identifier [known_discriminant_part]
  ;;       [aspect_specification] is [new interface_list with] protected_definition;
  ;;
  ;; 5) single_protected_declaration
  ;;
  ;;    same as protected_type_declaration, without "type-other"
  ;;
  ;; 6) protected_body, subunit :=
  ;;
  ;;    a) protected body defining_identifier ...
  ;;
  ;;    b) separate (parent_unit_name) protected body defining_identifier ...
  ;;
  ;; 7) protected_body_stub  ::=
  ;;      protected body defining_identifier is separate [aspect_specification];
  ;;
  (save-excursion
    (when forward (smie-default-backward-token))
    (cond
     ((equal "separate-unit" (save-excursion (ada-indent-backward-keyword)))
      "protected-separate"); 6b

     ((equal "body" (save-excursion
		      (smie-default-forward-token)
		      (smie-default-forward-token)))
      "protected-body"); 6a, 7

     (t "protected-type")); 5, 4
    ))

(defun ada-indent-refine-raise (token forward)
  (save-excursion
    (when forward (smie-default-backward-token))

    (let ((token (save-excursion (ada-indent-forward-tokens-unrefined "with" ";"))))
      (cond
       ((equal token ";") "raise"); identifier
       ((equal token "with") "raise-stmt")
       ))
    ))

(defun ada-indent-refine-record (token forward)
  (save-excursion
    (when forward (smie-default-backward-token))

    (let ((token (save-excursion (smie-default-backward-token))))
      (cond
       ((equal token "end")
	(if (equal "with" (save-excursion
			    (smie-default-forward-token); record
			    (smie-default-forward-token)))
	    "record-end-aspect";
	  "record-end"))
       ((equal token "null") "record-null")
       (t "record-open")
       ))
    ))

(defun ada-indent-refine-renames (token forward)
  (save-excursion
    (when forward (smie-default-backward-token))

    ;; 1) [overriding] subprogram renaming: "renames-subprogram"
    ;; 2) anywhere else: "renames-other"

    (let ((parent (progn
                    (ada-indent-goto-parent token 1)
                    (smie-default-forward-token))))
      (if (equal parent "overriding")
          (progn (setq parent (smie-default-forward-token))))
      (cond
       ((member parent '("function" "procedure")) "renames-subprogram")    ; 1
       (t "renames-other")
       ))
    ))

(defun ada-indent-refine-return (token forward)
  (save-excursion
    (when forward (smie-default-backward-token))

    ;; 'return' occurs in:
    ;;
    ;; 1) a [generic] function subprogram_declaration or formal_subprogram_declaration:
    ;;
    ;;    1a) function_specification ::= function defining_designator parameter_and_result_profile
    ;;
    ;;    preceding refined token: "function-spec", "function-overriding",
    ;;       "function-generic", "function-separate"
    ;;    token: "return-spec"
    ;;
    ;;    1b) formal_concrete_subprogram_declaration ::= with subprogram_specification ...
    ;;
    ;;    preceding token: "function-formal"
    ;;    token: "return-formal"
    ;;
    ;; 2) a function specification in function body :
    ;;
    ;;    function identifier (...) return [access] name is
    ;;
    ;;    preceding refined token: "function-spec", "function-overriding"
    ;;    token: "return-spec"
    ;;
    ;; 3) a return statement:
    ;;
    ;;    3a) return;
    ;;    3b) return exp;
    ;;
    ;;    identifier
    ;;
    ;; 4) an extended return statement:
    ;;
    ;;    return identifier : name;
    ;;
    ;;    token: "return-ext" (4a)
    ;;
    ;;    return identifier : name do statements end return;
    ;;
    ;;    token: "return-ext" (4b), "return-end" (4c)
    ;;
    ;; 5) an access function type declaration:
    ;;
    ;;    type name is access [protected] function identifier (...) return [access] name;
    ;;
    ;;    preceding refined token: "function-spec"  _not_ overriding or generic
    ;;    token: "return-spec"
    ;;
    ;; 6) a subprogram_specification in a subprogram_renaming_declaration
    ;;    same as 1a.
    ;;
    ;; So we have to look both forward and backward to resolve this.
    (or
     (if (equal "end" (save-excursion (smie-default-backward-token))) "return-end"); 4c

     ;; Do this now, otherwise we can't distinguish between:
     ;;
     ;; function F1 return Integer;
     ;; return 0;
     ;;
     (let ((token (save-excursion (ada-indent-backward-keyword))))
       (cond
	((member token '("function-spec" "function-overriding" "function-generic" "function-separate"))
	 "return-spec"); 1a, 2, 5

	((equal token "function-formal")
	 "return-formal"); 1b
	))

     (save-excursion
       (let ((token (progn
		      (smie-default-forward-token); return
		      (smie-default-forward-token))))
	 (cond
	  ((equal token ";") "return"); 3a
	  (t
	   (setq token (smie-default-forward-token)); identifier
	   (cond
	    ((member token '(":" ":-do")) "return-ext"); 4a, 4b
	    (t "return"); 3b
	    ))))))
    ))

(defun ada-indent-refine-select (token forward)
  (save-excursion
    (when forward (smie-default-backward-token))

    (let ((prev-token (smie-default-backward-token)))
      (cond
       ((equal prev-token "end") "select-end")
       (t "select-open"))
  )))

(defun ada-indent-refine-separate (token forward)
  (let ((token (save-excursion
		 (when (not forward) (smie-default-forward-token))
		 (smie-default-forward-token))))

    (if (equal token ";")
	"separate-stub"
      "separate-unit")))

(defun ada-indent-refine-subprogram (token forward)
  (save-excursion
    (when forward (smie-default-backward-token))

    (let ((prev-token (save-excursion (smie-default-backward-token))))
      (cond
       ((equal prev-token "with")	(concat token "-formal"))
       ((equal prev-token "overriding") (concat token "-overriding"))
       ((and
	 (equal prev-token "");; '"', ")", bob; '"' not legal
	 (save-excursion (forward-comment (- (point-max))) (not (bobp))))
	(concat token "-separate")); separate (name) [function | procedure]

       ((member prev-token '("access" "protected"))
	(concat token "-spec")); access_to_subprogram_definition

       ((save-excursion
	  (and
	   (equal "is" (ada-indent-forward-tokens-unrefined "return" "is" ";")); end of subprogram-spec
	   (equal "new" (smie-default-forward-token))))
	;; generic_instantiation. We have to check for "new" without
	;; refining it.
	(concat token "-inst"))

       ((ada-indent-generic-p) (concat token "-generic"))

       (t (concat token "-spec"))
  ))))

(defun ada-indent-refine-task (token forward)
  (save-excursion
    (when forward (smie-default-backward-token))
    (cond
     ((equal (save-excursion (ada-indent-backward-keyword)) "separate-unit")
      "task-separate"); separate (name) task body

     ((equal (save-excursion
               (smie-default-forward-token)
               (smie-default-forward-token))
	     "body")
      "task-body")

     ((equal (save-excursion
	       (smie-default-forward-token)
	       (ada-indent-forward-keyword)) ";")
      "task-single")

     (t "task-type"))
    ))

(defun ada-indent-refine-then (token forward)
  (let ((token (save-excursion
		 (when forward (smie-default-backward-token))
		 (smie-default-backward-token))))

    (cond
     ((equal token "and") "then"); identifier
     ((member (nth 2 (save-excursion (ada-indent-goto-parent token 1)))
	      '("if-open" "elsif"))
      "then-if")
     (t "then-select")
     )))

(defun ada-indent-refine-type (token forward)
  (let ((token (save-excursion
		 (when forward (smie-default-backward-token))
		 (smie-default-backward-token))))

    (cond
     ((equal token "protected") "type-protected")
     ((equal token "task") "type-task")
     (t "type-other")
     )))

(defun ada-indent-refine-use (token forward)
  ;; 1) use_clause:
  ;;
  ;;    a) use_package_clause ::= use package_name {, package_name};
  ;;
  ;;    b) use_type_clause ::= use [all] type subtype_mark {, subtype_mark};
  ;;
  ;;    it's not easy to tell these apart, so they are both use-decl
  ;;
  ;; 2) attribute_definition_clause ::=
  ;;      for local_name'attribute_designator use expression;
  ;;    | for local_name'attribute_designator use name;
  ;;
  ;; token: use-decl

  (let ((token (save-excursion
		 (when forward (smie-default-backward-token))
		 (ada-indent-backward-keyword))))

    (if (equal token "for-attribute")
	"use-attribute"
      "use-decl")))

(defun ada-indent-refine-when (token forward)
  (save-excursion
    (when forward (smie-default-backward-token))

    ;; "when" occurs in:
    ;;
    ;; 1) record variant part ::=
    ;;
    ;;       case discriminant_direct_name is
    ;;       when discrete_choice_list => component;
    ;;       when discrete_choice_list => component;
    ;;
    ;;   token: "when-case"
    ;;
    ;; 2) case_expression_alternative ::=
    ;;       (case selecting_expression is
    ;;        when discrete_choice_list => dependent_expression,
    ;;        when discrete_choice_list => dependent_expression)
    ;;
    ;;   token: "when-TBD"
    ;;
    ;; 3) case_statement_alternative ::=
    ;;       case selecting_expression is
    ;;       when discrete_choice_list => statement;
    ;;       when discrete_choice_list => statement;
    ;;
    ;;   token: "when-case"
    ;;
    ;; 4) exit_statement ::=
    ;;       exit [loop_name] [when condition];
    ;;
    ;;   preceding unrefined keyword: exit
    ;;   skip: nothing or identifier
    ;;   token: "when-exit"
    ;;
    ;; 5) entry_barrier in an entry_body ::=
    ;;       entry identifier (...) when condition
    ;;
    ;;   preceding refined token: "entry"
    ;;   skip: name
    ;;   token: "when-entry"
    ;;
    ;; 6) guard in a selective_accept :
    ;;
    ;;       select
    ;;          [when expression => ]
    ;;             select_alternative
    ;;       {or
    ;;          [when expression => ]
    ;;             select_alternative }
    ;;
    ;;   preceding unrefined token: "select", "or"
    ;;   skip: nothing
    ;;   token: "when-select"
    ;;
    ;; 7) exception_handler ::=
    ;;
    ;;       exception
    ;;       when [choice_parameter_specification:] exception_choice {| exception_choice} =>
    ;;          statement;
    ;;       when [choice_parameter_specification:] exception_choice {| exception_choice} =>
    ;;          statement;
    ;;
    ;;   token: "when-TBD"
    ;;

    (or
     (if (member (save-excursion (smie-default-backward-token)) '("select" "or"))
	 "when-select")

     (save-excursion
       (if (equal (smie-default-backward-token) "exit")
	   "when-exit"
	 (if (equal (smie-default-backward-token) "exit"); loop label
	     "when-exit")))

     (if (equal "entry" (ada-indent-backward-keyword))
	 "when-entry"; 5
       "when-case"); 1
     )))

(defun ada-indent-refine-with (token forward)
  (save-excursion
    (when forward (smie-default-backward-token))

    ;; "with" occurs in:
    ;;
    ;; 1) record_extension_part in a [formal_]derived_type_definition in a type_declaration
    ;;
    ;;    type ... is ... new parent_subtype_indication [[and interface_list] with record_definition]
    ;;
    ;;    succeeding unrefined token: "record"
    ;;    skip: nothing
    ;;    keyword: "with-record"
    ;;
    ;; 2) extension_aggregate ::=
    ;;       (ancestor_part with record_component_association_list)
    ;;
    ;;    ancestor_part can be an aggregate for the parent type, or the parent type name.
    ;;    ada-indent-backward-keyword : "(" for either (aggregate paired parens are skipped)
    ;;
    ;; 3) private_extension_declaration ::=
    ;;       type defining_identifier [discriminant_part] is
    ;;       [abstract] [limited | synchronized] new ancestor_subtype_indication
    ;;       [and interface_list] with private
    ;;       [aspect_specification];
    ;;
    ;;    succeeding unrefined token: "private"
    ;;    skip: nothing
    ;;    keyword: "with-new"
    ;;
    ;; 4) task_type_declaration, single_task_declaration,
    ;;    protected_type_declaration, single_protected_declaration ::=
    ;;       {protected | task} [type] defining_identifier [known_discriminant_part]
    ;;       [aspect_specification] [is
    ;;       [new interface_list with]
    ;;       {protected | task}_definition];
    ;;
    ;;    preceding refined token: "new-type", "and-interface_list"
    ;;    skip: name
    ;;    succeeding unrefined token: "protected", "task"
    ;;    keyword: "with-new"
    ;;
    ;; 5) requeue_statement ::= requeue procedure_or_entry_name [with abort];
    ;;
    ;;    not implemented yet
    ;;
    ;; 6) [non]limited_with_clause in a context_clause ::=
    ;;
    ;;    [limited] [private] with library_unit_name {, library_unit_name};
    ;;
    ;;    preceding unrefined token: ["limited"] ["private"] ";" bob
    ;;    keyword: "with-context-1" -2
    ;;
    ;; 7) raise_statement ::= raise;
    ;;       | raise exception_name [with string_expression];
    ;;
    ;;    preceding refined token: "raise-stmt"
    ;;    keyword: "with-raise"
    ;;
    ;; 8) formal_concrete_subprogram_declaration ::=
    ;;       with subprogram_specification [is subprogram_default]
    ;;       [aspect_specification];
    ;;
    ;;    succeeding unrefined token: "function", "procedure"
    ;;    skip: none
    ;;    keyword: with-formal
    ;;
    ;; 9) formal_abstract_subprogram_declaration ::=
    ;;       with subprogram_specification is abstract [subprogram_default]
    ;;       [aspect_specification];
    ;;
    ;;    same as formal_concrete
    ;;
    ;; 10) formal_package_declaration ::=
    ;;       with package defining_identifier is new generic_package_name  formal_package_actual_part
    ;;       [aspect_specification];
    ;;
    ;;    succeeding unrefined token: "package"
    ;;    skip: none
    ;;    keyword: with-formal
    ;;
    ;; 11) aspect_specification ::=
    ;;       with aspect_mark [=> aspect_definition] {, aspect_mark [=> aspect_definition] }
    ;;
    ;;    succeeding refined token: "=>", ",", ";"
    ;;    skip: name
    ;;
    ;;    preceding unrefined token: "record", FIXME (later): others?
    ;;    skip: nothing
    ;;    token: with-aspect
    ;;
    (or
     (let ((token (save-excursion
		    (smie-default-forward-token); with
		    (smie-default-forward-token))))
       (cond
	((member token '("function" "package" "procedure")) "with-formal"); 8
	((equal token "record") "with-record"); 1
       ))

     ;; this checks for preceding ";", so it has to be after the
     ;; above; with-formal also has a preceding ";"
     (let ((token (save-excursion (smie-default-backward-token))))
       (cond
	((equal token "record") "with-aspect"); 11
	((equal token ""); bob, ")"
	 (if (progn (forward-comment (- (point)))
		    (bobp))
	     "with-context-1"; 6
	   "with-agg");2
	 )
	((equal token ";")
	 "with-context-1"); 6
	((member token '("limited" "private"))
	 "with-context-2"); 6
	(t nil)))

     (let ((token (save-excursion (ada-indent-backward-keyword))))
       (cond
	((equal token "(") "with-agg"); 2
	((equal token "raise-stmt") "with-raise"); 7
	))

     "with-new")
    ))

;;; forward/backward token

;; ada-indent-forward-token must produce the same results on a string
;; of tokens as ada-indent-backward-token. To ensure that, we use an
;; alist to specify the refining functions.

(defconst ada-indent-next-token-alist
  ;; Alphabetical order.
  '(("<>;" ";")
    ;; These three chars all have punctuation syntax. We need that
    ;; for expressions, so we don't change it. "<>" is an identifier
    ;; in the grammar, so we can just refine this to ";"

    (":" 	 ada-indent-refine-:)
    ("=>" 	 ada-indent-refine-=>)
    ("abort" 	 ada-indent-refine-abort)
    ("accept" 	 ada-indent-refine-accept)
    ("and" 	 ada-indent-refine-and)
    ("begin" 	 ada-indent-refine-begin)
    ("case" 	 ada-indent-refine-case)
    ("end" 	 ada-indent-refine-end)
    ("else" 	 ada-indent-refine-else)
    ("exception" ada-indent-refine-exception)
    ("exit" 	 ada-indent-refine-exit)
    ("for" 	 ada-indent-refine-for)
    ("function"  ada-indent-refine-subprogram)
    ("interface" ada-indent-refine-interface)
    ("if" 	 ada-indent-refine-if)
    ("is" 	 ada-indent-refine-is)
    ("limited" 	 ada-indent-refine-limited)
    ("loop" 	 ada-indent-refine-loop)
    ("mod" 	 ada-indent-refine-mod)
    ("new" 	 ada-indent-refine-new)
    ("of" 	 ada-indent-refine-of)
    ("or" 	 ada-indent-refine-or)
    ("package" 	 ada-indent-refine-package)
    ("private" 	 ada-indent-refine-private)
    ("procedure" ada-indent-refine-subprogram)
    ("protected" ada-indent-refine-protected)
    ("raise" 	 ada-indent-refine-raise)
    ("record" 	 ada-indent-refine-record)
    ("renames" 	 ada-indent-refine-renames)
    ("return" 	 ada-indent-refine-return)
    ("select" 	 ada-indent-refine-select)
    ("separate"  ada-indent-refine-separate)
    ("task" 	 ada-indent-refine-task)
    ("then" 	 ada-indent-refine-then)
    ("type" 	 ada-indent-refine-type)
    ("use" 	 ada-indent-refine-use)
    ("when" 	 ada-indent-refine-when)
    ("with" 	 ada-indent-refine-with)
    )
  "Alist of (token keyword) or (token refine-defun), used by
`ada-indent-next-token' to refine tokens.
`token' is the string returned by smie-default-[forward|backward]-token.
If `keyword' is a string, it is returned.
If `keyword' is a defun, it is called with two args (token forward);
forward is t if moving forward (point at right end of token), nil if
moving backward (point at left end of token). It must return the
refined token or nil.
If a token is not in the alist, it is returned unrefined.")

;; cache operations

(defvar ada-indent-cache-max 0
  "Maximimum position in buffer where ada-indent token refinement cache is valid.")
(make-variable-buffer-local 'ada-indent-cache-max)

(defvar ada-indent-refining nil
  "t when parsing forward to validate cache.")

(defun ada-indent-invalidate-cache()
  "Invalidate the ada-indent token cache for the current buffer."
  (interactive)
  (setq ada-indent-cache-max 0))

(defun ada-indent-validate-cache (pos)
  "Update cache from `ada-indent-cache-max' to at least POS."
  (save-excursion
    (let ((ada-indent-refining t))
      (goto-char ada-indent-cache-max)
      (while (> pos (point))
	(ada-indent-forward-keyword))
      ;; If pos is inside a paren, but ada-indent-cache-max was
      ;; outside it, this just skipped us.
      (when (not (ada-indent-get-cache pos))
	(goto-char pos)
	(ada-indent-validate-cache-parens))
    )))

(defun ada-indent-validate-cache-parens ()
  "Assuming point is inside parens, validate cache within the parens."
  (save-excursion
    ;; syntax-ppss sometimes tells us we are not in a paren, even when
    ;; we are; not debugging that.
    (let ((prev-cache-max ada-indent-cache-max)
	  (ada-indent-cache-max 0)
	  (done nil)
	  (ada-indent-refining t)
	  token)

      (condition-case err
	  (progn
	    (goto-char (+ 1 (scan-lists (point) -1 1)));; just after opening paren
	    (setq ada-indent-cache-max (point));; force calling refine-*
	    (while (not done)
	      (setq token (ada-indent-forward-token))
	      (cond
	       ((and (equal token "")
		     (eq (char-after) ?\)))
		(setq done t))

	       ((or (not (ada-indent-keyword-p token))
		    (ada-indent-closer-p token))
		(smie-forward-sexp nil))

	       (t
		(smie-forward-sexp token))
	       ))
	    (setq ada-indent-cache-max prev-cache-max)
	    )
	(scan-error
	 ;; from scan-lists; can happen when user is typing code
	 (setq ada-indent-cache-max prev-cache-max)))
  )))

(defun ada-indent-get-cache (pos)
  "Return refined token string from the `ada-indent-cache' text property at POS."
  (get-text-property pos 'ada-indent-cache))

(defun ada-indent-put-cache (pos token)
  "Set TOKEN as the refined token string in the `ada-indent-cache' text property at POS.
Return TOKEN."
  (put-text-property pos (+ 1 pos) 'ada-indent-cache token)
  (setq ada-indent-cache-max (max ada-indent-cache-max pos))
  token)

(defun ada-indent-after-change (begin end length)
  ;; We only need to move ada-indent-cache-max to `begin' if this
  ;; change affects code, ie non-whitespace non-comment. Otherwise, we
  ;; could just adjust it by the change amount. But we're keeping it
  ;; simple, so we always move cache-max to `begin' or earlier;
  ;; optimize later if needed.
  ;;
  ;; However, we cannot set cache-max to inside a comment or string!
  (when (> ada-indent-cache-max begin)
    (save-excursion
      ;; (info "(elisp)Parser State")
      (let ((state (syntax-ppss begin)))
	(cond
	 ((or
	   (nth 3 state); in string
	   (nth 4 state)); in comment
	  (setq ada-indent-cache-max (nth 8 state)))

	 (t (setq ada-indent-cache-max begin))
	 )))))

(defun ada-indent-next-token (forward)
  "Move to the next token; forward if FORWARD non-nil, backward otherwise.
Return the token text or a refinement of it. Manage the refinement cache."
  (let* (cache-pos
	 (token (if forward
		    (progn
		      (forward-comment (point-max))
		      (setq cache-pos (point))
		      (smie-default-forward-token))
		  (prog1
		      (smie-default-backward-token)
		    (setq cache-pos (point)))))
	 (refine (cadr (assoc token ada-indent-next-token-alist))))
    (cond
     ((stringp refine) refine)

     ((functionp refine)
      (if (<= cache-pos ada-indent-cache-max)
	  (or (ada-indent-get-cache cache-pos)
	      ;; cache can be nil inside parens; those are skipped on
	      ;; the first pass, but we may now be indenting inside
	      ;; one.
	      (progn
		(ada-indent-validate-cache-parens)
		(ada-indent-get-cache cache-pos)))
	(if ada-indent-refining
	    (ada-indent-put-cache cache-pos (funcall refine token forward))
	  (ada-indent-validate-cache cache-pos)
	  (ada-indent-get-cache cache-pos)
	  )))

     (t token))
    ))

(defun ada-indent-forward-token () (ada-indent-next-token t))
(defun ada-indent-backward-token () (ada-indent-next-token nil))

;;; indent rules

(defun ada-indent-when (base)
  "Return indentation offset to use after \"when\", \"=>-when\".
BASE should be `ada-indent' or `ada-indent-broken'."
  ;; Use ada-indent-when if "when" is at start of line. It may not be
  ;; in a select statement.
  (save-excursion
    (unless (looking-at "when")
      (ada-indent-backward-tokens-unrefined "when"))
    (if (smie-indent--bolp)
	(+ base ada-indent-when)
      base)))

(defun ada-indent-rule-current (offset)
  "Indent relative to the current line"
  (cons 'column (+ (save-excursion (back-to-indentation) (current-column)) offset)))

(defun ada-indent-keyword-p (token)
  (assoc token ada-indent-grammar))

(defun ada-indent-opener-p (token)
  (let ((association (assoc token ada-indent-grammar)))
    (when association (listp (nth 1 association)))))

(defun ada-indent-closer-p (token)
  (let ((association (assoc token ada-indent-grammar)))
    (when association (listp (nth 2 association)))))

(defun ada-indent-goto-parent (child up)
  "Goto a parent (defined by where smie-backward-sexp stops).
If CHILD is non-nil and a smie keyword, find its parent (which may be
itself, if it is a parent and UP is 1).
Otherwise, find the previous keyword, start over.
UP is an integer; find that many parents.
Point must be on the start of `child', or on the start of the
preceding unrefined token (if resuming from a previous call).
Return same struct as `smie-backward-sexp'.
Point is left on the start of the result token if it is a closer,
otherwise on the following token."
  (let ((count up)
	(token
	 (cond
	  ((ada-indent-keyword-p child)
	   child)
	  (t (ada-indent-backward-keyword)))))

    (setq token
	  (list (nth 1 (assoc token ada-indent-grammar)) (point) token))
    (while (> count 0)
      (when (listp (nth 0 token))
	;; token is an opener; found a parent
	(setq count (- count 1)))
      (if (> count 0)
	  (progn
	    (cond
	     ((listp (nth 0 token))
	      ;; When smie-backward-sexp stops because the found
	      ;; token is an opener, it leaves point on the
	      ;; opener. We can't call smie-backward-sexp again
	      ;; with that token, so we have to move to the next
	      ;; keyword first. That might also be an opener, so
	      ;; we loop again before calling smie-backward-sexp
	      (progn
		(setq token (ada-indent-backward-keyword))
		(setq token
		      (list (nth 1 (assoc token ada-indent-grammar)) (point) token))))

	     (t
	      ;; When smie-backward-sexp stops because the found token
	      ;; is has a lower precedence level, it leaves point on
	      ;; the following token. If we call smie-backward-sexp
	      ;; again with point there, we won't move. So we go to
	      ;; the found token first.
	      (if (not (= (point) (nth 1 token)))
		  (goto-char (nth 1 token)))
	      (setq token (smie-backward-sexp (nth 2 token)))
	      (setq count (- count 1)))))
	))

    ;; If we stopped because we found an opener, point is on token,
    ;; which is where we want it. If we stopped because the next token
    ;; has a lower precedence level, point is on the following token;
    ;; (nth 1 token) gives the position at the start of the lower
    ;; precendence token.

    token))

(defun ada-indent-rule-parent (offset child)
  "Find the parent of CHILD (using `ada-indent-goto-parent'),
return an indent by OFFSET relevant to it. Does not stop on
CHILD. Preserves point.  CHILD must be non-nil and a keyword
or \"(\", and point must be at the start of CHILD."
  (save-excursion
    (let
	((parent
	  (ada-indent-goto-parent
	   child
	   (if (and child
		    (ada-indent-opener-p child))
	       2
	     1))))
      (cond
       ((equal (nth 2 parent) "(")
	;; indent to the (, not the line it is on
	(forward-char 1)
	(forward-comment (point-max)))

       (t (back-to-indentation)))
      (cons 'column (+ (current-column) offset))
    )))

(defun ada-indent-skip-identifier-list (forward)
  "Skip forward/backward over {identifier,}.
Return (preceding-pos preceding-string) for backward, succeeding
for forward."
  (let (parent parent-pos)
    (while
	(progn
	  (setq parent (if forward (ada-indent-forward-keyword) (ada-indent-backward-keyword)))
	  (setq parent-pos (point))
	  (cond
	   ((equal "," parent) t)
	   ((equal "(" parent) (forward-char 1) nil)
	   ((equal ")" parent) (backward-char 1) nil)
	   (t
	    (if forward (smie-default-backward-token) (smie-default-forward-token))
	    nil))))
    (forward-comment (if forward (- (point)) (point-max)))
    (list parent-pos parent)))

(defun ada-indent-goto-statement-start (child)
  "Move point to the start of the statement/declaration
containing point.  If point is in a parenthesized list, move to
the start of the current list element.  Return (preceding-pos
preceding-string), where `preceding-string' is the text of the
token preceding the statement start, and `preceding-pos' is the
position of its first character.  If point is at statement or
list element start, does nothing.  If CHILD is non-nil, it must
be a keyword, and point must be at the start of CHILD."
  ;; See ada-indent-show-statement-start for interactive call of
  ;; this.
  ;;
  ;; Because we did not include access-to-subprogram in the grammar,
  ;; we have to consider whether the first parent we find is the
  ;; "right" one.
  ;;
  ;; Consider an access-to-function type declaration, with a return
  ;; type that is access to function:
  ;;
  ;;    type Function_Access_Type_8 is access
  ;;       protected function
  ;;          (Param_1 : in Integer)
  ;;          return access function
  ;;             (Param_2 : in Float)
  ;;             return Standard.Float;
  ;;
  ;;    type Another_Type is ...;
  ;;
  ;; Obviously, this could be repeated to any level. Here each
  ;; "function" keyword is a smie parent; ada-indent-goto-parent will
  ;; stop there. So we have to loop:
  ;;
  ;;    loop
  ;;       ada-indent-goto-parent
  ;;       if parent not in ("procedure" "function") then
  ;;          exit loop
  ;;       end if
  ;;    end loop
  ;;
  ;; The same loop works for access to procedure, although it will
  ;; only be executed once.
  ;;
  ;; 'overriding' and 'protected' present another problem; the parent
  ;; is not at the beginning of the statement:
  ;;
  ;;    overriding procedure Name;
  ;;
  ;;    protected type Name is ...
  ;;
  ;; The same is true for any other leading Ada keyword that we leave
  ;; as an identifier. To handle this, we do `back-to-indentation'
  ;; once we find the right parent.
  ;;
  ;; We do _not_ need a similar loop for assignment statements:
  ;;
  ;;    A := B + C * D;
  ;;
  ;; because operators are just identifiers. However, to find the
  ;; start of A (which could be a complex name), we must use
  ;; ada-indent-backward-keyword.
  ;;
  ;; Object declarations can declare multiple objects:
  ;;
  ;;   A,
  ;;    B : type;
  ;;
  ;; The first keyword is ":"; we use ada-indent-backward-keyword.
  ;;
  ;; If we are inside parens:
  ;;
  ;;    procedure Procedure_1d
  ;;       (Item  : in out Parent_Type_1;
  ;;        Item_1 : in Character;
  ;;        Item_2 : out Character)
  ;;    is null;
  ;;
  ;;    procedure Procedure_1e (Item  : in out Parent_Type_1;
  ;;                            Item_1 : in Character;
  ;;                            Item_2 : out Character)
  ;;    is null;
  ;;
  ;; We want to align on the column following "(". On the line
  ;; containing "(", we want to leave point after the paren, not
  ;; before it. The other lines have no special considerations.
  ;;
  (let (parent-count
	(parent nil)
	(parent-pos nil)
	(orig-child child)
	pos)

    (catch 'done

      ;; We have to check the previous keyword for procedure calls,
      ;; "procedure" and "function", and a few other cases.  Many
      ;; statements have non-keyword tokens before the first token
      ;; (assignment), so we have to use use ada-indent-backward-keyword
      ;; to find the previous keyword.
      (when (not (member child ada-indent-block-keywords))
	(setq pos (point));; not using save-excursion so we can do throw 'done from here.
	(setq parent (ada-indent-backward-keyword))
	(setq parent-pos (point))
	(cond
	 ((or
	   (equal parent ";")
	   (member parent ada-indent-block-keywords))
	  (smie-default-forward-token); ";" or block start
	  (forward-comment (point-max)); also skips final whitespace
	  ;; Make sure we moved. In this case:
	  ;;
	  ;;    is begin
	  ;;       return Integer (Function_1a);
	  ;;
	  ;; intending "return", goto-statement-start is called from
	  ;; indent-after-keyword with point on
	  ;; "begin". backward-keyword finds "is", which is a block
	  ;; keyword. Then we move back to "begin". No other blocks
	  ;; may be empty.
	  (if (not (= pos (point)))
	      (throw 'done (list parent-pos parent))
	    ))

	 ((equal parent "("); this is a function call in an aggregate or param list
	  (progn
	    (forward-char 1)
	    (forward-comment (point-max)); also skips final whitespace
	    (throw 'done (list parent-pos parent))))

	 ((equal parent ":-object")
	  (throw 'done (ada-indent-skip-identifier-list nil)))
	 ))

      (when pos (goto-char pos))

      (if (equal child ";")
	  ;; we want to go to the start of the statement preceding
	  ;; ";". goto-parent with child = ";" will go to the next ";"
	  ;; or block open, which is not the same. In particular,
	  ;; block and statement labels get in the way.
	  (setq child (ada-indent-backward-keyword)))

      (setq parent-count
	    (if (member child '("record-open" "<<"))
		2
	      1))
      ;; If child is "(" the first run thru smie-backward-sexp
      ;; produces no motion; that causes the second run to call the
      ;; lower level scanner to skip the parens, because
      ;; forward-sexp-function is let-bound to nil.
      ;;
      ;; If child is record, that is its own parent, and we want the
      ;; next one up. Same for "<<".

      (setq parent (ada-indent-goto-parent child parent-count))

      (when (or
	     (member (nth 2 parent) '("(" ";"))
	     (and
	      (not (equal (nth 2 parent) "record-open"))
	      (member (nth 2 parent) ada-indent-block-keywords))
	     )
	;; goto-parent left point on token following parent; point is at statement start
	(throw 'done (list (nth 1 parent) (nth 2 parent))))

      (when (equal (nth 2 parent) ",")
	(cond
	 ((equal orig-child ",")
	  (throw 'done (list (nth 1 parent) (nth 2 parent))))
	 ((equal orig-child ";")
	  ;; we're in a parameter list or object declaration, with
	  ;; multiple identifiers before the ":".
	  (while (equal (nth 2 parent) ",")
	    (setq parent (ada-indent-goto-parent "," 1)))
	  (throw 'done (list (nth 1 parent) (nth 2 parent))))
	 ))

      (if (not (= (point) (nth 1 parent)))
	  ;; goto-parent stopped because of a lower-precedence token,
	  ;; not a closer; that might be because:
	  ;;
	  ;; 1) a parameter list object:
	  ;;
	  ;;    A, B : in Integer;
	  ;;
	  ;;    stops on "in"
	  ;;
	  ;; 2) probably other situations.
	  ;;
	  ;; In case 1 we could call ada-indent-goto-parent again to
	  ;; get to the statement start. But this is also handled by
	  ;; the other code below, so we just go to the parent
	  ;; keyword.
	  (goto-char (nth 1 parent)))

      ;; handle access-to-subprogram and record types.
      (while (or (equal (nth 2 parent) "record-open")
		 (and (member (nth 2 parent) `("procedure-spec" "function-spec")) ; _not -overriding -generic
		      (member (save-excursion (smie-default-backward-token)) '("access" "protected"))))
	(setq parent (ada-indent-goto-parent parent 2)))

      (cond
       ((member (nth 2 parent) '(":=" ":-object"))
	;; We don't need 'skip-identifier-list' for :-object, but it
	;; does the right thing.
	;;
	;; Simple types in object declarations were handled above; for
	;; complex types and parameter lists, we get here.
	(ada-indent-skip-identifier-list nil))

       (t (list (nth 1 parent) (nth 2 parent))))
      )))

(defun ada-indent-rule-statement (offset child)
  "Find the start of the statement/declaration containing point (using
`ada-indent-goto-statement-start'), return an indent by OFFSET relevant
to it. Preserves point.  If CHILD is non-nil, point must be at
the start of CHILD, which must be a keyword."
  (save-excursion
    (let ((parent (ada-indent-goto-statement-start child)))
      (cond
       ((equal (nth 1 parent) "(")
	nil); indent to the (, not the line it is on
       (t (back-to-indentation)))
      (cons 'column (+ (current-column) offset))
      )))

;;;
(defun ada-indent-rules (method arg)
  ;; This is called from ada-indent-{before|after}-keyword; it must
  ;; not move point, and must return nil or ('column n).
  (case method
    (:elem
     ;; see comments at smie-rules-function
     (case arg
       (basic ada-indent)
       (args
	;; offset for function arguments.
	0))
     )

    (:before
     ;; arg is a smie keyword, at the beginning of a line. point is at
     ;; the start of the keyword.
     ;;
     ;; The general rule is to indent relative to the start of the
     ;; statement containing arg; there are some exceptions that we
     ;; check for first.
     ;;
     ;; If arg is at the start of the statement, we return nil; :after
     ;; then indents relative to the previous statement start.

     (cond
      ((equal arg "(")
       ;; parenthesis occur in expressions, and after names, as array
       ;; indices, subprogram parameters, type constraints.
       ;;
       ;; "(" is not in the smie grammar, but
       ;; ada-indent-before-keyword handles is specially.
       ;;
       ;; 1) A subprogram declaration. Indent relative to "function"
       ;;    or "procedure", which are both parent and statement
       ;;    start.
       ;;
       ;; 2) The parameter list for an anonymous subprogram in an
       ;;    access type, we want to indent relative to "procedure" or
       ;;    "function", which is the parent, not "type-other", which is the
       ;;    statement start.
       ;;
       ;; 3) A procedure call:
       ;;
       ;;    function Function_1 return Integer
       ;;    is begin
       ;;       procedure_1
       ;;          (
       ;;
       ;;    we want to indent relative to the procedure name, which
       ;;    is the start of the current statement, while the parent
       ;;    is "function".
       ;;
       ;; 4) part of an expression. Indent relative to statement start.
       ;;
       ;; 5) an accept statement in a select statement
       ;;
       ;; 6) a function call in an aggregate or parameter list:
       ;;
       ;;       return Float
       ;;          (Integer'Value
       ;;             (Local_6));

       (save-excursion
	 (let ((pos (point)))
	   (if (member (smie-default-backward-token) '("procedure" "function"))
	       ;; 1, 2
	       (progn (goto-char pos) (ada-indent-rule-parent ada-indent-broken arg))
	     ;; 3, 4, 5
	     (progn (goto-char pos) (ada-indent-rule-statement ada-indent-broken arg))))
	 ))

      ((equal arg ")")
       ;; find the open paren
       (save-excursion
	 (forward-char 1)
	 (backward-sexp)
	 (cons 'column (current-column))))

      ((equal arg "=>-when")
       ;; exception to block statement rule.
       (ada-indent-rule-statement (ada-indent-when ada-indent-broken) arg))

      ((equal arg "abort-select")
       ;; exception to block-keyword indentation; preserve Ada mode 4.01 behavior
       (save-excursion
	 (ada-indent-goto-parent arg 1)
	 (back-to-indentation)
	 (cons 'column (+ (current-column) ada-indent-broken))))

      ((equal arg "end-record")
       ;; goto-parent leaves point on "record-open".
       (save-excursion
	 (ada-indent-goto-parent arg 1)
	 (back-to-indentation)
	 (cons 'column (current-column))))

      ((member arg '("record-open" "record-null"))
       ;; This indents the first line. The components are indented
       ;; relative to the line containing "record-open"; see "record-open" in
       ;; :after.
       (ada-indent-rule-statement ada-indent-record-rel-type arg))

      ((equal arg "renames-subprogram")
       (let* (keyword
	      ;; We need to skip "return" when looking for parameters
	      ;; if this subprogram is a function, so remember the
	      ;; keyword we found while calculating subprogram-col
	      ;; below.

	      (subprogram-col ;; the subprogram keyword's start column
	       (save-excursion
		 (setq keyword
		       (ada-indent-backward-tokens-unrefined
			"function" "procedure"))
		 (current-column)))
	      (parameter-col ;; the start of the parameters (nil if none)
	       (save-excursion
		 (if (equal keyword "function")
		     (ada-indent-backward-keyword));; "return"
		 (smie-backward-sexp)
		 (if (equal (char-after) ?\()
		     (current-column)
		   nil)))
	      )

	 (cond ((<= ada-indent-renames 0)
		;; If 'ada-indent-renames' is zero or negative, then
		(cond ((null parameter-col)
		       ;; No parameters; use 'ada-indent-broken' from
		       ;; subprogram keyword.
		       (cons 'column (+ subprogram-col ada-indent-broken)))
		      (t
		       ;; Parameters: indent relative to the "(".
		       (cons 'column (- parameter-col ada-indent-renames)))))
	       ;; If 'ada-indent-renames' is positive, indent from
	       ;; the subprogram keyword.
	       (t
		(cons 'column (+ subprogram-col ada-indent-renames))))
	 ))

      ((member arg '("return-spec" "return-formal"))
       ;; Function declaration, function body, or access-to-function
       ;; type declaration.

       (let ((parameter-start
	      ;; pos of start of the parameters (the paren; nil if none)
	      (save-excursion
		(smie-backward-sexp)
		(if (equal (char-after) ?\()
		    (current-column)
		  nil)))
             (function-col
	      ;; pos of the "function" keyword
	      (save-excursion
		(ada-indent-goto-parent arg 1)
		;; this can leave point on 'overriding' or 'with'
		(while (not (equal
			     (smie-default-forward-token)
			     "function"))
                               nil)
		(smie-default-backward-token)
		(current-column)))
             )

         (cond
	  ((<= ada-indent-return 0)
	   (cond
	    ((null parameter-start)
	     ;; No parameters; use 'ada-indent-broken' from
	     ;; "function".
	     (cons 'column (+ function-col ada-indent-broken)))
	    (t
	     ;; Parameters: indent relative to the "(".
	     (cons 'column (- parameter-start ada-indent-return)))))

	  (t
	   ;; indent relative to "function"
	   (cons 'column (+ function-col ada-indent-return))))
         ))

      ((member arg '("procedure-overriding" "function-overriding"))
       (save-excursion
	 (smie-default-backward-token)
	 (cons 'column (current-column))))

      ((member arg '("function-separate" "package-separate" "procedure-separate" "protected-separate"
		     "task-separate"))
       (ada-indent-rule-statement 0 arg))

      ((equal arg "when-case")
       (ada-indent-rule-statement ada-indent-when arg))

      ((equal arg "when-select")
       (save-excursion
	 (smie-default-backward-token)
	 ;; we are now before "or-select" or "select-open"
	 (cons 'column (+ (current-column) ada-indent-when))))

      ((equal arg "with-agg")
       (ada-indent-rule-statement 0 arg))

      ((member arg '("limited-context"
		     "private-context-1"
		     "with-context-1"))
       (cons 'column 0))

      ((or (member arg ada-indent-block-end-keywords)
	   (member arg ada-indent-block-keywords))
       ;; some example code:
       ;;
       ;;    function Function_1b return Float
       ;;    is
       ;;    begin
       ;;       declare
       ;;       begin
       ;;
       ;;    function Function_1b return Float
       ;;    is
       ;;    begin
       ;;       P1;
       ;;       declare
       ;;       begin
       ;;
       (save-excursion
	 (cond
	  ((ada-indent-opener-p arg)
	   ;; Indenting first keyword; declare, begin-open,
	   ;; etc. If there is a previous statement, indent 0 relative
	   ;; to it. Otherwise indent ada-indent relative to the block
	   ;; opening. That is handled by :after, so return nil here.
	   nil)

	  (t
	   ;; Indenting second or third keyword; declare, begin-body,
	   ;; etc. Indent relative to block start. We use
	   ;; goto-statement, not goto-parent, to handle function
	   ;; returning anonymous access to function
	   ;; (test/ada_mode-nominal.adb Function_Access_11)
	   (ada-indent-rule-statement 0 arg))
	  )
	 ))

      ((let (pos)
	 (setq pos (save-excursion (ada-indent-goto-statement-start arg) (point)))
	 (if (not (= pos (point)))
	     ;; Hanging; we are not at the start of a statement/declaration.
	     ;; Indent relative to the line the statement start is on.
	     (cons
	      'column
	      (+ (save-excursion
		   (goto-char pos)
		   (back-to-indentation)
		   (current-column))
		 ada-indent-broken)))
	 ))
      ))

;;; :after
    (:after
     ;; `arg' is a keyword at the end of a line, point is at start of
     ;; the keyword; we are indenting the following token, which may
     ;; not be a keyword.  :before is checked first, so we don't need
     ;; to consider those cases here.

     (cond
      ((equal arg "(")
       ;; Something like this:
       ;;
       ;;    type Correct_Indentation is
       ;;      (
       ;;       Value_1,
       ;;       Value_2
       ;;      );
       ;;
       ;; In this case, point is after the paren
       (cons 'column (current-column)))

      ((equal arg ")")
       ;; Find the open paren, then the parent. Not the statement
       ;; start; this could be the discriminant list of a record, or
       ;; the parameter list of an access-to-subprogram.
       (save-excursion
	 (backward-sexp)
	 (ada-indent-rule-parent ada-indent-broken "(")))

      ((equal arg ",")
       ;; ada-mode 4.01 uses broken indent for multi-identifier in
       ;; parameter list declaration, and object declarations. But
       ;; aggregates use no indent after ",". "with", "use" have their
       ;; own controlling options. We have to check for ":-object" first,
       ;; since otherwise a parameter list looks like an aggregate.
       (let (temp pos
	     (token (nth 1 (save-excursion (ada-indent-skip-identifier-list t)))))
	 (cond
	  ((equal token ":-object")
	   (ada-indent-rule-statement ada-indent-broken arg))

	  ((and (setq temp (save-excursion (ada-indent-skip-identifier-list nil)))
		(setq token (nth 1 temp))
		(setq pos   (nth 0 temp))
		(member token '("(" "with-agg")))
	   (ada-indent-rule-statement 0 arg))

	  ((equal token "use-decl"); also use-context
	   (ada-indent-rule-statement ada-indent-use arg))

	  ((member token '("with-context-1" "with-context-2"))
	   ;; match 4.01; indent by ada-indent-with relative to "with"
	   (cons 'column (+ (save-excursion (goto-char pos) (current-column)) ada-indent-with)))
	  )))

      ((member arg '(";" "private-library"))
       (ada-indent-rule-statement 0 arg))

      ((equal arg "=>-when")
       ;; exception to block statement rule
       (ada-indent-rule-statement (ada-indent-when ada-indent) arg))

      ((equal arg "|")
       (ada-indent-rule-statement (ada-indent-when ada-indent-broken) arg))

      ((equal arg "record-end")
       ;; We are indenting the aspect specification for the record.
       (back-to-indentation)
       (cons 'column (current-column)))

      ((equal arg "record-open")
       ;; We are indenting the first component in a record_definition:
       ;;
       ;; type Private_Type_1 is abstract tagged limited
       ;;    record
       ;;       Private_1 : Integer;
       ;;       Private_2 : Integer;
       ;;    end record;
       ;;
       ;; type Derived_Type_2 is new Parent_Type
       ;;    with record
       ;;       Derived_1 : Integer;
       ;;       Derived_2 : Integer;
       ;;    end record
       ;;    with (Packed => True);
       ;;
       ;; point is on "record".
       ;;
       ;; Indenting "record" was handled in :before.  Component_2 will
       ;; be indented relative to Component_1.
       ;;
       ;; "end record" will be indented relative to "type".
       ;;
       ;; aspect clause will be indented relative to "record-end".
       ;;
       (back-to-indentation)
       (cons 'column (+ (current-column) ada-indent)))

      ((equal arg "when-case")
       ;; exception to block statement rule
       (ada-indent-rule-statement (ada-indent-when ada-indent-broken) arg))

      ((equal arg "with-agg")
       (ada-indent-rule-statement 0 arg))

      ((member token '("with-context-1" "with-context-2"))
       (ada-indent-rule-statement ada-indent-with arg))

      ((member arg ada-indent-block-keywords)
       (ada-indent-rule-statement ada-indent arg))

      (t (ada-indent-rule-statement ada-indent-broken arg))
      ))
    ))

;;;; smie-indent-functions
;;
;; each must not move point, and must return a column (as an integer) or nil.
;;
;; declared in order called

(defun ada-indent-comment-indent ()
  "For `comment-indent-function'."
  ;; This should only be called by comment-indent-new-line or
  ;; fill-comment-paragraph, so there will be a preceding comment line
  ;; that we can trust.
  (save-excursion
    (forward-comment -1)
    (if (looking-at comment-start)
	(current-column)
      (error "ada-indent-comment-indent called after non-comment"))))

(defun ada-indent-comment ()
  "Compute indentation of a comment."
  ;; Check to see if we are at a comment
  (when
      (and (smie-indent--bolp)
	   (let ((pos (point)))
	     (save-excursion
	       (beginning-of-line)
	       (and (re-search-forward comment-start-skip (line-end-position) t)
		    (eq pos (or (match-end 1) (match-beginning 0)))))))

    ;; yes, we are at a comment; indent to previous code or comment.
    (save-excursion

     (cond
      ((or
	(save-excursion (forward-line -1) (looking-at "\\s *$"))
	(save-excursion (forward-comment -1)(not (looking-at comment-start))))
       ;; comment is after a blank line or code; indent as if code
       ;;
       ;; indent-before-keyword will find the keyword _after_ the
       ;; comment, which could be 'private' for example, and that
       ;; would align the comment with 'private', which is wrong. So
       ;; we call a subset of the indentation functions.
       ;; ada-indent-default handles this case:
       ;;
       ;;     procedure Incorrect_Sub
       ;;       --  comment
       ;;       (

       (if debug-on-error
	   (or
	    (ada-indent-wrapper 'smie-indent-bob)
	    (ada-indent-wrapper 'ada-indent-after-keyword)
	    (ada-indent-wrapper 'ada-indent-default)
	    )
	 (or
	  (smie-indent-bob)
	  (ada-indent-after-keyword)
	  (ada-indent-default)
	  )))

      (t
       ;; comment is after a comment
       (forward-comment -1)
       (current-column))
      ))
    ))

(defun ada-indent-label ()
  (cond
   ((save-excursion
      (or
       (equal "<<" (ada-indent-forward-token))
       (equal ":-label" (ada-indent-forward-token))))
    ;; before a label
    (let (offset
	  (token (save-excursion (ada-indent-backward-token))))
      (cond
       ((equal token "=>-when")
	(setq offset (ada-indent-when (+ ada-indent ada-indent-label))))

       ((member token ada-indent-block-keywords)
	(setq offset (+ ada-indent ada-indent-label)))

       (t (setq offset ada-indent-label)))

      (cdr (save-excursion
	     (ada-indent-backward-token)
	     (ada-indent-rule-statement offset token)))
      ))

   ((member (save-excursion (ada-indent-backward-token))
	    '(">>" ":-label"))
    ;; after a statement or block label
    (save-excursion
      (ada-indent-backward-token)
      (back-to-indentation)
      (- (current-column) ada-indent-label)))
   ))

(defun ada-indent-record()
  "Indent a line containing the \"record\" that starts a record component list."
  (catch 'quit
    (when (> (nth 0 (syntax-ppss)) 0)
      ;; inside discriminant parens; let other rules handle it
      (throw 'quit nil))

    (save-excursion
      (if (not (equal "type" (smie-default-forward-token)))
	  (let*
	      ((token (progn
			(goto-char (+ 1 (line-end-position)))
			;; forward-comment doesn't work from within a comment
			(forward-comment -1)
			(ada-indent-backward-token)))
	       (indent
		(if (equal token "record-open")
		    (ada-indent-rule-statement ada-indent-record-rel-type token))))

	    (cdr indent)
	    )))
    ))

(defun ada-indent-before-keyword()
  "Replacement for `smie-indent-keyword', tailored to Ada.
It requires `ada-indent-rule' to return nil or ('column column),
never just an offset (since we would not know what the offset was
relative to)."
  (save-excursion
    (forward-comment (point-max));; handle indenting blank line before code
    (let*
	((token (save-excursion (ada-indent-forward-token)))
	 char)

      (cdr
       (or
	(and
	 (equal token ""); ( ) "
	 ;; " is handled by ada-indent-default
	 (setq char
	       (case (char-after)
		 (?\( "(")
		 (?\) ")")
		 (?\" nil)))
	 (ada-indent-rules :before char))

	(and
	 (ada-indent-keyword-p token)
	 (ada-indent-rules :before token)))
       ))))

(defun ada-indent-after-keyword()
  "Replacement for `smie-indent-after-keyword', tailored to Ada.
It requires `ada-indent-rule' to return nil or ('column column),
never just an offset (since we would not know what the offset was
relative to)."
  (let*
      ((pos (point));; ada-indent-rules wants point at the start of its arg
       (token (ada-indent-backward-token))
       (indent
	(or
	 (and
	  (equal token ""); ( ) "
	  ;; ) " are handled by ada-indent-default; we only need to handle ( here.
	  (case (char-before)
	    (?\( t)
	    (?\) nil)
	    (?\" nil))
	  (ada-indent-rules :after "("))

	 (and
	  (ada-indent-keyword-p token)
	  (ada-indent-rules :after token)))))

      (goto-char pos)

      ;; Here we replace smie-indent--rules, so ada-indent-rules
      ;; cannot use smie-rule-parent; we use ada-indent-rule-parent
      ;; We do _not_ call smie-indent-virtual.
      (cdr indent)
      ))

(defun ada-indent-default ()
  "Unconditionally indent by `ada-indent-broken' from the current
statement start.  Intended to be the last item in
`smie-indent-functions', used when no indentation decision was
made."
  (cdr (ada-indent-rule-statement ada-indent-broken nil)))

;;; debug
(defvar ada-indent-debug-refine nil
  "When non-nil, `ada-indent-show-keyword-forward' and
`ada-indent-show-keyword-backward' invalidate cache first, so
they always run the refine algorithm.  In addition,
`ada-indent-refine-error' throws errors instead of failing more
gracefully.")

(defun ada-indent-show-keyword-forward ()
  "Show the grammar info for word following point, and move across it."
  (interactive)
  (when ada-indent-debug-refine
      (setq ada-indent-cache-max (min ada-indent-cache-max (- (point) 1))))
  (message "%s" (assoc (ada-indent-forward-token) smie-grammar)))

(defun ada-indent-show-keyword-backward ()
  "Show the grammar info for word preceding point, and move across it."
  (interactive)
  (when ada-indent-debug-refine
    (save-excursion
      (smie-default-backward-token)
      (setq ada-indent-cache-max (min ada-indent-cache-max (- (point) 1)))))
  (message "%s" (assoc (ada-indent-backward-token) smie-grammar)))

(defun ada-indent-show-parent ()
  "Move backward to the parent of the word following point, and show its refined keyword and grammar levels."
  (interactive)
  (let* ((token (save-excursion (ada-indent-forward-token)))
	 (count (if (ada-indent-opener-p token) 2 1))
	 (toklevels (ada-indent-goto-parent token count)))
    (message "%s => %s" (assoc token ada-indent-grammar) toklevels)))

(defun ada-indent-show-child ()
  "Move forward to the child of the word following point, and show its refined keyword and grammar levels."
  (interactive)
  (let* ((token (save-excursion (ada-indent-forward-token)))
	 (toklevels (smie-forward-sexp token)))
    (message "%s => %s" (assoc token ada-indent-grammar) toklevels)))

(defun ada-indent-show-sexp-token ()
  "Move backward one sexp, starting with refined token after point."
  (interactive)
  (let* ((token (save-excursion (ada-indent-forward-token)))
	 (toklevels (smie-backward-sexp token)))
    (message "%s => %s" (assoc token ada-indent-grammar) toklevels)))

(defun ada-indent-show-statement-start ()
  "Move to the start of the current statement."
  (interactive)
  ;; this is the way ada-indent-goto-statement-start is called during indentation; better for testing
  (let ((token (save-excursion (ada-indent-forward-token)))
	parent)
    (setq parent (ada-indent-goto-statement-start (if (equal token "") "(" token)))
    (message "%s => %s" token (nth 1 parent))))

(defun ada-indent-show-cache ()
  "Show cache at point."
  (interactive)
  (message "%s" (ada-indent-get-cache (point))))

(defun ada-indent-wrapper (indent-function)
  "Call INDENT-FUNCTION, check for errors, report non-nil."
  (let ((pos (point))
	(res (funcall indent-function)))

    (when (not (= pos (point)))
      (error "indent-function %s moved point" indent-function))

    (unless (or (null res)
		(integerp res))
      (error "indent-function %s returned invalid value %s" indent-function res))

    (when res
      (message "indent-function %s returned indentation %s" indent-function res)
      res)
    ))

(defmacro ada-indent-wrap (func)
  `(lambda() (ada-indent-wrapper ',func)))

(defun ada-indent-wrap-indent-functions ()
  "Replace contents of `smie-indent-functions' with functions wrapped in `ada-indent-wrapper'.
This lets us know which indentation function succeeded."
  (let (res func)
    (while (setq func (pop smie-indent-functions))
      (let ((newfunc (cadr (macroexpand `(ada-indent-wrap ,func)))))
	(setq res (cons newfunc res))))
    (setq smie-indent-functions (reverse res))))

;;; setup

(defun ada-indent-setup ()

  ;; We don't need most of the functions in the default value for
  ;; smie-indent-functions, so we specify it directly here.
  ;;
  ;; smie-indent-comment lines up comments with following code. That
  ;; means they line up with 'end', which is wrong.
  ;;
  ;; There are times (like at 'end') when it is very simple to figure
  ;; out the indent when looking at a keyword, and much harder when
  ;; looking at the previous keyword, so we do
  ;; ada-indent-before-keyword before ada-indent-after-keyword.
  ;;
  ;; We started out trying to use smie-indent-keyword and
  ;; smie-indent-after-keyword. However, there are too many cases when
  ;; they do the wrong thing for Ada. We keep the same overall
  ;; structure of the code; ada-indent-before-keyword calls
  ;; ada-indent-rules in the same way, except it assumes
  ;; ada-indent-rules returns a column, not an offset.
  ;;
  ;; ada-indent-default works better for Ada code than
  ;; smie-indent-exps.

  (make-local-variable 'smie-indent-functions)

  (setq smie-indent-functions
	'(smie-indent-bob; handle first non-comment line in buffer
	  ada-indent-label
	  ada-indent-comment
	  ada-indent-record
	  ada-indent-before-keyword
	  ada-indent-after-keyword
	  ada-indent-default)
	)
  (if debug-on-error (ada-indent-wrap-indent-functions))

  (smie-setup ada-indent-grammar #'ada-indent-rules
	      :forward-token #'ada-indent-forward-token
	      :backward-token #'ada-indent-backward-token)

  (set (make-local-variable 'smie-skip-associative) t)
  ;; we don't want `smie-backward-sexp' to stop at weird places
  ;; FIXME (later): this var is in a local patch that won't be in main; do something else
  ;; either cope with the weird place in goto-parent, or rewrite smie-backward-sexp

  (set (make-local-variable 'smie-blink-matching-inners) nil); too annoying to blink to 'package' on 'is', etc.

  (if debug-on-error
      (set (make-local-variable 'blink-matching-paren) nil))
  ;; smie-setup puts smie-blink-matching-open on
  ;; post-self-insert-hook; that uses uses blink-matching to blink on
  ;; all opener/closer pairs.  This is just annoying while we are
  ;; working on this code (it tries to run a broken parser), so we
  ;; turn it off. But that also disables blink actual parens, which is
  ;; useful.

  (add-hook 'after-change-functions 'ada-indent-after-change nil t)

  (set (make-local-variable 'comment-indent-function) 'ada-indent-comment-indent)

  (font-lock-add-keywords nil
   ;; use keyword cache to distinguish between 'function ... return <type>;' and 'return ...;'
   (list
    (list
     (concat
      "\\<\\("
      "return[ \t]+access[ \t]+constant\\|"
      "return[ \t]+access\\|"
      "return"
      "\\)\\>[ \t]*"
      ada-font-lock-name-regexp "?")
     '(1 font-lock-keyword-face)
     '(2 (if (member (progn
		       (ada-indent-validate-cache (match-beginning 1))
		       (ada-indent-get-cache (match-beginning 1)))
		    '("return-spec" "return-formal"))
	     font-lock-type-face
	   'default)
	 nil t)
     )))

  (define-key ada-mode-map "\t" 'indent-for-tab-command)
  ;; TAB will now use smie indentation in Ada mode buffers
  ;; FIXME (later): possibly not the best place to bind a key
  )

(add-hook 'ada-mode-hook 'ada-indent-setup)

(provide 'ada-indent)
(provide 'ada-indent-engine)

;;; end of file<|MERGE_RESOLUTION|>--- conflicted
+++ resolved
@@ -112,12 +112,6 @@
    >>>record"
   :type 'integer :group 'ada-indent)
 
-<<<<<<< HEAD
-(defcustom ada-indent-renames 2 ;; FIXME (fixed in sjw): not currently used
-  "*Indentation of 'renames' relative to the matching subprogram declaration start.
-If `ada-indent-renames' is zero or less, the indentation is done relative to
-the open parenthesis (if there is no parenthesis, `ada-indent-broken' is used).
-=======
 (defcustom ada-indent-renames 2
   "*Indentation for 'renames' relative to the matching subprogram keyword.
 
@@ -125,7 +119,6 @@
 - if the subprogram has parameters, the indentation is done
   relative to the open parenthesis;
 - if not, `ada-indent-broken' is used relative to the keyword.
->>>>>>> a229679f
 
 An example is:
    function A (B : Integer)
@@ -619,9 +612,10 @@
        ;; subprogram_renaming_declaration
        ("function-spec" name "return-spec" name "renames-subprogram" name)
        ("procedure-spec" name "renames-subprogram" name)
-       ;; No need to repeat the optional renames for "overriding"
-       ;; cases; one occurance establishes the precendence in the
-       ;; grammar.
+       ;; We need "renames" in the grammar because there is an
+       ;; indentation option for it.  No need to repeat the optional
+       ;; renames for "overriding" cases; one occurance establishes
+       ;; the precendence in the grammar.
        )
 
       (subtype_declaration
