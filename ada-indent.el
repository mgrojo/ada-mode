;;; Ada mode indentation engine, based on SMIE
;;
;; FIXME: not using lexical-binding because we might port this back to Emacs 23
;;
;; [1] ISO/IEC 8652:201z (draft 18); Ada 2012 reference manual
;;
;; Copyright (C) 2012  Free Software Foundation, Inc.
;;
;; Author: Stephen Leake <stephen_leake@member.fsf.org>
;; Keywords: languages ada
;;
;; This file is part of GNU Emacs.
;;
;; GNU Emacs is free software: you can redistribute it and/or modify
;; it under the terms of the GNU General Public License as published by
;; the Free Software Foundation, either version 3 of the License, or
;; (at your option) any later version.
;;
;; GNU Emacs is distributed in the hope that it will be useful,
;; but WITHOUT ANY WARRANTY; without even the implied warranty of
;; MERCHANTABILITY or FITNESS FOR A PARTICULAR PURPOSE.  See the
;; GNU General Public License for more details.
;;
;; You should have received a copy of the GNU General Public License
;; along with GNU Emacs.  If not, see <http://www.gnu.org/licenses/>.
;;
;;; History: see ada_mode.el
;;
;;; code style
;;
;; I don't use 'pcase', because it gives _really_ confusing errors
;; when I forget a ')' somewhere. Even worse, the error message is
;; given when you use edebug on a defun, not when you eval it. This
;; code is hard enough to debug!
;;
;;; debugging hints:
;;
;; Put an edebug break in smie-next-sexp, just after 'toklevels' is
;; set. Then you can see which tokens are processed.
;;
;; Use the interactive functions in the debug section below to move
;; across small parts of the syntax.

(require 'ada-mode)
;; FIXME: maybe ada-mode should require the default indentation engine, provide a way for user to override?

(eval-when-compile (require 'cl)); 'case'
(require 'smie)

;;; user variables

(defgroup ada-indentation nil
  "Indentation options for Ada source."
  :group 'ada)

(defcustom ada-indent 3
  "*Size of Ada default indentation, when no other indentation is used.

Example :
procedure Foo is
begin
>>>null;"
  :type 'integer  :group 'ada-indentation)

(defvar ada-broken-indent nil)
(make-obsolete-variable
 'ada-broken-indent
 'ada-indent-broken
 "Emacs 24.4, Ada mode 5.0"
 'set)

(defcustom ada-indent-broken (or ada-broken-indent 2)
  "*Indentation for the continuation of a broken line.

Example :
   My_Var : My_Type :=
   >>(Field1 => Value);"
  :type 'integer :group 'ada-indentation)


(defvar ada-label-indent nil)
(make-obsolete-variable
 'ada-label-indent
 'ada-indent-label
 "Emacs 24.4, Ada mode 5.0"
 'set)

(defcustom ada-indent-label (or ada-label-indent -3)
  ;; Ada mode 4.01 and earlier default this to -4. But that is
  ;; incompatible with the default gnat indentation style check, which
  ;; wants all indentations to be a multiple of 3 (with some
  ;; exceptions). So we default this to -3.
  "*Indentation for a label, relative to the item it labels.
This is also used for <<..>> labels.

Example :
   Label_1 :
   <<<<declare

   <<Label_2>>
   <<<<Foo := 0;"
  :type 'integer :group 'ada-indentation)

(defcustom ada-indent-record-rel-type 3
  "*Indentation for 'record' relative to 'type' or 'use'.

An example is:
   type A is
   >>>record"
  :type 'integer :group 'ada-indent)

(defvar ada-when-indent nil)
(make-obsolete-variable
 'ada-when-indent
 'ada-indent-when
 "Emacs 24.4, Ada mode 5.0"
 'set)

(defcustom ada-indent-when (or ada-when-indent 3)
  "*Indentation for 'when' relative to 'exception' or 'case'.

An example is:
   case A is
   >>>when B =>"
  :type 'integer :group 'ada-indent)

;;; grammar

(defconst ada-indent-grammar
  (smie-prec2->grammar
   (smie-bnf->prec2
    '(;; non-terminal syntax terms not otherwise expanded
      (identifier)
      (operator)

      ;; BNF from [1] appendix P, vastly simplified
      ;; (info "(aarm2012)Annex P" "*info Annex P*")
      ;;
      ;; We only need enough of the grammar to allow indentation to
      ;; work; see (info "(elisp)SMIE Grammar")
      ;;
      ;; The important operation in indentation is finding the
      ;; beginning of the current Ada statement or declaration. In
      ;; SMIE terms, that means finding the 'parent' of the current
      ;; sexp; the leftmost keyword.
      ;;
      ;; This is done using the `smie-backward-sexp' function. It
      ;; moves back thru a chain of keywords, matching the precedence
      ;; levels. For example, consider the following declaration:
      ;;
      ;;    type Type_1 (Discriminant_1 : Integer) is null record;
      ;;
      ;; When `smie-backward-sexp' moves backward thru this, starting
      ;; at ";", it sees the following grammar values:
      ;;
      ;; (; 23 22)
      ;; (null_record 0 (179))
      ;; (is-type 153 0)
      ;; nil
      ;; nil
      ;; (type (169) 153)
      ;;
      ;; The first 'nil' is from the parethesis (the discriminant);
      ;; they are skipped in one step. The second nil is the type
      ;; name.
      ;;
      ;; Starting with "null_record", the right level of the next
      ;; keyword must match the left token of the current
      ;; keyword. When we encounter a keyword with a list for the
      ;; right level, or a level that doesn't match, we've found the
      ;; parent.
      ;;
      ;; The primary work in building the grammar is finding ways to
      ;; avoid conflicts without breaking the ability to find
      ;; parents. One approach is to leave out as many keywords as
      ;; possible, another is to refine Ada keywords into several
      ;; different smie keywords.
      ;;
      ;; SMIE automatically allows balanced parens anywhere, so we
      ;; don't need to declare argument lists or discriminant lists
      ;; in the grammar.
      ;;
      ;; Ada keywords that are not needed to find parents, or
      ;; otherwise help in indentation, do not need to be present in
      ;; the grammar; they will be treated as identifiers.
      ;;
      ;; For example, most uses of "null" are not in the grammar;
      ;; "null record" is, in order to distinguish it from
      ;; "... record null; end record". Since "null record" occurs at
      ;; the end of a declaration, but "record null" in the middle,
      ;; they must be different keywords in the grammar, so they can
      ;; have different left and right levels. We can leave "null" as
      ;; an identifier, and refine "record" to "record-null" in this case.
      ;;
      ;; ';' has a similar problem; it is used in several different
      ;; constructs at different levels. We solve that by declaring
      ;; it as the separator for each of those constructs. (SMIE
      ;; grammars cannot properly represent statement terminators).
      ;;
      ;; Other keywords are similarly refined to avoid grammar
      ;; conflicts. Sometimes it is tempting to refine two adjacent
      ;; keywords into one token. But that causes problems; for
      ;; example, if a user breaks a line in the middle of that
      ;; combined token, we have to recognize that and move to the
      ;; start before calling the regular parsing logic. It is better
      ;; to either refine both tokens, or leave one as an identifier
      ;; and refine the other.
      ;;
      ;; For all ';' separated non-terminals, the first and last
      ;; tokens in the syntax should be a keyword; that reduces the
      ;; number of conflicts. An exception is when there is a single
      ;; keyword in the syntax; then a trailing name is ok, and can
      ;; reduce the number of refined keywords we need. There are a
      ;; couple of other exceptions, noted below.
      ;;
      ;; There is no need for sexps with only one keyword in the
      ;; grammar; finding the parent of a single keyword is trivial
      ;; :). On the other hand, keeping them, where the keyword is
      ;; already defined for other purposes, does no harm, and is
      ;; less jarring to read.

      ;; We list the non-terminals in alphabetical order, since there
      ;; isn't any more reasonable order. We use the same names as [1]
      ;; Annex P as much as possible.
      ;;
      ;; Refined token naming convention:
      ;;
      ;; If an Ada keyword is refined, all occurances of the keyword
      ;; in the smie grammar must be refined. Use "-op" for
      ;; operators, "-other" if no better name is available. That way
      ;; it is clear when a keyword is being left as an indentifier.

      (accept_statement
       ("accept" identifier "do" statements "end-block")
       ("accept" identifier))

      (aggregate
       ("(" association_list  ")"))
      ;; this also covers other parenthesized lists; enumeration type
      ;; declarations, subprogram calls.

      (aspect_specification
       ("with-aspect" aspect_list))

      (aspect_list
       (aspect_item)
       (aspect_list "," aspect_item))

      (aspect_item
       (name "=>-other" name))

      (association_list
       (association)
       (association_list "," association))

      (association
       (expression)
       (expression "=>-other" expression))

      (attribute_definition_clause
       ("for-attribute" name "use-attribute" expression))
      ;; we need "for-attribute" to be distinct from "for-loop", so we
      ;; can distinguish between declaration and statement for
      ;; refine-begin.

      (case_statement_alternative
       ("when-case" expression "=>-when" statements)); "|" is an identifier

      (context_clause
       (context_item)
       (context_item ";" context_item))

      (context_item
       ("with-context" name); need name so `smie-forward-sexp' from beginning of buffer works
       ("use-decl" name))
      ;; we cannot easily distinguish between a use_clause in a
      ;; context item, and a use_clause in a body.

      (declaration
       (attribute_definition_clause)
       (entry_body)
       (exception_declaration)
       (formal_package_declaration)
       (formal_subprogram_declaration)
       (generic_package_declaration)
       (object_declaration)
       (package_body)
       (package_renaming_declaration)
       (package_specification)
       (protected_body)
       (subprogram_declaration)
       (subprogram_body)
       (subtype_declaration)
       (task_body)
       (type_declaration)
       (use_clause)
       )

      (declarations
       (declaration)
       (declaration ";" declaration))

      (entry_body
       ("entry" identifier "when-entry" expression "is-entry_body" declarations "begin-body" statements "end-block"))

      (exception_declaration
       (identifer ":-object" "exception-declare"))
      ;; covers exception renaming; "renames" is an identifier

      (exception_handler
       ("when-case" object_declaration "=>-when" statements)
       ("when-case" identifier "=>-when" statements)); "|" is an identifier
      ;; no need to distinguish between when-exception, when-case.

      (exit_statement
       ("exit-other"); from anywhere. leaving identifier out
       ("exit-when" "when-exit" expression))

      (expression
       ;; We don't need operators at all in the grammar; they do not
       ;; affect indentation.
       (name)
       (aggregate))

      ;; Formal generic parameters. Most formal_* are covered in this
      ;; grammar by the equivalent non-formal syntax.

      (formal_package_declaration
       ;; with package defining_identifier is new generic_package_name
       ;;    formal_package_actual_part [aspect_specification];
       ("with-formal" "package-formal" identifier "new" name))
      ;; leave "is" an identifier. name after "new" to match other
      ;; uses. formal_package_actual_part is an association list
      ;; FIXME: aspects not implemented yet

      (formal_subprogram_declaration
       ;; leaving "with" "function" "procedure" unrefined gives
       ;; conflicts with the non-formal use.

       ("with-formal" "function-formal" name "return-formal" name); trailing name same as non-formal
       ("with-formal" "procedure-formal" name); trailing name same as non-formal
       ;; We leave out [is name], because "is" is an identifier here.
       )

      (generic_package_declaration
       ;; No need to distinguish between 'declarations' and
       ;; 'generic_formal_parameter_declaration' for our purposes.
       ("generic" declarations
	"package-generic" identifier "is-package" declarations "private" declarations "end-block")
       ("generic" declarations
	"package-generic" identifier "is-package" declarations "end-block"))

      (interface_list
       ;; The Ada grammar sometimes has "name and interface_list".
       ;; We can't (and don't need to) distinguish that from "interface_list"
       (name)
       (interface_list "and-interface_list" name))

      (iteration_scheme
       ("for-loop" identifier "in" name)
      ;; "reverse" is an identifer
      ;; FIXME: container iterators allow ":" here (not tested yet)

       ("while" expression))

      (loop_statement
       (identifier ":-label" iteration_scheme "loop-body" statements "end-loop" "loop-end")
       (iteration_scheme "loop-body" statements "end-loop" "loop-end")
       ("loop-open" statements "end-loop" "loop-end")
       )

      (name
       (identifier)
       (name "." identifier) ; selected_component
       ;; Remember that parenthesis are simply skipped by SMIE
       ;; (unless we are indenting inside them; then they are
       ;; boundaries). So we don't need to represent subprogram
       ;; parameter lists, or array indices here (no aggregates in
       ;; 'expression').
       )

      (object_declaration
       (identifier ":-object" name); same as ":-object" in extended return.
       ;; Covers object_renaming_declaration; "renames" is an identifier
       (identifier ":-object" name ":=" expression); same as ":-object" in extended return
       (identifier ":-object" name "of-object" name); anonymous array
       (identifier ":-object" name "of-object" name ":=" expression)
       )

      (package_body
       ;; Leaving 'package body' as separate tokens causes problems
       ;; in refine-is, so we leave "body" as an identifier.
       ("package-plain" name "is-package" declarations "begin-body" statements "end-block")
       ("package-plain" name "is-package" "separate-stub")
       ("separate-unit" "package-separate" name "is-package" declarations "begin-body" statements "end-block"))

      (package_renaming_declaration
       ("package-renames"))
      ;; covers generic_renaming_declaration

      (package_specification
       ("package-plain" name "is-package" declarations "private-body" declarations "end-block")
       ("package-plain" name "is-package" declarations "end-block"))

      (protected_body
       ("protected-body" identifier "is-protected_body" declarations "end-block")
       ("protected-body" name "is-protected-body" "separate-stub")
       ("separate-unit" "protected-separate" identifier "is-protected_body" declarations "end-block"))

      (select_statement
       ;; accept_statement, delay_statement are covered here by
       ;; "statements". "terminate" looks like a procedure call, so
       ;; we leave it as an identifier.
       ("select-open" "when-select" expression "=>-when" statements
	"or-select" "when-select" expression "=>-when" statements
	"else-other" statements "end-select" "select-end")

       ("select-open" statements
	"or-select" statements
	"else-other" statements "end-select" "select-end"))

      (statement
       (expression); covers procedure calls

       ;; assignment_statement
       (name ":=" expression)

       (accept_statement)

       ;; block_statement
       (identifier ":-label" "declare-label" declarations "begin-body" statements
		   "exception-block" exception_handler "end-block")
       ("declare-open" declarations "begin-body" statements "end-block")
       ("begin-open" statements "end-block")
       ;; we don't need to repeat the exception handler in the other
       ;; cases; once is enough to establish the precendence of "exception-block".

       ;; case_statement
       ("case" name "is-case" case_statement_alternative "end-case" "case-end")

       ;; delay_statement
       ("delay" expression)

       (exit_statement)

       ;; if_statement
       ("if-open" expression "then-if" statements "end-if" "if-end")
       ("if-open" expression "then-if" statements "else-other" statements "end-if" "if-end")
       ("if-open" expression "then-if" statements
	"elsif" expression "then-if" statements
	"else-other" statements "end-if" "if-end")
       ;; "then" also occurs in "and then" logical operator. We leave
       ;; that as an identifier, so this is "then-if", even though
       ;; there is no other "then" in the grammar.  "else" also occurs
       ;; in "or else" and select statements; "or else" is an
       ;; identifier. FIXME: if expressions.

       ;; label_statement
       ("<<" identifier ">>")
       ;; In Ada, this is _not_ followed by ";"; it labels the
       ;; following statement. This grammar doesn't care;
       ;; `ada-indent-goto-statement-start' from the terminal ";" of a
       ;; labeled statement will stop at the start of the label.

       (loop_statement)

       ;; raise is left as a keyword. FIXME: raise identifier with?

       ("return-stmt")

       ;; extended_return_statement
       ("return-ext" identifier ":-object" name); same as initialized object declaration
       ("return-ext" identifier ":-object" name "do" statements "end-return" "return-end")

       (select_statement)
       )

      (statements
       (statement)
       (statement ";" statement))

      (subprogram_body
       ;; access is an identifier
       ("function-spec" name "return-spec" name "is-subprogram_body" declarations "begin-body" statements "end-block")
       ("function-spec" name "return-spec" "is-subprogram_body" "separate-stub")
       ("procedure-spec" name "is-subprogram_body" declarations "begin-body" statements "end-block")
       ("procedure-spec" name "is-subprogram_body" "separate-stub")
       ("separate-unit" "function-separate" name "return-spec" name "is-subprogram_body" declarations "begin-body"
	statements "end-block")
       ("separate-unit" "procedure-separate" name "is-subprogram_body" declarations "begin-body"
	statements "end-block"))

      (subprogram_declaration
       ("function-spec" name "return-spec" name)
       ;; trailing name makes "return-spec" have the same binding as
       ;; in subprogram_body; that avoids recursion between refine-is
       ;; and refine-return. Covers subprogram_renaming_declaration function

       ("overriding" "function-overriding" name "return-spec" name)
       ("overriding" "procedure-overriding" name)
       ;; We need "overriding" as a token, because the indentation
       ;; policy for it is an exception to the hanging policy:
       ;;
       ;;    overriding
       ;;    procedure (...);

       ("procedure-spec" name); same as 'procedure name is-subprogram_body'
       ;; We keep this, because it is too jarring to not find it here :).
       ;; Covers subprogram_renaming_declaration procedure.
       ;;
       ;; We leave out ("procedure" name "is" "null") here; we
       ;; are treating a couple of occurences of "is", and most
       ;; occurences of "null", as identifiers.
       )

      (subtype_declaration
       ("subtype" identifier "is-subtype" name))

      (task_body
       ("task-body" identifier "is-task_body" declarations "begin-body" statements "end-block")
       ("task-body" identifier "is-task_body" "separate-stub")
       ("separate-unit" "task-separate" identifier "is-task_body" declarations "begin-body"
	statements "end-block"))

      (type_declaration
       ;; access_type_definition
       ("type" identifier "is-type-access")
       ;; Any occurance of "is-type" as the last keyword in a
       ;; declaration must be refined; otherwise it is ambiguous
       ;; with several other declarations.

       ;; We don't include access-to-subprogram in the grammar,
       ;; because we want to identify 'function' and 'procedure' in
       ;; these types, so we can indent the parameter list relative
       ;; to them. So we allow them to be parents. This also greatly
       ;; simplifies refine-is.

       ;; array_type_definition; we leave "array" as an identifier
       ("type" identifier "is-type" name "of-type" name); same as anonymous array

       ;; derived_type_declaration
       ("type" identifier "is-type" "new" name); same as below
       ("type" identifier "is-type" "new" name "with-new" "private-with")
       ("type" identifier "is-type" "new" name "with-new" "record-null"); "null" is an identifier
       ("type" identifier "is-type" "new" name "with-record")
       ;; We refine "with" to "with-record" when it is followed
       ;; by "record", so that it is a closer to match
       ;; "type", since "record-open" is an opener.
       ;;
       ;; We don't include record-definition in
       ;; derived_type_definition, because we want to indent "end
       ;; record" relative to "record".

       ;; enumeration_type_definition
       ("type" identifier "is-type-enumeration")
       ;; enumeration literals are an aggregate, which is ignored.

       ;; {ordinary_ | decimal_} fixed_point_definition
       ;; "delta" and "digits" are left as identifiers
       ;; floating_point_definition, integer_type_definition; "range" is an identifier
       ("type" identifier "is-type-numeric")

       ;; incomplete_type_declaration ::= type defining_identifier [discriminant_part] [is tagged];
       ;;
       ;; We don't need the variant without "is tagged", since it has
       ;; only one keyword.  We need "is-type-record" when this is
       ;; followed by a record_definition; that's covered below. We don't need "tagged" as a keyword.
       ("type" identifier "is-type-tagged")

       ;; interface_type_definition, formal_interface_type_definition
       ("type" identifier "is-type" "interface-plain")
       ("type" identifier "is-type" "interface-and" "and-interface" interface_list)

       ;; modular_type_definition
       ("type" identifier "is-type" "mod-type")
       ;; "mod" is an operator, so it has to be in the grammar. We
       ;; also want something following "is-type", unless we treat
       ;; this occurence of "is" as an identifier. FIXME: On the
       ;; other hand, we don't really need "mod" as an operator. It
       ;; also occurs in other syntax; wait until we test those to
       ;; decide to leave it as an identifier.

       ;; private_extension_declaration
       ("type" identifier "is-type" "new" name "with-new" "private-with")
       ("type" identifier "is-type" "new" interface_list "with-new" "private-with")
       ;; leaving 'with' and 'private' as separate tokens causes conflicts

       ;; private_type_declaration
       ("type" identifier "is-type" "private-type-spec")

       ;; protected_type_declaration, single_protected_declaration
       ;;
       ;; We don't need "protected" in the grammar anywhere, so leave
       ;; it as an identifier; this simplifies access-to-subprogram
       ;; types, since we can just ignore "protected" there.  Note
       ;; that in a single_protected_declaration, we are refining
       ;; "protected" to "type". However, "is" in protected type
       ;; declaration is a block start keyword, while "is-type" in
       ;; general is not, so we need to make that a distinct
       ;; keyword. We use "is-type-block" instead of
       ;; "is-type-protected", because it covers task types as well.
       ("type" identifier "is-type-block" declarations "private-body" declarations "end-block")
       ("type" identifier "is-type-block" declarations "end-block"); task, or protected with no private part
       ("type" identifier "is-type" "new" interface_list "with-new" declarations
	"private-body" declarations "end-block")

       ;; record_type_definition
       ("type" identifier "is-type" "record-null")
       ("type" identifier "is-type-record")
       ;; We refine "is-type" to "is-type-record" when it is followed
       ;; by "record-open", so that it is a closer to match "type", since
       ;; "record-open" is an opener.

       ;; record_definition
       ("record-open" declarations "end-record" "record-end")
       ("record-open" declarations "end-record" "record-end-aspect" aspect_specification)
       ;; No need to distinguish between 'declarations' and
       ;; 'component_list'. We don't include record_definition in
       ;; record_type_definition or derived_type_definition, because
       ;; we want to indent "end record" relative to "record", not
       ;; "type".

       ;; task_type_declaration, single_task_declaration: as for
       ;; protected_type_declaration, we don't need "task" in the
       ;; grammar. Task entries can have entry families, but that's a
       ;; parenthesized expression, so we don't need it in the
       ;; grammar either. However, task_body includes "begin", while
       ;; protected_body doesn't.

       ); type_declaration

      (use_clause
       ("use-decl" name))

      )); smie-bnf->prec2
    ))

;;; utils for refine-*, forward/backward token

(defconst ada-indent-block-keywords
  '("=>-when"
    "begin-body"
    "begin-open"
    "declare-open"
    "declare-label"
    "do"
    "else-other"
    ;; "end-block" is never a block start; treated separately
    "exception-block"
    "generic"
    "is-entry_body"
    "is-package"
    "is-protected_body"
    "is-subprogram_body"
    "is-task_body"
    "is-type-block"
    "loop-body"
    "loop-open"
    "private-body"
    "record-open"
    "select-open"
    "then-if")
  ;; We don't split this into start and end lists, because most are
  ;; both. The keywords that are an end but never a start are in
  ;; ada-indent-block-end-keywords. Being a start but never end is not
  ;; a problem.
  ;;
  ;; This is not a subset of the open portion of the grammar
  ;; open/close list; that is restricted to keywords that don't bind
  ;; on the left.
  "Keywords that start or end indented blocks, excluding keywords that always end blocks.")

(defconst ada-indent-block-end-keywords
  '("elsif"
    "end-case"
    "end-block"
    "end-if"
    "end-loop"
    "end-record"
    "end-return"
    "end-select"
    "or-select"
    "package-generic"
    ;; "when-case" does not act like a block keyword; it is an opener
    )
  "Keywords that always end indented blocks.")

(defconst ada-indent-pre-begin-tokens
  '("declare-open"
    "declare-label"
    "is-subprogram_body"
    "is-package"
    "is-task_body"
    "is-entry_body")
  ;; found by searching [1] Annex P for "begin", then checking for
  ;; refinements. Thus in Annex P order.
  "All refined tokens that are followed by \"begin\" in an Ada declaration.")

(defconst ada-indent-labeled-keywords
  '("declare"
    "for"
    "loop"
    "while")
  "Unrefined keywords that can be preceded by a label.")

(defun ada-indent-matching-end (keyword)
  "Return a list of keywords that could end the block started by KEYWORD.
This is found by searching the grammar; it will produce results
that are not allowed by Ada, but we don't care."
  ;; IMPROVEME: change to take the block start keyword and the current
  ;; keyword, and return t/nil
  (let ((prec (nth 2 (assoc keyword ada-indent-grammar)))
	(list (cdr ada-indent-grammar))
	(found nil)
	toklevels)
    (while (setq toklevels (pop list))
      (if (and
	   (integerp (nth 1 toklevels))
	   (= prec (nth 1 toklevels)))
	  (setq found (cons (nth 0 toklevels) found))
	))
    found))

(defun ada-indent-statement-or-decl ()
  "Assuming point is at the start of a statement, a normal
declaration, or a generic formal declaration, examine a few refined
tokens following point to see if we can determine which. Return
'statement, 'declaration, 'formal, or nil. Preserves point."
  ;; Note the only way to know we are at the start of a statement or
  ;; decl is because we've just skipped over it backwards. For
  ;; example, while refining "begin", or "package" looking for "generic".
  (save-excursion
    (catch 'quit
      ;; find the first keyword
      (let ((token (ada-indent-forward-token)))
	(if (not (ada-indent-keyword-p token))
	    (if (equal token "pragma"); not worth making this a keyword
		(throw 'quit 'declaration)
	      (setq token (ada-indent-forward-name))))

	;; lists compiled by going thru (statement ..) and (declaration
	;; ...) in the ada-indent-grammar declaration above.

	;; token = ";" indicates a procedure call; there are no
	;; keyword-less declarationsm except "pragma", which we handle
	;; above.
	(cond
	 ((member
	   token
	   '(";" ":=" "accept" ":-label" "declare-open" "begin-open" "case" "delay" "exit-other" "exit-when"
	     "if-open" "<<" "for-loop" "while" "loop-open" "return-stmt" "return-ext" "select-open"))
	  'statement)

	 ((member
	   token
	   '("for-attribute" "entry" ":-object" "generic" ":-object" "package-plain" "package-renames" "protected-body"
	     "function-spec" "overriding" "procedure-spec" "subtype" "subtype" "type" "use-attribute" "use-decl"))
	  'declaration)

	 ((member
	   token
	   '("with-formal"))
	  'formal)

	 (t nil))))))

(defun ada-indent-skip-param_list (forward)
  ;; While refining tokens, we don't want to call smie-next-sexp,
  ;; because it relies on refined tokens. So we call the C scanner
  ;; directly when we need to skip a parenthesis (see the lisp source
  ;; for forward-sexp).
  (let ((forward-sexp-function nil))
    (if forward
	(forward-sexp)
    (backward-sexp))))

(defun ada-indent-next-name (next-token forward target)
  "Skip over a name using function NEXT-TOKEN. Here a 'name'
consists of identifiers, dots, anything that looks like a
parameter list (could be an array index), and identifiers.
Return the token that isn't part of the name (which may be found
before any name is seen).  If TARGET is non-nil, stop if it is
found, and return it. Return empty string if encounter beginning
or end of buffer."
  (let (token)
    (catch 'quit
      (while
	  (progn
	    (setq token (funcall next-token))
	    (if (equal target token) (throw 'quit target))
	    (if (equal "" token)
		;; We hit a paren or bob FIXME: or string, char literal
		(progn
		  (when (bobp) (throw 'quit nil))
		  (if forward
		      (when (eq (char-after) ?\)) (throw 'quit ")"))
		    (when (eq (char-before) ?\() (throw 'quit "(")))
		  (ada-indent-skip-param_list forward)
		  ;; the next token might be another paren, so we loop
		  t)
	      ;; not a paren or bob
	      (setq token (nth 0 (assoc token smie-grammar)))
	      (or (not token); not a keyword, so it must be an identifier
		  (equal token ".")))))
      )
    token))

(defun ada-indent-backward-name (&optional target)
  (ada-indent-next-name 'ada-indent-backward-token nil target))

(defun ada-indent-forward-name (&optional target)
   (ada-indent-next-name 'ada-indent-forward-token t target))

(defun ada-indent-next-token-unrefined (next-token forward)
  "Move to the next token using function NEXT-TOKEN. Skips parentheses.
Return the token, or wrong paren, or empty string if encounter beginning of
buffer."
  (let (token)
    (while
	(progn
	  (setq token (funcall next-token))
	  (if (equal "" token)
	      ;; We hit a parenthesis or bob FIXME: or string, char literal
	      (progn
		(when (bobp) (throw 'quit nil))
		(if forward
		    (when (eq (char-after) ?\)) (throw 'quit ")"))
		  (when (eq (char-before) ?\() (throw 'quit "(")))
		(ada-indent-skip-param_list forward)))))
    token))

(defun ada-indent-backward-token-unrefined ()
  (ada-indent-next-token-unrefined 'smie-default-backward-token nil))

(defun ada-indent-forward-tokens-unrefined (&rest targets)
  "Move forward over unrefined tokens. Stop when found token is
an element of TARGETS, return that token."
  (let (result)
    (while (not (member (setq result (ada-indent-next-token-unrefined 'smie-default-forward-token t))
			targets)))
    result))

(defconst ada-indent-type-modifiers '("abstract" "tagged" "limited"))

(defun ada-indent-skip-type-modifiers ()
  "Skip forward tokens that are in `ada-indent-type-modifiers', return the following token."
  (let (result)
    (while (member (setq result (smie-default-forward-token)) ada-indent-type-modifiers))
    result))

(defun ada-indent-refine-error (token)
  (error
   (concat "unrecognized '" token "' %d : "
	   (buffer-substring-no-properties
	    (progn (beginning-of-line) (point))
	    (progn (end-of-line) (point))))
   (point)))

;;; refine-*

;; ada-indent-forward-token calls refine-* with point
;; after token; ada-indent-backward with point before token.
;;
;; refine-* must not move point.
;;
;; So each refine defun must take a 'forward' arg, and in general
;; start with:
;;
;; (save-excursion
;;  (when forward (smie-default-backward-token))
;;
;; If at all possible, these functions should not use
;; smie-backward-sexp, especially if the starting token is a guess,
;; because it is often too greedy; it leads to horrible recursive
;; parsing with wrong guesses, and ends up reporting no match. It also
;; relies on refined tokens, which can lead to recursion.
;;
;; We also try to avoid parsing forward, since that won't work while
;; the user is typing code. But sometimes it can't be helped.

(defun ada-indent-refine-: (token forward)
  (let ((token (save-excursion
		 (when (not forward) (smie-default-forward-token))
		 (smie-default-forward-token))))
    (if (member token ada-indent-labeled-keywords)
	":-label"
      ":-object")))

(defun ada-indent-refine-=> (token forward)
  (let ((token (save-excursion
		 (when forward (smie-default-backward-token))
		 (ada-indent-backward-name))))

    (if (member token '(":-object" ; in exception handler
			"when-case"
			"when-select"))
	"=>-when"
      "=>-other")))

(defun ada-indent-refine-and (token forward)
  ;; 'and' occurs in interface types and logical expressions
  ;; (search for interface_list in [1] annex P):
  ;;
  ;; 1) [formal_]derived_type_definition ::=
  ;;    type defining_identifier [discriminant_part] is
  ;;       [abstract] [limited] new parent_subtype_indication
  ;;       [[and interface_list] record_extension_part]
  ;;       [aspect_specification];
  ;;
  ;;    preceding refined keyword: "new"
  ;;    skip: name
  ;;    keyword: "and-interface_list"
  ;;
  ;; 2) interface_type_definition ::=
  ;;    (type identifier is) [limited | task | protected | synchronized] interface [and interface_list]
  ;;
  ;;    preceding unrefined keyword: "interface"
  ;;    preceding refined keyword: "interface-and"
  ;;    skip: nothing
  ;;    keyword: "and-interface"
  ;;
  ;; 3) interface_list ::= interface_subtype_mark {and interface_subtype_mark}
  ;;
  ;;    preceding refined keyword: "and-interface_list"
  ;;    skip: name
  ;;    keyword: "and-interface_list"
  ;;
  ;; 4) private_extension_declaration ::=
  ;;    type defining_identifier [discriminant_part] is
  ;;       [abstract] [limited | synchronized] new ancestor_subtype_indication
  ;;       [and interface_list] with private
  ;;       [aspect_specification];
  ;;
  ;;    preceding keyword: "new"
  ;;    skip: name
  ;;    keyword: "and-interface_list"
  ;;
  ;; 5) task_type_declaration, single_task_declaration ::=
  ;;       task [type] defining_identifier [known_discriminant_part] [aspect_specification]
  ;;       [is [new interface_list with] task_definition];
  ;;
  ;;    preceding keyword: "new"
  ;;    skip: name
  ;;    keyword: "and-interface_list"
  ;;
  ;; 6) protected_type_declaration ::=
  ;;    protected type defining_identifier [known_discriminant_part] [aspect_specification] is
  ;;       [new interface_list with] protected_definition;
  ;;
  ;;    preceding keyword: "new"
  ;;    skip: name
  ;;    keyword: "and-interface_list"
  ;;
  ;; 7) single_protected_declaration ::=
  ;;    protected defining_identifier [aspect_specification] is
  ;;    [new interface_list with] protected_definition;
  ;;
  ;;    preceding keyword: "new"
  ;;    skip: name
  ;;    keyword: "and-interface_list"
  ;;
  ;; All other occurences are logical expressions, returning "and-op".
  (save-excursion
    (when forward (smie-default-backward-token))

    (or
     (when (equal "interface" (save-excursion (smie-default-backward-token)))
       "and-interface"); 2

     (let ((token (ada-indent-backward-name)))
       (cond
	((or (equal token "and-interface_list"); 3
	     (equal token "new")); 1, 4, 5, 6, 7
	   "and-interface_list")
	(t "and"))); operator identifier
     )))

(defun ada-indent-refine-begin (token forward)
  ;; If "begin" follows a declaration, or immediately follows a block
  ;; start (see ada-indent-pre-begin-tokens), it is begin-body. If it
  ;; follows a statement, it is begin-open. We can determine that by
  ;; parsing backward thru one statement. If that statement is a
  ;; subprogram body, we will have to recurse on refining its "begin",
  ;; but only once.
  ;;
  ;; Consider this code:
  ;;
  ;;   package body Ada_Mode.Nominal is
  ;;
  ;;	  function Function_1b return Float
  ;;	  is
  ;;	     Local_1 : constant := 3.0;
  ;;	  begin
  ;;	     declare
  ;; 	     begin
  ;;		return Local_1;
  ;;	     end;
  ;; 	  end Function_1b;
  ;;   begin
  ;;	  null;
  ;;   end Ada_Mode.Nominal;
  ;;
  ;; To refine the final "begin", we need to look back to
  ;; "function ... is".
  ;;
  (save-excursion
    (when forward (smie-default-backward-token))
    (let ((token (save-excursion (list (ada-indent-backward-token) (point))))
	  (result nil)
	  (first t))
      (setq token (reverse token)); set up for goto-statement-start loop
      (while (not result)
	(cond
	 ((equal (nth 1 token) ";")
	  (if first
	      (progn
		(setq first nil)
		;; try again
		(goto-char (nth 0 token))
		(setq token (ada-indent-goto-statement-start (nth 1 token))))

	    (if (= (point) (nth 0 token))
		;; we've reached the start of the statement of which
		;; the "begin" we are refining is a part.
		(setq result "begin-body")

	      ;; we've skipped a statement or declaration; see if we can tell which
	      (case (ada-indent-statement-or-decl)
		('statement
		 (setq result "begin-open"))
		('declaration
		 (setq result "begin-body"))
		(nil
		 ;; try again
		 (goto-char (nth 0 token))
		 (setq token (ada-indent-goto-statement-start (nth 1 token))))
		))))

	  ((member (nth 1 token) ada-indent-pre-begin-tokens)
	   (setq result "begin-body"))
	  (t
	   (setq result "begin-open"))))
      result
      )))

(defun ada-indent-refine-case (token forward)
  (let ((token (save-excursion
		 (when forward (smie-default-backward-token))
		 (smie-default-backward-token))))

    (if (equal token "end")
	"case-end"
      "case")))

(defun ada-indent-refine-declare (token forward)
  (let ((token (save-excursion
		 (when forward (smie-default-backward-token))
		 (smie-default-backward-token))))

    (if (equal token ":")
	"declare-label"
      "declare-open")))

(defun ada-indent-refine-else (token forward)
  (let ((token (save-excursion
		 (when forward (smie-default-backward-token))
		 (smie-default-backward-token))))

    (if (equal token "or")
	"else"; identifier
      "else-other")))

(defun ada-indent-refine-end (token forward)
  (save-excursion
    (when forward (smie-default-backward-token))

    (let ((token (save-excursion (smie-default-forward-token) (smie-default-forward-token))))
      (cond
       ((equal "case" token) "end-case")
       ((equal "if" token) "end-if")
       ((equal "loop" token) "end-loop")
       ((equal "record" token) "end-record")
       ((equal "return" token) "end-return")
       ((equal "select" token) "end-select")
       (t "end-block"))
      )))

(defun ada-indent-refine-exception (token forward)
  ;; identifier : exception;
  ;;
  ;; begin
  ;;    statements;
  ;; exception
  ;; when =>
  (let ((token (save-excursion
		 (when forward (smie-default-backward-token))
		 (smie-default-backward-token))))
    (cond
     ((equal token ":") "exception-declare")
     ((equal token ";") "exception-block")
     (t (ada-indent-refine-error "exception"))
     )))

(defun ada-indent-refine-exit (token forward)
  (save-excursion
    (let ((token
	   (progn
	     (when (not forward) (smie-default-backward-token))
	     (smie-default-forward-token))))
      (cond
       ((equal "when" token) "exit-when")
       ((equal "when" (smie-default-forward-token)); loop label
	"exit-when")
       (t "exit-other")
       ))
    ))

(defun ada-indent-refine-for (token forward)
  (let ((token (save-excursion
		 (when (not forward) (smie-default-forward-token))
		 (smie-default-forward-token))))
    (if (equal token "in")
	"for-loop"
      "for-attribute")))

;; ada-indent-refine-function see ada-indent-refine-subprogram

(defun ada-indent-refine-if (token forward)
  (save-excursion
    (when forward (smie-default-backward-token))

    (let ((token (save-excursion (smie-default-backward-token))))
      (cond
       ((equal "end" token) "if-end")
       (t "if-open"))
      )))

(defun ada-indent-refine-interface (token forward)
  ;; see `ada-indent-refine-and' for Ada syntax cases
  (let ((token (save-excursion
		 (when (not forward) (smie-default-forward-token))
		 (smie-default-forward-token))))

    (if (equal token "and")
	"interface-and"
      "interface-plain")))

(defun ada-indent-refine-is (token forward)
  (save-excursion
    (when forward (smie-default-backward-token))

    ;; too many occurences to document them all at once.

    (or
     ;; First try simple, common constructs.

     (save-excursion
       ;; This is a special case because "protected" and "task" are
       ;; not keywords, so ada-indent-backward-name doesn't find
       ;; them. Fortunately, single tasks and protected objects cannot
       ;; have discriminants. FIXME: they can have aspect specs.
       (let ((token (progn
		      (smie-default-backward-token); identifier
		      (smie-default-backward-token))))
	 ;; token "protected", "task", "body", "type", "subtype"
	 ;; Can't handle parameterless procedure here; need to check for preceding "with"
	 (cond
	  ((member token '("protected" "task")) "is-type-block")
	  ((equal token "body")
	    (setq token (smie-default-backward-token))
	    (cond
	     ((equal token "protected") "is-protected_body")
	     ((equal token "task") "is-task_body")
	     ))
	  ((equal token "subtype") "is-subtype")
	  ((equal token "type")
	    (setq token (smie-default-backward-token))
	    (when (member token '("protected" "task")) "is-type-block"))
	 )))

     (let* (pos
	    (token (save-excursion (prog1 (ada-indent-backward-name) (setq pos (point))))))
       (cond
	((equal token "case") "is-case")

	((member token '("package-generic" "package-plain" "package-separate")) "is-package")

	((equal token "package-formal") "is"); identifier

	((equal token "procedure-formal") "is"); identifier

	((member token '("procedure-spec" "procedure-overriding" "procedure-separate"))
	 ;;  procedure name is abstract;
	 ;;  procedure name is null;
	 ;;  procedure name is declarations begin statements end;
	 (let ((token (save-excursion
			(smie-default-forward-token); is
			(smie-default-forward-token))))
	   (cond
	    ((member token '("abstract" "null")) "is")
	    (t "is-subprogram_body"))))

	((equal token "return-formal")
	 ;; with function identifier return name is name
	 "is")

	((equal token "return-spec")
	 ;; function identifier return name is declarations begin
	 "is-subprogram_body")

	((equal token "type")
	 (or
	  (let ((token (save-excursion (goto-char pos) (smie-default-backward-token))))
	    (when (member token '("protected" "task")) "is-type-block"))

	  (let* (pos
		(token
		 (save-excursion
		   (smie-default-forward-token); is
		   (prog1 (smie-default-forward-token)
		     (setq pos (point))))))
	    (cond
	     ((equal token ""); paren or end of buffer; assume paren
	      "is-type-enumeration");; type identifier is (...)

	     ((member token '("not" "access")) "is-type-access")

	     ((equal token "record") "is-type-record")

	     ((and
	       (equal token "tagged")
	       (let ((token (save-excursion (goto-char pos) (smie-default-forward-token))))
		 (cond
		  ((equal token ";")
		   ;; type Incomplete_Type_1 (Discriminant_1 : Integer) is tagged; -- in spec
		   ;; type Incomplete_Type_1 (Discriminant_1 : Integer) is tagged null record; -- in body
		   "is-type-tagged")
		  ((equal token "record") "is-type-record")
		  (t nil))
		 )))

	     ((member token ada-indent-type-modifiers)
	      ;; we could have:
	      ;;
	      ;;    type Derived_Type_2 is abstract tagged limited new ...
	      ;;    type Private_Type_1 is abstract tagged limited null record;
	      ;;    type Private_Type_2 is abstract tagged limited record ...
	      (let ((token (save-excursion (goto-char pos) (ada-indent-skip-type-modifiers))))
		(cond
		 ((equal token "record") "is-type-record")
		 (t "is-type"))))

	     ;; numeric types
	     ;;
	     ;; signed_integer_type_definition ::= [type identifier is] range expression .. expression
	     ;;
	     ;; modular_type_definition ::= [type identifier is] mod static_expression
	     ;;
	     ;; floating_point_definition ::= [type identifier is] digits static_expression
	     ;;    [range expression .. expression]
	     ;;
	     ;; ordinary_fixed_point_definition ::= [type identifier is] delta expression
	     ;;    range expression .. expression
	     ;;
	     ;; decimal_fixed_point_definition ::= [type identifier is] delta expression digits expression
	     ;;    [   range expression .. expression]
	     ((equal token "range") "is-type-numeric")
	     ((equal token "mod") "is-type")
	     ((equal token "digits") "is-type-numeric")
	     ((equal token "delta") "is-type-numeric")

	     (t "is-type")); all others
	    )))))

     ;; now more complicated things
     (save-excursion
       ;; entry body with params: "entry" identifier "("...")" "when" exp "is"
       ;;
       ;; If we can be guessing wrong here, we can't use
       ;; smie-backward-sexp (because it will just get confused). So
       ;; far, this is the only possibility at this point, so we don't
       ;; really need to check, but we want to identify missing
       ;; cases. FIXME: use ada-indent-refine-all
       (if (equal "entry" (nth 2 (smie-backward-sexp "is-entry_body"))) "is-entry_body"))

     (ada-indent-refine-error "is")
     ))
  )

(defun ada-indent-refine-loop (token forward)
  (let ((token (save-excursion
		 (when forward (smie-default-backward-token))
		 (smie-default-backward-token))))
    ;; "loop" occurs in:
    ;;
    ;; 1) loop_statement ::=
    ;;        [loop_statement_identifier:]
    ;;           [iteration_scheme] loop
    ;;              sequence_of_statements
    ;;            end loop [loop_identifier];
    ;;
    ;; The second "loop" is "loop-end".
    ;;
    ;; If there is no loop label or iteration scheme, the first "loop"
    ;; is "loop-open"; otherwise it is "loop-body".
    ;;
    ;;     iteration_scheme ::= while condition
    ;;        | for loop_parameter_specification
    ;;        | for iterator_specification
    ;;
    ;;     loop_parameter_specification ::=
    ;;        defining_identifier in [reverse] discrete_subtype_definition
    ;;
    ;;     iterator_specification ::=
    ;;         defining_identifier in [reverse] iterator_name
    ;;       | defining_identifier [: subtype_indication] of [reverse] iterable_name

    (if (equal token "end")
	"loop-end"

      (setq token
	    (save-excursion
	      (smie-default-backward-token); loop
	      (ada-indent-backward-name)))

      (if (member token '(":-label" "in" "while" "of"))
	  ;; FIXME: iterators not tested yet; "of" will probably be refined.
	  "loop-body"
	"loop-open"))))

(defun ada-indent-refine-mod (token forward)
  (save-excursion
    (when forward (smie-default-backward-token))

    ;; "mod" occurs in:
    ;;
    ;; 1) modular_type_definition as part of a full_type_declaration ::=
    ;;
    ;;    type identifier [known_discriminant_part] is mod expression;
    ;;
    ;;    preceding refined keyword: "is-type"
    ;;    preceding unrefined keyword: "is"
    ;;    skip: nothing
    ;;    keyword: "mod-type"
    ;;
    ;; 2) multiplying_operator ::= * | / | mod | rem
    ;;
    ;;    preceding keyword: none, this must be the default.
    ;;    keyword: "mod-op"
    ;;
    ;; 3) formal_modular_type_definition ::= mod <>
    ;;
    ;;    not implemented yet
    ;;
    ;; 4) mod_clause in a record_representation_clause ::=
    ;;
    ;;    for first_subtype_local_name use
    ;;    record at mod static_expression;
    ;;       {component_clause}
    ;;    end record;
    ;;
    ;;    not implemented yet.
    ;;
    (if (equal "is" (save-excursion (smie-default-backward-token)))
	"mod-type"
      "mod"))); operator identifier

(defun ada-indent-refine-of (token forward)
  (save-excursion
    (when forward (smie-default-backward-token))

    (let ((token (save-excursion
		   (ada-indent-backward-name); is-type array, :-object array
		 )))
      (cond
       ((equal "is-type" token) "of-type")
       (t "of-object"))
      )))

(defun ada-indent-refine-or (token forward)
  (let ((token (save-excursion
		 (when (not forward) (smie-default-forward-token))
		 (smie-default-forward-token))))
    (cond
     ((member token '("accept" "when" "terminate")) "or-select")
     (t "or")))); operator identifier

(defun ada-indent-refine-package (token forward)
  (save-excursion
    (when forward (smie-default-backward-token))

    (or
     (let ((token (save-excursion (smie-default-backward-token))))
       (cond
	((and
	  (equal token "")
	  (progn (forward-comment (- (point)))
		 (bobp))) "package-plain");; beginning of buffer
	((equal token "") "package-separate");; separate (name) package
	((equal token "access") "package-access")
	((equal token "with") "package-formal")
	))

     (if (equal "renames" (save-excursion
			    (smie-default-forward-token); package
			    (ada-indent-forward-tokens-unrefined "body" "is" "renames")))
	 "package-renames")

     ;; FIXME: this is ok for a library level [generic] package alone
     ;; in a file. But it could be a problem for a nested [generic]
     ;; package. use statement-or-decl approach.
     (if (equal "generic" (save-excursion (nth 2 (smie-backward-sexp "package-generic"))))
	 "package-generic")

     "package-plain")
    ))

(defun ada-indent-refine-private (token forward)
  (save-excursion
    (when forward (smie-default-backward-token))

    ;; 'private' occurs in:
    ;;
    ;; 1) [formal_]private_type_declaration
    ;;
    ;;    type defining_identifier [discriminant_part] is [[abstract] tagged] [limited] private
    ;;       [with aspect_mark];
    ;;
    ;;    succeeding unrefined token: "with" or ";"
    ;;    skip: nothing
    ;;    token: private-type-spec
    ;;
    ;; 2) [non]limited_with_clause
    ;; 3) formal_derived_type_definition
    ;; 4) library_item
    ;; 5) package_specification
    ;;
    ;;    package defining_program_unit_name [aspect_specification] is
    ;;       {basic_declarative_item}
    ;;    [private
    ;;       {basic_declarative_item}]
    ;;    end [[parent_unit_name.]identifier]
    ;;
    ;;    need ada-indent-refine-all
    ;;    token: private-body
    ;;
    ;; 6) private_extension_declaration
    ;;
    ;;    type defining_identifier [discriminant_part] is
    ;;       [abstract] [limited | synchronized] new ancestor_subtype_indication
    ;;       [and interface_list] with private
    ;;       [aspect_specification];
    ;;
    ;;    preceding unrefined token: "with" or ";"
    ;;    skip: nothing
    ;;    token: private-with
    ;;
    ;; 7) protected_definition
    ;; 8) task_definition
    ;;
    (cond
     ((equal "with" (save-excursion (smie-default-backward-token)))
      "private-with"); 6

     ((member (save-excursion
		(smie-default-forward-token); private
		(smie-default-forward-token))
	      '("with" ";"))
      "private-type-spec"); 1

     (t "private-body"))); all others
  )

(defun ada-indent-refine-protected (token forward)
      ;; 'protected' occurs in:
      ;;
      ;; 1) interface_type_definition
      ;;
      ;;    not implemented
      ;;
      ;; 2) access_to_subprogram_definition
      ;;
      ;;    handled by maybe-refine-is
      ;;
      ;; 3) access_definition in an object_declaration
      ;;
      ;;    not implemented
      ;;
      ;; 4) protected_type_declaration
      ;;
      ;;    protected type defining_identifier [known_discriminant_part]
      ;;       [aspect_specification] is [new interface_list with] protected_definition;
      ;;
      ;; 5) single_protected_declaration
      ;;
      ;;    same as protected_type_declaration, without "type"
      ;;    not implemented
      ;;
      ;; 6) protected_body :=
      ;;
      ;;    protected body defining_identifier ...
      ;;
      ;; 7) protected_separate :=
      ;;
      ;;    separate (parent_unit_name) protected body defining_identifier ...
      ;;
      ;; 8) protected_body_stub
      ;;
      ;;    not implemented
      ;;
  (save-excursion
    (when forward (smie-default-backward-token))
    (cond
     ((equal (save-excursion
               (ada-indent-backward-name)) "separate-unit") "protected-separate"); separate (name) protected body
     ((equal (save-excursion
               (smie-default-forward-token)
               (smie-default-forward-token)) "body") "protected-body")
     (t "protected")); an identifier
    ))

(defun ada-indent-refine-record (token forward)
  (save-excursion
    (when forward (smie-default-backward-token))

    (let ((token (smie-default-backward-token)))
      (cond
       ((equal token "end")
	(if (equal "with" (save-excursion
			    (smie-default-backward-token); record
			    (smie-default-backward-token)))
	    "record-end-aspect";
	  "record-end"))
       ((equal token "null") "record-null")
       (t "record-open")
       ))
    ))

(defun ada-indent-refine-return (token forward)
  (save-excursion
    (when forward (smie-default-backward-token))

    ;; 'return' occurs in:
    ;;
    ;; 1) a function subprogram_declaration or formal_subprogram_declaration:
    ;;
    ;;    1a) function_specification ::= function defining_designator parameter_and_result_profile
    ;;
    ;;    preceding refined token: "function-spec", "function-overriding",
    ;;    "function-separate"
    ;;
    ;;    token: "return-spec"
    ;;
    ;;    1b) formal_concrete_subprogram_declaration ::= with subprogram_specification ...
    ;;
    ;;    preceding token: "function-formal"
    ;;    token: "return-formal"
    ;;
    ;; 2) a function specification in function body :
    ;;
    ;;    function identifier (...) return [access] name is
    ;;
    ;;    preceding refined token: "function-spec", "function-overriding"
    ;;    token: "return-spec"
    ;;
    ;; 3) a return statement:
    ;;
    ;;    3a) return;
    ;;    3b) return exp;
    ;;
    ;;    token: "return-stmt"
    ;;
    ;; 4) an extended return statement:
    ;;
    ;;    return identifier : name;
    ;;
    ;;    token: "return-ext" (4a)
    ;;
    ;;    return identifier : name do statements end return;
    ;;
    ;;    token: "return-ext" (4b), "return-end" (4c)
    ;;
    ;; 5) an access function type declaration:
    ;;
    ;;    type name is access [protected] function identifier (...) return [access] name;
    ;;
    ;;    preceding refined token: "function-spec"  _not_ overriding or generic
    ;;    token: "return-spec"
    ;;
    ;; 6) subprogram_renaming_declaration
    ;;
    ;; So we have to look both forward and backward to resolve this.
    (or
     (if (equal "end" (save-excursion (smie-default-backward-token))) "return-end"); 4c

     ;; Do this now, otherwise we can't distinguish between:
     ;;
     ;; function F1 return Integer;
     ;; return 0;
     ;;
     (let ((token (save-excursion (ada-indent-backward-name))))
       (cond
	((member token '("function-spec" "function-overriding" "function-separate"))
	 "return-spec"); 1a, 2, 5

	((equal token "function-formal")
	 "return-formal"); 1b
	))

     (save-excursion
       ;; FIXME: test this at end of buffer (not very
       ;; likely to happen, but possible while entering code)
       (let ((token (progn
		      (smie-default-forward-token); return
		      (smie-default-forward-token))))
	 (cond
	  ((equal token ";") "return-stmt"); 3a
	  (t
	   (setq token (smie-default-forward-token)); identifier
	   (cond
	    ((member token '(":" ":-do")) "return-ext"); 4a, 4b
	    (t "return-stmt"); 3b
	    ))))))
    ))

(defun ada-indent-refine-select (token forward)
  (save-excursion
    (when forward (smie-default-backward-token))

    (let ((prev-token (smie-default-backward-token)))
      (cond
       ((equal prev-token "end") "select-end")
       (t "select-open"))
  )))

(defun ada-indent-refine-separate (token forward)
  (let ((token (save-excursion
		 (when (not forward) (smie-default-forward-token))
		 (smie-default-forward-token))))

    (if (equal token ";")
	"separate-stub"
      "separate-unit")))

(defun ada-indent-refine-subprogram (token forward)
  (save-excursion
    (when forward (smie-default-backward-token))

    (let ((prev-token (smie-default-backward-token)))
      (cond
       ((equal prev-token "with")	(concat token "-formal"))
       ((equal prev-token "overriding") (concat token "-overriding"))
       ((and
	 (not (bobp))
	 (equal prev-token ""))
	(concat token "-separate")); separate (name) function
       (t (concat token "-spec"))
  ))))

(defun ada-indent-refine-task (token forward)
  (save-excursion
    (when forward (smie-default-backward-token))
    (cond
     ((equal (save-excursion
               (ada-indent-backward-name)) "separate-unit") "task-separate"); separate (name) task body
     ((equal (save-excursion
               (smie-default-forward-token)
               (smie-default-forward-token)) "body") "task-body")
     (t "task")); an identifier
    ))

(defun ada-indent-refine-then (token forward)
  (let ((token (save-excursion
		 (when forward (smie-default-backward-token))
		 (smie-default-backward-token))))

    (if (equal token "and")
	"then"; identifier
      "then-if")))

(defun ada-indent-refine-use (token forward)
  ;; 1) use_clause:
  ;;
  ;;    a) use_package_clause ::= use package_name {, package_name};
  ;;
  ;;    b) use_type_clause ::= use [all] type subtype_mark {, subtype_mark};
  ;;
  ;;    it's not easy to tell these apart, so they are both use-decl
  ;;
  ;; 2) attribute_definition_clause ::=
  ;;      for local_name'attribute_designator use expression;
  ;;    | for local_name'attribute_designator use name;
  ;;
  ;; token: use-decl

  (let ((token (save-excursion
		 (when forward (smie-default-backward-token))
		 (ada-indent-backward-name))))

    (if (equal token "for-attribute")
	"use-attribute"
      "use-decl")))

(defun ada-indent-refine-when (token forward)
  (save-excursion
    (when forward (smie-default-backward-token))

    ;; "when" occurs in:
    ;;
    ;; 1) record variant part ::=
    ;;
    ;;       case discriminant_direct_name is
    ;;       when discrete_choice_list => component;
    ;;       when discrete_choice_list => component;
    ;;
    ;;   token: "when-case"
    ;;
    ;; 2) case_expression_alternative ::=
    ;;       (case selecting_expression is
    ;;        when discrete_choice_list => dependent_expression,
    ;;        when discrete_choice_list => dependent_expression)
    ;;
    ;;   token: "when-TBD"
    ;;
    ;; 3) case_statement_alternative ::=
    ;;       case selecting_expression is
    ;;       when discrete_choice_list => statement;
    ;;       when discrete_choice_list => statement;
    ;;
    ;;   token: "when-case"
    ;;
    ;; 4) exit_statement ::=
    ;;       exit [loop_name] [when condition];
    ;;
    ;;   preceding unrefined keyword: exit
    ;;   skip: nothing or identifier
    ;;   token: "when-exit"
    ;;
    ;; 5) entry_barrier in an entry_body ::=
    ;;       entry identifier (...) when condition
    ;;
    ;;   preceding refined token: "entry"
    ;;   skip: name
    ;;   token: "when-entry"
    ;;
    ;; 6) guard in a selective_accept :
    ;;
    ;;       select
    ;;          [when expression => ]
    ;;             select_alternative
    ;;       {or
    ;;          [when expression => ]
    ;;             select_alternative }
    ;;
    ;;   preceding unrefined token: "select", "or"
    ;;   skip: nothing
    ;;   token: "when-select"
    ;;
    ;; 7) exception_handler ::=
    ;;
    ;;       exception
    ;;       when [choice_parameter_specification:] exception_choice {| exception_choice} =>
    ;;          statement;
    ;;       when [choice_parameter_specification:] exception_choice {| exception_choice} =>
    ;;          statement;
    ;;
    ;;   token: "when-TBD"
    ;;

    (or
     (if (member (save-excursion (smie-default-backward-token)) '("select" "or"))
	 "when-select")

     (save-excursion
       (if (equal (smie-default-backward-token) "exit")
	   "when-exit"
	 (if (equal (smie-default-backward-token) "exit"); loop label
	     "when-exit")))

     (if (equal "entry" (ada-indent-backward-name))
	 "when-entry"; 5
       "when-case"); 1
     )))

(defun ada-indent-refine-with (token forward)
  (save-excursion
    (when forward (smie-default-backward-token))

    ;; "with" occurs in:
    ;;
    ;; 1) record_extension_part in a [formal_]derived_type_definition in a type_declaration
    ;;
    ;;    type ... is ... new parent_subtype_indication [[and interface_list] with record_definition]
    ;;
    ;;    succeeding unrefined token: "record"
    ;;    skip: nothing
    ;;    keyword: "with-record"
    ;;
    ;; 2) extension_aggregate ::=
    ;;       (ancestor_part with record_component_association_list)
    ;;
    ;;    not implemented yet
    ;;
    ;; 3) private_extension_declaration ::=
    ;;       type defining_identifier [discriminant_part] is
    ;;       [abstract] [limited | synchronized] new ancestor_subtype_indication
    ;;       [and interface_list] with private
    ;;       [aspect_specification];
    ;;
    ;;    succeeding unrefined token: "private"
    ;;    skip: nothing
    ;;    keyword: "with-new"
    ;;
    ;; 4) task_type_declaration, single_task_declaration,
    ;;    protected_type_declaration, single_protected_declaration ::=
    ;;       {protected | task} [type] defining_identifier [known_discriminant_part]
    ;;       [aspect_specification] [is
    ;;       [new interface_list with]
    ;;       {protected | task}_definition];
    ;;
    ;;    preceding refined token: "new", "and-interface_list"
    ;;    skip: name
    ;;    succeeding unrefined token: "protected", "task"
    ;;    keyword: "with-new"
    ;;
    ;; 5) requeue_statement ::= requeue procedure_or_entry_name [with abort];
    ;;
    ;;    not implemented yet
    ;;
    ;; 6) [non]limited_with_clause in a context_clause ::=
    ;;
    ;;    [limited] [private] with library_unit_name {, library_unit_name};
    ;;
    ;;    preceding unrefined token: ["limited"] ["private"] ";" bob
    ;;    keyword: "with-context"
    ;;
    ;; 7) raise_statement ::= raise;
    ;;       | raise exception_name [with string_expression];
    ;;
    ;;    not implemented yet
    ;;
    ;; 8) formal_concrete_subprogram_declaration ::=
    ;;       with subprogram_specification [is subprogram_default]
    ;;       [aspect_specification];
    ;;
    ;;    succeeding unrefined token: "function", "procedure"
    ;;    skip: none
    ;;    keyword: with-formal
    ;;
    ;; 9) formal_abstract_subprogram_declaration ::=
    ;;       with subprogram_specification is abstract [subprogram_default]
    ;;       [aspect_specification];
    ;;
    ;;    same as formal_concrete
    ;;
    ;; 10) formal_package_declaration ::=
    ;;       with package defining_identifier is new generic_package_name  formal_package_actual_part
    ;;       [aspect_specification];
    ;;
    ;;    succeeding unrefined token: "package"
    ;;    skip: none
    ;;    keyword: with-formal
    ;;
    ;; 11) aspect_specification ::=
    ;;       with aspect_mark [=> aspect_definition] {, aspect_mark [=> aspect_definition] }
    ;;
    ;;    succeeding refined token: "=>", ",", ";"
    ;;    skip: name
    ;;
    ;;    preceding unrefined token: "record", FIXME: others?
    ;;    skip: nothing
    ;;    token: with-aspect
    ;;
    (or
     (let ((token (save-excursion
		    (smie-default-forward-token); with
		    (smie-default-forward-token))))
       (cond
	((member token '("function" "package" "procedure")) "with-formal"); 8
	((equal token "record") "with-record"); 1
       ))

     ;; this checks for preceding ";", so it has to be after the
     ;; above; with-formal also has a preceding ";"
     (let ((token (save-excursion (smie-default-backward-token))))
       (cond
	((equal token "record") "with-aspect"); 11
	((or
	  (equal token ""); bob
	  (member token '("limited" "private" ";")))
	 "with-context"); 6
	(t nil)))

     "with-new")
    ))

;;; forward/backward token

;; ada-indent-forward-token must produce the same results on a string
;; of tokens as ada-indent-backward-token. To ensure that, we use an
;; alist to specify the refining functions.

(defconst ada-indent-next-token-alist
  ;; Alphabetical order.
  '(("<>;" ";")
    ;; These three chars all have punctuation syntax. We need that
    ;; for expressions, so we don't change it. "<>" is an identifier
    ;; in the grammar, so we can just refine this to ";"

    (":" 	 ada-indent-refine-:)
    ("=>" 	 ada-indent-refine-=>)
    ("and" 	 ada-indent-refine-and)
    ("begin" 	 ada-indent-refine-begin)
    ("case" 	 ada-indent-refine-case)
    ("declare" 	 ada-indent-refine-declare)
    ("end" 	 ada-indent-refine-end)
    ("else" 	 ada-indent-refine-else)
    ("exception" ada-indent-refine-exception)
    ("exit" 	 ada-indent-refine-exit)
    ("for" 	 ada-indent-refine-for)
    ("function"  ada-indent-refine-subprogram)
    ("interface" ada-indent-refine-interface)
    ("if" 	 ada-indent-refine-if)
    ("is" 	 ada-indent-refine-is)
    ("loop" 	 ada-indent-refine-loop)
    ("mod" 	 ada-indent-refine-mod)
    ("of" 	 ada-indent-refine-of)
    ("or" 	 ada-indent-refine-or)
    ("package" 	 ada-indent-refine-package)
    ("private" 	 ada-indent-refine-private)
    ("procedure" ada-indent-refine-subprogram)
    ("protected" ada-indent-refine-protected)
    ("record" 	 ada-indent-refine-record)
    ("return" 	 ada-indent-refine-return)
    ("select" 	 ada-indent-refine-select)
    ("separate"  ada-indent-refine-separate)
    ("task" 	 ada-indent-refine-task)
    ("then" 	 ada-indent-refine-then)
    ("use" 	 ada-indent-refine-use)
    ("when" 	 ada-indent-refine-when)
    ("with" 	 ada-indent-refine-with)
    )
  "Alist of (token keyword) or (token refine-defun), used by
`ada-indent-next-token' to refine tokens.
`token' is the string returned by smie-default-[forward|backward]-token.
If `keyword' is a string, it is returned.
If `keyword' is a defun, it is called with two args (token forward);
forward is t if moving forward (point at right end of token), nil if
moving backward (point at left end of token). It must return the
refined token or nil.
If a token is not in the alist, it is returned unrefined.")

;; cache operations

(defvar ada-indent-cache-max 0
  "Maximimum position in buffer where ada-indent token refinement cache is valid.")
(make-variable-buffer-local 'ada-indent-cache-max)

(defun ada-indent-invalidate-cache()
  "Invalidate the ada-indent token cache for the current buffer."
  (interactive)
  (setq ada-indent-cache-max 0))

(defun ada-indent-get-cache (pos)
  "Return refined token string from the `ada-indent-cache' text property at POS."
  (get-text-property pos 'ada-indent-cache))

(defun ada-indent-put-cache (pos token)
  "Set TOKEN as the refined token string in the `ada-indent-cache' text property at POS.
Return TOKEN."
  ;; IMPROVEME: we could store `smie--levels' as well, and resume
  ;; `smie-forward-sexp' from the previous cached token, instead of
  ;; from (point-min). But so far things are fast enough (and finding
  ;; "the previous cached token" is not trivial, unless it is at
  ;; ada-indent-cache-max).
  (put-text-property pos (+ 1 pos) 'ada-indent-cache token)
  (setq ada-indent-cache-max (max ada-indent-cache-max pos))
  token)

(defun ada-indent-after-change (begin end length)
  (setq ada-indent-cache-max (min ada-indent-cache-max begin)))

(defun ada-indent-next-token (forward)
  "Move to the next token; forward if FORWARD non-nil, backward otherwise.
Return the token text or a refinement of it. Manage the refinement cache."
  ;; We only need the cache for a couple tokens, but since we have the
  ;; mechanism, it doesn't hurt to use it for all of them. So we
  ;; implement it here.

  (let* (cache-pos
	 (token (if forward
		    (progn
		      (forward-comment (point-max))
		      (setq cache-pos (point))
		      (smie-default-forward-token))
		  (prog1
		      (smie-default-backward-token)
		    (setq cache-pos (point)))))
	 (refine (cadr (assoc token ada-indent-next-token-alist))))
    (cond
     ((stringp refine) refine)

     ((functionp refine)
      (or (and
	   (<= cache-pos ada-indent-cache-max)
	   (ada-indent-get-cache cache-pos))
	  (ada-indent-put-cache cache-pos (funcall refine token forward))))

     (t token))
    ))

(defun ada-indent-forward-token () (ada-indent-next-token t))
(defun ada-indent-backward-token () (ada-indent-next-token nil))

;;; indent rules

(defun ada-indent-rule-current (offset)
  "Indent relative to the current line"
  (cons 'column (+ (save-excursion (back-to-indentation) (current-column)) offset)))

(defun ada-indent-keyword-p (token)
  (assoc token ada-indent-grammar))

(defun ada-indent-opener-p (token)
  (let ((association (assoc token ada-indent-grammar)))
<<<<<<< HEAD
    (when association (listp (nth 1 association)))))
=======
    (when association
	(listp (nth 1 association)))))
>>>>>>> ff514b05

(defun ada-indent-goto-parent (child up)
  "Goto a parent (defined by where smie-backward-sexp stops).
If CHILD is non-nil and a smie keyword, find its parent (which may be itself, if it is a parent and UP is 1).
Otherwise, find the previous keyword, start over.
UP is an integer; find that many parents.
Point must be on the start of `child', or on the start of the
preceding unrefined token (if resuming from a previous call).
Return same struct as `smie-backward-sexp'.
Point is left on the start of the result token if it is a closer,
otherwise on the following token."
  (let ((count up)
	(token
	 (cond
	  ((ada-indent-keyword-p child)
	   child)
	  (t (ada-indent-backward-name)))))

    (setq token
	  (list (nth 1 (assoc token ada-indent-grammar)) (point) token))
    (while (> count 0)
      (when (listp (nth 0 token))
	;; token is an opener; found a parent
	(setq count (- count 1)))
      (if (> count 0)
	  (progn
	    (cond
	     ((listp (nth 0 token))
	      ;; When smie-backward-sexp stops because the found
	      ;; token is an opener, it leaves point on the
	      ;; opener. We can't call smie-backward-sexp again
	      ;; with that token, so we have to move to the next
	      ;; keyword first. That might also be an opener, so
	      ;; we loop again before calling smie-backward-sexp
	      (progn
		(setq token (ada-indent-backward-name))
		(setq token
		      (list (nth 1 (assoc token ada-indent-grammar)) (point) token))))

	     (t
	      ;; When smie-backward-sexp stops because the found token
	      ;; is has a lower precedence level, it leaves point on
	      ;; the following token. If we call smie-backward-sexp
	      ;; again with point there, we won't move. So we go to
	      ;; the found token first.
	      (if (not (= (point) (nth 1 token)))
		  (goto-char (nth 1 token)))
	      (setq token (smie-backward-sexp (nth 2 token)))
	      (setq count (- count 1)))))
	))

    ;; If we stopped because we found an opener, point is on token,
    ;; which is where we want it. If we stopped because the next token
    ;; has a lower precedence level, point is on the following token;
    ;; (nth 1 token) gives the position at the start of the lower
    ;; precendence token.

    token))

(defun ada-indent-rule-parent (offset child)
  "Find the parent of CHILD (using `ada-indent-goto-parent'),
return an indent by OFFSET relevant to it. Does not stop on
CHILD. Preserves point.  If CHILD must be non-nil and a keyword
or \"(\", and point must be at the start of CHILD."
  (save-excursion
    (let
	((parent
	  (ada-indent-goto-parent
	   child
	   (if (and child
		    (or
		     (equal child "(")
		     (ada-indent-opener-p child)))
	       2
	     1))))
      (cond
       ((equal (nth 2 parent) "") nil); stopped due to "("; indent to the (, not the line it is on
       (t (back-to-indentation)))
      (cons 'column (+ (current-column) offset))
    )))

(defun ada-indent-goto-statement-start (child)
  "Move point to the start of the statement/declaration
containing point. If point is in a parenthesized list, move to
the start of the current list element. Return (parent-pos
parent-string), where `parent-string' is the text of the found
parent token, and `parent-pos' is the position of its first
character. If point is at statement or list element start, does
nothing. If CHILD is non-nil, it must be a keyword, and point
must be at the start of CHILD."
  ;; See ada-indent-show-statement-start for interactive call of
  ;; this.
  ;;
  ;; Because we did not include access-to-subprogram in the grammar,
  ;; we have to consider whether the first parent we find is the
  ;; "right" one.
  ;;
  ;; Consider an access-to-function type declaration, with a return
  ;; type that is access to function:
  ;;
  ;;    type Function_Access_Type_8 is access
  ;;       protected function
  ;;          (Param_1 : in Integer)
  ;;          return access function
  ;;             (Param_2 : in Float)
  ;;             return Standard.Float;
  ;;
  ;;    type Another_Type is ...;
  ;;
  ;; Obviously, this could be repeated to any level. Here each
  ;; "function" keyword is a smie parent; ada-indent-goto-parent will
  ;; stop there. So we have to loop:
  ;;
  ;;    loop
  ;;       ada-indent-goto-parent
  ;;       if parent not in ("procedure" "function") then
  ;;          exit loop
  ;;       end if
  ;;    end loop
  ;;
  ;; The same loop works for access to procedure, although it will
  ;; only be executed once.
  ;;
  ;; FIXME: need a similar loop for "when-case"
  ;; (case_statement_alternative, exception_handler). Waiting until we
  ;; finish more "when" uses. At the moment,
  ;; case_statement_alternative and exception_handler are treated as
  ;; separate statements, not part of a larger statement.
  ;;
  ;; 'overriding' and 'protected' present another problem; the parent
  ;; is not at the beginning of the statement:
  ;;
  ;;    overriding procedure Name;
  ;;
  ;;    protected type Name is ...
  ;;
  ;; The same is true for any other leading Ada keyword that we leave
  ;; as an identifier. To handle this, we do `back-to-indentation'
  ;; once we find the right parent.
  ;;
  ;; We do _not_ need a similar loop for assignment statements:
  ;;
  ;;    A := B + C * D;
  ;;
  ;; because operators are just identifiers. However, to find the
  ;; start of A (which could be a complex name), we must use
  ;; ada-indent-backward-name.
  ;;
  ;; Object declarations can declare multiple objects:
  ;;
  ;;   A,
  ;;    B : type;
  ;;
  ;; The first keyword is ":"; we use ada-indent-backward-name.
  ;;
  ;; If we are inside parens:
  ;;
  ;;    procedure Procedure_1d
  ;;       (Item  : in out Parent_Type_1;
  ;;        Item_1 : in Character;
  ;;        Item_2 : out Character)
  ;;    is null;
  ;;
  ;;    procedure Procedure_1e (Item  : in out Parent_Type_1;
  ;;                            Item_1 : in Character;
  ;;                            Item_2 : out Character)
  ;;    is null;
  ;;
  ;; We want to align on the column following "(". On the line
  ;; containing "(", we want to leave point after the paren, not
  ;; before it. The other lines have no special considerations.
  ;;
  (let (parent-count
	(parent nil)
	(parent-pos nil)
	pos)

    (catch 'done

      ;; We have to check the previous keyword for procedure calls,
      ;; "procedure" and "function", and a few other cases.  Many
      ;; statements have non-keyword tokens before the first token
      ;; (assignent), so we have to use use ada-indent-backward-name
      ;; to find the previous keyword.
      (save-excursion
	(setq parent (ada-indent-backward-name))
	(setq parent-pos (point))
	(if (or
	     (equal parent ";")
	     (member parent ada-indent-block-keywords))
	    (progn
	      (smie-default-forward-token); ";" or block start
	      (forward-comment (point-max)); also skips final whitespace
	      (setq pos (point)))
	  (if (equal parent ""); "("; this is a function call in an aggregate or param list
	      (progn
		(setq parent "(")
		(setq parent-pos (- (point) 1))
		(forward-comment (point-max)); also skips final whitespace
		(setq pos (point))))))

      ;; Make sure going to pos would be motion. In this case:
      ;;
      ;;    is begin
      ;;       return Integer (Function_1a);
      ;;
      ;; intending "return", goto-statement-start is called from
      ;; indent-after-keyword with point on "begin". backward-name
      ;; finds "is", which is a block keyword. Then we move back to
      ;; "begin" and set pos. No other blocks may be empty.
      (if (and pos (not (= pos (point)))) (progn (goto-char pos) (throw 'done (list parent-pos parent))))

      (setq parent-count
	    (if (member child '("." "(" "record-open" "<<"))
		2
	      1))
      ;; If child is "." we are in the middle of an Ada name; the
      ;; first parent is the start of the name.
      ;;
      ;; If child is "(" the first run thru smie-backward-sexp
      ;; produces no motion; that causes the second run to FIXME: how
      ;; does this work?
      ;;
      ;; If child is record, that is its own parent, and we want the
      ;; next one up. Same for "<<".

      (setq parent (ada-indent-goto-parent child parent-count))

      (if (or
	   (equal (nth 2 parent) "(")
	   (equal (nth 2 parent) ";")
	   (member (nth 2 parent) ada-indent-block-keywords)
	   )
	  ;; goto-parent left point on token following parent; point is at statement start
	  (throw 'done (list (nth 1 parent) (nth 2 parent))))

      (if (not (= (point) (nth 1 parent)))
	  ;; goto-parent stopped because of a lower-precedence token,
	  ;; not a closer; that might be because:
	  ;;
	  ;; 1) we are traversing a list of identifiers in an object declaration:
	  ;;
	  ;;    Integer_D, Integer_E, Integer_F :
	  ;;      Integer;
	  ;;
	  ;; 2) probably other situations.
	  ;;
	  ;; In case 1 we could call ada-indent-goto-parent again to
	  ;; get to the statement start. But this is also handled by
	  ;; the other code below, so we just go to the parent
	  ;; keyword.
	  (goto-char (nth 1 parent)))

      ;; handle access-to-subprogram and record types.
      (while (or (equal (nth 2 parent) "record-open")
		 (and (member (nth 2 parent) `("procedure-spec" "function-spec")) ; _not -overriding -generic
		      (member (save-excursion (smie-default-backward-token)) '("access" "protected"))))
	(setq parent (ada-indent-goto-parent parent 2)))

      (if (member (nth 2 parent) '(":" ":="))
	  (progn
	    (ada-indent-backward-name)
	    ;; we are now on the keyword before statement start; get back.
	    (smie-default-forward-token); ";" or block start
	    (forward-comment (point-max)))
	)
      (list (nth 1 parent) (nth 2 parent)))))

(defun ada-indent-rule-statement (offset child)
  "Find the start of the statement/declaration containing point (using
`ada-indent-goto-statement-start'), return an indent by OFFSET relevant
to it. Preserves point.  If CHILD is non-nil, point must be at
the start of CHILD, which must be a keyword."
  (save-excursion
    (let ((parent (nth 1 (ada-indent-goto-statement-start child))))
      (cond
       ((equal parent "(") nil); indent to the (, not the line it is on
       (t (back-to-indentation)))
      (cons 'column (+ (current-column) offset)))))

;;;
(defun ada-indent-rules (method arg)
  ;; This is called from ada-indent-{before|after}-keyword; it must
  ;; not move point, and must return nil or ('column n).
  (case method
    (:elem
     ;; see comments at smie-rules-function
     (case arg
       (basic ada-indent)
       (args
	;; offset for function arguments.
	0))
     )

    (:before
     ;; arg is a smie keyword, at the beginning of a line. point is at
     ;; the start of the keyword.
     ;;
     ;; The general rule is to indent relative to the start of the
     ;; statement containing arg; there are some exceptions that we
     ;; check for first.
     ;;
     ;; If arg is at the start of the statement, we return nil; :after
     ;; then indents relative to the previous statement start.

     (cond
      ((equal arg "(")
       ;; parenthesis occur in expressions, and after names, as array
       ;; indices, subprogram parameters, type constraints.
       ;;
       ;; "(" is in the smie grammar, but smie-forward-token
       ;; handles it specially, returning ("" nil 0). Then
       ;; ada-indent-before-keyword passes "(" here.
       ;;
       ;; 1) A subprogram declaration. Indent relative to "function"
       ;;    or "procedure", which are both parent and statement
       ;;    start.
       ;;
       ;; 2) The parameter list for an anonymous subprogram in an
       ;;    access type, we want to indent relative to "procedure" or
       ;;    "function", which is the parent, not "type", which is the
       ;;    statement start.
       ;;
       ;; 3) A procedure call:
       ;;
       ;;    function Function_1 return Integer
       ;;    is begin
       ;;       procedure_1
       ;;          (
       ;;
       ;;    we want to indent relative to the procedure name, which
       ;;    is the start of the current statement, while the parent
       ;;    is "function".
       ;;
       ;; 4) part of an expression. Indent relative to statement start.
       ;;
       ;; 5) an accept statement in a select statement
       ;;
       ;; 6) a function call in an aggregate or parameter list:
       ;;
       ;;       return Float
       ;;          (Integer'Value
       ;;             (Local_6));
       ;;
       ;;    ada-indent-rule-statement handles both of these

       (save-excursion
	 (let ((pos (point)))
	   (if (member (smie-default-backward-token) '("procedure" "function"))
	       ;; 1
	       (progn (goto-char pos) (ada-indent-rule-parent ada-indent-broken arg))
	   (if (member (smie-default-backward-token) '("procedure" "function"))
	       ;; 2
	       (progn (goto-char pos) (ada-indent-rule-parent ada-indent-broken arg))
	     ;; 3, 4, 5
	     (progn (goto-char pos) (ada-indent-rule-statement ada-indent-broken arg)))))))

      ((equal arg "return-spec")
       ;; Function declaration, function body, or access-to-function type declaration.
       ;; Indent relative to "function", which is the parent.
       (ada-indent-rule-parent ada-indent-broken arg))

      ((equal arg ")")
       ;; find the open paren
       (save-excursion
	 (forward-char 1)
	 (backward-sexp)
	 (cons 'column (current-column))))

      ((equal arg "<<")
       (ada-indent-rule-statement ada-indent-label arg))

      ((equal arg "end-record")
       ;; goto-parent leaves point on "record-open".
       (save-excursion
	 (ada-indent-goto-parent arg 1)
	 (back-to-indentation)
	 (cons 'column (current-column))))

      ((equal arg "record-open")
       ;; This indents the first line. The components are indented
       ;; relative to the line containing "record-open"; see "record-open" in
       ;; :after.
       (ada-indent-rule-statement ada-indent-record-rel-type arg))

      ((member arg '("procedure-overriding" "function-overriding"))
       (save-excursion
	 (smie-default-backward-token)
	 (cons 'column (current-column))))

      ((member arg '("function-separate" "package-separate" "procedure-separate" "protected-separate"
		     "task-separate"))
       (ada-indent-rule-statement 0 arg))

      ((equal arg "when-case")
       ;; We want to indent relative to the statement start; "case",
       ;; "exception", etc.  We assume the previous lines are properly
       ;; indented, so just looking at the previous token works, and
       ;; simpler than parsing back thru lots of "with"s.
       (save-excursion
	 (let ((token (smie-default-backward-token)))
	   (cond
	    ((equal token ";")
	     ;; in the middle of a sequence of "when".
	     (back-to-indentation)
	     (cons 'column (- (current-column) ada-indent)))

	    ((equal token "is")
	     ;; First "when" in the statement. We need to give
	     ;; ada-indent-rule-statement the refined token
	     (ada-indent-rule-statement ada-indent-when (save-excursion (ada-indent-forward-token))))
	    ))))

      ((equal arg "with-context")
       (cons 'column 0))

      ((or (member arg ada-indent-block-end-keywords)
	   (member arg ada-indent-block-keywords))
       ;; Indenting a block keyword that closely follows a containing
       ;; block keyword is a complex special case.  In addition, the
       ;; first keyword of a block behaves differently because it is a
       ;; closer. See a complete set of patterns for declare/begin
       ;; blocks in test/ada_mode-nominal.adb. Here we summarize:
       ;;
       ;; 1) no statements between begin, declare
       ;;
       ;;    function Function_1b return Float
       ;;    is
       ;;    begin
       ;;       declare
       ;;       begin
       ;;
       ;;    Indenting "declare": goto-parent returns "function", with point on "function"
       ;;    Indenting "begin"  : goto-parent returns "declare", with point on "declare"
       ;;    Indenting "end"    : goto-parent returns "declare", with point on "declare"
       ;;
       ;; 2) one statement
       ;;
       ;;    function Function_1b return Float
       ;;    is
       ;;    begin
       ;;       P1;
       ;;       declare
       ;;       begin
       ;;
       ;;    Indenting "declare": goto-parent returns "begin", with point on P1
       ;;    Indenting "begin"  : goto-parent returns "declare", with point on "declare"
       ;;    Indenting "end"    : goto-parent returns "declare", with point on "declare"
       ;;
       ;; 3) two or more statements
       ;;
       ;;    function Function_1c return Float
       ;;    is
       ;;    begin
       ;;       P1;
       ;;       P2;
       ;;       declare
       ;;       begin
       ;;
       ;;    Indenting "declare": goto-parent returns ";", with point on P2
       ;;    Indenting "begin"  : goto-parent returns "declare", with point on "declare"
       ;;    Indenting "end"    : goto-parent returns "declare", with point on "declare"
       ;;
       ;; 4) Function 2a: Label before declare, no statements
       ;;    a) indenting label  : goto-parent returns "function", with point on "function"
       ;;    b) indenting declare: goto-parent returns "begin", with point on label
       ;;    c) indenting begin, end: goto-parent returns function "begin", with point on label
       ;;
       ;; 5) Function_2b: Label before declare, one statement
       ;;    a) indenting label  : goto-parent returns "function", with point on "function"
       ;;    b) indenting declare: goto-parent returns ";", with point on label
       ;;    c) indenting begin, end: ""
       ;;
       ;; 6) Function_2c: Label before declare, two statements
       ;;    a) indenting label  : goto-parent returns "begin", with point on P1
       ;;    b) indenting declare: goto-parent returns ";", with point on label
       ;;    c) indenting begin, end: ""
       ;;
       ;; 7) Function_2d: begin is first keyword, no statements
       ;;    a) indenting begin: goto-parent returns "function", with point on "function"
       ;;    b) indenting end  : goto-parent returns "begin", with point on "begin"
       ;;
       ;; 8) Function_2e: begin is first keyword, one statement
       ;;    a) indenting begin: goto-parent returns previous "begin", with point on "P1"
       ;;    b) indenting end  : goto-parent returns "begin", with point on "begin"
       ;;
       ;; 9) Function_2f: begin is first keyword, two statements
       ;;    a) indenting begin: goto-parent returns ";", with point on "P2"
       ;;    b) indenting end  : goto-parent returns "begin", with point on "begin"
       ;;
       ;; Note that we don't get here if indenting a block label;
       ;; that's handled in :after block-keyword, ";".
       ;;
       (save-excursion
	 (let (parent offset)
	   (cond
	    ((ada-indent-opener-p arg)
	     (setq parent (ada-indent-goto-parent arg 2))

	     (goto-char (nth 1 parent))
	     (if (or
		  (bobp)
		  (equal (nth 2 parent) ";"))
		 (setq offset 0)
	       (setq offset ada-indent)))

	    (t
	     (setq parent (ada-indent-goto-parent arg 1))
	     (setq offset 0))
	    )
	   (back-to-indentation)
	   (cons 'column (+ (current-column) offset)))
	 ))

      ((let (pos)
	 (setq pos (save-excursion (ada-indent-goto-statement-start arg) (point)))
	 (if (not (= pos (point)))
	     ;; Hanging; we are not at the start of a statement/declaration.
	     ;; Indent relative to the line the statement start is on.
	     (cons
	      'column
	      (+ (save-excursion
		   (goto-char pos)
		   (back-to-indentation)
		   (current-column))
		 ada-indent-broken)))
	 ))
      ))

;;; :after
    (:after
     ;; `arg' is a keyword at the end of a line, point is at start of
     ;; the keyword; we are indenting the following token, which may
     ;; not be a keyword.  :before is checked first, so we don't need
     ;; to consider those cases here.

     (cond
      ((equal arg "(")
       ;; Something like this:
       ;;
       ;;    type Correct_Indentation is
       ;;      (
       ;;       Value_1,
       ;;       Value_2
       ;;      );
       ;;
       ;; In this case, point is after the paren
       (cons 'column (current-column)))

      ((equal arg ")")
       ;; Find the open paren, then the parent. Not the statement
       ;; start; this could be the discriminant list of a record, or
       ;; the parameter list of an access-to-subprogram.
       (save-excursion
	 (backward-sexp)
	 (ada-indent-rule-parent ada-indent-broken "(")))

      ((member arg '("," ":-label" ";"))
       (ada-indent-rule-statement 0 arg))

      ((equal arg ">>")
       ;; indenting after a statement label
       (save-excursion
	 (back-to-indentation)
	 (cons 'column (- (current-column) ada-indent-label))))


      ((equal arg "record-end")
       ;; We are indenting the aspect specification for the record.
       (back-to-indentation)
       (cons 'column (current-column)))

      ((equal arg "record-open")
       ;; We are indenting the first component in a record_definition:
       ;;
       ;; type Private_Type_1 is abstract tagged limited
       ;;    record
       ;;       Private_1 : Integer;
       ;;       Private_2 : Integer;
       ;;    end record;
       ;;
       ;; type Derived_Type_2 is new Parent_Type
       ;;    with record
       ;;       Derived_1 : Integer;
       ;;       Derived_2 : Integer;
       ;;    end record
       ;;    with (Packed => True);
       ;;
       ;; point is on "record".
       ;;
       ;; Indenting "record" was handled in :before.  Component_2 will
       ;; be indented relative to Component_1.
       ;;
       ;; "end record" will be indented relative to "type".
       ;;
       ;; aspect clause will be indented relative to "record-end".
       ;;
       (back-to-indentation)
       (cons 'column (+ (current-column) ada-indent)))

      ((equal arg "return-spec")
       ;; see comments in :before "("
       (ada-indent-rule-parent ada-indent-broken arg))

      ((member arg ada-indent-block-keywords)
       (ada-indent-rule-statement ada-indent arg))

     (t (ada-indent-rule-statement ada-indent-broken arg))
      ))
    ))

;;; smie-indent-functions
;;
;; each must not move point, and must return a column (as an integer) or nil.
;;
;; declared in order called

(defun ada-indent-comment ()
  "Compute indentation of a comment."
  ;; Check to see if we are at a comment
  (and (smie-indent--bolp)
       (let ((pos (point)))
         (save-excursion
           (beginning-of-line)
           (and (re-search-forward comment-start-skip (line-end-position) t)
                (eq pos (or (match-end 1) (match-beginning 0))))))

       ;; yes, we are at a comment; indent to previous code
       (save-excursion
         (forward-comment (- (point)))
	 ;; indent-before-keyword will find the keyword _after_ the
	 ;; comment, which could be 'private' for example, and that
	 ;; would align the comment with 'private', which is wrong. So
	 ;; we call a subset of the indentation functions.
	 ;; ada-indent-default handles this case:
	 ;;
	 ;;     procedure Incorrect_Sub
	 ;;       --  comment
	 ;;       (

	 (if debug-on-error
	     (or
	      (ada-indent-wrapper 'smie-indent-bob)
	      (ada-indent-wrapper 'ada-indent-after-keyword)
	      (ada-indent-wrapper 'ada-indent-default)
	      )
	   (or
	    (smie-indent-bob)
	    (ada-indent-after-keyword)
	    (ada-indent-default)
	    )))
       ))

(defun ada-indent-record()
  "Indent a line containing the \"record\" that starts a record component list."
  (save-excursion
    (if (not (equal "type" (smie-default-forward-token)))
	(let*
	    ((token (progn
		      (goto-char (+ 1 (line-end-position)))
		      ;; forward-comment doesn't work from within a comment
		      (forward-comment -1)
		      (ada-indent-backward-token)))
	     (indent
	      (if (equal token "record-open")
		  (ada-indent-rule-statement ada-indent-record-rel-type token))))

	  (cond
	   ((null indent) nil)
	   ((eq (car-safe indent) 'column) (cdr indent)))
	  ))))

(defun ada-indent-before-keyword()
  "Replacement for `smie-indent-keyword', tailored to Ada.
It requires `ada-indent-rule' to return nil or ('column column),
never just an offset (since we would not know what the offset was
relative to)."
  (let*
      ((token (save-excursion (ada-indent-forward-token)))
       char
       (indent
	(or
	 (and
	  (equal token ""); ( ) "
	  ;; " is handled by ada-indent-default
	  (setq char
		(case (char-after)
		  (?\( "(")
		  (?\) ")")
		  (?\" nil)))
	  (ada-indent-rules :before char))

	 (and
	  (ada-indent-keyword-p token)
	  (ada-indent-rules :before token)))))

      ;; Here we replace smie-indent--rules, so ada-indent-rules
      ;; cannot use smie-rule-parent; we use ada-indent-rule-parent
      ;; We do _not_ call smie-indent-virtual.
      (cond
       ((null indent) nil)
       ((eq (car-safe indent) 'column) (cdr indent))
       (t (error "Invalid `ada-indent-rules' result %s" indent)))
      ))

(defun ada-indent-after-keyword()
  "Replacement for `smie-indent-after-keyword', tailored to Ada.
It requires `ada-indent-rule' to return nil or ('column column),
never just an offset (since we would not know what the offset was
relative to)."
  (let*
      ((pos (point));; ada-indent-rules wants point at the start of its arg
       (token (ada-indent-backward-token))
       (indent
	(or
	 (and
	  (equal token ""); ( ) "
	  ;; ) " are handled by ada-indent-default; we only need to handle ( here.
	  (case (char-before)
	    (?\( t)
	    (?\) nil)
	    (?\" nil))
	  (ada-indent-rules :after "("))

	 (and
	  (ada-indent-keyword-p token)
	  (ada-indent-rules :after token)))))

      (goto-char pos)

      ;; Here we replace smie-indent--rules, so ada-indent-rules
      ;; cannot use smie-rule-parent; we use ada-indent-rule-parent
      ;; We do _not_ call smie-indent-virtual.
      (cond
       ((null indent) nil)
       ((eq (car-safe indent) 'column) (cdr indent))
       (t (error "Invalid `ada-indent-rules' result %s" indent)))
      ))

(defun ada-indent-default ()
  "Unconditionally indent as `ada-indent' from the previous
parent keyword. Intended to be the last item in `smie-indent-functions',
used when no indentation decision was made."
  (cdr (ada-indent-rule-parent ada-indent-broken nil)))

;;; debug
(defvar ada-indent-debug-refine t
  "When non-nil, `ada-indent-show-keyword-forward' and
`ada-indent-show-keyword-backward' invalidate cache first, so
they always run the refine algorithm.")

(defun ada-indent-show-keyword-forward ()
  "Show the grammar info for word following point, and move across it."
  (interactive)
  (when ada-indent-debug-refine (ada-indent-invalidate-cache))
  (message "%s" (assoc (ada-indent-forward-token) smie-grammar)))

(defun ada-indent-show-keyword-backward ()
  "Show the grammar info for word preceding point, and move across it."
  (interactive)
  (when ada-indent-debug-refine (ada-indent-invalidate-cache))
  (message "%s" (assoc (ada-indent-backward-token) smie-grammar)))

(defun ada-indent-show-parent ()
  "Move backward to the parent of the word following point, and show its refined keyword and grammar levels."
  (interactive)
  (let* ((token (save-excursion (ada-indent-forward-token)))
	 (count (if (ada-indent-opener-p token) 2 1))
	 (toklevels (ada-indent-goto-parent token count)))
    (message "%s => %s" (assoc token ada-indent-grammar) toklevels)))

(defun ada-indent-show-child ()
  "Move forward to the child of the word following point, and show its refined keyword and grammar levels."
  (interactive)
  (let* ((token (save-excursion (ada-indent-forward-token)))
	 (toklevels (smie-forward-sexp token)))
    (message "%s => %s" (assoc token ada-indent-grammar) toklevels)))

(defun ada-indent-show-statement-start ()
  "Move to the start of the current statement."
  (interactive)
  ;; this is the way ada-indent-goto-statement-start is called during indentation; better for testing
  (let ((token (save-excursion (ada-indent-forward-token)))
	parent)
    (setq parent (ada-indent-goto-statement-start (if (equal token "") "(" token)))
    (message "%s => %s" token (nth 1 parent))))

(defun ada-indent-wrapper (indent-function)
  "Call INDENT-FUNCTION, check for errors, report non-nil."
  (let ((pos (point))
	(res (funcall indent-function)))

    (when (not (= pos (point)))
      (error "indent-function %s moved point" indent-function))

    (unless (or (null res)
		(integerp res))
      (error "indent-function %s returned invalid value %s" indent-function res))

    (when res
      (message "indent-function %s returned indentation %s" indent-function res)
      res)
    ))

(defmacro ada-indent-wrap (func)
  `(lambda() (ada-indent-wrapper ',func)))

(defun ada-indent-wrap-indent-functions ()
  "Replace contents of `smie-indent-functions' with functions wrapped in `ada-indent-wrapper'.
This lets us know which indentation function succeeded."
  (let (res func)
    (while (setq func (pop smie-indent-functions))
      (let ((newfunc (cadr (macroexpand `(ada-indent-wrap ,func)))))
	(setq res (cons newfunc res))))
    (setq smie-indent-functions (reverse res))))

;;; setup

(defun ada-indent-setup ()

  ;; We don't need most of the functions in the default value for
  ;; smie-indent-functions, so we specify it directly here.
  ;;
  ;; smie-indent-comment lines up comments with following code. That
  ;; means they line up with 'end', which is wrong.
  ;;
  ;; There are times (like at 'end') when it is very simple to figure
  ;; out the indent when looking at a keyword, and much harder when
  ;; looking at the previous keyword, so we do
  ;; ada-indent-before-keyword before ada-indent-after-keyword.
  ;;
  ;; We started out trying to use smie-indent-keyword and
  ;; smie-indent-after-keyword. However, there are too many cases when
  ;; they do the wrong thing for Ada. We keep the same overall
  ;; structure of the code; ada-indent-before-keyword calls
  ;; ada-indent-rules in the same way, except it assumes
  ;; ada-indent-rules returns a column, not an offset.
  ;;
  ;; ada-indent-default works better for Ada code than
  ;; smie-indent-exps.

  (make-local-variable 'smie-indent-functions)

  (setq smie-indent-functions
	'(smie-indent-bob; handle first non-comment line in buffer
	  ada-indent-comment
	  ada-indent-record
	  ada-indent-before-keyword
	  ada-indent-after-keyword
	  ada-indent-default)
	)
  (if debug-on-error (ada-indent-wrap-indent-functions))

  (smie-setup ada-indent-grammar #'ada-indent-rules
	      :forward-token #'ada-indent-forward-token
	      :backward-token #'ada-indent-backward-token)

  (setq blink-matching-paren nil)
  ;; smie uses blink-matching to blink on all opener/closer pairs.
  ;; FIXME: this is just annoying while we are working on this code
  ;; (it tries to run a broken parser), so we turn it off. Not clear
  ;; if we want to turn it back on ever!

  (add-hook 'after-change-functions 'ada-indent-after-change)

  (define-key ada-mode-map "\t" 'indent-for-tab-command)
  ;; TAB will now use smie indentation in Ada mode buffers
  )

(add-hook 'ada-mode-hook 'ada-indent-setup)

(provide 'ada-indent)

;;; end of file<|MERGE_RESOLUTION|>--- conflicted
+++ resolved
@@ -1193,6 +1193,7 @@
 	 ;;  procedure name is abstract;
 	 ;;  procedure name is null;
 	 ;;  procedure name is declarations begin statements end;
+	 ;;  separate procedure name is declarations begin statements end;
 	 (let ((token (save-excursion
 			(smie-default-forward-token); is
 			(smie-default-forward-token))))
@@ -1496,15 +1497,14 @@
       ;;    same as protected_type_declaration, without "type"
       ;;    not implemented
       ;;
-      ;; 6) protected_body :=
-      ;;
-      ;;    protected body defining_identifier ...
-      ;;
-      ;; 7) protected_separate :=
-      ;;
-      ;;    separate (parent_unit_name) protected body defining_identifier ...
-      ;;
-      ;; 8) protected_body_stub
+      ;; 6) protected_body, subunit :=
+      ;;
+      ;;    a) protected body defining_identifier ...
+      ;;
+      ;;    b) separate (parent_unit_name) protected body defining_identifier ...
+      ;;
+      ;; 7) protected_body_stub  ::=
+      ;;      protected body defining_identifier is separate [aspect_specification];
       ;;
       ;;    not implemented
       ;;
@@ -1512,10 +1512,10 @@
     (when forward (smie-default-backward-token))
     (cond
      ((equal (save-excursion
-               (ada-indent-backward-name)) "separate-unit") "protected-separate"); separate (name) protected body
+               (ada-indent-backward-name)) "separate-unit") "protected-separate"); 6b
      ((equal (save-excursion
                (smie-default-forward-token)
-               (smie-default-forward-token)) "body") "protected-body")
+               (smie-default-forward-token)) "body") "protected-body"); 6a, 7
      (t "protected")); an identifier
     ))
 
@@ -2023,12 +2023,7 @@
 
 (defun ada-indent-opener-p (token)
   (let ((association (assoc token ada-indent-grammar)))
-<<<<<<< HEAD
     (when association (listp (nth 1 association)))))
-=======
-    (when association
-	(listp (nth 1 association)))))
->>>>>>> ff514b05
 
 (defun ada-indent-goto-parent (child up)
   "Goto a parent (defined by where smie-backward-sexp stops).
