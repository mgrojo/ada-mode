--- conflicted
+++ resolved
@@ -211,35 +211,22 @@
       (simple_project_declaration
        ((PROJECT identifier_opt IS declarative_items_opt END identifier_opt SEMICOLON )
         (progn
-<<<<<<< HEAD
-        (wisi-statement-action [1 statement-start 3 block-start 5 block-end 7 statement-end])
-        (wisi-containing-action 3 4))))
-=======
         (wisi-statement-action [1 statement-start 7 statement-end])
         (wisi-containing-action 1 4)
         (wisi-face-apply-action [2 font-lock-function-name-face 6 font-lock-function-name-face])
         (wisi-indent-action [0 gpr-indent-broken 0 [gpr-indent gpr-indent] 0 0 0]))))
       (string_expression
        ((string_primary )))
->>>>>>> 2aaa8023
       (string_primary
        ((STRING_LITERAL ))
        ((name ))
        ((external_value ))
        ((attribute_reference )))
       (string_list
-<<<<<<< HEAD
-       ((string_primary ))
-       ((string_list COMMA string_primary )
-        (progn
-        (wisi-statement-action [2 list-break])
-        (wisi-containing-action 2 3))))
-=======
        ((expression ))
        ((string_list COMMA expression )))
->>>>>>> 2aaa8023
       (term
-       ((string_primary ))
+       ((string_expression ))
        ((LEFT_PAREN RIGHT_PAREN ))
        ((aggregate )))
       (typed_string_declaration
@@ -251,12 +238,12 @@
        ((WITH string_list SEMICOLON ))))
      [((default . error) (ABSTRACT . (context_clause_opt . 0)) (AGGREGATE . (context_clause_opt . 0)) (CONFIGURATION . (context_clause_opt . 0)) (LIBRARY . (context_clause_opt . 0)) (STANDARD . (context_clause_opt . 0)) (PROJECT . (context_clause_opt . 0)) ($EOI . (context_clause_opt . 0)) (WITH .  7))
       ((default . error) ($EOI . (project_qualifier_opt . 1)) (PROJECT . (project_qualifier_opt . 1)))
-      ((default . error) (LIBRARY .  30) ($EOI . (project_qualifier_opt . 3)) (PROJECT . (project_qualifier_opt . 3)))
+      ((default . error) (LIBRARY .  35) ($EOI . (project_qualifier_opt . 3)) (PROJECT . (project_qualifier_opt . 3)))
       ((default . error) ($EOI . (project_qualifier_opt . 6)) (PROJECT . (project_qualifier_opt . 6)))
       ((default . error) ($EOI . (project_qualifier_opt . 5)) (PROJECT . (project_qualifier_opt . 5)))
-      ((default . error) (EXTENDS . (identifier_opt . 0)) (IS . (identifier_opt . 0)) (IDENTIFIER .  20))
+      ((default . error) (EXTENDS . (identifier_opt . 0)) (IS . (identifier_opt . 0)) (IDENTIFIER .  21))
       ((default . error) ($EOI . (project_qualifier_opt . 2)) (PROJECT . (project_qualifier_opt . 2)))
-      ((default . error) (STRING_LITERAL .  21) (EXTERNAL .  17) (EXTERNAL_AS_LIST .  18) (DOT . (identifier_opt . 0)) (COMMA . (identifier_opt . 0)) (SEMICOLON . (identifier_opt . 0)) (QUOTE . (identifier_opt . 0)) (IDENTIFIER .  20) (PROJECT .  19))
+      ((default . error) (LEFT_PAREN .  19) (STRING_LITERAL .  22) (EXTERNAL .  17) (EXTERNAL_AS_LIST .  18) (DOT . (identifier_opt . 0)) (AMPERSAND . (identifier_opt . 0)) (SEMICOLON . (identifier_opt . 0)) (COMMA . (identifier_opt . 0)) (QUOTE . (identifier_opt . 0)) (IDENTIFIER .  21) (PROJECT .  20))
       ((default . error) ($EOI .  16))
       ((default . error) (ABSTRACT . (context_clause_opt . 1)) (AGGREGATE . (context_clause_opt . 1)) (CONFIGURATION . (context_clause_opt . 1)) (LIBRARY . (context_clause_opt . 1)) (STANDARD . (context_clause_opt . 1)) (PROJECT . (context_clause_opt . 1)) ($EOI . (context_clause_opt . 1)) (WITH .  7))
       ((default . error) (PROJECT . (project_qualifier_opt . 0)) ($EOI . (project_qualifier_opt . 0)) (ABSTRACT .  1) (STANDARD .  6) (AGGREGATE .  2) (LIBRARY .  4) (CONFIGURATION .  3))
@@ -266,132 +253,133 @@
       ((default . error) ($EOI . (project_declaration_opt . 0)) (PROJECT .  5))
       ((default . error) (WITH . (context_clause . 1)) (ABSTRACT . (context_clause . 1)) (AGGREGATE . (context_clause . 1)) (CONFIGURATION . (context_clause . 1)) (LIBRARY . (context_clause . 1)) (STANDARD . (context_clause . 1)) (PROJECT . (context_clause . 1)) ($EOI . (context_clause . 1)))
       ((default . error) ($EOI . accept) (STRING_LITERAL . accept) (IDENTIFIER . accept) (VERTICAL_BAR . accept) (SEMICOLON . accept) (QUOTE . accept) (EQUAL_GREATER . accept) (DOT . accept) (COMMA . accept) (COLON_EQUALS . accept) (COLON . accept) (AMPERSAND . accept) (WITH . accept) (WHEN . accept) (USE . accept) (TYPE . accept) (STANDARD . accept) (RIGHT_PAREN . accept) (RENAMES . accept) (PROJECT . accept) (PACKAGE . accept) (OTHERS . accept) (NULL . accept) (LIBRARY . accept) (LEFT_PAREN . accept) (IS . accept) (FOR . accept) (EXTERNAL_AS_LIST . accept) (EXTERNAL . accept) (EXTENDS . accept) (END . accept) (CONFIGURATION . accept) (CASE . accept) (AGGREGATE . accept) (ABSTRACT . accept))
-      ((default . error) (LEFT_PAREN .  37))
-      ((default . error) (LEFT_PAREN .  37))
+      ((default . error) (LEFT_PAREN .  45))
+      ((default . error) (LEFT_PAREN .  45))
+      ((default . error) (LEFT_PAREN .  19) (STRING_LITERAL .  22) (EXTERNAL .  17) (EXTERNAL_AS_LIST .  18) (DOT . (identifier_opt . 0)) (AMPERSAND . (identifier_opt . 0)) (RIGHT_PAREN . ( 43 (identifier_opt . 0))) (COMMA . (identifier_opt . 0)) (QUOTE . (identifier_opt . 0)) (IDENTIFIER .  21) (PROJECT .  20))
       ((default . error) (QUOTE . (attribute_prefix . 0)))
-      ((default . error) (EXTENDS . (identifier_opt . 1)) (RENAMES . (identifier_opt . 1)) (IS . (identifier_opt . 1)) (COMMA . (identifier_opt . 1)) (RIGHT_PAREN . (identifier_opt . 1)) (DOT . (identifier_opt . 1)) (AMPERSAND . (identifier_opt . 1)) (QUOTE . (identifier_opt . 1)) (SEMICOLON . (identifier_opt . 1)))
-      ((default . error) (COMMA . (string_primary . 0)) (RIGHT_PAREN . (string_primary . 0)) (SEMICOLON . (string_primary . 0)) (AMPERSAND . (string_primary . 0)))
-      ((default . error) (QUOTE .  36))
-      ((default . error) (COMMA . (string_primary . 3)) (RIGHT_PAREN . (string_primary . 3)) (SEMICOLON . (string_primary . 3)) (AMPERSAND . (string_primary . 3)))
-      ((default . error) (COMMA . (string_primary . 2)) (RIGHT_PAREN . (string_primary . 2)) (SEMICOLON . (string_primary . 2)) (AMPERSAND . (string_primary . 2)))
-      ((default . error) (IS . (name . 0)) (RIGHT_PAREN . (name . 0)) (COMMA . (name . 0)) (AMPERSAND . (name . 0)) (SEMICOLON . (name . 0)) (DOT . (name . 0)) (QUOTE . (name . 0)))
-      ((default . error) (COMMA . (string_primary . 1)) (RIGHT_PAREN . (string_primary . 1)) (SEMICOLON . (string_primary . 1)) (AMPERSAND . (string_primary . 1)) (DOT .  35) (QUOTE . (attribute_prefix . 1)))
-      ((default . error) (SEMICOLON . (string_list . 0)) (RIGHT_PAREN . (string_list . 0)) (COMMA . (string_list . 0)))
-      ((default . error) (COMMA .  33) (SEMICOLON .  34))
-      ((default . error) (EXTENDS .  31) (IS .  32))
+      ((default . error) (RIGHT_PAREN . (identifier_opt . 1)) (COMMA . (identifier_opt . 1)) (EXTENDS . (identifier_opt . 1)) (RENAMES . (identifier_opt . 1)) (IS . (identifier_opt . 1)) (DOT . (identifier_opt . 1)) (AMPERSAND . (identifier_opt . 1)) (QUOTE . (identifier_opt . 1)) (SEMICOLON . (identifier_opt . 1)))
+      ((default . error) (RIGHT_PAREN . (string_primary . 0)) (COMMA . (string_primary . 0)) (AMPERSAND . (string_primary . 0)) (SEMICOLON . (string_primary . 0)))
+      ((default . error) (RIGHT_PAREN . (term . 2)) (COMMA . (term . 2)) (AMPERSAND . (term . 2)) (SEMICOLON . (term . 2)))
+      ((default . error) (QUOTE .  42))
+      ((default . error) (RIGHT_PAREN . (string_primary . 3)) (COMMA . (string_primary . 3)) (AMPERSAND . (string_primary . 3)) (SEMICOLON . (string_primary . 3)))
+      ((default . error) (SEMICOLON . (string_list . 0)) (RIGHT_PAREN . (string_list . 0)) (COMMA . (string_list . 0)) (AMPERSAND .  41))
+      ((default . error) (RIGHT_PAREN . (string_primary . 2)) (COMMA . (string_primary . 2)) (AMPERSAND . (string_primary . 2)) (SEMICOLON . (string_primary . 2)))
+      ((default . error) (COMMA . (name . 0)) (RIGHT_PAREN . (name . 0)) (IS . (name . 0)) (SEMICOLON . (name . 0)) (AMPERSAND . (name . 0)) (DOT . (name . 0)) (QUOTE . (name . 0)))
+      ((default . error) (RIGHT_PAREN . (string_primary . 1)) (COMMA . (string_primary . 1)) (AMPERSAND . (string_primary . 1)) (SEMICOLON . (string_primary . 1)) (DOT .  40) (QUOTE . (attribute_prefix . 1)))
+      ((default . error) (RIGHT_PAREN . (term . 0)) (COMMA . (term . 0)) (AMPERSAND . (term . 0)) (SEMICOLON . (term . 0)))
+      ((default . error) (COMMA . (string_expression . 0)) (RIGHT_PAREN . (string_expression . 0)) (SEMICOLON . (string_expression . 0)) (AMPERSAND . (string_expression . 0)))
+      ((default . error) (COMMA .  38) (SEMICOLON .  39))
+      ((default . error) (COMMA . (expression . 0)) (RIGHT_PAREN . (expression . 0)) (SEMICOLON . (expression . 0)) (AMPERSAND . (expression . 0)))
+      ((default . error) (EXTENDS .  36) (IS .  37))
       ((default . error) ($EOI . (project_qualifier_opt . 4)) (PROJECT . (project_qualifier_opt . 4)))
-      ((default . error) (STRING_LITERAL .  62))
-      ((default . error) (END . (declarative_items_opt . 0)) (TYPE .  49) (IDENTIFIER .  50) (NULL .  47) (CASE .  45) (FOR .  46) (PACKAGE .  48))
-      ((default . error) (STRING_LITERAL .  21) (EXTERNAL .  17) (EXTERNAL_AS_LIST .  18) (DOT . (identifier_opt . 0)) (SEMICOLON . (identifier_opt . 0)) (COMMA . (identifier_opt . 0)) (RIGHT_PAREN . (identifier_opt . 0)) (QUOTE . (identifier_opt . 0)) (IDENTIFIER .  20) (PROJECT .  19))
+      ((default . error) (STRING_LITERAL .  71))
+      ((default . error) (END . (declarative_items_opt . 0)) (TYPE .  58) (IDENTIFIER .  59) (NULL .  56) (CASE .  54) (FOR .  55) (PACKAGE .  57))
+      ((default . error) (LEFT_PAREN .  19) (STRING_LITERAL .  22) (EXTERNAL .  17) (EXTERNAL_AS_LIST .  18) (DOT . (identifier_opt . 0)) (AMPERSAND . (identifier_opt . 0)) (RIGHT_PAREN . (identifier_opt . 0)) (COMMA . (identifier_opt . 0)) (SEMICOLON . (identifier_opt . 0)) (QUOTE . (identifier_opt . 0)) (IDENTIFIER .  21) (PROJECT .  20))
       ((default . error) (WITH . (with_clause . 0)) (ABSTRACT . (with_clause . 0)) (AGGREGATE . (with_clause . 0)) (CONFIGURATION . (with_clause . 0)) (LIBRARY . (with_clause . 0)) (STANDARD . (with_clause . 0)) (PROJECT . (with_clause . 0)) ($EOI . (with_clause . 0)))
-      ((default . error) (IDENTIFIER .  43))
-      ((default . error) (IDENTIFIER .  42))
-      ((default . error) (STRING_LITERAL .  21) (EXTERNAL .  17) (EXTERNAL_AS_LIST .  18) (DOT . (identifier_opt . 0)) (COMMA . (identifier_opt . 0)) (RIGHT_PAREN . (identifier_opt . 0)) (QUOTE . (identifier_opt . 0)) (IDENTIFIER .  20) (PROJECT .  19))
-      ((default . error) (SEMICOLON . (external_value . 1)) (AMPERSAND . (external_value . 1)) (COMMA . (external_value . 1)) (RIGHT_PAREN . (external_value . 1)))
-      ((default . error) (SEMICOLON . (external_value . 0)) (AMPERSAND . (external_value . 0)) (COMMA . (external_value . 0)) (RIGHT_PAREN . (external_value . 0)))
+      ((default . error) (IDENTIFIER .  52))
+      ((default . error) (LEFT_PAREN .  19) (STRING_LITERAL .  22) (EXTERNAL .  17) (EXTERNAL_AS_LIST .  18) (DOT . (identifier_opt . 0)) (SEMICOLON . (identifier_opt . 0)) (COMMA . (identifier_opt . 0)) (RIGHT_PAREN . (identifier_opt . 0)) (AMPERSAND . (identifier_opt . 0)) (QUOTE . (identifier_opt . 0)) (IDENTIFIER .  21) (PROJECT .  20))
+      ((default . error) (IDENTIFIER .  50))
+      ((default . error) (SEMICOLON . (term . 1)) (AMPERSAND . (term . 1)) (COMMA . (term . 1)) (RIGHT_PAREN . (term . 1)))
+      ((default . error) (COMMA .  38) (RIGHT_PAREN .  49))
+      ((default . error) (LEFT_PAREN .  19) (STRING_LITERAL .  22) (EXTERNAL .  17) (EXTERNAL_AS_LIST .  18) (DOT . (identifier_opt . 0)) (AMPERSAND . (identifier_opt . 0)) (RIGHT_PAREN . (identifier_opt . 0)) (COMMA . (identifier_opt . 0)) (QUOTE . (identifier_opt . 0)) (IDENTIFIER .  21) (PROJECT .  20))
+      ((default . error) (AMPERSAND . (external_value . 1)) (SEMICOLON . (external_value . 1)) (RIGHT_PAREN . (external_value . 1)) (COMMA . (external_value . 1)))
+      ((default . error) (AMPERSAND . (external_value . 0)) (SEMICOLON . (external_value . 0)) (RIGHT_PAREN . (external_value . 0)) (COMMA . (external_value . 0)))
       ((default . error) ($EOI . (compilation_unit . 0)))
-      ((default . error) (COMMA .  33) (RIGHT_PAREN .  75))
-      ((default . error) (LEFT_PAREN .  74) (RIGHT_PAREN . (attribute_reference . 0)) (COMMA . (attribute_reference . 0)) (AMPERSAND . (attribute_reference . 0)) (SEMICOLON . (attribute_reference . 0)))
-      ((default . error) (IS . (name . 1)) (RIGHT_PAREN . (name . 1)) (COMMA . (name . 1)) (AMPERSAND . (name . 1)) (SEMICOLON . (name . 1)) (DOT . (name . 1)) (QUOTE . (name . 1)))
-      ((default . error) (RIGHT_PAREN . (string_list . 1)) (SEMICOLON . (string_list . 1)) (COMMA . (string_list . 1)))
-      ((default . error) (DOT . (identifier_opt . 0)) (IS . (identifier_opt . 0)) (IDENTIFIER .  20))
-      ((default . error) (EXTERNAL .  71) (IDENTIFIER .  72))
-      ((default . error) (SEMICOLON .  70))
-      ((default . error) (IS . (identifier_opt . 0)) (EXTENDS . (identifier_opt . 0)) (RENAMES . (identifier_opt . 0)) (IDENTIFIER .  20))
-      ((default . error) (IDENTIFIER .  68))
-      ((default . error) (COLON .  66) (COLON_EQUALS .  67))
+      ((default . error) (COMMA . (aggregate . 0)) (RIGHT_PAREN . (aggregate . 0)) (SEMICOLON . (aggregate . 0)) (AMPERSAND . (aggregate . 0)))
+      ((default . error) (LEFT_PAREN .  83) (COMMA . (attribute_reference . 0)) (RIGHT_PAREN . (attribute_reference . 0)) (SEMICOLON . (attribute_reference . 0)) (AMPERSAND . (attribute_reference . 0)))
+      ((default . error) (SEMICOLON . (expression . 1)) (COMMA . (expression . 1)) (RIGHT_PAREN . (expression . 1)) (AMPERSAND . (expression . 1)))
+      ((default . error) (IS . (name . 1)) (COMMA . (name . 1)) (RIGHT_PAREN . (name . 1)) (SEMICOLON . (name . 1)) (AMPERSAND . (name . 1)) (DOT . (name . 1)) (QUOTE . (name . 1)))
+      ((default . error) (AMPERSAND .  41) (RIGHT_PAREN . (string_list . 1)) (SEMICOLON . (string_list . 1)) (COMMA . (string_list . 1)))
+      ((default . error) (DOT . (identifier_opt . 0)) (IS . (identifier_opt . 0)) (IDENTIFIER .  21))
+      ((default . error) (EXTERNAL .  80) (IDENTIFIER .  81))
+      ((default . error) (SEMICOLON .  79))
+      ((default . error) (IS . (identifier_opt . 0)) (EXTENDS . (identifier_opt . 0)) (RENAMES . (identifier_opt . 0)) (IDENTIFIER .  21))
+      ((default . error) (IDENTIFIER .  77))
+      ((default . error) (COLON .  75) (COLON_EQUALS .  76))
       ((default . error) (WHEN . (simple_declarative_item . 2)) (END . (simple_declarative_item . 2)) (CASE . (simple_declarative_item . 2)) (FOR . (simple_declarative_item . 2)) (NULL . (simple_declarative_item . 2)) (PACKAGE . (simple_declarative_item . 2)) (TYPE . (simple_declarative_item . 2)) (IDENTIFIER . (simple_declarative_item . 2)))
       ((default . error) (WHEN . (simple_declarative_item . 3)) (END . (simple_declarative_item . 3)) (CASE . (simple_declarative_item . 3)) (FOR . (simple_declarative_item . 3)) (NULL . (simple_declarative_item . 3)) (PACKAGE . (simple_declarative_item . 3)) (TYPE . (simple_declarative_item . 3)) (IDENTIFIER . (simple_declarative_item . 3)))
       ((default . error) (WHEN . (declarative_items . 0)) (END . (declarative_items . 0)) (CASE . (declarative_items . 0)) (FOR . (declarative_items . 0)) (NULL . (declarative_items . 0)) (PACKAGE . (declarative_items . 0)) (TYPE . (declarative_items . 0)) (IDENTIFIER . (declarative_items . 0)))
-      ((default . error) (WHEN . (declarative_items_opt . 1)) (END . (declarative_items_opt . 1)) (TYPE .  49) (IDENTIFIER .  50) (NULL .  47) (CASE .  45) (FOR .  46) (PACKAGE .  48))
-      ((default . error) (END .  64))
+      ((default . error) (WHEN . (declarative_items_opt . 1)) (END . (declarative_items_opt . 1)) (TYPE .  58) (IDENTIFIER .  59) (NULL .  56) (CASE .  54) (FOR .  55) (PACKAGE .  57))
+      ((default . error) (END .  73))
       ((default . error) (WHEN . (declarative_item . 2)) (END . (declarative_item . 2)) (IDENTIFIER . (declarative_item . 2)) (TYPE . (declarative_item . 2)) (PACKAGE . (declarative_item . 2)) (NULL . (declarative_item . 2)) (FOR . (declarative_item . 2)) (CASE . (declarative_item . 2)))
       ((default . error) (WHEN . (package_declaration . 0)) (END . (package_declaration . 0)) (CASE . (package_declaration . 0)) (FOR . (package_declaration . 0)) (NULL . (package_declaration . 0)) (PACKAGE . (package_declaration . 0)) (TYPE . (package_declaration . 0)) (IDENTIFIER . (package_declaration . 0)))
       ((default . error) (WHEN . (package_declaration . 1)) (END . (package_declaration . 1)) (CASE . (package_declaration . 1)) (FOR . (package_declaration . 1)) (NULL . (package_declaration . 1)) (PACKAGE . (package_declaration . 1)) (TYPE . (package_declaration . 1)) (IDENTIFIER . (package_declaration . 1)))
       ((default . error) (WHEN . (package_declaration . 2)) (END . (package_declaration . 2)) (CASE . (package_declaration . 2)) (FOR . (package_declaration . 2)) (NULL . (package_declaration . 2)) (PACKAGE . (package_declaration . 2)) (TYPE . (package_declaration . 2)) (IDENTIFIER . (package_declaration . 2)))
       ((default . error) (WHEN . (declarative_item . 0)) (END . (declarative_item . 0)) (IDENTIFIER . (declarative_item . 0)) (TYPE . (declarative_item . 0)) (PACKAGE . (declarative_item . 0)) (NULL . (declarative_item . 0)) (FOR . (declarative_item . 0)) (CASE . (declarative_item . 0)))
       ((default . error) (WHEN . (declarative_item . 1)) (END . (declarative_item . 1)) (IDENTIFIER . (declarative_item . 1)) (TYPE . (declarative_item . 1)) (PACKAGE . (declarative_item . 1)) (NULL . (declarative_item . 1)) (FOR . (declarative_item . 1)) (CASE . (declarative_item . 1)))
-      ((default . error) (IS .  63))
-      ((default . error) (END . (declarative_items_opt . 0)) (TYPE .  49) (IDENTIFIER .  50) (NULL .  47) (CASE .  45) (FOR .  46) (PACKAGE .  48))
-      ((default . error) (SEMICOLON . (identifier_opt . 0)) (IDENTIFIER .  20))
+      ((default . error) (IS .  72))
+      ((default . error) (END . (declarative_items_opt . 0)) (TYPE .  58) (IDENTIFIER .  59) (NULL .  56) (CASE .  54) (FOR .  55) (PACKAGE .  57))
+      ((default . error) (SEMICOLON . (identifier_opt . 0)) (IDENTIFIER .  21))
       ((default . error) (WHEN . (declarative_items . 1)) (IDENTIFIER . (declarative_items . 1)) (TYPE . (declarative_items . 1)) (PACKAGE . (declarative_items . 1)) (NULL . (declarative_items . 1)) (FOR . (declarative_items . 1)) (CASE . (declarative_items . 1)) (END . (declarative_items . 1)))
-      ((default . error) (IDENTIFIER .  90))
-      ((default . error) (LEFT_PAREN .  85) (STRING_LITERAL .  21) (EXTERNAL .  17) (EXTERNAL_AS_LIST .  18) (DOT . (identifier_opt . 0)) (SEMICOLON . (identifier_opt . 0)) (AMPERSAND . (identifier_opt . 0)) (QUOTE . (identifier_opt . 0)) (IDENTIFIER .  20) (PROJECT .  19))
-      ((default . error) (IS .  84))
-      ((default . error) (IS .  82) (EXTENDS .  81) (RENAMES .  83))
+      ((default . error) (IDENTIFIER .  94))
+      ((default . error) (LEFT_PAREN .  19) (STRING_LITERAL .  22) (EXTERNAL .  17) (EXTERNAL_AS_LIST .  18) (DOT . (identifier_opt . 0)) (AMPERSAND . (identifier_opt . 0)) (SEMICOLON . (identifier_opt . 0)) (QUOTE . (identifier_opt . 0)) (IDENTIFIER .  21) (PROJECT .  20))
+      ((default . error) (IS .  92))
+      ((default . error) (IS .  90) (EXTENDS .  89) (RENAMES .  91))
       ((default . error) (WHEN . (simple_declarative_item . 4)) (IDENTIFIER . (simple_declarative_item . 4)) (TYPE . (simple_declarative_item . 4)) (PACKAGE . (simple_declarative_item . 4)) (NULL . (simple_declarative_item . 4)) (FOR . (simple_declarative_item . 4)) (CASE . (simple_declarative_item . 4)) (END . (simple_declarative_item . 4)))
-      ((default . error) (LEFT_PAREN .  80))
-      ((default . error) (USE .  79) (LEFT_PAREN .  78))
-      ((default . error) (DOT .  35) (IS .  77))
-      ((default . error) (STRING_LITERAL .  76))
-      ((default . error) (AMPERSAND . (aggregate . 0)) (COMMA . (aggregate . 0)) (RIGHT_PAREN . (aggregate . 0)) (SEMICOLON . (aggregate . 0)))
-      ((default . error) (RIGHT_PAREN .  111))
-      ((default . error) (END . (case_items . 0)) (WHEN . ( 108 (case_items . 0))))
-      ((default . error) (RIGHT_PAREN . (discrete_choice . 0)) (STRING_LITERAL .  106) (OTHERS .  105))
-      ((default . error) (LEFT_PAREN .  85) (STRING_LITERAL .  21) (EXTERNAL .  17) (EXTERNAL_AS_LIST .  18) (DOT . (identifier_opt . 0)) (SEMICOLON . (identifier_opt . 0)) (AMPERSAND . (identifier_opt . 0)) (QUOTE . (identifier_opt . 0)) (IDENTIFIER .  20) (PROJECT .  19))
-      ((default . error) (STRING_LITERAL .  103))
-      ((default . error) (DOT . (identifier_opt . 0)) (IS . (identifier_opt . 0)) (IDENTIFIER .  20))
-      ((default . error) (END . (declarative_items_opt . 0)) (TYPE .  49) (IDENTIFIER .  50) (NULL .  47) (CASE .  45) (FOR .  46) (PACKAGE .  48))
-      ((default . error) (DOT . (identifier_opt . 0)) (SEMICOLON . (identifier_opt . 0)) (IDENTIFIER .  20))
-      ((default . error) (LEFT_PAREN .  37))
-      ((default . error) (STRING_LITERAL .  21) (EXTERNAL .  17) (EXTERNAL_AS_LIST .  18) (DOT . (identifier_opt . 0)) (COMMA . (identifier_opt . 0)) (RIGHT_PAREN . ( 98 (identifier_opt . 0))) (QUOTE . (identifier_opt . 0)) (IDENTIFIER .  20) (PROJECT .  19))
-      ((default . error) (AMPERSAND . (term . 2)) (SEMICOLON . (term . 2)))
-      ((default . error) (AMPERSAND .  96) (SEMICOLON .  97))
-      ((default . error) (AMPERSAND . (term . 0)) (SEMICOLON . (term . 0)))
-      ((default . error) (SEMICOLON . (expression . 0)) (AMPERSAND . (expression . 0)))
-      ((default . error) (COLON_EQUALS .  95))
-      ((default . error) (SEMICOLON .  94))
-      ((default . error) (END .  93))
-      ((default . error) (SEMICOLON . (identifier_opt . 0)) (IDENTIFIER .  20))
+      ((default . error) (LEFT_PAREN .  88))
+      ((default . error) (USE .  87) (LEFT_PAREN .  86))
+      ((default . error) (DOT .  40) (IS .  85))
+      ((default . error) (STRING_LITERAL .  84))
+      ((default . error) (RIGHT_PAREN .  113))
+      ((default . error) (END . (case_items . 0)) (WHEN . ( 110 (case_items . 0))))
+      ((default . error) (RIGHT_PAREN . (discrete_choice . 0)) (STRING_LITERAL .  108) (OTHERS .  107))
+      ((default . error) (LEFT_PAREN .  19) (STRING_LITERAL .  22) (EXTERNAL .  17) (EXTERNAL_AS_LIST .  18) (DOT . (identifier_opt . 0)) (AMPERSAND . (identifier_opt . 0)) (SEMICOLON . (identifier_opt . 0)) (QUOTE . (identifier_opt . 0)) (IDENTIFIER .  21) (PROJECT .  20))
+      ((default . error) (STRING_LITERAL .  105))
+      ((default . error) (DOT . (identifier_opt . 0)) (IS . (identifier_opt . 0)) (IDENTIFIER .  21))
+      ((default . error) (END . (declarative_items_opt . 0)) (TYPE .  58) (IDENTIFIER .  59) (NULL .  56) (CASE .  54) (FOR .  55) (PACKAGE .  57))
+      ((default . error) (DOT . (identifier_opt . 0)) (SEMICOLON . (identifier_opt . 0)) (IDENTIFIER .  21))
+      ((default . error) (LEFT_PAREN .  45))
+      ((default . error) (AMPERSAND .  41) (SEMICOLON .  100))
+      ((default . error) (COLON_EQUALS .  99))
+      ((default . error) (SEMICOLON .  98))
+      ((default . error) (END .  97))
+      ((default . error) (SEMICOLON . (identifier_opt . 0)) (IDENTIFIER .  21))
       ((default . error) ($EOI . (simple_project_declaration . 0)))
-      ((default . error) (LEFT_PAREN .  85) (STRING_LITERAL .  21) (EXTERNAL .  17) (EXTERNAL_AS_LIST .  18) (DOT . (identifier_opt . 0)) (SEMICOLON . (identifier_opt . 0)) (AMPERSAND . (identifier_opt . 0)) (QUOTE . (identifier_opt . 0)) (IDENTIFIER .  20) (PROJECT .  19))
-      ((default . error) (LEFT_PAREN .  85) (STRING_LITERAL .  21) (EXTERNAL .  17) (EXTERNAL_AS_LIST .  18) (DOT . (identifier_opt . 0)) (AMPERSAND . (identifier_opt . 0)) (SEMICOLON . (identifier_opt . 0)) (QUOTE . (identifier_opt . 0)) (IDENTIFIER .  20) (PROJECT .  19))
+      ((default . error) (LEFT_PAREN .  19) (STRING_LITERAL .  22) (EXTERNAL .  17) (EXTERNAL_AS_LIST .  18) (DOT . (identifier_opt . 0)) (AMPERSAND . (identifier_opt . 0)) (SEMICOLON . (identifier_opt . 0)) (QUOTE . (identifier_opt . 0)) (IDENTIFIER .  21) (PROJECT .  20))
       ((default . error) (WHEN . (simple_declarative_item . 0)) (IDENTIFIER . (simple_declarative_item . 0)) (TYPE . (simple_declarative_item . 0)) (PACKAGE . (simple_declarative_item . 0)) (NULL . (simple_declarative_item . 0)) (FOR . (simple_declarative_item . 0)) (CASE . (simple_declarative_item . 0)) (END . (simple_declarative_item . 0)))
-      ((default . error) (SEMICOLON . (term . 1)) (AMPERSAND . (term . 1)))
-      ((default . error) (SEMICOLON .  122))
-      ((default . error) (DOT .  35) (SEMICOLON .  121))
-      ((default . error) (END .  120))
-      ((default . error) (DOT .  35) (IS .  119))
-      ((default . error) (RIGHT_PAREN .  118))
-      ((default . error) (AMPERSAND .  96) (SEMICOLON .  117))
+      ((default . error) (SEMICOLON .  124))
+      ((default . error) (DOT .  40) (SEMICOLON .  123))
+      ((default . error) (END .  122))
+      ((default . error) (DOT .  40) (IS .  121))
+      ((default . error) (RIGHT_PAREN .  120))
+      ((default . error) (AMPERSAND .  41) (SEMICOLON .  119))
       ((default . error) (RIGHT_PAREN . (discrete_choice . 2)) (VERTICAL_BAR . (discrete_choice . 2)) (EQUAL_GREATER . (discrete_choice . 2)))
       ((default . error) (RIGHT_PAREN . (discrete_choice . 1)) (VERTICAL_BAR . (discrete_choice . 1)) (EQUAL_GREATER . (discrete_choice . 1)))
-      ((default . error) (RIGHT_PAREN .  116))
-      ((default . error) (VERTICAL_BAR . (discrete_choice . 0)) (EQUAL_GREATER . (discrete_choice . 0)) (STRING_LITERAL .  106) (OTHERS .  105))
+      ((default . error) (RIGHT_PAREN .  118))
+      ((default . error) (VERTICAL_BAR . (discrete_choice . 0)) (EQUAL_GREATER . (discrete_choice . 0)) (STRING_LITERAL .  108) (OTHERS .  107))
       ((default . error) (END . (case_items . 1)) (WHEN . (case_items . 1)))
-      ((default . error) (END .  112) (WHEN .  108))
-      ((default . error) (SEMICOLON . (attribute_reference . 1)) (AMPERSAND . (attribute_reference . 1)) (COMMA . (attribute_reference . 1)) (RIGHT_PAREN . (attribute_reference . 1)))
-      ((default . error) (CASE .  134))
+      ((default . error) (END .  114) (WHEN .  110))
+      ((default . error) (AMPERSAND . (attribute_reference . 1)) (SEMICOLON . (attribute_reference . 1)) (RIGHT_PAREN . (attribute_reference . 1)) (COMMA . (attribute_reference . 1)))
+      ((default . error) (CASE .  135))
       ((default . error) (WHEN . (case_items . 2)) (END . (case_items . 2)))
       ((default . error) (EQUAL_GREATER . (discrete_choice_list . 0)) (VERTICAL_BAR . (discrete_choice_list . 0)))
-      ((default . error) (VERTICAL_BAR .  133) (EQUAL_GREATER .  132))
+      ((default . error) (VERTICAL_BAR .  134) (EQUAL_GREATER .  133))
+      ((default . error) (USE .  132))
+      ((default . error) (WHEN . (attribute_declaration . 0)) (END . (attribute_declaration . 0)) (IDENTIFIER . (attribute_declaration . 0)) (TYPE . (attribute_declaration . 0)) (PACKAGE . (attribute_declaration . 0)) (NULL . (attribute_declaration . 0)) (FOR . (attribute_declaration . 0)) (CASE . (attribute_declaration . 0)))
       ((default . error) (USE .  131))
-      ((default . error) (WHEN . (attribute_declaration . 0)) (END . (attribute_declaration . 0)) (IDENTIFIER . (attribute_declaration . 0)) (TYPE . (attribute_declaration . 0)) (PACKAGE . (attribute_declaration . 0)) (NULL . (attribute_declaration . 0)) (FOR . (attribute_declaration . 0)) (CASE . (attribute_declaration . 0)))
-      ((default . error) (USE .  130))
-      ((default . error) (END . (declarative_items_opt . 0)) (TYPE .  49) (IDENTIFIER .  50) (NULL .  47) (CASE .  45) (FOR .  46) (PACKAGE .  48))
-      ((default . error) (SEMICOLON . (identifier_opt . 0)) (IDENTIFIER .  20))
+      ((default . error) (END . (declarative_items_opt . 0)) (TYPE .  58) (IDENTIFIER .  59) (NULL .  56) (CASE .  54) (FOR .  55) (PACKAGE .  57))
+      ((default . error) (SEMICOLON . (identifier_opt . 0)) (IDENTIFIER .  21))
       ((default . error) (WHEN . (package_renaming . 0)) (END . (package_renaming . 0)) (IDENTIFIER . (package_renaming . 0)) (TYPE . (package_renaming . 0)) (PACKAGE . (package_renaming . 0)) (NULL . (package_renaming . 0)) (FOR . (package_renaming . 0)) (CASE . (package_renaming . 0)))
       ((default . error) (WHEN . (typed_string_declaration . 0)) (END . (typed_string_declaration . 0)) (CASE . (typed_string_declaration . 0)) (FOR . (typed_string_declaration . 0)) (NULL . (typed_string_declaration . 0)) (PACKAGE . (typed_string_declaration . 0)) (TYPE . (typed_string_declaration . 0)) (IDENTIFIER . (typed_string_declaration . 0)))
-      ((default . error) (SEMICOLON . (expression . 1)) (AMPERSAND . (expression . 1)))
-      ((default . error) (AMPERSAND .  96) (SEMICOLON .  127))
-      ((default . error) (SEMICOLON .  126))
+      ((default . error) (AMPERSAND .  41) (SEMICOLON .  128))
+      ((default . error) (SEMICOLON .  127))
       ((default . error) ($EOI . (project_extension . 0)))
       ((default . error) (WHEN . (simple_declarative_item . 1)) (IDENTIFIER . (simple_declarative_item . 1)) (TYPE . (simple_declarative_item . 1)) (PACKAGE . (simple_declarative_item . 1)) (NULL . (simple_declarative_item . 1)) (FOR . (simple_declarative_item . 1)) (CASE . (simple_declarative_item . 1)) (END . (simple_declarative_item . 1)))
-      ((default . error) (SEMICOLON .  141))
-      ((default . error) (END .  140))
-      ((default . error) (LEFT_PAREN .  85) (STRING_LITERAL .  21) (EXTERNAL .  17) (EXTERNAL_AS_LIST .  18) (DOT . (identifier_opt . 0)) (SEMICOLON . (identifier_opt . 0)) (AMPERSAND . (identifier_opt . 0)) (QUOTE . (identifier_opt . 0)) (IDENTIFIER .  20) (PROJECT .  19))
-      ((default . error) (LEFT_PAREN .  85) (STRING_LITERAL .  21) (EXTERNAL .  17) (EXTERNAL_AS_LIST .  18) (DOT . (identifier_opt . 0)) (SEMICOLON . (identifier_opt . 0)) (AMPERSAND . (identifier_opt . 0)) (QUOTE . (identifier_opt . 0)) (IDENTIFIER .  20) (PROJECT .  19))
-      ((default . error) (END . (declarative_items_opt . 0)) (WHEN . (declarative_items_opt . 0)) (TYPE .  49) (IDENTIFIER .  50) (NULL .  47) (CASE .  45) (FOR .  46) (PACKAGE .  48))
-      ((default . error) (EQUAL_GREATER . (discrete_choice . 0)) (VERTICAL_BAR . (discrete_choice . 0)) (STRING_LITERAL .  106) (OTHERS .  105))
-      ((default . error) (SEMICOLON .  135))
+      ((default . error) (SEMICOLON .  142))
+      ((default . error) (END .  141))
+      ((default . error) (LEFT_PAREN .  19) (STRING_LITERAL .  22) (EXTERNAL .  17) (EXTERNAL_AS_LIST .  18) (DOT . (identifier_opt . 0)) (AMPERSAND . (identifier_opt . 0)) (SEMICOLON . (identifier_opt . 0)) (QUOTE . (identifier_opt . 0)) (IDENTIFIER .  21) (PROJECT .  20))
+      ((default . error) (LEFT_PAREN .  19) (STRING_LITERAL .  22) (EXTERNAL .  17) (EXTERNAL_AS_LIST .  18) (DOT . (identifier_opt . 0)) (AMPERSAND . (identifier_opt . 0)) (SEMICOLON . (identifier_opt . 0)) (QUOTE . (identifier_opt . 0)) (IDENTIFIER .  21) (PROJECT .  20))
+      ((default . error) (END . (declarative_items_opt . 0)) (WHEN . (declarative_items_opt . 0)) (TYPE .  58) (IDENTIFIER .  59) (NULL .  56) (CASE .  54) (FOR .  55) (PACKAGE .  57))
+      ((default . error) (EQUAL_GREATER . (discrete_choice . 0)) (VERTICAL_BAR . (discrete_choice . 0)) (STRING_LITERAL .  108) (OTHERS .  107))
+      ((default . error) (SEMICOLON .  136))
       ((default . error) (WHEN . (case_statement . 0)) (END . (case_statement . 0)) (IDENTIFIER . (case_statement . 0)) (TYPE . (case_statement . 0)) (PACKAGE . (case_statement . 0)) (NULL . (case_statement . 0)) (FOR . (case_statement . 0)) (CASE . (case_statement . 0)))
       ((default . error) (EQUAL_GREATER . (discrete_choice_list . 1)) (VERTICAL_BAR . (discrete_choice_list . 1)))
       ((default . error) (END . (case_item . 0)) (WHEN . (case_item . 0)))
-      ((default . error) (AMPERSAND .  96) (SEMICOLON .  144))
-      ((default . error) (AMPERSAND .  96) (SEMICOLON .  143))
-      ((default . error) (SEMICOLON . (identifier_opt . 0)) (IDENTIFIER .  20))
+      ((default . error) (AMPERSAND .  41) (SEMICOLON .  145))
+      ((default . error) (AMPERSAND .  41) (SEMICOLON .  144))
+      ((default . error) (SEMICOLON . (identifier_opt . 0)) (IDENTIFIER .  21))
       ((default . error) (WHEN . (package_spec . 0)) (END . (package_spec . 0)) (IDENTIFIER . (package_spec . 0)) (TYPE . (package_spec . 0)) (PACKAGE . (package_spec . 0)) (NULL . (package_spec . 0)) (FOR . (package_spec . 0)) (CASE . (package_spec . 0)))
-      ((default . error) (SEMICOLON .  145))
+      ((default . error) (SEMICOLON .  146))
       ((default . error) (WHEN . (attribute_declaration . 2)) (CASE . (attribute_declaration . 2)) (FOR . (attribute_declaration . 2)) (NULL . (attribute_declaration . 2)) (PACKAGE . (attribute_declaration . 2)) (TYPE . (attribute_declaration . 2)) (IDENTIFIER . (attribute_declaration . 2)) (END . (attribute_declaration . 2)))
       ((default . error) (WHEN . (attribute_declaration . 1)) (CASE . (attribute_declaration . 1)) (FOR . (attribute_declaration . 1)) (NULL . (attribute_declaration . 1)) (PACKAGE . (attribute_declaration . 1)) (TYPE . (attribute_declaration . 1)) (IDENTIFIER . (attribute_declaration . 1)) (END . (attribute_declaration . 1)))
       ((default . error) (WHEN . (package_extension . 0)) (END . (package_extension . 0)) (IDENTIFIER . (package_extension . 0)) (TYPE . (package_extension . 0)) (PACKAGE . (package_extension . 0)) (NULL . (package_extension . 0)) (FOR . (package_extension . 0)) (CASE . (package_extension . 0)))]
@@ -400,142 +388,143 @@
       nil
       nil
       nil
-      ((identifier_opt . 29))
-      nil
-      ((attribute_prefix . 22)(attribute_reference . 23)(external_value . 24)(identifier_opt . 25)(name . 26)(string_primary . 27)(string_list . 28))
+      ((identifier_opt . 34))
+      nil
+      ((aggregate . 23)(attribute_prefix . 24)(attribute_reference . 25)(expression . 26)(external_value . 27)(identifier_opt . 28)(name . 29)(string_expression . 30)(string_primary . 31)(string_list . 32)(term . 33))
       nil
       ((with_clause . 15))
       ((project_qualifier_opt . 14))
       nil
       nil
       nil
-      ((project_declaration_opt . 40)(project_extension . 11)(simple_project_declaration . 12))
-      nil
-      nil
-      ((aggregate . 39))
-      ((aggregate . 38))
-      nil
-      nil
-      nil
-      nil
-      nil
-      nil
-      nil
-      nil
-      nil
-      nil
-      nil
-      nil
-      nil
-      ((attribute_declaration . 51)(case_statement . 52)(declarative_item . 53)(declarative_items . 54)(declarative_items_opt . 55)(package_declaration . 56)(package_spec . 57)(package_extension . 58)(package_renaming . 59)(simple_declarative_item . 60)(typed_string_declaration . 61))
-      ((attribute_prefix . 22)(attribute_reference . 23)(external_value . 24)(identifier_opt . 25)(name . 26)(string_primary . 44))
-      nil
-      nil
-      nil
-      ((attribute_prefix . 22)(attribute_reference . 23)(external_value . 24)(identifier_opt . 25)(name . 26)(string_primary . 27)(string_list . 41))
-      nil
-      nil
-      nil
-      nil
-      nil
-      nil
-      nil
-      ((identifier_opt . 25)(name . 73))
-      nil
-      nil
-      ((identifier_opt . 69))
-      nil
-      nil
-      nil
-      nil
-      nil
-      ((attribute_declaration . 51)(case_statement . 52)(declarative_item . 65)(package_declaration . 56)(package_spec . 57)(package_extension . 58)(package_renaming . 59)(simple_declarative_item . 60)(typed_string_declaration . 61))
-      nil
-      nil
-      nil
-      nil
-      nil
-      nil
-      nil
-      nil
-      ((attribute_declaration . 51)(case_statement . 52)(declarative_item . 53)(declarative_items . 54)(declarative_items_opt . 92)(package_declaration . 56)(package_spec . 57)(package_extension . 58)(package_renaming . 59)(simple_declarative_item . 60)(typed_string_declaration . 61))
-      ((identifier_opt . 91))
-      nil
-      nil
-      ((aggregate . 86)(attribute_prefix . 22)(attribute_reference . 23)(expression . 87)(external_value . 24)(identifier_opt . 25)(name . 26)(string_primary . 88)(term . 89))
-      nil
-      nil
-      nil
-      nil
-      nil
-      nil
-      nil
-      nil
-      nil
-      ((case_item . 109)(case_items . 110))
-      ((discrete_choice . 107))
-      ((aggregate . 86)(attribute_prefix . 22)(attribute_reference . 23)(expression . 104)(external_value . 24)(identifier_opt . 25)(name . 26)(string_primary . 88)(term . 89))
-      nil
-      ((identifier_opt . 25)(name . 102))
-      ((attribute_declaration . 51)(case_statement . 52)(declarative_item . 53)(declarative_items . 54)(declarative_items_opt . 101)(package_declaration . 56)(package_spec . 57)(package_extension . 58)(package_renaming . 59)(simple_declarative_item . 60)(typed_string_declaration . 61))
-      ((identifier_opt . 25)(name . 100))
-      ((aggregate . 99))
-      ((attribute_prefix . 22)(attribute_reference . 23)(external_value . 24)(identifier_opt . 25)(name . 26)(string_primary . 27)(string_list . 41))
-      nil
-      nil
-      nil
-      nil
-      nil
-      nil
-      nil
-      ((identifier_opt . 125))
-      nil
-      ((aggregate . 86)(attribute_prefix . 22)(attribute_reference . 23)(expression . 124)(external_value . 24)(identifier_opt . 25)(name . 26)(string_primary . 88)(term . 89))
-      ((aggregate . 86)(attribute_prefix . 22)(attribute_reference . 23)(external_value . 24)(identifier_opt . 25)(name . 26)(string_primary . 88)(term . 123))
-      nil
-      nil
-      nil
-      nil
-      nil
-      nil
-      nil
-      nil
-      nil
-      nil
-      nil
-      ((discrete_choice . 114)(discrete_choice_list . 115))
-      nil
-      ((case_item . 113))
-      nil
-      nil
-      nil
-      nil
-      nil
-      nil
-      nil
-      nil
-      ((attribute_declaration . 51)(case_statement . 52)(declarative_item . 53)(declarative_items . 54)(declarative_items_opt . 129)(package_declaration . 56)(package_spec . 57)(package_extension . 58)(package_renaming . 59)(simple_declarative_item . 60)(typed_string_declaration . 61))
-      ((identifier_opt . 128))
-      nil
-      nil
-      nil
-      nil
-      nil
-      nil
-      nil
-      nil
-      nil
-      ((aggregate . 86)(attribute_prefix . 22)(attribute_reference . 23)(expression . 139)(external_value . 24)(identifier_opt . 25)(name . 26)(string_primary . 88)(term . 89))
-      ((aggregate . 86)(attribute_prefix . 22)(attribute_reference . 23)(expression . 138)(external_value . 24)(identifier_opt . 25)(name . 26)(string_primary . 88)(term . 89))
-      ((attribute_declaration . 51)(case_statement . 52)(declarative_item . 53)(declarative_items . 54)(declarative_items_opt . 137)(package_declaration . 56)(package_spec . 57)(package_extension . 58)(package_renaming . 59)(simple_declarative_item . 60)(typed_string_declaration . 61))
-      ((discrete_choice . 136))
-      nil
-      nil
-      nil
-      nil
-      nil
-      nil
-      ((identifier_opt . 142))
+      ((project_declaration_opt . 48)(project_extension . 11)(simple_project_declaration . 12))
+      nil
+      nil
+      ((aggregate . 47))
+      ((aggregate . 46))
+      ((aggregate . 23)(attribute_prefix . 24)(attribute_reference . 25)(expression . 26)(external_value . 27)(identifier_opt . 28)(name . 29)(string_expression . 30)(string_primary . 31)(string_list . 44)(term . 33))
+      nil
+      nil
+      nil
+      nil
+      nil
+      nil
+      nil
+      nil
+      nil
+      nil
+      nil
+      nil
+      nil
+      nil
+      nil
+      nil
+      nil
+      ((attribute_declaration . 60)(case_statement . 61)(declarative_item . 62)(declarative_items . 63)(declarative_items_opt . 64)(package_declaration . 65)(package_spec . 66)(package_extension . 67)(package_renaming . 68)(simple_declarative_item . 69)(typed_string_declaration . 70))
+      ((aggregate . 23)(attribute_prefix . 24)(attribute_reference . 25)(expression . 53)(external_value . 27)(identifier_opt . 28)(name . 29)(string_expression . 30)(string_primary . 31)(term . 33))
+      nil
+      nil
+      ((aggregate . 23)(attribute_prefix . 24)(attribute_reference . 25)(external_value . 27)(identifier_opt . 28)(name . 29)(string_expression . 30)(string_primary . 31)(term . 51))
+      nil
+      nil
+      nil
+      ((aggregate . 23)(attribute_prefix . 24)(attribute_reference . 25)(expression . 26)(external_value . 27)(identifier_opt . 28)(name . 29)(string_expression . 30)(string_primary . 31)(string_list . 44)(term . 33))
+      nil
+      nil
+      nil
+      nil
+      nil
+      nil
+      nil
+      nil
+      ((identifier_opt . 28)(name . 82))
+      nil
+      nil
+      ((identifier_opt . 78))
+      nil
+      nil
+      nil
+      nil
+      nil
+      ((attribute_declaration . 60)(case_statement . 61)(declarative_item . 74)(package_declaration . 65)(package_spec . 66)(package_extension . 67)(package_renaming . 68)(simple_declarative_item . 69)(typed_string_declaration . 70))
+      nil
+      nil
+      nil
+      nil
+      nil
+      nil
+      nil
+      nil
+      ((attribute_declaration . 60)(case_statement . 61)(declarative_item . 62)(declarative_items . 63)(declarative_items_opt . 96)(package_declaration . 65)(package_spec . 66)(package_extension . 67)(package_renaming . 68)(simple_declarative_item . 69)(typed_string_declaration . 70))
+      ((identifier_opt . 95))
+      nil
+      nil
+      ((aggregate . 23)(attribute_prefix . 24)(attribute_reference . 25)(expression . 93)(external_value . 27)(identifier_opt . 28)(name . 29)(string_expression . 30)(string_primary . 31)(term . 33))
+      nil
+      nil
+      nil
+      nil
+      nil
+      nil
+      nil
+      nil
+      ((case_item . 111)(case_items . 112))
+      ((discrete_choice . 109))
+      ((aggregate . 23)(attribute_prefix . 24)(attribute_reference . 25)(expression . 106)(external_value . 27)(identifier_opt . 28)(name . 29)(string_expression . 30)(string_primary . 31)(term . 33))
+      nil
+      ((identifier_opt . 28)(name . 104))
+      ((attribute_declaration . 60)(case_statement . 61)(declarative_item . 62)(declarative_items . 63)(declarative_items_opt . 103)(package_declaration . 65)(package_spec . 66)(package_extension . 67)(package_renaming . 68)(simple_declarative_item . 69)(typed_string_declaration . 70))
+      ((identifier_opt . 28)(name . 102))
+      ((aggregate . 101))
+      nil
+      nil
+      nil
+      nil
+      ((identifier_opt . 126))
+      nil
+      ((aggregate . 23)(attribute_prefix . 24)(attribute_reference . 25)(expression . 125)(external_value . 27)(identifier_opt . 28)(name . 29)(string_expression . 30)(string_primary . 31)(term . 33))
+      nil
+      nil
+      nil
+      nil
+      nil
+      nil
+      nil
+      nil
+      nil
+      nil
+      ((discrete_choice . 116)(discrete_choice_list . 117))
+      nil
+      ((case_item . 115))
+      nil
+      nil
+      nil
+      nil
+      nil
+      nil
+      nil
+      nil
+      ((attribute_declaration . 60)(case_statement . 61)(declarative_item . 62)(declarative_items . 63)(declarative_items_opt . 130)(package_declaration . 65)(package_spec . 66)(package_extension . 67)(package_renaming . 68)(simple_declarative_item . 69)(typed_string_declaration . 70))
+      ((identifier_opt . 129))
+      nil
+      nil
+      nil
+      nil
+      nil
+      nil
+      nil
+      nil
+      ((aggregate . 23)(attribute_prefix . 24)(attribute_reference . 25)(expression . 140)(external_value . 27)(identifier_opt . 28)(name . 29)(string_expression . 30)(string_primary . 31)(term . 33))
+      ((aggregate . 23)(attribute_prefix . 24)(attribute_reference . 25)(expression . 139)(external_value . 27)(identifier_opt . 28)(name . 29)(string_expression . 30)(string_primary . 31)(term . 33))
+      ((attribute_declaration . 60)(case_statement . 61)(declarative_item . 62)(declarative_items . 63)(declarative_items_opt . 138)(package_declaration . 65)(package_spec . 66)(package_extension . 67)(package_renaming . 68)(simple_declarative_item . 69)(typed_string_declaration . 70))
+      ((discrete_choice . 137))
+      nil
+      nil
+      nil
+      nil
+      nil
+      nil
+      ((identifier_opt . 143))
       nil
       nil
       nil
