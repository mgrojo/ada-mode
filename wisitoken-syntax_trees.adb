--  Abstract :
--
--  See spec.
--
--  Copyright (C) 2018 - 2022 Free Software Foundation, Inc.
--
--  This library is free software;  you can redistribute it and/or modify it
--  under terms of the  GNU General Public License  as published by the Free
--  Software  Foundation;  either version 3,  or (at your  option) any later
--  version. This library is distributed in the hope that it will be useful,
--  but WITHOUT ANY WARRANTY;  without even the implied warranty of MERCHAN-
--  TABILITY or FITNESS FOR A PARTICULAR PURPOSE.

--  As a special exception under Section 7 of GPL version 3, you are granted
--  additional permissions described in the GCC Runtime Library Exception,
--  version 3.1, as published by the Free Software Foundation.

pragma License (Modified_GPL);

with Ada.Containers;
with Ada.Exceptions;
with Ada.Text_IO;
with GNAT.Traceback.Symbolic;
package body WisiToken.Syntax_Trees is

   --  Body specs, alphabetical, as needed

   type Visit_Parent_Mode is (Before, After);

   function Append_Stream_Element
     (Tree   : in out Syntax_Trees.Tree;
      Stream : in     Stream_ID;
      Node   : in     Valid_Node_Access;
      State  : in     Unknown_State_Index)
     return Terminal_Ref
   with Post => Tree.Valid_Terminal (Append_Stream_Element'Result);
   --  Add Node at Stream.Last; if not Shared_Stream, set Stack_Top to
   --  element containing Node. If Node is from Shared_Stream, it has
   --  been copied

   function Child_Index (Parent : in Node; Child : in Valid_Node_Access) return SAL.Peek_Type;

   procedure Copy_Ancestors
     (Tree      : in out Syntax_Trees.Tree;
      Ref       : in out Stream_Node_Parents;
      New_Node  : in     Valid_Node_Access;
      User_Data : in     User_Data_Access);
   --  New_Node is a copy of Ref.Ref.Node; copy all ancestors, updating
   --  child links.

   function Copy_Node
     (Tree           : in out Syntax_Trees.Tree;
      Node           : in     Valid_Node_Access;
      Parent         : in     Node_Access;
      User_Data      : in     User_Data_Access;
      Copy_Children  : in     Boolean;
      New_Error_List : in     Error_List_Access := null;
      Set_Error_List : in     Boolean := False)
     return Valid_Node_Access
   with Pre => (if Copy_Children then Tree.Parents_Set);
   --  If Set_Error_List is False, new node has copy of Node.Error_List.
   --  Otherwise, new node has New_Error_List.

   procedure First_Source_Terminal
     (Tree                 : in     Syntax_Trees.Tree;
      Ref                  : in out Stream_Node_Parents;
      Trailing_Non_Grammar : in     Boolean)
   with Pre => Rooted (Ref.Ref) and Ref.Parents.Depth = 0;
   --  Update Ref to first source terminal in Ref.Node, initialize Ref.Parents.

   procedure Insert_Stream_Element
     (Tree   : in out Syntax_Trees.Tree;
      Stream : in     Stream_ID;
      Node   : in     Valid_Node_Access;
      Before : in     Stream_Element_Lists.Cursor := Stream_Element_Lists.No_Element);
   --  If Before is No_Element, add Node after Stream.Stack_Top (at
   --  beginning of input). Otherwise add Node before Before.
   --
   --  Caller must change Stream.Stack_Top if necessary.

   function Insert_Stream_Element
     (Tree   : in out Syntax_Trees.Tree;
      Stream : in     Stream_ID;
      Node   : in     Valid_Node_Access;
      Before : in     Stream_Element_Lists.Cursor := Stream_Element_Lists.No_Element)
     return Rooted_Ref;
   --  Same as procedure, return new element.

   function Last_Source_Terminal
     (Tree                 : in Syntax_Trees.Tree;
      Node                 : in Valid_Node_Access;
      Trailing_Non_Grammar : in Boolean)
     return Node_Access;

   procedure Last_Source_Terminal
     (Tree                 : in     Syntax_Trees.Tree;
      Ref                  : in out Stream_Node_Parents;
      Trailing_Non_Grammar : in     Boolean)
   with Pre => Rooted (Ref.Ref) and Ref.Parents.Depth = 0;
   --  Update Ref to last source terminal in Ref.Node, initialize Ref.Parents.

   procedure Move_Element
     (Tree      : in out Syntax_Trees.Tree;
      Stream    : in     Stream_ID;
      Ref       : in out Stream_Node_Parents;
      New_Node  : in     Valid_Node_Access;
      User_Data : in     User_Data_Access);
   --  Move Ref to Stream, replacing Ref.Node with New_Node,
   --  copying all ancestors. Update Ref to point to new stream element
   --  with copied nodes.

   procedure Next_Node (Node : in out Node_Access);
   --  Assumes Tree.Parents_Set.

   procedure Next_Node (Tree : in Syntax_Trees.Tree; Node : in out Stream_Node_Parents)
   with Pre => Node.Ref.Node /= Invalid_Node_Access;

   procedure Next_Non_Grammar
     (Tree    : in     Syntax_Trees.Tree;
      Ref     : in out Stream_Node_Ref);

   function Next_Source_Terminal
     (Tree                 : in Syntax_Trees.Tree;
      Ref                  : in Stream_Node_Ref;
      Trailing_Non_Grammar : in Boolean)
     return Stream_Node_Ref;

   procedure Next_Source_Terminal
     (Tree                 : in     Syntax_Trees.Tree;
      Ref                  : in out Stream_Node_Parents;
      Trailing_Non_Grammar : in     Boolean);

   function Prev_Source_Terminal
     (Tree                 : in Syntax_Trees.Tree;
      Node                 : in Node_Access;
      Trailing_Non_Grammar : in Boolean)
     return Node_Access;

   procedure Prev_Terminal
     (Tree    : in     Syntax_Trees.Tree;
      Node    : in out Node_Access;
      Parents : in out Node_Stacks.Stack);

   function Process_Tree
     (Tree         : in Syntax_Trees.Tree;
      Node         : in Valid_Node_Access;
      Visit_Parent : in Visit_Parent_Mode;
      Process_Node : access function
        (Tree : in Syntax_Trees.Tree;
         Node : in Valid_Node_Access)
        return Boolean)
     return Boolean;
   --  Call Process_Node on nodes in tree rooted at Node. Return when
   --  Process_Node returns False (Process_Tree returns False), or when
   --  all nodes have been processed (Process_Tree returns True).

   procedure Replace_Node (Element : in Stream_Index; New_Node : in Valid_Node_Access);

   procedure Set_Children
     (Tree     : in out Syntax_Trees.Tree;
      Parent   : in out Valid_Node_Access;
      Children : in     Node_Access_Array);

   function Subtree_Image
     (Tree         : in Syntax_Trees.Tree;
      Node         : in Node_Access;
      Node_Numbers : in Boolean                   := True;
      Non_Grammar  : in Boolean                   := False;
      Augmented    : in Boolean                   := False;
      Line_Numbers : in Boolean                   := False;
      Level        : in Integer                   := 0;
      Image_Action : in Syntax_Trees.Image_Action := null)
     return String;

   ----------
   --  Public and body operations, alphabetical

   function Action
     (Tree : in Syntax_Trees.Tree;
      Node : in Valid_Node_Access)
     return Post_Parse_Action
   is
      pragma Unreferenced (Tree);
   begin
      return Node.Action;
   end Action;

   procedure Add_Deleted
     (Tree          : in out Syntax_Trees.Tree;
      Deleted_Node  : in     Valid_Node_Access;
      Prev_Terminal : in out Stream_Node_Parents;
      User_Data     : in     User_Data_Access)
   is
      --  We need to copy Prev_Terminal.Node, and replace any links to it.
      --  It is tempting to attempt to optimize this; if no parsers have
      --  spawned since Following_Deleted was last edited, we don't need to
      --  copy Prev_Terminal.Ref.Node again. But that would require a
      --  reference count on Prev_Terminal.Ref.Node, which would be
      --  non-incremental in spawn and terminate parser.

      New_Node : constant Valid_Node_Access := Copy_Node
        (Tree, Prev_Terminal.Ref.Node,
         Parent        =>
           (if Tree.Parents_Set
            then Prev_Terminal.Ref.Node
            else Invalid_Node_Access),
         User_Data     => User_Data,
         Copy_Children => False);
   begin
      if Prev_Terminal.Parents.Depth = 0 then
         pragma Assert (Rooted (Prev_Terminal.Ref));
         --  There are no child links yet
<<<<<<< HEAD
         Replace_Node (Prev_Terminal.Ref.Element, New_Node);
=======
         Tree.Streams (Prev_Terminal.Ref.Stream.Cur).Elements (Prev_Terminal.Ref.Element.Cur).Node := New_Node;
>>>>>>> efb99fae

         Prev_Terminal.Ref.Node := New_Node;

      else
         --  Need to edit child link, which requires copying parent node, up to
         --  the element root.
         Copy_Ancestors (Tree, Prev_Terminal, New_Node, User_Data);
      end if;

      Prev_Terminal.Ref.Node.Following_Deleted.Append (Deleted_Node);
   end Add_Deleted;

   function Add_Error
     (Tree      : in out Syntax_Trees.Tree;
      Node      : in     Valid_Node_Access;
      Data      : in     Error_Data'Class;
      User_Data : in     User_Data_Access)
     return Valid_Node_Access
   --  Copy Node, adding Data to its error list. Return new node.
   is
      function Copy_Errors return Error_List_Access
      is begin
         if Node.Error_List = null then
            return new Error_Data_Lists.List'(Error_Data_Lists.To_List (Data));
         else
            return Result : constant Error_List_Access := new Error_Data_Lists.List'(Node.Error_List.all)
            do
               Result.Append (Data);
            end return;
         end if;
      end Copy_Errors;
   begin
      return Copy_Node
        (Tree, Node,
         Parent         =>
           (if Tree.Parents_Set
            then Node.Parent
            else Invalid_Node_Access),
         User_Data      => User_Data,
         Copy_Children  => False,
         New_Error_List => Copy_Errors,
         Set_Error_List => True);
   end Add_Error;

   function Add_Errors
     (Tree      : in out Syntax_Trees.Tree;
      Node      : in     Valid_Node_Access;
      Errors    : in     Error_Data_Lists.List;
      User_Data : in     User_Data_Access)
     return Valid_Node_Access
   --  Copy Node, adding Errors to its error list. Return new node.
   is
      function Copy_Errors return Error_List_Access
      is begin
         if Node.Error_List = null then
            return new Error_Data_Lists.List'(Errors);
         else
            return Result : constant Error_List_Access := new Error_Data_Lists.List'(Node.Error_List.all)
            do
               for Error of Errors loop
                  Result.Append (Error);
               end loop;
            end return;
         end if;
      end Copy_Errors;
   begin
      return Copy_Node
        (Tree, Node,
         Parent         =>
           (if Tree.Parents_Set
            then Node.Parent
            else Invalid_Node_Access),
         User_Data      => User_Data,
         Copy_Children  => False,
         New_Error_List => Copy_Errors,
         Set_Error_List => True);
   end Add_Errors;

   procedure Add_Error_To_Input
     (Tree      : in out Syntax_Trees.Tree;
      Stream    : in     Stream_ID;
      Data      : in     Error_Data'Class;
      User_Data : in     User_Data_Access)
   is
      use Stream_Element_Lists;
      Parse_Stream : Syntax_Trees.Parse_Stream renames Tree.Streams (Stream.Cur);
   begin
      if Parse_Stream.Elements.Last = Parse_Stream.Stack_Top then
         --  Input token is Parse_Stream.Shared_Link. We don't use
         --  Move_Shared_To_Input, because that doesn't copy the node.

         Parse_Stream.Elements.Insert
           (Element  =>
              (Node  => Add_Error
                 (Tree, Element (Parse_Stream.Shared_Link).Node, Data, User_Data),
               State => Unknown_State),
            Before   => Next (Parse_Stream.Stack_Top));

         Next (Parse_Stream.Shared_Link);
      else
         declare
            El   : constant Cursor := Next (Parse_Stream.Stack_Top);
            Orig : Stream_Element  := Element (El);
         begin
            Orig.Node := Add_Error (Tree, Orig.Node, Data, User_Data);
            Replace_Element (El, Orig);
         end;
      end if;
   end Add_Error_To_Input;

   procedure Add_Error_To_Stack_Top
     (Tree      : in out Syntax_Trees.Tree;
      Stream    : in     Stream_ID;
      Data      : in     Error_Data'Class;
      User_Data : in     User_Data_Access)
   is
      use Stream_Element_Lists;
      Parse_Stream : Syntax_Trees.Parse_Stream renames Tree.Streams (Stream.Cur);
      Orig : Stream_Element := Element (Parse_Stream.Stack_Top);
   begin
      Orig.Node := Add_Error
        (Tree, Element (Parse_Stream.Stack_Top).Node, Data, User_Data);
      Replace_Element (Parse_Stream.Stack_Top, Orig);
   end Add_Error_To_Stack_Top;

   procedure Add_Errors
     (Tree      : in out Syntax_Trees.Tree;
      Error_Ref : in out Stream_Node_Parents;
      Errors    : in     Error_Data_Lists.List;
      User_Data : in     User_Data_Access)
   is
      function Copy_Errors return Error_List_Access
      is begin
         if Error_Ref.Ref.Node.Error_List = null then
            return new Error_Data_Lists.List'(Errors);
         else
            return Result : constant Error_List_Access := new Error_Data_Lists.List'(Error_Ref.Ref.Node.Error_List.all)
            do
               for Err of Errors loop
                  Result.Append (Err);
               end loop;
            end return;
         end if;
      end Copy_Errors;

      New_Node : constant Valid_Node_Access := Copy_Node
        (Tree, Error_Ref.Ref.Node,
         Parent         =>
           (if Tree.Parents_Set
            then Error_Ref.Ref.Node.Parent
            else Invalid_Node_Access),
         User_Data      => User_Data,
         Copy_Children  => False,
         New_Error_List => Copy_Errors,
         Set_Error_List => True);
   begin
      Copy_Ancestors (Tree, Error_Ref, New_Node, User_Data);
   end Add_Errors;

   function Add_Identifier
     (Tree        : in out Syntax_Trees.Tree;
      ID          : in     Token_ID;
      Identifier  : in     Identifier_Index)
     return Valid_Node_Access
   is begin
      return Result : constant Valid_Node_Access := new Node'
        (Label       => Virtual_Identifier,
         Child_Count => 0,
         ID          => ID,
         Node_Index  => -(Tree.Nodes.Last_Index + 1),
         Identifier  => Identifier,
         others      => <>)
      do
         Tree.Nodes.Append (Result);
      end return;
   end Add_Identifier;

   function Add_Nonterm_1
     (Tree          : in out Syntax_Trees.Tree;
      Production    : in     WisiToken.Production_ID;
      Children      : in     Valid_Node_Access_Array;
      Action        : in     Post_Parse_Action;
      Clear_Parents : in     Boolean)
     return Valid_Node_Access
   is
      Nonterm_Node : constant Valid_Node_Access := new Node'
        (Label       => Syntax_Trees.Nonterm,
         Child_Count => Children'Last,
         ID          => Production.LHS,
         Node_Index  => -(Tree.Nodes.Last_Index + 1),
         Children    => To_Node_Access (Children),
         Action      => Action,
         RHS_Index   => Production.RHS,
         Virtual     => False,
         others      => <>);
   begin
      Tree.Nodes.Append (Nonterm_Node);

      for Child of Children loop
         case Child.Label is
         when Source_Terminal | Virtual_Identifier =>
            null;

         when Virtual_Terminal =>
            Nonterm_Node.Virtual := True;

         when Nonterm =>
            if Child.Virtual then
               Nonterm_Node.Virtual := True;
            end if;
         end case;

         if Child.Parent /= Invalid_Node_Access then
            if Clear_Parents then
               declare
                  Other_Parent : constant Node_Access := Child.Parent;
                  Child_Index  : constant SAL.Base_Peek_Type := Syntax_Trees.Child_Index
                    (Other_Parent.all, Child);
               begin
                  Other_Parent.Children (Child_Index) := Invalid_Node_Access;
               end;
            else
               pragma Assert (False, "attempt to use children with existing parents");
            end if;
         end if;

         if Tree.Parents_Set then
            Child.Parent := Nonterm_Node;
         end if;
      end loop;

      return Nonterm_Node;
   end Add_Nonterm_1;

   function Add_Nonterm
     (Tree          : in out Syntax_Trees.Tree;
      Production    : in     WisiToken.Production_ID;
      Children      : in     Valid_Node_Access_Array;
      Clear_Parents : in     Boolean;
      Action        : in     Post_Parse_Action := null)
     return Valid_Node_Access
   is begin
      return Add_Nonterm_1 (Tree, Production, Children, Action, Clear_Parents);
   end Add_Nonterm;

   function Add_Source_Terminal_1
     (Tree             : in out Syntax_Trees.Tree;
      Terminal         : in     WisiToken.Lexer.Token;
      In_Shared_Stream : in     Boolean;
      Error            : in     Error_Data'Class)
     return Valid_Node_Access
   is begin
      return Result : constant Valid_Node_Access := new Node'
        (Label       => Source_Terminal,
         Child_Count => 0,
         ID          => Terminal.ID,

         Node_Index  =>
           (if In_Shared_Stream
            then Tree.Next_Terminal_Node_Index
            else -(Tree.Nodes.Last_Index + 1)),

         Byte_Region => Terminal.Byte_Region,
         Char_Region => Terminal.Char_Region,
         Error_List  =>
           (if Error = No_Error_Classwide
            then null
            else new Error_Data_Lists.List'(Error_Data_Lists.To_List (Error))),
         others      => <>)
      do
         if Terminal.ID = Tree.Lexer.Descriptor.EOI_ID then
            pragma Assert (In_Shared_Stream);
            Tree.EOI := Result;
            Result.Non_Grammar.Append (Terminal);
         end if;
         if In_Shared_Stream then
            Tree.Next_Terminal_Node_Index := @ + 1;
         end if;
         Tree.Nodes.Append (Result);
      end return;
   end Add_Source_Terminal_1;

   function Add_Terminal
     (Tree     : in out Syntax_Trees.Tree;
      Stream   : in     Stream_ID;
      Terminal : in     WisiToken.Lexer.Token;
      Error    : in     Error_Data'Class)
     return Single_Terminal_Ref
   is begin
      return Append_Stream_Element
        (Tree, Stream,
         Add_Source_Terminal_1
           (Tree, Terminal,
            In_Shared_Stream => Stream = Tree.Shared_Stream,
            Error            => Error),
         State               => Unknown_State);
   end Add_Terminal;

   function Add_Terminal
     (Tree     : in out Syntax_Trees.Tree;
      Terminal : in     WisiToken.Lexer.Token;
      Error    : in     Error_Data'Class)
     return Valid_Node_Access
   is begin
      return Add_Source_Terminal_1 (Tree, Terminal, In_Shared_Stream => False, Error => Error);
   end Add_Terminal;

   function Add_Terminal
     (Tree     : in out Syntax_Trees.Tree;
      Terminal : in     Token_ID)
     return Valid_Node_Access
   is begin
      return Result : constant Valid_Node_Access := new Node'
        (Label       => Virtual_Terminal,
         Child_Count => 0,
         ID          => Terminal,
         Node_Index  => -(Tree.Nodes.Last_Index + 1),
         others      => <>)
      do
         Tree.Nodes.Append (Result);
      end return;
   end Add_Terminal;

   function Append_Stream_Element
     (Tree   : in out Syntax_Trees.Tree;
      Stream : in     Stream_ID;
      Node   : in     Valid_Node_Access;
      State  : in     Unknown_State_Index)
     return Terminal_Ref
   is
      Parse_Stream : Syntax_Trees.Parse_Stream renames Tree.Streams (Stream.Cur);
      New_Element  : constant Stream_Element_Lists.Cursor := Parse_Stream.Elements.Append
        ((Node  => Node,
          State => State));
   begin
      if Stream = Tree.Shared_Stream then
         --  Stack_Top is always Invalid_Stream_Element.
         null;
      else
         Parse_Stream.Stack_Top := New_Element;
      end if;

      return (Stream, (Cur => New_Element), Node);
   end Append_Stream_Element;

   function Augmented
     (Tree : in Syntax_Trees.Tree;
      Node : in Valid_Node_Access)
     return Augmented_Class_Access
   is begin
      return Node.Augmented;
   end Augmented;

   function Augmented_Const
     (Tree : in Syntax_Trees.Tree;
      Node : in Valid_Node_Access)
     return Augmented_Class_Access_Constant
   is begin
      return Augmented_Class_Access_Constant (Node.Augmented);
   end Augmented_Const;

   procedure Breakdown
     (Tree      : in out Syntax_Trees.Tree;
      Ref       : in out Stream_Node_Parents;
      User_Data : in     Syntax_Trees.User_Data_Access)
   is
      use Stream_Element_Lists;
      Stream    : Syntax_Trees.Parse_Stream renames Tree.Streams (Ref.Ref.Stream.Cur);
      Cur       : Cursor                    renames Ref.Ref.Element.Cur;
      Target    : Valid_Node_Access         renames Ref.Ref.Node;
      To_Delete : Cursor                    := Cur;

      Inverted_Parents : Node_Stacks.Stack := Ref.Parents.Invert;
      --  Parents from Target to Cur.

      procedure Move_Errors
      --  Move errors on To_Delete.Element.Node to first terminal. Update
      --  Inverted_Parents.
      is
         Node       : constant Valid_Node_Access := Element (To_Delete).Node;
         New_Errors : Error_Data_Lists.List;
      begin
         if Node.Error_List = null or else Node.Error_List.Length = 0 then
            return;
         else
            for Err of Tree.Error_List (Node) loop
               New_Errors.Append (To_Message (Err, Tree, Node));
            end loop;

            --  At this point, To_Delete is still in the stream; the children of
            --  To_Delete have been pushed on the stream before it; Cur is the
            --  first of those children. Find the terminal to move errors to, and
            --  the new stream element containing it.
            declare
               First_Terminal      : Stream_Node_Parents := Tree.To_Stream_Node_Parents
                 (Tree.To_Rooted_Ref (Ref.Ref.Stream, (Cur => To_Delete)));
               Modify_Element_Node : Node_Access;
               Modify_Element      : Cursor              := Cur;
            begin
               Tree.First_Terminal (First_Terminal, Following => False);

               --  We know To_Delete has at least one terminal, because we don't put
               --  errors on empty nonterms, we just delete them.
               pragma Assert (First_Terminal.Ref.Node /= Invalid_Node_Access);

               --  We are deleting To_Delete; don't include it in
               --  First_Terminal.Parents, to avoid an unnecessary copy.
               First_Terminal.Parents.Bottom_Pop;
               if First_Terminal.Parents.Depth = 0 then
                  --  ada_mode-recover_debbugs_36548.adb
                  Modify_Element_Node := First_Terminal.Ref.Node;
               else
                  Modify_Element_Node := First_Terminal.Parents.Peek (First_Terminal.Parents.Depth);
               end if;
               loop
                  exit when Element (Modify_Element).Node = Modify_Element_Node;
                  Next (Modify_Element);
               end loop;
               First_Terminal.Ref.Element := (Cur => Modify_Element);

               declare
                  Update_Target : constant Boolean := First_Terminal.Ref.Node = Target;

                  --  Inverted_Parents holds the path from To_Delete to Target; if
                  --  Add_Errors copies any of those nodes, update the Inverted_Parents
                  --  value.
                  Update_Parents_Index         : SAL.Base_Peek_Type := 0;
                  Inverted_Parents_Index       : SAL.Base_Peek_Type := 1;
                  First_Terminal_Parents_Index : SAL.Base_Peek_Type := First_Terminal.Parents.Depth;
               begin
                  loop
                     exit when First_Terminal_Parents_Index = 0 or Inverted_Parents_Index > Inverted_Parents.Depth;
                     exit when Inverted_Parents.Peek (Inverted_Parents_Index) /=
                       First_Terminal.Parents.Peek (First_Terminal_Parents_Index);
                     Update_Parents_Index := Inverted_Parents_Index;
                     Inverted_Parents_Index := @ + 1;
                     First_Terminal_Parents_Index := @ - 1;
                  end loop;

                  Tree.Add_Errors (First_Terminal, New_Errors, User_Data);

                  for I in 1 .. Update_Parents_Index loop
                     Inverted_Parents.Set
                       (I, Inverted_Parents.Depth, First_Terminal.Parents.Peek (First_Terminal.Parents.Depth - I + 1));
                  end loop;
                  if Update_Target then
                     Target           := First_Terminal.Ref.Node;
                  end if;
               end;
            end;
         end if;
      end Move_Errors;
   begin
      Undo_Reduce_Loop :
      loop
         declare
            Node : constant Valid_Node_Access := Element (Cur).Node;
         begin
            pragma Assert (Node.Label = Nonterm);
            pragma Assert (Node.Child_Count > 0); -- otherwise we would not get here.

            exit Undo_Reduce_Loop when Tree.First_Terminal (Node) = Target;

            for I in reverse 1 .. Node.Child_Count loop
               Cur := Stream.Elements.Insert
                 (Element  =>
                    (Node  => Node.Children (I),
                     State => Unknown_State),
                  Before   => Cur);

               Node.Children (I).Parent := Invalid_Node_Access;
            end loop;
         end;

         --  We need to do Move_Errors before the children of To_Delete are set
         --  Invalid. test_incremental.adb Missing_Name_1. Pop To_Delete from
         --  Inverted_Parents now, to match First_Terminal in Move_Errors.
         Inverted_Parents.Pop;
         Move_Errors;

         if Tree.Parents_Set then
            declare
               Node : constant Valid_Node_Access := Element (To_Delete).Node;
            begin
               Node.Children := (others => Invalid_Node_Access);
            end;
         end if;
         Stream.Elements.Delete (To_Delete);

         --  Find stream element containing Target
         declare
            Node : constant Valid_Node_Access :=
              (if Inverted_Parents.Depth = 0
               then Target
               else Inverted_Parents.Peek);
         begin
            Find_Element :
            loop
               exit Undo_Reduce_Loop when Element (Cur).Node = Target;
               exit Find_Element when Element (Cur).Node = Node;
               Next (Cur);
            end loop Find_Element;
         end;
         To_Delete := Cur;
      end loop Undo_Reduce_Loop;
      Ref.Parents := Inverted_Parents.Invert;
   end Breakdown;

   procedure Breakdown
     (Tree      : in out Syntax_Trees.Tree;
      Ref       : in out Terminal_Ref;
      User_Data : in     Syntax_Trees.User_Data_Access)
   is
      Ref_Parents : Stream_Node_Parents := Tree.To_Stream_Node_Parents (Ref);
   begin
      Ref := Invalid_Stream_Node_Ref; --  Allow Delete Ref.Element.
      Breakdown (Tree, Ref_Parents, User_Data);
      Ref := Ref_Parents.Ref;
   end Breakdown;

   function Byte_Region
     (Tree                 : in Syntax_Trees.Tree;
      Node                 : in Valid_Node_Access;
      Trailing_Non_Grammar : in Boolean := False)
     return WisiToken.Buffer_Region
   is
      Prev_Source_Terminal : Node_Access := Invalid_Node_Access;
      Next_Source_Terminal : Node_Access := Invalid_Node_Access;

      procedure Set_Prev
      is begin
         if Node.ID = Tree.Lexer.Descriptor.SOI_ID then
            Prev_Source_Terminal := Node;
         else
            Prev_Source_Terminal := Tree.Prev_Source_Terminal (Node, Trailing_Non_Grammar => True);
         end if;
      end Set_Prev;

   begin
      case Node.Label is
      when Source_Terminal =>
         if Trailing_Non_Grammar and Node.Non_Grammar.Length > 0 then
            pragma Assert (Node.Byte_Region /= Null_Buffer_Region);
            return
              (First => Node.Byte_Region.First,
               Last  => Node.Non_Grammar (Node.Non_Grammar.Last_Index).Byte_Region.Last);
         else
            return Node.Byte_Region;
         end if;

      when Virtual_Terminal | Virtual_Identifier =>
         case Node.Insert_Location is
         when After_Prev | Between =>
            --  It is tempting to assert Node.Non_Grammar.Length > 0 for between
            --  (because there should be a new_line), but that is not true for
            --  "null" when we insert "null;" - it is only true for the last
            --  virtual token on the line.
            if Node.Non_Grammar.Length > 0 then
               return
                 (First => Node.Non_Grammar (Node.Non_Grammar.First_Index).Byte_Region.First,
                  Last  => Node.Non_Grammar (Node.Non_Grammar.Last_Index).Byte_Region.Last);

            elsif Tree.Parents_Set then
               Set_Prev;
               if Prev_Source_Terminal = Invalid_Node_Access then
                  --  Node is in an all virtual parse stream element.
                  return Null_Buffer_Region;
               else
                  return
                    (First => Tree.Byte_Region (Prev_Source_Terminal, Trailing_Non_Grammar => True).Last,
                     Last  => Tree.Byte_Region (Prev_Source_Terminal, Trailing_Non_Grammar => True).Last - 1);
               end if;
            else
               return Null_Buffer_Region;
            end if;

         when Before_Next =>
            if Node.Non_Grammar.Length > 0 then
               return
                 (First => Node.Non_Grammar (Node.Non_Grammar.First_Index).Byte_Region.First,
                  Last  => Node.Non_Grammar (Node.Non_Grammar.Last_Index).Byte_Region.Last);

            elsif Tree.Parents_Set then
               if Node.ID = Tree.Lexer.Descriptor.EOI_ID then
                  Next_Source_Terminal := Node;
               else
                  Next_Source_Terminal := Tree.Next_Source_Terminal (Node, Trailing_Non_Grammar => True);
               end if;

               if Next_Source_Terminal = Invalid_Node_Access then
                  --  Node is in an all virtual parse stream element.
                  return Null_Buffer_Region;
               else
                  return
                    (First => Tree.Byte_Region (Next_Source_Terminal, Trailing_Non_Grammar => True).First,
                     Last  => Tree.Byte_Region (Next_Source_Terminal, Trailing_Non_Grammar => True).First - 1);
               end if;
            else
               return Null_Buffer_Region;
            end if;
         end case;

      when Nonterm =>
         if Node.Child_Count = 0 then
            if Tree.Parents_Set then
               Set_Prev;
               if Prev_Source_Terminal = Invalid_Node_Access then
                  --  Node is the root of an empty tree or parse stream element.
                  return Null_Buffer_Region;
               else
                  declare
                     First : constant Buffer_Pos := Tree.Byte_Region
                       (Prev_Source_Terminal, Trailing_Non_Grammar => True).Last + 1;
                  begin
                     return (First, First - 1);
                  end;
               end if;
            else
               return Null_Buffer_Region;
            end if;
         else
            Prev_Source_Terminal := First_Source_Terminal (Tree, Node, Trailing_Non_Grammar => False);
            Next_Source_Terminal := Last_Source_Terminal (Tree, Node, Trailing_Non_Grammar);
         end if;

         if Prev_Source_Terminal = Invalid_Node_Access then
            --  Node.Child_Count > 0, but Node contains no source_terminals; it is
            --  all virtual. Find best estimate for First.
            if Tree.Parents_Set then
               Set_Prev;
               if Prev_Source_Terminal = Invalid_Node_Access then
                  --  Tree is corrupt
                  return Null_Buffer_Region;
               else
                  declare
                     First : constant Buffer_Pos := Tree.Char_Region
                       (Prev_Source_Terminal, Trailing_Non_Grammar).First + 1;
                  begin
                     return (First, First - 1);
                  end;
               end if;

            else
               return Null_Buffer_Region;
            end if;
         end if;

         pragma Assert (Prev_Source_Terminal /= Invalid_Node_Access and Next_Source_Terminal /= Invalid_Node_Access);
         return
           (First => Tree.Byte_Region (Prev_Source_Terminal, Trailing_Non_Grammar).First,
            Last  => Tree.Byte_Region (Next_Source_Terminal, Trailing_Non_Grammar).Last);
      end case;
   end Byte_Region;

   function Byte_Region (Tree : in Syntax_Trees.Tree; Index : in Stream_Index) return WisiToken.Buffer_Region
   is begin
      return Byte_Region (Tree, Stream_Element_Lists.Element (Index.Cur).Node);
   end Byte_Region;

   function Byte_Region
     (Tree                 : in Syntax_Trees.Tree;
      Ref                  : in Stream_Node_Ref;
      Trailing_Non_Grammar : in Boolean := False)
     return WisiToken.Buffer_Region
   is
      Prev_Source_Terminal : Terminal_Ref := Invalid_Stream_Node_Ref;
      Next_Source_Terminal : Terminal_Ref := Invalid_Stream_Node_Ref;
   begin
      if Ref.Node = Invalid_Node_Access or else --  Empty nonterm
        Ref.Node.Label = Nonterm
      then
         Prev_Source_Terminal :=
           (Ref.Stream, Ref.Element, First_Source_Terminal (Tree, Ref.Node, Trailing_Non_Grammar));
         Next_Source_Terminal :=
           (Ref.Stream, Ref.Element, Last_Source_Terminal (Tree, Ref.Node, Trailing_Non_Grammar));

         if Prev_Source_Terminal.Node = Invalid_Node_Access then
            Prev_Source_Terminal := Tree.Prev_Source_Terminal (Ref, Trailing_Non_Grammar);
            Next_Source_Terminal := Tree.Next_Source_Terminal (Ref, Trailing_Non_Grammar);
         end if;

         return
           (First => Tree.Byte_Region (Prev_Source_Terminal, Trailing_Non_Grammar).Last,
            Last => Tree.Byte_Region (Next_Source_Terminal, Trailing_Non_Grammar).First);
      else
         case Terminal_Label'(Ref.Node.Label) is
         when Source_Terminal =>
            if Trailing_Non_Grammar and Ref.Node.Non_Grammar.Length > 0 then
               pragma Assert (Ref.Node.Byte_Region /= Null_Buffer_Region);
               return
                 (First => Ref.Node.Byte_Region.First,
                  Last  => Ref.Node.Non_Grammar (Ref.Node.Non_Grammar.Last_Index).Byte_Region.Last);
            else
               return Ref.Node.Byte_Region;
            end if;

         when Virtual_Terminal | Virtual_Identifier =>
            case Ref.Node.Insert_Location is
            when After_Prev | Between =>
               if Ref.Node.Non_Grammar.Length > 0 then
                  return
                    (First => Ref.Node.Non_Grammar (Ref.Node.Non_Grammar.First_Index).Byte_Region.First,
                     Last  => Ref.Node.Non_Grammar (Ref.Node.Non_Grammar.Last_Index).Byte_Region.Last);
               else
                  Prev_Source_Terminal := Tree.Prev_Source_Terminal (Ref, Trailing_Non_Grammar);
                  return
                    (First => Tree.Byte_Region (Prev_Source_Terminal, Trailing_Non_Grammar => True).Last,
                     Last  => Tree.Byte_Region (Prev_Source_Terminal, Trailing_Non_Grammar => True).Last - 1);
               end if;

            when Before_Next =>
               pragma Assert (Ref.Node.Non_Grammar.Length = 0);
               Next_Source_Terminal := Tree.Next_Source_Terminal (Ref, Trailing_Non_Grammar);
               return
                 (First => Tree.Byte_Region (Next_Source_Terminal, Trailing_Non_Grammar => True).First,
                  Last  => Tree.Byte_Region (Next_Source_Terminal, Trailing_Non_Grammar => True).First - 1);
            end case;

         end case;
      end if;
   end Byte_Region;

   function Byte_Region
     (Tree                 : in Syntax_Trees.Tree;
      Ref                  : in Stream_Node_Parents;
      Parse_Stream         : in Stream_ID;
      Trailing_Non_Grammar : in Boolean := False)
     return WisiToken.Buffer_Region
   is
      Prev_Source_Terminal : Stream_Node_Parents := Invalid_Stream_Node_Parents;
      Next_Source_Terminal : Stream_Node_Parents := Invalid_Stream_Node_Parents;
   begin
      if Ref.Ref.Node = Invalid_Node_Access or else --  Empty nonterm
        Ref.Ref.Node.Label = Nonterm
      then
         Prev_Source_Terminal := Ref;
         Tree.First_Source_Terminal (Prev_Source_Terminal, Trailing_Non_Grammar);
         Next_Source_Terminal := Ref;
         Tree.Last_Source_Terminal (Next_Source_Terminal, Trailing_Non_Grammar);

         if Prev_Source_Terminal.Ref.Node = Invalid_Node_Access then
            Tree.Prev_Source_Terminal (Prev_Source_Terminal, Parse_Stream, Trailing_Non_Grammar);
            Tree.Next_Source_Terminal (Next_Source_Terminal, Trailing_Non_Grammar);
         end if;

         return
           (First => Tree.Byte_Region (Prev_Source_Terminal, Parse_Stream, Trailing_Non_Grammar).Last,
            Last => Tree.Byte_Region (Next_Source_Terminal, Parse_Stream, Trailing_Non_Grammar).First);
      else
         case Terminal_Label'(Ref.Ref.Node.Label) is
         when Source_Terminal =>
            if Trailing_Non_Grammar and Ref.Ref.Node.Non_Grammar.Length > 0 then
               pragma Assert (Ref.Ref.Node.Byte_Region /= Null_Buffer_Region);
               return
                 (First => Ref.Ref.Node.Byte_Region.First,
                  Last  => Ref.Ref.Node.Non_Grammar (Ref.Ref.Node.Non_Grammar.Last_Index).Byte_Region.Last);
            else
               return Ref.Ref.Node.Byte_Region;
            end if;

         when Virtual_Terminal | Virtual_Identifier =>
            if Ref.Ref.Node.Non_Grammar.Length > 0 then
               return
                 (First => Ref.Ref.Node.Non_Grammar (Ref.Ref.Node.Non_Grammar.First_Index).Byte_Region.First,
                  Last  => Ref.Ref.Node.Non_Grammar (Ref.Ref.Node.Non_Grammar.Last_Index).Byte_Region.Last);
            else
               case Ref.Ref.Node.Insert_Location is
               when After_Prev | Between =>
                  Prev_Source_Terminal := Ref;
                  Tree.Prev_Source_Terminal (Prev_Source_Terminal, Parse_Stream, Trailing_Non_Grammar);
                  return
                    (First => Tree.Byte_Region (Prev_Source_Terminal, Parse_Stream, Trailing_Non_Grammar => True).Last,
                     Last  => Tree.Byte_Region
                       (Prev_Source_Terminal, Parse_Stream, Trailing_Non_Grammar => True).Last - 1);

               when Before_Next =>
                  --  It doesn't make sense for Ref.Ref.Node.Non_Grammar.Length > 0
                  --  here, but we tolerate buggy language-specific code in Insert_Token
                  --  or Delete_Token.
                  Next_Source_Terminal := Ref;
                  Tree.Next_Source_Terminal (Next_Source_Terminal, Trailing_Non_Grammar);
                  return
                    (First => Tree.Byte_Region (Next_Source_Terminal, Parse_Stream, Trailing_Non_Grammar => True).First,
                     Last  => Tree.Byte_Region (Next_Source_Terminal, Parse_Stream, Trailing_Non_Grammar => True)
                       .First - 1);
               end case;
            end if;
         end case;
      end if;
   end Byte_Region;

   function Byte_Region (Tree : in Syntax_Trees.Tree; Item : in Recover_Token) return Buffer_Region
   is begin
      if Item.Virtual then
         return Null_Buffer_Region;
      elsif Item.Element_Node = Invalid_Node_Access then
         return Null_Buffer_Region;
      else
         case Item.Element_Node.Label is
         when Source_Terminal =>
            return Item.Element_Node.Byte_Region;
         when Virtual_Terminal | Virtual_Identifier =>
            return Null_Buffer_Region;
         when Nonterm =>
            declare
               First : constant Node_Access := First_Source_Terminal
                 (Tree, Item.Element_Node, Trailing_Non_Grammar => False);
               Last  : constant Node_Access := Last_Source_Terminal
                 (Tree, Item.Element_Node, Trailing_Non_Grammar => False);
            begin
               if First = Invalid_Node_Access then
                  return Null_Buffer_Region;
               else
                  return (First.Byte_Region.First, Last.Byte_Region.Last);
               end if;
            end;
         end case;
      end if;
   end Byte_Region;

   function Char_Region
     (Tree                 : in Syntax_Trees.Tree;
      Node                 : in Valid_Node_Access;
      Trailing_Non_Grammar : in Boolean := False)
     return Buffer_Region
   is
      Prev_Source_Terminal : Node_Access := Invalid_Node_Access;
      Next_Source_Terminal : Node_Access := Invalid_Node_Access;

      procedure Set_Prev
      is begin
         if Node.ID = Tree.Lexer.Descriptor.SOI_ID then
            Prev_Source_Terminal := Node;
         else
            Prev_Source_Terminal := Tree.Prev_Source_Terminal (Node, Trailing_Non_Grammar => True);
         end if;
      end Set_Prev;

   begin
      case Node.Label is
      when Source_Terminal =>
         if Trailing_Non_Grammar and Node.Non_Grammar.Length > 0 then
            pragma Assert (Node.Char_Region /= Null_Buffer_Region);
            return
              (First => Node.Char_Region.First,
               Last  => Node.Non_Grammar (Node.Non_Grammar.Last_Index).Char_Region.Last);
         else
            return Node.Char_Region;
         end if;

      when Virtual_Terminal | Virtual_Identifier =>
         if Node.Non_Grammar.Length > 0 then
            return
              (First => Node.Non_Grammar (Node.Non_Grammar.First_Index).Char_Region.First,
               Last  => Node.Non_Grammar (Node.Non_Grammar.Last_Index).Char_Region.Last);

         else
            case Node.Insert_Location is
            when After_Prev | Between =>
               if Tree.Parents_Set then
                  Set_Prev;
                  if Prev_Source_Terminal = Invalid_Node_Access then
                     --  Node is in an all virtual parse stream element.
                     return Null_Buffer_Region;
                  else
                     return
                       (First => Tree.Char_Region (Prev_Source_Terminal, Trailing_Non_Grammar => True).Last,
                        Last  => Tree.Char_Region (Prev_Source_Terminal, Trailing_Non_Grammar => True).Last - 1);
                  end if;
               else
                  return Null_Buffer_Region;
               end if;

            when Before_Next =>
               if Tree.Parents_Set then
                  if Node.ID = Tree.Lexer.Descriptor.EOI_ID then
                     Next_Source_Terminal := Node;
                  else
                     Next_Source_Terminal := Tree.Next_Source_Terminal (Node, Trailing_Non_Grammar => True);
                  end if;

                  if Next_Source_Terminal = Invalid_Node_Access then
                     --  Node is in an all virtual parse stream element.
                     return Null_Buffer_Region;
                  else
                     return
                       (First => Tree.Char_Region (Next_Source_Terminal, Trailing_Non_Grammar => True).First,
                        Last  => Tree.Char_Region (Next_Source_Terminal, Trailing_Non_Grammar => True).First - 1);
                  end if;
               else
                  return Null_Buffer_Region;
               end if;
            end case;
         end if;

      when Nonterm =>
         if Node.Child_Count = 0 then
            if Tree.Parents_Set then
               Set_Prev;
               if Prev_Source_Terminal = Invalid_Node_Access then
                  --  Node is the root of an empty tree or parse stream element.
                  return Null_Buffer_Region;
               else
                  declare
                     First : constant Buffer_Pos := Tree.Char_Region
                       (Prev_Source_Terminal, Trailing_Non_Grammar => True).Last + 1;
                  begin
                     return (First, First - 1);
                  end;
               end if;
            else
               return Null_Buffer_Region;
            end if;
         else
            Prev_Source_Terminal := First_Source_Terminal (Tree, Node, Trailing_Non_Grammar => False);
            Next_Source_Terminal := Last_Source_Terminal (Tree, Node, Trailing_Non_Grammar);
         end if;

         if Prev_Source_Terminal = Invalid_Node_Access then
            --  Node.Child_Count > 0, but Node contains no source_terminals; it is
            --  all virtual. Find best estimate for First.
            if Tree.Parents_Set then
               Set_Prev;
               declare
                  First : constant Buffer_Pos := Tree.Char_Region
                    (Prev_Source_Terminal, Trailing_Non_Grammar).First + 1;
               begin
                  return (First, First - 1);
               end;

            else
               return Null_Buffer_Region;
            end if;
         end if;

         pragma Assert (Prev_Source_Terminal /= Invalid_Node_Access and Next_Source_Terminal /= Invalid_Node_Access);
         return
           (First => Tree.Char_Region (Prev_Source_Terminal, Trailing_Non_Grammar).First,
            Last  => Tree.Char_Region (Next_Source_Terminal, Trailing_Non_Grammar).Last);
      end case;
   end Char_Region;

   function Check_Non_Grammar
     (Tree     : in     Syntax_Trees.Tree;
      Node     : in     Valid_Node_Access;
      Line     : in     Line_Number_Type;
      Char_Pos : in out Buffer_Pos)
     return Boolean
   with Pre => Node.Label in Terminal_Label
   --  Return True if Node contains non_grammar that ends Line - 1; set
   --  Char_Pos to the character position following the New_Line.
   is begin
      for Tok of Node.Non_Grammar loop
         if Contains (Tok.Line_Region, Line) and New_Line_Count (Tok.Line_Region) > 0 then
            declare
               Temp : constant Base_Buffer_Pos := Tree.Lexer.Line_Begin_Char_Pos (Tok, Line);
            begin
               if Temp /= Invalid_Buffer_Pos then
                  Char_Pos := Temp;
                  return True;
               end if;
            end;
         end if;
      end loop;
      return False;
   end Check_Non_Grammar;

   function Child
     (Tree        : in Syntax_Trees.Tree;
      Node        : in Valid_Node_Access;
      Child_Index : in Positive_Index_Type)
     return Node_Access
   is
   begin
      if Child_Index in Node.Children'Range then
         return Node.Children (Child_Index);
      else
         return Invalid_Node_Access;
      end if;
   end Child;

   function Child_Count (Tree : in Syntax_Trees.Tree; Node : in Valid_Node_Access) return SAL.Base_Peek_Type
   is begin
      return Node.Child_Count;
   end Child_Count;

   function Child_Index (Parent : in Node; Child : in Valid_Node_Access) return SAL.Peek_Type
   is begin
      for I in Parent.Children'Range loop
         if Parent.Children (I) = Child then
            return I;
         end if;
      end loop;
      raise SAL.Programmer_Error;
   end Child_Index;

   function Child_Index
     (Tree   : in Syntax_Trees.Tree;
      Parent : in Valid_Node_Access;
      Child  : in Valid_Node_Access)
     return SAL.Peek_Type
   is
      pragma Unreferenced (Tree);
   begin
      return Child_Index (Parent.all, Child);
   end Child_Index;

   function Children (Tree : in Syntax_Trees.Tree; Node : in Valid_Node_Access) return Node_Access_Array
   is begin
      return Node.Children;
   end Children;

   function Children_Recover_Tokens
     (Tree    : in Syntax_Trees.Tree;
      Stream  : in Stream_ID;
      Element : in Stream_Index)
     return Recover_Token_Array
   is
      Node : constant Node_Access := Stream_Element_Lists.Element (Element.Cur).Node;
   begin
      --  WORKAROUND: GNAT Community 2020 doesn't support 'of' here, and it
      --  hangs if there are any errors in the statement with 'in'.
      --  return (for I in Node.Children'Range => Tree.Get_Recover_Token (Node.Children (I)));
      return Result : Recover_Token_Array (1 .. Node.Child_Count) do
         for I in Node.Children'Range loop
            Result (I) := Tree.Get_Recover_Token (Node.Children (I));
         end loop;
      end return;
   end Children_Recover_Tokens;

   procedure Clear
     (Tree        : in out Syntax_Trees.Tree;
      Free_Memory : in     Boolean := False)
   is begin
      for N of Tree.Nodes loop
         Free (N.Augmented);
         Free (N.Error_List);
         Free (N);
      end loop;
      Tree.Nodes.Clear (Free_Memory);

      --  Clear saved element list cursors in parse streams before freeing
      --  the element lists, so they don't try to decrement reference counts
      --  in deallocated elements. We can't rely on cursor Finalize for
      --  this; that's done in arbitrary order.
      for Stream of Tree.Streams loop
         Stream.Stack_Top   := Stream_Element_Lists.No_Element;
         Stream.Shared_Link := Stream_Element_Lists.No_Element;
      end loop;
      Tree.Streams.Clear;

      Tree.Root                     := Invalid_Node_Access;
      Tree.SOI                      := Invalid_Node_Access;
      Tree.EOI                      := Invalid_Node_Access;
      Tree.Next_Stream_Label        := Shared_Stream_Label + 1;
      Tree.Next_Terminal_Node_Index := 1;
      Tree.Traversing               := False;
      Tree.Parents_Set              := False;
   end Clear;

   function Cleared (Tree : in Syntax_Trees.Tree) return Boolean
   is begin
      return Tree.Streams.Length = 0 and Tree.Nodes.Length = 0;
   end Cleared;

   procedure Clear_Parent
     (Tree           : in out Syntax_Trees.Tree;
      Node           : in     Valid_Node_Access;
      Clear_Children : in     Boolean)
   is begin
      if Node.Parent /= Invalid_Node_Access and Clear_Children then
         Node.Parent.Children (Child_Index (Node.Parent.all, Node)) := null;

         if Node.Parent = Tree.Root then
            Tree.Root := Node;
         end if;
      end if;
      Node.Parent := null;
   end Clear_Parent;

   procedure Clear_Parse_Streams
     (Tree       : in out Syntax_Trees.Tree;
      Keep_Nodes : in     Valid_Node_Access_Lists.List := Valid_Node_Access_Lists.Empty_List)
   is begin
      if Tree.Root = Invalid_Node_Access then
         Tree.Root := Syntax_Trees.Root (Tree);
      end if;

      --  Add SOI, EOI (from the parse stream, to include any
      --  Following_Deleted and Error_Data) to Root children, so
      --  Prev/Next_Non_Grammar can find them.
      declare
         Parse_Stream : Syntax_Trees.Parse_Stream renames Tree.Streams (Tree.Streams.Last);
         SOI : constant Valid_Node_Access := Stream_Element_Lists.Element (Parse_Stream.Elements.First).Node;

         Last_Node : constant Valid_Node_Access := Stream_Element_Lists.Element (Parse_Stream.Elements.Last).Node;

         EOI : constant Valid_Node_Access :=
           (if Tree.ID (Last_Node) = Tree.Lexer.Descriptor.EOI_ID
            then Last_Node
            else Tree.EOI);

         New_Children : Node_Access_Array (1 .. Tree.Root.Child_Count + 2);
      begin
         New_Children (1) := SOI;
         New_Children (2 .. New_Children'Last - 1) := Tree.Root.Children;
         New_Children (New_Children'Last) := EOI;

         Tree.SOI := SOI;
         Tree.EOI := EOI;

         Tree.Root := new Node'
           (Label       => Nonterm,
            Child_Count => Tree.Root.Child_Count + 2,
            ID          => Tree.Root.ID,
            Node_Index  => Tree.Root.Node_Index,
            Parent      => null,
            Augmented   => Tree.Root.Augmented,
            Error_List  =>
              (if Tree.Root.Error_List = null
               then null
               else new Error_Data_Lists.List'(Tree.Root.Error_List.all)),
            Virtual     => Tree.Root.Virtual,
            RHS_Index   => Tree.Root.RHS_Index,
            Action      => Tree.Root.Action,
            Name_Offset => Tree.Root.Name_Offset,
            Name_Length => Tree.Root.Name_Length,
            Children    => New_Children);

         for Child of New_Children loop
            Child.Parent := Tree.Root;
         end loop;

         Tree.Nodes.Append (Tree.Root);
      end;

      --  Clear saved element list cursors in parse streams before freeing
      --  the element lists, so they don't try to decrement reference counts
      --  in deallocated elements. We can't rely on cursor Finalize for
      --  this; that's done in arbitrary order.
      for Stream of Tree.Streams loop
         Stream.Stack_Top   := Stream_Element_Lists.No_Element;
         Stream.Shared_Link := Stream_Element_Lists.No_Element;
      end loop;

      Tree.Streams.Clear;
      Tree.Next_Stream_Label := Shared_Stream_Label + 1;

      Tree.Shared_Stream.Cur := Parse_Stream_Lists.No_Element;

      if not Tree.Parents_Set then
         Set_Parents (Tree);
      end if;

      for Node of Tree.Nodes loop
         --  Only nodes that have parents are part of the final parse result.
         --  In an incremental parse, breakdown removes nodes from a parse
         --  stream, and clears any parent pointers involved.
         if Node.Parent = null and then
           Node /= Tree.Root and then
           Node /= Tree.SOI and then
           Node /= Tree.EOI and then
           not (for some N of Keep_Nodes => N = (Node))
         then
            Free (Node);
         end if;
      end loop;

      --  Compact Tree.Nodes
      declare
         Free : Node_Index := Tree.Nodes.First_Index - 1;
      begin
         for I in Tree.Nodes.First_Index .. Tree.Nodes.Last_Index loop
            if Free < Tree.Nodes.First_Index then
               if Tree.Nodes (I) = Invalid_Node_Access then
                  Free := I;
               end if;
            else
               if Tree.Nodes (I) /= Invalid_Node_Access then
                  Tree.Nodes (Free) := Tree.Nodes (I);
                  Free := @ + 1;
               end if;
            end if;
         end loop;

         if Free > Tree.Nodes.First_Index then
            Tree.Nodes.Set_First_Last (First => Tree.Nodes.First_Index, Last => Free - 1);
         end if;
      end;
   end Clear_Parse_Streams;

   function Column (Tree : in Syntax_Trees.Tree; Node : in Valid_Node_Access) return Ada.Text_IO.Count
   is
      Char_Region : constant Buffer_Region := Tree.Char_Region (Node);
   begin
      if Char_Region = Null_Buffer_Region then
         return 0;
      else
         declare
            Begin_Char_Pos : constant Buffer_Pos := Line_Begin_Char_Pos (Tree, Tree.Line_Region (Node).First);
         begin
            return
              (if Begin_Char_Pos = Invalid_Buffer_Pos
               then 0
               else Ada.Text_IO.Count (Char_Region.First - Begin_Char_Pos));
         end;
      end if;
   end Column;

   function Column
     (Tree   : in Syntax_Trees.Tree;
      Node   : in Valid_Node_Access;
      Stream : in Stream_ID)
     return Ada.Text_IO.Count
   is
      Char_Region : constant Buffer_Region := Tree.Char_Region (Node);
   begin
      if Char_Region.First = Invalid_Buffer_Pos then
         return 0;
      else
         declare
            Begin_Char_Pos : constant Buffer_Pos := Line_Begin_Char_Pos (Tree, Tree.Line_Region (Node).First, Stream);
         begin
            return
              (if Begin_Char_Pos = Invalid_Buffer_Pos
               then 0
               else Ada.Text_IO.Count (Char_Region.First - Begin_Char_Pos));
         end;
      end if;
   end Column;

   function Contains
     (Tree   : in Syntax_Trees.Tree;
      Stream : in Stream_ID;
      Token  : in Stream_Index)
     return Boolean
   is begin
      return (Tree.Is_Valid (Stream) and Token /= Invalid_Stream_Index) and then
        Tree.Streams (Stream.Cur).Elements.Contains (Token.Cur);
   end Contains;

   function Contains_Error
     (Tree       : in Syntax_Trees.Tree;
      Error_Node : in Valid_Node_Access;
      Data       : in Error_Data'Class)
     return Boolean
   is begin
      if Error_Node.Error_List = null then
         return False;
      else
         return (for some Err of Error_Node.Error_List.all => Dispatch_Equal (Data, Err));
      end if;
   end Contains_Error;

   function Contains_Virtual_Terminal
     (Tree   : in Syntax_Trees.Tree;
      Item : in Recover_Token)
     return Boolean
   is
      pragma Unreferenced (Tree);
   begin
      return
        (if Item.Virtual
         then Item.Contains_Virtual_Terminal
         else
           (case Item.Element_Node.Label is
            when Source_Terminal => False,
            when Virtual_Terminal | Virtual_Identifier => True,
            when Nonterm => Item.Element_Node.Virtual));
   end Contains_Virtual_Terminal;

   function Contains_Virtual_Terminal
     (Tree : in Syntax_Trees.Tree;
      Node : in Valid_Node_Access)
     return Boolean
   is
      pragma Unreferenced (Tree);
   begin
      return
        (case Node.Label is
         when Source_Terminal => False,
         when Virtual_Terminal | Virtual_Identifier => True,
         when Nonterm => Node.Virtual);
   end Contains_Virtual_Terminal;

   procedure Copy_Ancestors
     (Tree      : in out Syntax_Trees.Tree;
      Ref       : in out Stream_Node_Parents;
      New_Node  : in     Valid_Node_Access;
      User_Data : in     User_Data_Access)
   --  Replace Ref.Node with New_Node, copying all parents thru
   --  Ref.Element, updating Ref.Element and Ref.Parents to match.
   is
      Temp      : Valid_Node_Access := New_Node;
      Old_Child : Valid_Node_Access := Ref.Ref.Node;
      New_Stack : Node_Stacks.Stack;
   begin
      Ref.Ref.Node := New_Node;
      if Ref.Parents.Depth = 0 then
         --  ada_mode-recover_debbugs_36548.adb
         return;
      end if;
      loop
         declare
            Old_Parent  : constant Valid_Node_Access := Ref.Parents.Pop;
            New_Child   : constant Valid_Node_Access := Temp;
            Child_Index : constant SAL.Peek_Type     := Syntax_Trees.Child_Index
              (Parent => Old_Parent.all, Child => Old_Child);
         begin
            Temp := Copy_Node
              (Tree, Old_Parent,
               Parent        =>
                 (if Tree.Parents_Set
                  then Old_Parent.Parent
                  else Invalid_Node_Access),
               User_Data     => User_Data,
               Copy_Children => False);
            Temp.Children (Child_Index) := New_Child;
            if Tree.Parents_Set then
               New_Child.Parent := Temp;
            end if;
            New_Stack.Push (Temp);

            if Ref.Parents.Depth = 0 then
               if Old_Parent = Tree.Root then
                  Tree.Root := Temp;
               end if;
               exit;
            end if;

            Old_Child := Old_Parent;
         end;
      end loop;

      Replace_Node (Ref.Ref.Element, New_Stack.Peek);

      loop
         Ref.Parents.Push (New_Stack.Pop);
         exit when New_Stack.Depth = 0;
      end loop;
   end Copy_Ancestors;

   function Copy_Augmented
     (User_Data : in User_Data_Type;
      Augmented : in Augmented_Class_Access)
     return Augmented_Class_Access
   is begin
      raise SAL.Programmer_Error;
      return null;
   end Copy_Augmented;

   function Copy_Node
     (Tree           : in out Syntax_Trees.Tree;
      Node           : in     Valid_Node_Access;
      Parent         : in     Node_Access;
      User_Data      : in     User_Data_Access;
      Copy_Children  : in     Boolean;
      New_Error_List : in     Error_List_Access := null;
      Set_Error_List : in     Boolean           := False)
     return Valid_Node_Access
   is
      use all type Error_Data_Lists.List;
      New_Node : Node_Access;
   begin
      case Node.Label is
      when Source_Terminal =>
         New_Node := new Syntax_Trees.Node'
           (Label       => Source_Terminal,
            Child_Count => 0,
            ID          => Node.ID,
            Node_Index  => Tree.Next_Terminal_Node_Index,
            Byte_Region => Node.Byte_Region,
            Char_Region => Node.Char_Region,
            Parent      => Parent,
            Augmented   =>
              (if Node.Augmented = null or User_Data = null
               then null
               else Copy_Augmented (User_Data.all, Node.Augmented)),
            Error_List        =>
              (if Set_Error_List
               then New_Error_List
               else
                 (if Node.Error_List = null
                  then null
                  else new Error_Data_Lists.List'(Node.Error_List.all))),
            Non_Grammar       => Node.Non_Grammar,
            Sequential_Index  => Node.Sequential_Index,
            Following_Deleted => Valid_Node_Access_Lists.Empty_List);

         if Copy_Children then
            for Deleted_Node of Node.Following_Deleted loop
               New_Node.Following_Deleted.Append
                 (Copy_Node (Tree, Deleted_Node, New_Node, User_Data, Copy_Children => False));
            end loop;
         else
            New_Node.Following_Deleted := Node.Following_Deleted;
         end if;

         Tree.Next_Terminal_Node_Index := @ + 1;

      when Virtual_Terminal =>
         New_Node := new Syntax_Trees.Node'
           (Label           => Virtual_Terminal,
            Child_Count     => 0,
            ID              => Node.ID,
            Node_Index      => -(Tree.Nodes.Last_Index + 1),
            Parent          => Parent,
            Augmented       =>
              (if Node.Augmented = null or User_Data = null
               then null
               else Copy_Augmented (User_Data.all, Node.Augmented)),
            Error_List       => New_Error_List,
            Non_Grammar      => Node.Non_Grammar,
            Sequential_Index => Node.Sequential_Index,
            Insert_Location  => Node.Insert_Location);

      when Virtual_Identifier =>

         New_Node := new Syntax_Trees.Node'
           (Label       => Virtual_Identifier,
            Child_Count => 0,
            ID          => Node.ID,
            Node_Index  => -(Tree.Nodes.Last_Index + 1),
            Parent      => Parent,
            Augmented   =>
              (if Node.Augmented = null or User_Data = null
               then null
               else Copy_Augmented (User_Data.all, Node.Augmented)),
            Error_List       => New_Error_List,
            Non_Grammar      => Node.Non_Grammar,
            Sequential_Index => Node.Sequential_Index,
            Identifier       => Node.Identifier,
            Insert_Location  => Node.Insert_Location);

      when Nonterm =>
         --  Copy children first to preserve Node_Index order = parse order in a batch parsed tree.
         declare
            New_Children : Node_Access_Array (Node.Children'Range);
         begin
            if Copy_Children then
               for I in New_Children'Range loop
                  New_Children (I) := Copy_Node
                    (Tree, Node.Children (I), Invalid_Node_Access, User_Data, Copy_Children);
               end loop;
            else
               New_Children := Node.Children;
            end if;

            New_Node := new Syntax_Trees.Node'
              (Label       => Nonterm,
               Child_Count => Node.Child_Count,
               ID          => Node.ID,
               Node_Index  => -(Tree.Nodes.Last_Index + 1),
               Parent      => Parent,
               Augmented   =>
                 (if Node.Augmented = null or User_Data = null
                  then null
                  else Copy_Augmented (User_Data.all, Node.Augmented)),
               Error_List  => New_Error_List,
               Virtual     => Node.Virtual,
               RHS_Index   => Node.RHS_Index,
               Action      => Node.Action,
               Name_Offset => Node.Name_Offset,
               Name_Length => Node.Name_Length,
               Children    => New_Children);

            if Copy_Children then
               pragma Assert (Tree.Parents_Set);
               for Child of New_Node.Children loop
                  Child.Parent := New_Node;
               end loop;

            else
               if Tree.Parents_Set then
                  Set_Children (Tree, New_Node, Node.Children);
               else
                  New_Node.Children := Node.Children;
               end if;
            end if;
         end;
      end case;

      Tree.Nodes.Append (New_Node);
      return New_Node;
   end Copy_Node;

   function Copy_Subtree
     (Tree      : in out Syntax_Trees.Tree;
      Root      : in     Node_Access;
      User_Data : in     User_Data_Access)
     return Node_Access
   is begin
      if Root = Invalid_Node_Access then
         return Invalid_Node_Access;
      else
         return Copy_Node (Tree, Root, Invalid_Node_Access, User_Data, Copy_Children => True);
      end if;
   end Copy_Subtree;

   procedure Copy_Tree
     (Source      : in     Tree;
      Destination :    out Tree;
      User_Data   : in     User_Data_Access)
   is
      function Copy_Node
        (Source_Node : in Valid_Node_Access;
         Dest_Parent : in Node_Access)
        return Valid_Node_Access
      is
         New_Dest_Node : Node_Access;

         function Copy_Errors return Error_List_Access
         is (if Source_Node.Error_List = null
             then null
             else new Error_Data_Lists.List'(Source_Node.Error_List.all));

      begin
         case Source_Node.Label is
         when Source_Terminal =>

            New_Dest_Node := new Syntax_Trees.Node'
              (Label       => Source_Terminal,
               Child_Count => 0,
               ID          => Source_Node.ID,
               Node_Index  => Source_Node.Node_Index,
               Parent      => Dest_Parent,
               Augmented   =>
                 (if Source_Node.Augmented = null or User_Data = null
                  then null
                  else Copy_Augmented (User_Data.all, Source_Node.Augmented)),
               Error_List => Copy_Errors,
               Byte_Region       => Source_Node.Byte_Region,
               Char_Region       => Source_Node.Char_Region,
               Non_Grammar       => Source_Node.Non_Grammar,
               Sequential_Index  => Source_Node.Sequential_Index,
               Following_Deleted => Valid_Node_Access_Lists.Empty_List);

            for Deleted of Source_Node.Following_Deleted loop
               New_Dest_Node.Following_Deleted.Append (Copy_Node (Deleted, New_Dest_Node));
            end loop;

         when Virtual_Terminal =>

            New_Dest_Node := new Syntax_Trees.Node'
              (Label       => Virtual_Terminal,
               Child_Count => 0,
               ID          => Source_Node.ID,
               Node_Index  =>
                 (if Source_Node.Node_Index > 0
                  then Source_Node.Node_Index -- from Shared_Stream
                  else -(Destination.Nodes.Last_Index + 1)),
               Parent      => Dest_Parent,
               Augmented   =>
                 (if Source_Node.Augmented = null or User_Data = null
                  then null
                  else Copy_Augmented (User_Data.all, Source_Node.Augmented)),
               Error_List       => Copy_Errors,
               Non_Grammar      => Source_Node.Non_Grammar,
               Sequential_Index => Source_Node.Sequential_Index,
               Insert_Location  => Source_Node.Insert_Location);

         when Virtual_Identifier =>

            New_Dest_Node := new Syntax_Trees.Node'
              (Label       => Virtual_Identifier,
               Child_Count => 0,
               ID          => Source_Node.ID,
               Node_Index  =>
                 (if Source_Node.Node_Index > 0
                  then Source_Node.Node_Index -- from Shared_Stream
                  else -(Destination.Nodes.Last_Index + 1)),
               Parent      => Dest_Parent,
               Augmented   =>
                 (if Source_Node.Augmented = null or User_Data = null
                  then null
                  else Copy_Augmented (User_Data.all, Source_Node.Augmented)),
               Error_List       => Copy_Errors,
               Non_Grammar      => Source_Node.Non_Grammar,
               Sequential_Index => Source_Node.Sequential_Index,
               Identifier       => Source_Node.Identifier,
               Insert_Location  => Source_Node.Insert_Location);

         when Nonterm =>
            --  Copy children first to preserve Node_Index order = parse order in a batch parsed tree.
            declare
               New_Children : Node_Access_Array (Source_Node.Children'Range);
            begin
               for I in New_Children'Range loop
                  New_Children (I) := Copy_Node (Source_Node.Children (I), Dummy_Node);
               end loop;

               New_Dest_Node := new Syntax_Trees.Node'
                 (Label       => Nonterm,
                  Child_Count => Source_Node.Child_Count,
                  ID          => Source_Node.ID,
                  Node_Index  => -(Destination.Nodes.Last_Index + 1),
                  Parent      => Dest_Parent,
                  Augmented   =>
                    (if Source_Node.Augmented = null or User_Data = null
                     then null
                     else Copy_Augmented (User_Data.all, Source_Node.Augmented)),
                  Error_List             => Copy_Errors,
                  Virtual                => Source_Node.Virtual,
                  RHS_Index              => Source_Node.RHS_Index,
                  Action                 => Source_Node.Action,
                  Name_Offset            => Source_Node.Name_Offset,
                  Name_Length            => Source_Node.Name_Length,
                  Children               => New_Children);

               for Child of New_Dest_Node.Children loop
                  Child.Parent := New_Dest_Node;
               end loop;
            end;

         end case;
         Destination.Nodes.Append (New_Dest_Node);
         return New_Dest_Node;
      end Copy_Node;
   begin
      Destination.Clear (Free_Memory => False);
      Destination.Lexer                    := Source.Lexer;
      Destination.Next_Terminal_Node_Index := Source.Next_Terminal_Node_Index;
      Destination.Traversing               := False;
      Destination.Parents_Set              := True;

      Destination.Root := Copy_Node (Source.Root, Invalid_Node_Access);
      Destination.SOI  := Copy_Node (Source.SOI, Invalid_Node_Access);
      Destination.EOI  := Copy_Node (Source.EOI, Invalid_Node_Access);
   end Copy_Tree;

   function Correct_Stream_Node
     (Tree : in Syntax_Trees.Tree;
      Ref  : in Stream_Node_Ref)
     return Boolean
   is begin
      return Ref = Invalid_Stream_Node_Ref or else
        (Ref.Element /= Invalid_Stream_Index and then
           (Ref.Node = Invalid_Node_Access or else
              (not Tree.Parents_Set or else
                 Tree.Subtree_Root (Ref.Node) = Tree.Get_Node (Ref.Stream, Ref.Element))));
   end Correct_Stream_Node;

   function Count_IDs
     (Tree : in Syntax_Trees.Tree;
      Node : in Valid_Node_Access;
      ID   : in Token_ID)
     return SAL.Base_Peek_Type
   is begin
      return Result : SAL.Base_Peek_Type := 0 do
         if Node.ID = ID then
            Result := 1;
         end if;
         case Node.Label is
         when Nonterm =>
            for I of Node.Children loop
               --  We don't check for deleted child here; encountering one indicates
               --  an error in the user algorithm.
               Result := @ + Count_IDs (Tree, I, ID);
            end loop;
         when others =>
            null;
         end case;
      end return;
   end Count_IDs;

   function Count_Terminals
     (Tree : in Syntax_Trees.Tree;
      Node : in Valid_Node_Access)
     return Natural
   --  Count_Terminals must return Integer for Get_Terminals,
   --  Positive_Index_Type for Get_Terminal_IDs.
   is begin
      case Node.Label is
      when Source_Terminal | Virtual_Terminal | Virtual_Identifier =>
         return 1;

      when Nonterm =>
         return Result : Natural := 0 do
            for C of Node.Children loop
               --  This can be called to build a debugging image while editing the tree
               if C /= null then
                  Result := Result + Count_Terminals (Tree, C);
               end if;
            end loop;
         end return;
      end case;
   end Count_Terminals;

   function Current_Token
     (Tree   : in Syntax_Trees.Tree;
      Stream : in Stream_ID)
     return Rooted_Ref
   is
      Parse_Stream : Syntax_Trees.Parse_Stream renames Tree.Streams (Stream.Cur);
   begin
      if Parse_Stream.Stack_Top = Parse_Stream.Elements.Last then
         return
           (Stream  => Tree.Shared_Stream,
            Element => (Cur => Parse_Stream.Shared_Link),
            Node    => Stream_Element_Lists.Element (Parse_Stream.Shared_Link).Node);
      else
         declare
            El : constant Stream_Element_Lists.Cursor := Stream_Element_Lists.Next (Parse_Stream.Stack_Top);
         begin
            return
              (Stream  => Stream,
               Element => (Cur => El),
               Node    => Stream_Element_Lists.Element (El).Node);
         end;
      end if;
   end Current_Token;

   procedure Delete_Current_Token
     (Tree   : in out Syntax_Trees.Tree;
      Stream : in     Stream_ID)
   is
      Parse_Stream : Syntax_Trees.Parse_Stream renames Tree.Streams (Stream.Cur);
   begin
      if Parse_Stream.Stack_Top = Parse_Stream.Elements.Last then
         --  Input is Shared_Link
         Stream_Element_Lists.Next (Parse_Stream.Shared_Link);
      else
         --  Input is Stream input.
         declare
            use Stream_Element_Lists;
            To_Delete : Cursor := Next (Parse_Stream.Stack_Top);
         begin
            --  Any Non_Grammar on To_Delete should be moved in Delete_Token, called
            --  by Execute_Actions after parse is complete.
            Parse_Stream.Elements.Delete (To_Delete);
         end;
      end if;
   end Delete_Current_Token;

   procedure Delete_Errors_In_Input
     (Tree      : in out Syntax_Trees.Tree;
      Stream    : in     Stream_ID;
      Predicate : in     Error_Predicate;
      User_Data : in     User_Data_Access)
   is
      use Stream_Element_Lists;

      Parse_Stream : Syntax_Trees.Parse_Stream renames Tree.Streams (Stream.Cur);

      Error_Ref : Stream_Node_Parents := Tree.To_Stream_Node_Parents
        (if Parse_Stream.Stack_Top = Parse_Stream.Elements.Last then
           (Stream  => Tree.Shared_Stream,
            Element => (Cur => Parse_Stream.Shared_Link),
            Node    => Element (Parse_Stream.Shared_Link).Node)
         else
           (Stream  => Stream,
            Element => (Cur => Next (Parse_Stream.Stack_Top)),
            Node    => Element (Next (Parse_Stream.Stack_Top)).Node));

      procedure Delete_Errors
      --  Delete errors matching Predicate from Error_Ref.Ref.Node
      is
         function Edit_Error_List return Error_List_Access
         is begin
            return Result : Error_List_Access := new Error_Data_Lists.List'(Error_Ref.Ref.Node.Error_List.all)
            do
               declare
                  use Error_Data_Lists;
                  Cur       : Error_Data_Lists.Cursor := Result.First;
                  To_Delete : Error_Data_Lists.Cursor;
               begin
                  loop
                     exit when Cur = Error_Data_Lists.No_Element;
                     if Predicate (Cur) then
                        To_Delete := Cur;
                        Next (Cur);
                        Result.Delete (To_Delete);
                     else
                        Next (Cur);
                     end if;
                  end loop;
               end;
               if Result.Length = 0 then
                  Free (Result);
               end if;
            end return;
         end Edit_Error_List;
      begin
         if Error_Ref.Ref.Node.Error_List /= null and then Error_Ref.Ref.Node.Error_List.Length > 0 then
            declare
               New_Node : constant Valid_Node_Access := Copy_Node
                 (Tree, Error_Ref.Ref.Node,
                  Parent         =>
                    (if Tree.Parents_Set
                     then Error_Ref.Ref.Node.Parent
                     else Invalid_Node_Access),
                  User_Data      => User_Data,
                  Copy_Children  => False,
                  New_Error_List => Edit_Error_List,
                  Set_Error_List => True);
            begin
               Move_Element (Tree, Stream, Error_Ref, New_Node, User_Data);
            end;
         end if;

         case Error_Ref.Ref.Node.Label is
         when Terminal_Label =>
            null;

         when Nonterm =>
            declare
               Children : constant Node_Access_Array := Error_Ref.Ref.Node.Children;
            begin
               for Child of Children loop
                  Error_Ref.Parents.Push (Error_Ref.Ref.Node);
                  Error_Ref.Ref.Node := Child;
                  Delete_Errors;
               end loop;
            end;
         end case;

         if Error_Ref.Parents.Depth > 0 then
            Error_Ref.Ref.Node := Error_Ref.Parents.Pop;
         end if;
      end Delete_Errors;
   begin
      --  IMPROVEME incremental: This algorithm is not incremental, and a
      --  waste of time on almost all nonterms; cache Has_Errors Boolean in
      --  each nonterm.
      Delete_Errors;
   end Delete_Errors_In_Input;

   procedure Delete_Stream (Tree : in out Syntax_Trees.Tree; Stream : in out Stream_ID)
   is
      use Parse_Stream_Lists;
   begin
      declare
         Parse_Stream : Syntax_Trees.Parse_Stream renames Tree.Streams (Stream.Cur);
      begin
         Parse_Stream.Stack_Top   := Stream_Element_Lists.No_Element;
         Parse_Stream.Shared_Link := Stream_Element_Lists.No_Element;
      end;
      Tree.Streams.Delete (Stream.Cur);
   end Delete_Stream;

   procedure Delete_Subtree
     (Tree : in out Syntax_Trees.Tree;
      Root : in out Node_Access)
   is
      procedure Delete_Node
        (Tree : in out Syntax_Trees.Tree;
         Node : in out Node_Access)
      is begin
         Free (Node.Augmented);
         Free (Node.Error_List);

         case Node.Label is
         when Source_Terminal =>
            Node.Following_Deleted.Clear;

         when Virtual_Terminal | Virtual_Identifier =>
            null;

         when Nonterm =>
            for I in Node.Children'Range loop
               Delete_Node (Tree, Node.Children (I));
            end loop;

         end case;
         Free (Node);
      end Delete_Node;
   begin
      if Root = Invalid_Node_Access then
         null;
      else
         Delete_Node (Tree, Root);
      end if;
   end Delete_Subtree;

   procedure Delete_Token
     (User_Data     : in out User_Data_Type;
      Tree          : in     Syntax_Trees.Tree'Class;
      Trace         : in out WisiToken.Trace'Class;
      Deleted_Token : in     Valid_Node_Access)
   is
      Prev_Token : constant Valid_Node_Access := Deleted_Token.Parent;
   begin
      if Trace_Action > WisiToken.Outline then
         Trace.Put_Line
           ("delete token " & Tree.Image (Deleted_Token, Node_Numbers => True, Non_Grammar => True));
         if Deleted_Token.Non_Grammar.Length > 0 then
            Trace.Put_Line
              (" ... move non_grammar to " & Tree.Image (Prev_Token, Node_Numbers => True, Non_Grammar => True));
         end if;
      end if;
      Prev_Token.Non_Grammar.Append (Deleted_Token.Non_Grammar);
      Deleted_Token.Non_Grammar.Clear;
   end Delete_Token;

   function Editable (Tree : in Syntax_Trees.Tree) return Boolean
   is begin
      return Tree.Parents_Set and Tree.Streams.Length = 0 and Tree.Shared_Stream.Cur = Parse_Stream_Lists.No_Element;
   end Editable;

   function Element_ID
     (Tree : in Syntax_Trees.Tree;
      Item : in Recover_Token)
     return Token_ID
   is
      pragma Unreferenced (Tree);
   begin
      return
        (if Item.Virtual
         then Item.ID
         else Item.Element_Node.ID);
   end Element_ID;

   function Element_Is_Terminal (Tree : in Syntax_Trees.Tree; Item : in Recover_Token) return Boolean
   is begin
      if Item.Virtual then
         return Is_Terminal (Item.ID, Tree.Lexer.Descriptor.all);
      else
         return Tree.Label (Item.Element_Node) in Terminal_Label;
      end if;
   end Element_Is_Terminal;

   function Empty_Line
     (Tree        : in Syntax_Trees.Tree;
      Non_Grammar : in Lexer.Token_Arrays.Vector;
      Line        : in Line_Number_Type)
     return Boolean
   with Pre => (for some Token of Non_Grammar => Contains (Token.Line_Region, Line))
   --  Return True if Line in Non_Grammar contains no non_grammar tokens
   --  other than New_Line or EOI.
   is begin
      for I in Non_Grammar.First_Index .. Non_Grammar.Last_Index loop
         if Contains (Non_Grammar (I).Line_Region, Line) then
            declare
               Line_Begin_Char_Pos : constant Base_Buffer_Pos := Tree.Lexer.Line_Begin_Char_Pos (Non_Grammar (I), Line);
            begin
               if Line_Begin_Char_Pos /= Invalid_Buffer_Pos then
                  if Non_Grammar (I).Char_Region.Last + 1 > Line_Begin_Char_Pos then
                     return True;

                  else
                     pragma Assert (Non_Grammar (I).Char_Region.Last + 1 = Line_Begin_Char_Pos);
                     return I < Non_Grammar.Last_Index and then
                       not (Non_Grammar (I + 1).ID in Tree.Lexer.Descriptor.New_Line_ID | Tree.Lexer.Descriptor.EOI_ID);
                  end if;
               end if;
            end;
         end if;
      end loop;
      --  Getting here violates the precondition
      raise SAL.Programmer_Error;
   end Empty_Line;

   procedure Enable_Ref_Count_Check (Tree : in out Syntax_Trees.Tree; Stream : in Stream_ID; Enable : in Boolean)
   is begin
      Tree.Streams (Stream.Cur).Elements.Enable_Ref_Count_Check (Enable);
   end Enable_Ref_Count_Check;

   function EOI (Tree : in Syntax_Trees.Tree) return Node_Access
   is begin
      return Tree.EOI;
   end EOI;

   function Error (Item : in Error_Ref) return Error_Data'Class
   is begin
      return Error_Data_Lists.Element (Item.Error);
   end Error;

   function Error (Item : in Stream_Error_Ref) return Error_Data'Class
   is begin
      return Error_Data_Lists.Element (Item.Error);
   end Error;

   function Error (Item : in Stream_Error_Cursor) return Stream_Error_Ref
   is begin
      return Item.SER;
   end Error;

   function Error_Count (Tree : in Syntax_Trees.Tree) return Ada.Containers.Count_Type
   is
      Error : Error_Ref := Tree.First_Error;
   begin
      return Result : Ada.Containers.Count_Type := 0 do
         loop
            exit when Error.Node = Invalid_Node_Access;
            Result := @ + 1;
            Tree.Next_Error (Error);
         end loop;
      end return;
   end Error_Count;

   function Error_Count (Tree : in Syntax_Trees.Tree; Stream : in Stream_ID) return Ada.Containers.Count_Type
   is begin
      return Result : Ada.Containers.Count_Type := 0 do
         for Cur in Tree.Stream_Error_Iterate (Stream) loop
            Result := @ + 1;
         end loop;
      end return;
   end Error_Count;

   function Error_Iterate
     (Tree : aliased in Syntax_Trees.Tree)
     return Error_Iterator_Interfaces.Forward_Iterator'Class
   is begin
      return Error_Iterator'(Tree => Tree'Access);
   end Error_Iterate;

   function Error_List (Tree : in Syntax_Trees.Tree; Node : in Valid_Node_Access) return Error_Data_List_Ref
   is begin
      return Error_Data_List_Ref'
        (List  => (if Node.Error_List = null then Empty_Error_List'Access else Node.Error_List),
         Dummy => 1);
   end Error_List;

   function Error_Message_1
     (Tree             : in Syntax_Trees.Tree;
      Prev_Non_Grammar : in WisiToken.Lexer.Token_Arrays.Vector;
      First_Terminal   : in Node_Access;
      Message          : in String)
     return String
   is
      Line   : Line_Number_Type  := Line_Number_Type'First;
      Column : Ada.Text_IO.Count := Ada.Text_IO.Count'First;
   begin
      if Prev_Non_Grammar.Length > 0 then
         Line := Prev_Non_Grammar (Prev_Non_Grammar.Last_Index).Line_Region.Last;

         if First_Terminal /= Invalid_Node_Access then
            if First_Terminal.Label = Source_Terminal and then
              First_Terminal.Char_Region.First /= Invalid_Buffer_Pos
            then
               declare
                  Begin_Char_Pos : constant Buffer_Pos :=
                    (if Tree.Editable
                     then Tree.Line_Begin_Char_Pos (Line)
                     else Tree.Line_Begin_Char_Pos (Line, Tree.Shared_Stream));
               begin
                  Column :=
                    (if Begin_Char_Pos = Invalid_Buffer_Pos or
                       First_Terminal.Char_Region.First < Begin_Char_Pos
                     then 0
                     else Ada.Text_IO.Count (First_Terminal.Char_Region.First - Begin_Char_Pos));
               end;
            end if;
         else
            --  No char_pos, so no column
            null;
         end if;

      else
         --  No line information, so also no column.
         null;
      end if;
      return WisiToken.Error_Message (Tree.Lexer.File_Name, Line, Column, Message);
   end Error_Message_1;

   function Error_Message
     (Tree    : in Syntax_Trees.Tree;
      Node    : in Valid_Node_Access;
      Message : in String)
     return String
   is
      Non_Grammar : Node_Access := Invalid_Node_Access;
      Null_Non_Grammar : WisiToken.Lexer.Token_Arrays.Vector;
   begin
      begin
         --  Tolerate broken trees where Prev_Non_Grammar doesn't find SOI, or
         --  raises an exception.
         Non_Grammar := Tree.Prev_Non_Grammar (Node);
      exception
      when others =>
         null;
      end;
      return Error_Message_1
        (Tree,
         (if Non_Grammar = Invalid_Node_Access then Null_Non_Grammar else Non_Grammar.Non_Grammar),
         Tree.First_Terminal (Node), Message);
   end Error_Message;

   function Error_Message
     (Tree    : in Syntax_Trees.Tree;
      Ref     : in Stream_Node_Ref;
      Message : in String)
     return String
   is begin
      if Tree.Parents_Set then
         declare
            Non_Grammar    : Stream_Node_Ref := Ref;
            First_Terminal : Stream_Node_Ref := Ref;
         begin
            Tree.Prev_Non_Grammar (Non_Grammar);
            Tree.First_Terminal (First_Terminal);
            return Error_Message_1 (Tree, Non_Grammar.Node.Non_Grammar, First_Terminal.Node, Message);
         end;
      elsif Rooted (Ref) then
         declare
            Non_Grammar    : Stream_Node_Parents := (Ref, Parents => <>);
            First_Terminal : Stream_Node_Parents := (Ref, Parents => <>);
         begin
            Tree.Prev_Non_Grammar (Non_Grammar, Parse_Stream => Invalid_Stream_ID);
            Tree.First_Terminal (First_Terminal, Following => True);
            return Error_Message_1 (Tree, Non_Grammar.Ref.Node.Non_Grammar, First_Terminal.Ref.Node, Message);
         end;

      else
         declare
            Non_Grammar    : constant Node_Access := Tree.First_Non_Grammar  (Ref.Node);
            First_Terminal : constant Node_Access := Tree.First_Terminal (Ref.Node);
         begin
            return Error_Message_1
              (Tree,
               (if Non_Grammar = Invalid_Node_Access
                then Lexer.Token_Arrays.Empty_Vector
                else Non_Grammar.Non_Grammar),
               First_Terminal,
               Message);
         end;
      end if;
   end Error_Message;

   function Error_Node (Tree : in Syntax_Trees.Tree; Error : in Error_Ref) return Node_Access
   is begin
      if Error.Node = Invalid_Node_Access then
         return Invalid_Node_Access;

      elsif Valid_Node_Access_Lists.Has_Element (Error.Deleted) then
         pragma Assert (Error.Node.Label = Source_Terminal);
         declare
            Node : constant Valid_Node_Access := Error.Node.Following_Deleted (Error.Deleted);
         begin
            if Node.Error_List /= null then
               return Node;
            else
               return Invalid_Node_Access;
            end if;
         end;

      elsif Error.Node.Error_List /= null then
         return Error.Node;

      else
         return Invalid_Node_Access;
      end if;
   end Error_Node;

   function Error_Node (Tree : in Syntax_Trees.Tree; Error : in Stream_Error_Ref) return Node_Access
   is begin
      return Tree.Error_Node
        (Error_Ref'
           (Node    => Error.Ref.Ref.Node,
            Deleted => Error.Deleted,
            Error   => Error.Error));
   end Error_Node;

   overriding procedure Finalize (Tree : in out Syntax_Trees.Tree)
   is begin
      Clear (Tree, Free_Memory => True);
      --  Tree.* array memory is freed by SAL Vectors Finalize.
   end Finalize;

   function Find_Ancestor
     (Tree       : in Syntax_Trees.Tree;
      Node       : in Valid_Node_Access;
      ID         : in Token_ID;
      Max_Parent : in Boolean := False)
     return Node_Access
   is
      N           : Node_Access := Node;
      Last_Parent : Node_Access := Invalid_Node_Access;
   begin
      loop
         N := N.Parent;

         exit when N = Invalid_Node_Access;
         Last_Parent := N;

         exit when ID = N.ID;
      end loop;

      return (if Max_Parent then Last_Parent else N);
   end Find_Ancestor;

   function Find_Ancestor
     (Tree       : in Syntax_Trees.Tree;
      Node       : in Valid_Node_Access;
      IDs        : in Token_ID_Array;
      Max_Parent : in Boolean := False)
     return Node_Access
   is
      N           : Node_Access := Node;
      Last_Parent : Node_Access := Invalid_Node_Access;
   begin
      loop
         N := N.Parent;

         exit when N = Invalid_Node_Access;
         Last_Parent := N;

         exit when (for some ID of IDs => ID = N.ID);
      end loop;

      return (if Max_Parent then Last_Parent else N);
   end Find_Ancestor;

   function Find_Byte_Pos
     (Tree                 : in Syntax_Trees.Tree;
      Node                 : in Node_Access;
      Byte_Pos             : in Buffer_Pos;
      Trailing_Non_Grammar : in Boolean)
     return Node_Access
   --  Return terminal node in subtree under Node that contains
   --  (including non_grammar if Trailing_Non_Grammar) or is after
   --  Byte_Pos. Invalid_Node_Access if byte_Pos is after all of Node.
   is begin
      case Node.Label is
      when Source_Terminal =>
         if Byte_Pos <= Node.Byte_Region.Last then
            return Node;
         elsif (Trailing_Non_Grammar and Node.Non_Grammar.Length > 0) and then
           Byte_Pos <= Node.Non_Grammar (Node.Non_Grammar.Last_Index).Byte_Region.Last
         then
            return Node;
         elsif Node.ID = Tree.Lexer.Descriptor.EOI_ID and Byte_Pos = Node.Byte_Region.First then
            return Node;
         else
            return Invalid_Node_Access;
         end if;

      when Virtual_Terminal | Virtual_Identifier =>
         if (Trailing_Non_Grammar and Node.Non_Grammar.Length > 0) and then
           Byte_Pos <= Node.Non_Grammar (Node.Non_Grammar.Last_Index).Byte_Region.Last
         then
            return Node;
         else
            return Invalid_Node_Access;
         end if;

      when Nonterm =>
         for Child of Node.Children loop
            declare
               Region : constant Buffer_Region := Tree.Byte_Region (Child, Trailing_Non_Grammar);
            begin
               if Region = Null_Buffer_Region then
                  --  Child is empty or virtual; try next
                  null;
               elsif Byte_Pos <= Region.First then
                  return Tree.First_Terminal (Child);
               elsif Byte_Pos <= Region.Last then
                  return Find_Byte_Pos (Tree, Child, Byte_Pos, Trailing_Non_Grammar);
               else
                  null; -- try next child
               end if;
            end;
         end loop;
         --  Byte_Pos is after last child
         return Invalid_Node_Access;
      end case;
   end Find_Byte_Pos;

   function Find_Byte_Pos
     (Tree                 : in Syntax_Trees.Tree;
      Byte_Pos             : in Buffer_Pos;
      Trailing_Non_Grammar : in Boolean)
     return Node_Access
   is
      Node        : constant Node_Access   := Root (Tree);
      Byte_Region : constant Buffer_Region := Tree.Byte_Region (Node, Trailing_Non_Grammar);
   begin
      if Byte_Pos <= Byte_Region.First then
         return Tree.First_Terminal (Node);
      elsif Byte_Pos > Byte_Region.Last then
         return Invalid_Node_Access;
      else
         return Find_Byte_Pos (Tree, Node, Byte_Pos, Trailing_Non_Grammar);
      end if;
   end Find_Byte_Pos;

   function Find_Byte_Pos
     (Tree                 : in Syntax_Trees.Tree;
      Byte_Pos             : in Buffer_Pos;
      Trailing_Non_Grammar : in Boolean;
      Start_At             : in Terminal_Ref;
      Stream               : in Stream_ID := Invalid_Stream_ID)
     return Terminal_Ref
   is
      use Stream_Element_Lists;

      Parse_Stream : Syntax_Trees.Parse_Stream renames Tree.Streams
        (if Start_At = Invalid_Stream_Node_Ref
         then Stream.Cur
         else Start_At.Stream.Cur);

      function Find_Parent return Stream_Node_Ref
      is
         Node : Node_Access := Start_At.Node;
      begin
         loop
            if Node.Parent = null then
               declare
                  Cur : constant Stream_Element_Lists.Cursor := Stream_Element_Lists.Next (Start_At.Element.Cur);
               begin
                  if Stream_Element_Lists.Has_Element (Cur) then
                     return Tree.To_Rooted_Ref (Start_At.Stream, (Cur => Cur));
                  else
                     return Invalid_Stream_Node_Ref;
                  end if;
               end;

            elsif Contains (Tree.Byte_Region (Node.Parent), Byte_Pos) then
               return (Start_At.Stream, Start_At.Element, Node.Parent);

            else
               Node := Node.Parent;
            end if;
         end loop;
      end Find_Parent;

      Result : Stream_Node_Ref :=
        (if Start_At = Invalid_Stream_Node_Ref
         then (Stream, (Cur => Parse_Stream.Elements.First), null)
         else Find_Parent);
   begin
      loop
         exit when Result.Element.Cur = No_Element;

         Result.Node := Find_Byte_Pos
           (Tree, Stream_Element_Lists.Element (Result.Element.Cur).Node, Byte_Pos, Trailing_Non_Grammar);
         if Result.Node = Invalid_Node_Access then
            --  Try next stream element
            Result.Element.Cur := Next (Result.Element.Cur);
         else
            return Result;
         end if;
      end loop;
      --  end of stream reached; Byte_Pos is after all of Stream
      return Result;
   end Find_Byte_Pos;

   function Find_Char_Pos
     (Tree                : in Syntax_Trees.Tree;
      Node                : in Node_Access;
      Char_Pos            : in Buffer_Pos;
      After               : in Boolean;
      Include_Non_Grammar : in Boolean)
     return Node_Access
   --  Return terminal in subtree under Node that contains (possibly including
   --  non_grammar) or is after Char_Pos. Invalid_Node_Access if char_Pos
   --  is after all of Node.
   is begin
      case Node.Label is
      when Source_Terminal =>
         if Contains (Node.Char_Region, Char_Pos) then
            return Node;
         elsif After and Char_Pos <= Node.Char_Region.Last then
            return Node;
         elsif (Include_Non_Grammar and Node.Non_Grammar.Length > 0) and then
           Char_Pos <= Node.Non_Grammar (Node.Non_Grammar.Last_Index).Char_Region.Last
         then
            return Node;
         else
            return Invalid_Node_Access;
         end if;

      when Virtual_Terminal | Virtual_Identifier =>
         if (Include_Non_Grammar and Node.Non_Grammar.Length > 0) and then
           Char_Pos <= Node.Non_Grammar (Node.Non_Grammar.Last_Index).Char_Region.Last
         then
            return Node;
         else
            return Invalid_Node_Access;
         end if;

      when Nonterm =>
         for Child of Node.Children loop
            declare
               Region : constant Buffer_Region := Tree.Char_Region (Child, Include_Non_Grammar);
            begin
               if Length (Region) = 0 then
                  --  Child is empty or all virtual; try next
                  null;
               elsif Char_Pos <= Region.Last then
                  return Find_Char_Pos (Tree, Child, Char_Pos, After, Include_Non_Grammar);
               else
                  null; -- try next child
               end if;
            end;
         end loop;
         --  Char_Pos is after last child
         return Invalid_Node_Access;
      end case;
   end Find_Char_Pos;

   function Find_Char_Pos
     (Tree                 : in Syntax_Trees.Tree;
      Char_Pos             : in Buffer_Pos;
      After                : in Boolean;
      Trailing_Non_Grammar : in Boolean)
     return Node_Access
   is
      Node : constant Node_Access := Root (Tree);
      Char_Region : constant Buffer_Region := Tree.Char_Region (Node, Trailing_Non_Grammar);
   begin
      if After and Char_Pos < Char_Region.First then
         return Tree.First_Terminal (Node);
      elsif Char_Pos > Char_Region.Last then
         return Invalid_Node_Access;
      else
         return Find_Char_Pos (Tree, Node, Char_Pos, After, Trailing_Non_Grammar);
      end if;
   end Find_Char_Pos;

   function Find_Child
     (Tree : in Syntax_Trees.Tree;
      Node : in Valid_Node_Access;
      ID   : in Token_ID)
     return Node_Access
   is begin
      case Node.Label is
      when Source_Terminal | Virtual_Terminal | Virtual_Identifier =>
         return Invalid_Node_Access;
      when Nonterm =>
         for C of Node.Children loop
            if C /= null then
               if ID = C.ID then
                  return C;
               end if;
            end if;
         end loop;
         return Invalid_Node_Access;
      end case;
   end Find_Child;

   function Find_Descendant
     (Tree : in Syntax_Trees.Tree;
      Node : in Valid_Node_Access;
      ID   : in Token_ID)
     return Node_Access
   is
      Found : Node_Access := Invalid_Node_Access;

      function Process (Tree : in Syntax_Trees.Tree; Node : in Valid_Node_Access) return Boolean
      is
         pragma Unreferenced (Tree);
      begin
         if Node.ID = ID then
            Found := Node;
            return False;
         else
            return True;
         end if;
      end Process;

      Junk : constant Boolean := Process_Tree (Tree, Node, Before, Process'Access);
      pragma Unreferenced (Junk);
   begin
      return Found;
   end Find_Descendant;

   function Find_Descendant
     (Tree      : in     Syntax_Trees.Tree;
      Node      : in     Valid_Node_Access;
      Predicate : access function (Tree : in Syntax_Trees.Tree; Node : in Valid_Node_Access) return Boolean)
     return Node_Access
   is
      Found : Node_Access := Invalid_Node_Access;

      function Process (Tree : in Syntax_Trees.Tree; Node : in Valid_Node_Access) return Boolean
      is begin
         if Predicate (Tree, Node) then
            Found := Node;
            return False;
         else
            return True;
         end if;
      end Process;

      Junk : constant Boolean := Process_Tree (Tree, Node, Before, Process'Access);
      pragma Unreferenced (Junk);
   begin
      return Found;
   end Find_Descendant;

   function Find_New_Line
     (Tree     : in     Syntax_Trees.Tree;
      Line     : in     Line_Number_Type;
      Node     : in     Node_Access;
      Char_Pos :    out Buffer_Pos)
     return Node_Access
   with Pre => Line > Line_Number_Type'First and Tree.Parents_Set
   --  Return node under Node that contains the non-grammar containing a
   --  new_line or EOI that ends Line - 1. Update Char_Pos to the
   --  position of the first character on Line (or EOI). If not found,
   --  result is Invalid_Node_Access, Char_Pos is Invalid_Buffer_Pos.
   is begin
      Char_Pos := Invalid_Buffer_Pos;

      if Node = Invalid_Node_Access then
         return Invalid_Node_Access;
      end if;

      case Node.Label is
      when Terminal_Label =>
         if Node.ID = Tree.Lexer.Descriptor.EOI_ID and then
           --  Handle 'Line' as well as 'Line - 1' to allow returning char_pos
           --  for the last line.
           Node.Non_Grammar (Node.Non_Grammar.First_Index).Line_Region.First in Line - 1 | Line
         then
            Char_Pos := Node.Char_Region.First;
            return Node;
         elsif Check_Non_Grammar (Tree, Node, Line, Char_Pos) then
            return Node;
         else
            return Invalid_Node_Access;
         end if;

      when Nonterm =>
         declare
            Node_Line_Region : constant WisiToken.Line_Region := Tree.Line_Region
              (Node, Trailing_Non_Grammar => True);
         begin
            if Node.Child_Count = 0 then
               --  This must be an empty stream element.
               return Invalid_Node_Access;

            elsif Line - 1 in Node_Line_Region.First .. Node_Line_Region.Last then
               if Node_Line_Region.First = Node_Line_Region.Last or
                 Line - 1 = Node_Line_Region.Last
               then
                  --  Faster to check last child first.
                  for I in reverse Node.Children'Range loop
                     declare
                        Temp : constant Node_Access := Find_New_Line
                          (Tree, Line, Node.Children (I), Char_Pos);
                     begin
                        if Temp = Invalid_Node_Access then
                           if I = Node.Children'First then
                              return Invalid_Node_Access;
                           else
                              --  Check next child
                              null;
                           end if;
                        else
                           return Temp;
                        end if;
                     end;
                  end loop;
                  return Invalid_Node_Access;
               else
                  for I in Node.Children'Range loop
                     declare
                        Temp : constant Node_Access := Find_New_Line (Tree, Line, Node.Children (I), Char_Pos);
                     begin
                        if Temp = Invalid_Node_Access then
                           if I = Node.Children'Last then
                              return Invalid_Node_Access;
                           else
                              --  Check next child
                              null;
                           end if;
                        else
                           return Temp;
                        end if;
                     end;
                  end loop;
                  return Invalid_Node_Access;
               end if;
            else
               return Invalid_Node_Access;
            end if;
         end;
      end case;
   end Find_New_Line;

   function Find_New_Line
     (Tree : in Syntax_Trees.Tree;
      Line : in Line_Number_Type)
     return Node_Access
   is
      Char_Pos : Buffer_Pos;
   begin
      return Find_New_Line (Tree, Line, Tree.Root, Char_Pos);
   end Find_New_Line;

   function Find_New_Line
     (Tree                : in     Syntax_Trees.Tree;
      Line                : in     Line_Number_Type;
      Line_Begin_Char_Pos :    out Buffer_Pos)
     return Node_Access
   is begin
      if Tree.SOI.Non_Grammar (Tree.SOI.Non_Grammar.First_Index).Line_Region.Last = Line then
         Line_Begin_Char_Pos := Tree.SOI.Char_Region.First;
         return Tree.SOI;
      else
         return Find_New_Line (Tree, Line, Tree.Root, Line_Begin_Char_Pos);
      end if;
   end Find_New_Line;

   procedure Find_New_Line_1
     (Tree         : in     Syntax_Trees.Tree;
      Ref          : in out Stream_Node_Parents;
      Parse_Stream : in     Stream_ID;
      Line         : in     Line_Number_Type;
      Char_Pos     :    out Buffer_Pos)
   with Pre => Line > Line_Number_Type'First and Ref.Ref.Element /= Invalid_Stream_Index,
     Post => Ref.Ref.Element = Ref.Ref.Element'Old and
             (Ref.Ref.Node = Invalid_Node_Access or else
                (Ref.Ref.Node.Label in Terminal_Label))
   --  Update Ref to node under Ref.Node in Ref.Stream that contains the
   --  Non_Grammar that ends Line - 1. Set Char_Pos to the position of
   --  the first character on Line. If not found, Ref.Ref.Node is
   --  Invalid_Node_Access, Char_Pos is Invalid_Buffer_Pos.
   is
   begin
      Char_Pos := Invalid_Buffer_Pos;

      if Ref.Ref.Node = Invalid_Node_Access then
         return;
      end if;

      case Ref.Ref.Node.Label is
      when Terminal_Label =>
         if Ref.Ref.Node.ID = Tree.Lexer.Descriptor.EOI_ID and then
           --  Handle 'Line' as well as 'Line - 1' to allow returning char_pos
           --  for the last line.
           Ref.Ref.Node.Non_Grammar (Ref.Ref.Node.Non_Grammar.First_Index).Line_Region.First in Line - 1 | Line
         then
            Char_Pos := Ref.Ref.Node.Char_Region.First;
            return;
         elsif Check_Non_Grammar (Tree, Ref.Ref.Node, Line, Char_Pos) then
            return;
         else
            Ref.Ref.Node := Invalid_Node_Access;
            return;
         end if;

      when Nonterm =>
         if Ref.Ref.Node.Child_Count = 0 then
            --  This must be an empty stream element.
            Ref.Ref.Node := Invalid_Node_Access;
            return;

         else
            declare
               Node_Line_Region : constant WisiToken.Line_Region := Tree.Line_Region
                 (Ref, Parse_Stream, Trailing_Non_Grammar => True);

               function Check_Child (I : in SAL.Peek_Type; Forward : in Boolean) return Boolean
               --  True => return from Find_New_Line; False => check next child.
               is
                  Temp : Stream_Node_Parents :=
                    ((Ref.Ref.Stream, Ref.Ref.Element, Ref.Ref.Node.Children (I)),
                     Ref.Parents);
               begin
                  Temp.Parents.Push (Ref.Ref.Node);
                  Find_New_Line_1 (Tree, Temp, Parse_Stream, Line, Char_Pos);

                  if Temp.Ref.Node = Invalid_Node_Access then
                     if I = (if Forward then Ref.Ref.Node.Children'Last else Ref.Ref.Node.Children'First) then
                        Ref.Ref.Node := Invalid_Node_Access;
                        return True;
                     else
                        --  Check next child
                        return False;
                     end if;
                  else
                     Ref := Temp;
                     return True;
                  end if;
               end Check_Child;

            begin
               if Contains (Node_Line_Region, Line - 1) then
                  if Node_Line_Region.First = Node_Line_Region.Last or
                    Line - 1 = Node_Line_Region.Last
                  then
                     --  Faster to check last child first.
                     for I in reverse Ref.Ref.Node.Children'Range loop
                        if Check_Child (I, Forward => False) then
                           return;
                        end if;
                     end loop;

                  else
                     for I in Ref.Ref.Node.Children'Range loop
                        if Check_Child (I, Forward => True) then
                           return;
                        end if;
                     end loop;
                  end if;
               end if;
               Ref.Ref.Node := Invalid_Node_Access;
               return;
            end;
         end if;
      end case;
   end Find_New_Line_1;

   procedure Find_New_Line
     (Tree         : in     Syntax_Trees.Tree;
      Ref          : in out Stream_Node_Parents;
      Parse_Stream : in     Stream_ID;
      Line         : in     Line_Number_Type;
      Char_Pos     :    out Buffer_Pos)
   with Pre => Line > Line_Number_Type'First and Ref.Parents.Is_Empty and
               Ref.Ref.Node = Stream_Element_Lists.Element (Ref.Ref.Element.Cur).Node,
     Post => Ref.Ref = Invalid_Stream_Node_Ref or else
             (Ref.Ref.Node.Label in Terminal_Label)

   --  On entry, Ref.Ref should be Stream_First (Ref.Stream). Update Ref
   --  to node in Ref.Stream or Tree.Shared_Stream that ends Line - 1 (or
   --  EOI). Set Char_Pos to the position of the first character on Line
   --  (or EOI). If not found (ie Line < SOI.Line or Line > EOI.Line),
   --  Ref.Ref is Invalid_Stream_Node_Ref, Char_Pos is
   --  Invalid_Buffer_Pos.
   is
      Start_Stream : constant Stream_ID := Ref.Ref.Stream;
   begin
      loop
         Find_New_Line_1 (Tree, Ref, Parse_Stream, Line, Char_Pos);
         if Ref.Ref = Invalid_Stream_Node_Ref then
            return;

         elsif Ref.Ref.Node = Invalid_Node_Access then
            Stream_Next (Tree, Ref, Rooted => True);

            if Ref.Ref = Invalid_Stream_Node_Ref then
               if Start_Stream /= Tree.Shared_Stream then
                  declare
                     Parse_Stream : Syntax_Trees.Parse_Stream renames Tree.Streams (Start_Stream.Cur);
                  begin
                     Ref :=
                       (Ref => (Tree.Shared_Stream, (Cur => Parse_Stream.Shared_Link), Invalid_Node_Access),
                        Parents => <>);
                     First_Terminal (Tree, Ref, Following => True);
                  end;
               else
                  return;
               end if;
            end if;
         else
            return;
         end if;
      end loop;
   end Find_New_Line;

   function Find_Sibling
     (Tree : in Syntax_Trees.Tree;
      Node : in Valid_Node_Access;
      ID   : in Token_ID)
     return Node_Access
   is begin
      if Node.Parent = Invalid_Node_Access then
         return Invalid_Node_Access;

      else
         case Node.Parent.Label is
         when Source_Terminal | Virtual_Terminal | Virtual_Identifier =>
            return Invalid_Node_Access;

         when Nonterm =>
            for C of Node.Parent.Children loop
               if C /= null then
                  if ID = C.ID then
                     return C;
                  end if;
               end if;
            end loop;
            return Invalid_Node_Access;
         end case;
      end if;
   end Find_Sibling;

   overriding function First (Object : Error_Iterator) return Error_Ref
   is begin
      return First_Error (Object.Tree.all);
   end First;

   overriding function First (Object : Stream_Error_Iterator) return Stream_Error_Cursor
   is begin
      return (SER => First_Error (Object.Tree.all, (Cur => Object.Stream)));
   end First;

   procedure First_Error (Error : in out Error_Ref)
   with Pre => Error.Node /= Invalid_Node_Access
   --  Update Error to first error on or following Deleted in Node.
   is
      use Valid_Node_Access_Lists;
   begin
      loop
         if not Has_Element (Error.Deleted) and then Error.Node.Error_List /= null then
            Error.Error := Error.Node.Error_List.First;
            return;
         end if;

         loop
            exit when not Has_Element (Error.Deleted);

            declare
               Deleted_Node : Valid_Node_Access renames Error.Node.Following_Deleted (Error.Deleted);
            begin
               if Deleted_Node.Label = Source_Terminal and then
                 Deleted_Node.Error_List /= null
               then
                  Error.Error := Deleted_Node.Error_List.First;
                  return;
               end if;
            end;
            Next (Error.Deleted);
         end loop;

         Next_Node (Error.Node);

         exit when Error.Node = Invalid_Node_Access;

         if Error.Node.Error_List /= null then
            Error.Error   := Error.Node.Error_List.First;
            Error.Deleted := No_Element;
            return;
         end if;

         Error.Deleted :=
           (if Error.Node.Label = Source_Terminal
            then Error.Node.Following_Deleted.First
            else No_Element);
      end loop;
   end First_Error;

   procedure First_Error
     (Tree  : in     Syntax_Trees.Tree;
      Error : in out Stream_Error_Ref)
   with Pre => Error.Ref.Ref.Node /= Invalid_Node_Access
   --  Update Error to first error on or following
   --  Error.Ref. On enter, Error.Ref is normally stream SOI.
   is
      use Valid_Node_Access_Lists;
   begin
      loop
         if not Has_Element (Error.Deleted) and then Error.Ref.Ref.Node.Error_List /= null then
            Error.Error := Error.Ref.Ref.Node.Error_List.First;
            return;
         end if;

         loop
            exit when not Has_Element (Error.Deleted);

            declare
               Deleted_Node : Valid_Node_Access renames Error.Ref.Ref.Node.Following_Deleted (Error.Deleted);
            begin
               if Deleted_Node.Error_List /= null then
                  Error.Error := Deleted_Node.Error_List.First;
                  return;
               end if;
            end;
            Next (Error.Deleted);
         end loop;

         Next_Node (Tree, Error.Ref);
         if Error.Ref.Ref.Node = Invalid_Node_Access then
            --  No errors in tree
            return;
         end if;

         Error.Deleted :=
           (if Error.Ref.Ref.Node.Label = Source_Terminal
            then Error.Ref.Ref.Node.Following_Deleted.First
            else No_Element);
      end loop;
   end First_Error;

   function First_Error (Tree : in Syntax_Trees.Tree) return Error_Ref
   is begin
      return Result : Error_Ref := (Tree.SOI, Tree.SOI.Following_Deleted.First, Error_Data_Lists.No_Element) do
         First_Error (Result);
      end return;
   end First_Error;

   function First_Error (Tree : in Syntax_Trees.Tree; Stream : in Stream_ID) return Stream_Error_Ref
   is begin
      return Result : Stream_Error_Ref :=
        (Ref     => Tree.To_Stream_Node_Parents (Tree.To_Rooted_Ref (Stream, Tree.Stream_First (Stream))),
         Deleted => Valid_Node_Access_Lists.No_Element,
         Error   => Error_Data_Lists.No_Element)
      do
         if Result.Ref.Ref.Node.Label = Source_Terminal then
            Result.Deleted := Result.Ref.Ref.Node.Following_Deleted.First;
         end if;
         First_Error (Tree, Result);
      end return;
   end First_Error;

   function First_Input
     (Tree   : in Syntax_Trees.Tree;
      Stream : in Stream_ID)
     return Rooted_Ref
   is
      use Stream_Element_Lists;
      Parse_Stream : Syntax_Trees.Parse_Stream renames Tree.Streams (Stream.Cur);
      Cur : constant Cursor := Next (Parse_Stream.Stack_Top);
   begin
      return (Stream, (Cur => Cur), Element (Cur).Node);
   end First_Input;

   function First_Non_Grammar
     (Tree    : in     Syntax_Trees.Tree;
      Node    : in     Valid_Node_Access;
      Parents : in out Node_Stacks.Stack)
     return Node_Access
   is
      Result : Node_Access := First_Terminal (Tree, Node, Parents);
   begin
      loop
         exit when Result = Invalid_Node_Access;
         exit when Result.Non_Grammar.Length > 0;
         Next_Terminal (Tree, Result, Parents);
      end loop;
      return Result;
   end First_Non_Grammar;

   function First_Non_Grammar
     (Tree : in Syntax_Trees.Tree;
      Node : in Valid_Node_Access)
     return Node_Access
   is
      Parents : Node_Stacks.Stack;
   begin
      return First_Non_Grammar (Tree, Node, Parents);
   end First_Non_Grammar;

   function First_Parse_Stream (Tree : in Syntax_Trees.Tree) return Stream_ID
   is begin
      return (Cur => Parse_Stream_Lists.Next (Tree.Shared_Stream.Cur));
   end First_Parse_Stream;

   function First_Source_Terminal
     (Tree                 : in Syntax_Trees.Tree;
      Node                 : in Valid_Node_Access;
      Trailing_Non_Grammar : in Boolean;
      Following            : in Boolean := False)
     return Node_Access
   is
      --  If not Following, we use a Parents stack to limit Next_Terminal to
      --  descendants of Node.
      Parents : Node_Stacks.Stack;
      Result  : Node_Access :=
        (if Following
         then First_Terminal (Tree, Node)
         else First_Terminal (Tree, Node, Parents));
   begin
      loop
         exit when Result = Invalid_Node_Access;
         exit when
           (if Trailing_Non_Grammar
            then (case Terminal_Label'(Result.Label) is
                  when Source_Terminal => True,
                  when Virtual_Terminal | Virtual_Identifier =>
                     Result.Non_Grammar.Length > 0)
            else Result.Label = Source_Terminal);

         if Following then
            Next_Terminal (Tree, Result);
         else
            Next_Terminal (Tree, Result, Parents);
         end if;
      end loop;
      return Result;
   end First_Source_Terminal;

   procedure First_Source_Terminal
     (Tree                 : in     Syntax_Trees.Tree;
      Ref                  : in out Stream_Node_Parents;
      Trailing_Non_Grammar : in     Boolean)
   is begin
      Ref.Ref.Node := First_Terminal (Tree, Ref.Ref.Node, Ref.Parents);
      loop
         exit when Ref.Ref.Node = Invalid_Node_Access;
         exit when
           (if Trailing_Non_Grammar
            then (case Terminal_Label'(Ref.Ref.Node.Label) is
                  when Source_Terminal => True,
                  when Virtual_Terminal => Ref.Ref.Node.Non_Grammar.Length > 0,
                  when Virtual_Identifier => Ref.Ref.Node.Non_Grammar.Length > 0)
            else Ref.Ref.Node.Label = Source_Terminal);

         Next_Terminal (Tree, Ref.Ref.Node, Ref.Parents);
      end loop;
   end First_Source_Terminal;

   function First_Terminal (Tree : in Syntax_Trees.Tree; Item : in Recover_Token) return Node_Access
   is begin
      return
        (if Item.Virtual
         then Item.First_Terminal
         else First_Terminal (Tree, Item.Element_Node));
   end First_Terminal;

   function First_Terminal (Tree : in Syntax_Trees.Tree; Node : in Valid_Node_Access) return Node_Access
   is begin
      case Node.Label is
      when Source_Terminal | Virtual_Terminal | Virtual_Identifier =>
         return Node;
      when Nonterm =>
         for C of Node.Children loop
            --  This is called from Error_Message; tolerate deleted children
            if C /= Invalid_Node_Access then
               declare
                  Term : constant Node_Access := First_Terminal (Tree, C);
               begin
                  if Term /= Invalid_Node_Access then
                     return Term;
                  end if;
               end;
            end if;
         end loop;
         return Invalid_Node_Access;
      end case;
   end First_Terminal;

   function First_Terminal
     (Tree    : in     Syntax_Trees.Tree;
      Node    : in     Valid_Node_Access;
      Parents : in out Node_Stacks.Stack)
     return Node_Access
   is
      Parent_Depth : constant SAL.Base_Peek_Type := Parents.Depth;
   begin
      case Node.Label is
      when Terminal_Label =>
         return Node;

      when Nonterm =>
         for C of Node.Children loop
            --  We tolerate null C here because this function is called while
            --  printing a tree for debug.
            if C /= Invalid_Node_Access then
               Parents.Push (Node);
               declare
                  First_Term : constant Node_Access := First_Terminal (Tree, C, Parents);
               begin
                  if First_Term /= Invalid_Node_Access then
                     return First_Term;
                  else
                     Parents.Pop (Parents.Depth - Parent_Depth); -- discard parents from call to First_Terminal.
                  end if;
               end;
            end if;
         end loop;

         --  All children are empty
         return Invalid_Node_Access;
      end case;
   end First_Terminal;

   procedure First_Terminal
     (Tree : in     Syntax_Trees.Tree;
      Ref  : in out Stream_Node_Ref)
   is
      use Stream_Element_Lists;
   begin
      Ref.Node := First_Terminal (Tree, Element (Ref.Element.Cur).Node);
      loop
         exit when Ref.Node /= Invalid_Node_Access;
         Stream_Next (Tree, Ref, Rooted => False);
         exit when not Has_Element (Ref.Element.Cur);
      end loop;
   end First_Terminal;

   function First_Terminal
     (Tree : in Syntax_Trees.Tree;
      Ref  : in Stream_Node_Ref)
     return Terminal_Ref
   is
      Result : Stream_Node_Ref := Ref;
   begin
      First_Terminal (Tree, Result);
      return Result;
   end First_Terminal;

   function First_Terminal_In_Node
     (Tree : in Syntax_Trees.Tree;
      Ref  : in Stream_Node_Ref)
     return Terminal_Ref
   is begin
      return
        (Ref.Stream,
         Ref.Element,
         First_Terminal (Tree, Ref.Node));
   end First_Terminal_In_Node;

   procedure First_Terminal
     (Tree      : in     Syntax_Trees.Tree;
      Ref       : in out Stream_Node_Parents;
      Following : in     Boolean)
   is
      use Stream_Element_Lists;
   begin
      if Ref.Ref.Node = Invalid_Node_Access then
         --  Ref is an empty nonterm.
         null;
      else
         Ref.Ref.Node := First_Terminal (Tree, Ref.Ref.Node, Ref.Parents);
      end if;

      if Following then
         loop
            exit when Ref.Ref.Node /= Invalid_Node_Access;
            Next_Terminal (Tree, Ref);
            exit when not Has_Element (Ref.Ref.Element.Cur);
         end loop;
      end if;
   end First_Terminal;

   function First_Terminal
     (Tree : in Syntax_Trees.Tree;
      Ref  : in Rooted_Ref)
     return Stream_Node_Parents
   is
      use Stream_Element_Lists;
   begin
      --  We'd like the result type to be Terminal_Stream_Node_Parents, but
      --  the dynamic predicate is checked on assigning the initial value of
      --  Result, and it fails if Ref is not a terminal.
      return Result : Stream_Node_Parents := (Ref, Parents => <>) do
         Result.Ref.Node := First_Terminal (Tree, Element (Result.Ref.Element.Cur).Node, Result.Parents);
         loop
            exit when Result.Ref.Node /= Invalid_Node_Access;
            Next_Terminal (Tree, Result);
            exit when not Has_Element (Result.Ref.Element.Cur);
         end loop;
      end return;
   end First_Terminal;

   procedure First_Sequential_Terminal
     (Tree    : in     Syntax_Trees.Tree;
      Node    : in out Node_Access;
      Parents : in out Node_Stacks.Stack)
   is begin
      if Node = Invalid_Node_Access then
         return;
      end if;

      Node := First_Terminal (Tree, Node, Parents);
      loop
         exit when Node = Invalid_Node_Access;
         exit when Node.Sequential_Index /= Invalid_Sequential_Index;

         Tree.Next_Terminal (Node, Parents);
      end loop;
   end First_Sequential_Terminal;

   function First_Sequential_Terminal
     (Tree    : in     Syntax_Trees.Tree;
      Node    : in     Node_Access;
      Parents : in out Node_Stacks.Stack)
     return Node_Access
   is
      Result : Node_Access := Node;
   begin
      First_Sequential_Terminal (Tree, Result, Parents);
      return Result;
   end First_Sequential_Terminal;

   function First_Sequential_Terminal
     (Tree : in Syntax_Trees.Tree;
      Node : in Node_Access)
     return Node_Access
   is
      Parents : Node_Stacks.Stack;
   begin
      return Tree.First_Sequential_Terminal (Node, Parents);
   end First_Sequential_Terminal;

   procedure First_Sequential_Terminal
     (Tree : in     Syntax_Trees.Tree;
      Ref  : in out Syntax_Trees.Stream_Node_Ref)
   is begin
      Tree.First_Terminal (Ref);
      loop
         exit when Ref = Invalid_Stream_Node_Ref;

         exit when Ref.Node /= Invalid_Node_Access and then
           Tree.Get_Sequential_Index (Ref.Node) /= Invalid_Sequential_Index;

         Tree.Next_Terminal (Ref);
      end loop;
   end First_Sequential_Terminal;

   function First_Sequential_Terminal
     (Tree : in Syntax_Trees.Tree;
      Ref  : in Syntax_Trees.Rooted_Ref)
     return Terminal_Ref
   is
      Ref_Parents : Stream_Node_Parents := (Ref, Parents => <>);
   begin
      Tree.First_Sequential_Terminal (Ref_Parents);
      return Ref_Parents.Ref;
   end First_Sequential_Terminal;

   procedure First_Sequential_Terminal
     (Tree : in     Syntax_Trees.Tree;
      Ref  : in out Syntax_Trees.Stream_Node_Parents)
   is begin
      Tree.First_Terminal (Ref, Following => True);
      loop
         exit when Ref.Ref = Invalid_Stream_Node_Ref;

         exit when Ref.Ref.Node /= Invalid_Node_Access and then
           Tree.Get_Sequential_Index (Ref.Ref.Node) /= Invalid_Sequential_Index;

         Tree.Next_Terminal (Ref);
      end loop;
   end First_Sequential_Terminal;

   procedure Free_Augmented (Tree : in Syntax_Trees.Tree)
   is begin
      for Node of Tree.Nodes loop
         Free (Node.Augmented);
      end loop;
   end Free_Augmented;

   function Following_Deleted
     (Tree : in out Syntax_Trees.Tree;
      Node : in     Valid_Node_Access)
     return Valid_Node_Access_List_Var_Ref
   is begin
      return
        (List  => Node.Following_Deleted'Access,
         Dummy => 1);
   end Following_Deleted;

   function Fully_Parsed (Tree : in Syntax_Trees.Tree) return Boolean
   is begin
      return Tree.Streams.Length = 2 and then Tree.Stream_Length ((Cur => Tree.Streams.Last)) in 2 .. 3;
   end Fully_Parsed;

   procedure Get_IDs
     (Tree   : in     Syntax_Trees.Tree;
      Node   : in     Valid_Node_Access;
      ID     : in     Token_ID;
      Result : in out Valid_Node_Access_Array;
      Last   : in out SAL.Base_Peek_Type)
   is begin
      if Node.ID = ID then
         Last := Last + 1;
         Result (Last) := Node;
      end if;
      case Node.Label is
      when Source_Terminal | Virtual_Terminal | Virtual_Identifier =>
         null;
      when Nonterm =>
         for I of Node.Children loop
            --  Encountering a deleted child here is an error in the user algorithm.
            Get_IDs (Tree, I, ID, Result, Last);
         end loop;
      end case;
   end Get_IDs;

   function Get_IDs
     (Tree : in Syntax_Trees.Tree;
      Node : in Valid_Node_Access;
      ID   : in Token_ID)
     return Valid_Node_Access_Array
   is
      Last : SAL.Base_Peek_Type := 0;
   begin
      return Result : Valid_Node_Access_Array (1 .. Count_IDs (Tree, Node, ID)) := (others => Dummy_Node) do
         Get_IDs (Tree, Node, ID, Result, Last);
      end return;
   end Get_IDs;

   function Get_Node
     (Element : in Stream_Index)
     return Valid_Node_Access
   is begin
      return Stream_Element_Lists.Element (Element.Cur).Node;
   end Get_Node;

   function Get_Node
     (Tree    : in Syntax_Trees.Tree;
      Stream  : in Stream_ID;
      Element : in Stream_Index)
     return Valid_Node_Access
   is begin
      return Stream_Element_Lists.Element (Element.Cur).Node;
   end Get_Node;

   function Get_Node_Index (Node : in Node_Access) return Node_Index
   is begin
      return (if Node = Invalid_Node_Access then Invalid_Node_Index else Node.Node_Index);
   end Get_Node_Index;

   function Get_Node_Index (Tree : in Syntax_Trees.Tree; Node : in Node_Access) return Node_Index
   is begin
      return (if Node = Invalid_Node_Access then Invalid_Node_Index else Node.Node_Index);
   end Get_Node_Index;

   function Get_Node_Index (Element : in Stream_Index) return Node_Index
   is begin
      return
        (if Stream_Element_Lists.Has_Element (Element.Cur)
         then Stream_Element_Lists.Element (Element.Cur).Node.Node_Index
         else Invalid_Node_Index);
   end Get_Node_Index;

   function Get_Node_Index
     (Tree    : in Syntax_Trees.Tree;
      Stream  : in Stream_ID;
      Element : in Stream_Index)
     return Node_Index
   is begin
      return Get_Node_Index (Element);
   end Get_Node_Index;

   function Get_Recover_Token
     (Tree : in Syntax_Trees.Tree;
      Ref  : in Stream_Node_Ref)
     return Recover_Token
   is begin
      return
        (Virtual      => False,
         Element_Node =>
           (if Ref.Element = Invalid_Stream_Index
            then Invalid_Node_Access
            else Stream_Element_Lists.Element (Ref.Element.Cur).Node),
         Node         => Ref.Node);
   end Get_Recover_Token;

   function Get_Recover_Token
     (Tree : in Syntax_Trees.Tree;
      Node : in Valid_Node_Access)
     return Recover_Token
   is begin
      --  Used in McKenzie_Recover.Undo_Reduce, so same value as in Tree.Push (Node)
      return
        (Virtual      => False,
         Element_Node => Node,
         Node         => Node);
   end Get_Recover_Token;

   function Get_Sequential_Index (Tree : in Syntax_Trees.Tree; Node : in Node_Access) return Base_Sequential_Index
   is
      pragma Unreferenced (Tree);
   begin
      return
        (if Node = Invalid_Node_Access
         then Invalid_Sequential_Index
         else Node.Sequential_Index);
   end Get_Sequential_Index;

   procedure Get_Terminals
     (Tree   : in     Syntax_Trees.Tree;
      Node   : in     Valid_Node_Access;
      Result : in out Valid_Node_Access_Array;
      Last   : in out SAL.Base_Peek_Type)
   is begin
      case Node.Label is
      when Source_Terminal | Virtual_Terminal | Virtual_Identifier =>
         Last := Last + 1;
         Result (Last) := Node;

      when Nonterm =>
         for C of Node.Children loop
            --  This is called to build an edited source image while editing the tree
            if C /= null then
               Get_Terminals (Tree, C, Result, Last);
            end if;
         end loop;
      end case;
   end Get_Terminals;

   function Get_Terminals (Tree : in Syntax_Trees.Tree; Node : in Valid_Node_Access) return Valid_Node_Access_Array
   is
      Last : SAL.Base_Peek_Type := 0;
   begin
      return Result : Valid_Node_Access_Array (1 .. SAL.Base_Peek_Type (Count_Terminals (Tree, Node))) :=
        (others => Dummy_Node)
      do
         Get_Terminals (Tree, Node, Result, Last);
      end return;
   end Get_Terminals;

   procedure Get_Terminal_IDs
     (Tree   : in     Syntax_Trees.Tree;
      Node   : in     Valid_Node_Access;
      Result : in out Token_ID_Array;
      Last   : in out SAL.Base_Peek_Type)
   is begin
      case Node.Label is
      when Source_Terminal | Virtual_Terminal | Virtual_Identifier =>
         Last := Last + 1;
         Result (Integer (Last)) := Node.ID;

      when Nonterm =>
         for I of Node.Children loop
            --  Encountering Deleted_Child here is an error in the user algorithm.
            Get_Terminal_IDs (Tree, I, Result, Last);
         end loop;
      end case;
   end Get_Terminal_IDs;

   function Get_Terminal_IDs (Tree : in Syntax_Trees.Tree; Node : in Valid_Node_Access) return Token_ID_Array
   is
      Last : SAL.Base_Peek_Type := 0;
   begin
      return Result : Token_ID_Array (1 .. Count_Terminals (Tree, Node))  do
         Get_Terminal_IDs (Tree, Node, Result, Last);
      end return;
   end Get_Terminal_IDs;

   function Get_Virtuals (Tree : in Syntax_Trees.Tree; Node : in Valid_Node_Access) return Valid_Node_Access_Array
   is
      N     : Node_Access        := Tree.First_Terminal (Node);
      Count : SAL.Base_Peek_Type := 0;
      I     : SAL.Base_Peek_Type := 0;
   begin
      loop
         exit when N = Invalid_Node_Access;
         if N.Label in Virtual_Terminal_Label then
            Count := @ + 1;
         end if;
         N := Tree.Next_Terminal (N);
      end loop;

      N := Tree.First_Terminal (Node);
      return Result : Valid_Node_Access_Array (1 .. Count) := (others => Dummy_Node) do
         loop
            exit when N = Invalid_Node_Access;
            if N.Label in Virtual_Terminal_Label then
               I := @ + 1;
               Result (I) := N;
            end if;
            N := Tree.Next_Terminal (N);
         end loop;
      end return;
   end Get_Virtuals;

   function Has_Child
     (Tree  : in Syntax_Trees.Tree;
      Node  : in Valid_Node_Access;
      Child : in Valid_Node_Access)
     return Boolean
   is begin
      for C of Node.Children loop
         if C = Child then
            return True;
         end if;
      end loop;
      return False;
   end Has_Child;

   function Has_Children (Tree : in Syntax_Trees.Tree; Node : in Valid_Node_Access) return Boolean
   is begin
      return Node.Children'Length > 0;
   end Has_Children;

   function Has_Error (Node : in Valid_Node_Access) return Boolean
   is begin
      return Node.Error_List /= null;
   end Has_Error;

   function Has_Error (Error : in Error_Ref) return Boolean
   is begin
      if Error.Node = Invalid_Node_Access then
         return False;

      elsif Valid_Node_Access_Lists.Has_Element (Error.Deleted) then
         return True;

      else
         return Error.Node.Error_List /= null;
      end if;
   end Has_Error;

   function Has_Error (Error : in Stream_Error_Ref) return Boolean
   is begin
      if Error.Ref.Ref.Node = Invalid_Node_Access then
         return False;

      elsif Valid_Node_Access_Lists.Has_Element (Error.Deleted) then
         return True;

      else
         return Error.Ref.Ref.Node.Error_List /= null;
      end if;
   end Has_Error;

   function Has_Error (Position : in Stream_Error_Cursor) return Boolean
   is begin
      return Has_Error (Position.SER);
   end Has_Error;

   function Has_Error (Tree : in Syntax_Trees.Tree; Node : in Valid_Node_Access) return Boolean
   is
      pragma Unreferenced (Tree);
   begin
      return Node.Error_List /= null;
   end Has_Error;

   function Has_Errors (Tree : in Syntax_Trees.Tree) return Boolean
   is begin
      if Tree.Parents_Set then
         return Tree.First_Error /= Invalid_Error_Ref;
      else
         for Cur in Tree.Streams.Iterate loop
            if Tree.First_Error ((Cur => Cur)) /= Invalid_Stream_Error_Ref then
               return True;
            end if;
         end loop;
         return False;
      end if;
   end Has_Errors;

   function Has_Following_Deleted
     (Tree : in out Syntax_Trees.Tree;
      Node : in     Valid_Node_Access)
     return Boolean
   is begin
      return Node.Following_Deleted.Length > 0;
   end Has_Following_Deleted;

   function Has_Input
     (Tree   : in Syntax_Trees.Tree;
      Stream : in Stream_ID)
     return Boolean
   is
      Parse_Stream : Syntax_Trees.Parse_Stream renames Tree.Streams (Stream.Cur);
   begin
      return Parse_Stream.Stack_Top /= Parse_Stream.Elements.Last;
   end Has_Input;

   function Has_Non_Grammar
     (Tree     : in Syntax_Trees.Tree;
      Terminal : in Valid_Node_Access)
     return Boolean
   is
      pragma Unreferenced (Tree);
   begin
      return Terminal.Non_Grammar.Length > 0;
   end Has_Non_Grammar;

   function Has_Parent (Tree : in Syntax_Trees.Tree; Child : in Valid_Node_Access) return Boolean
   is
      pragma Unreferenced (Tree);
   begin
      return Child.Parent /= Invalid_Node_Access;
   end Has_Parent;

   function ID
     (Tree : in Syntax_Trees.Tree;
      Node : in Valid_Node_Access)
     return Token_ID
   is
      pragma Unreferenced (Tree);
   begin
      return Node.ID;
   end ID;

   function ID
     (Tree    : in Syntax_Trees.Tree;
      Stream  : in Stream_ID;
      Element : in Stream_Index)
     return Token_ID
   is
      pragma Unreferenced (Tree, Stream);
   begin
      return Stream_Element_Lists.Element (Element.Cur).Node.ID;
   end ID;

   function ID
     (Tree : in Syntax_Trees.Tree;
      Ref  : in Stream_Node_Ref)
     return WisiToken.Token_ID
   is
      pragma Unreferenced (Tree);
   begin
      if Ref.Node /= Invalid_Node_Access then
         return Ref.Node.ID;
      elsif Ref.Element /= Invalid_Stream_Index then
         return Stream_Element_Lists.Element (Ref.Element.Cur).Node.ID;
      else
         return Invalid_Token_ID;
      end if;
   end ID;

   function Identifier (Tree : in Syntax_Trees.Tree; Node : in Valid_Node_Access) return Base_Identifier_Index
   is
      pragma Unreferenced (Tree);
   begin
      return Node.Identifier;
   end Identifier;

   function Image
     (Tree : in Syntax_Trees.Tree;
      Item : in Recover_Token)
     return String
   is begin
      if Item.Virtual then
         return "(" & Image (Item.ID, Tree.Lexer.Descriptor.all) & ")";
      else
         return "(" & Image (Tree, Item.Element_Node, Node_Numbers => True) &
           (if Item.Element_Node = Item.Node
            then ""
            else ", " & Image (Tree, Item.Node, Terminal_Node_Numbers => True)) & ")";
      end if;
   end Image;

   function Image
     (Tree          : in Syntax_Trees.Tree;
      Stream        : in Parse_Stream;
      Stack         : in Boolean                   := True;
      Input         : in Boolean                   := True;
      Shared        : in Boolean                   := False;
      Children      : in Boolean                   := False;
      Node_Numbers  : in Boolean                   := False;
      Non_Grammar   : in Boolean                   := False;
      Augmented     : in Boolean                   := False;
      Line_Numbers  : in Boolean                   := False;
      Image_Action  : in Syntax_Trees.Image_Action := null;
      State_Numbers : in Boolean                   := True)
     return String
   is
      --  stack ^ stack_top input / shared
      use Ada.Strings.Unbounded;
      use Stream_Element_Lists;
      Result     : Unbounded_String := +"(" & Trimmed_Image (Stream.Label) & ", ";
      Element    : Cursor           :=
        (if Stack or Stream.Stack_Top = No_Element
         then Stream.Elements.First
         else Next (Stream.Stack_Top));
      Need_Comma           : Boolean      := False;
      Current_Stream_Label : Stream_Label := Stream.Label;
   begin
      loop
         if not Has_Element (Element) then
            if Shared and Current_Stream_Label /= Shared_Stream_Label then
               if not Has_Element (Stream.Shared_Link) then
                  exit;
               else
                  Current_Stream_Label := Shared_Stream_Label;
                  Element              := Stream.Shared_Link;

                  Result := @ & "/";
               end if;
            else
               exit;
            end if;
         end if;

         if Need_Comma then
            Result := @ & (if Children then "," & ASCII.LF else ", ");
         else
            Need_Comma := True;
         end if;

         Result := @ &
           (if Stream.Stack_Top = Element then "^(" else "(") &
           (if State_Numbers
            then Trimmed_Image (Stream_Element_Lists.Element (Element).State)
            else "--") & ", " &
           (if Children
            then Tree.Subtree_Image
              (Stream_Element_Lists.Element (Element).Node, Node_Numbers, Non_Grammar, Augmented, Line_Numbers,
               Image_Action => Image_Action)
            else Tree.Image
              (Stream_Element_Lists.Element (Element).Node,
               Children              => False,
               RHS_Index             => False,
               Node_Numbers          => Node_Numbers,
               Terminal_Node_Numbers => True,
               Non_Grammar           => Non_Grammar,
               Augmented             => Augmented,
               Line_Numbers          => Line_Numbers,
               Image_Action          => Image_Action))
           & ")";

         if not Input then
            exit when Element = Stream.Stack_Top;
         end if;

         Element := Next (Element);
      end loop;
      Result := @ & ")";
      return -Result;
   end Image;

   function Image
     (Tree         : in Syntax_Trees.Tree;
      Children     : in Boolean                   := False;
      Non_Grammar  : in Boolean                   := False;
      Augmented    : in Boolean                   := False;
      Line_Numbers : in Boolean                   := False;
      Root         : in Node_Access               := Invalid_Node_Access;
      Image_Action : in Syntax_Trees.Image_Action := null)
     return String
   is begin
      if Root /= Invalid_Node_Access then
         --  Assuming children = true in this case.
         return Subtree_Image (Tree, Root, Non_Grammar, Augmented, Line_Numbers);

      elsif Tree.Streams.Length = 0 then
         if Tree.Root = Invalid_Node_Access then
            return "invalid_tree: no streams, Tree.Root not set";
         else
            --  Assuming children = true in this case.
            return Subtree_Image
              (Tree, Tree.Root,
               Non_Grammar  => Non_Grammar,
               Augmented    => Augmented,
               Line_Numbers => Line_Numbers,
               Image_Action => Image_Action);
         end if;
      else
         declare
            use Ada.Strings.Unbounded;
            Result : Unbounded_String;
            Need_New_Line : Boolean := False;
         begin
            for Stream of Tree.Streams loop
               if Need_New_Line then
                  Result := @ & ASCII.LF;
               else
                  Need_New_Line := True;
               end if;
               Result := @ & Image
                 (Tree, Stream, Children,
                  Non_Grammar  => Non_Grammar,
                  Augmented    => Augmented,
                  Line_Numbers => Line_Numbers,
                  Image_Action => Image_Action);
            end loop;
            return -Result;
         end;
      end if;
   end Image;

   function Image
     (Tree          : in Syntax_Trees.Tree;
      Stream        : in Stream_ID;
      Stack         : in Boolean                   := True;
      Input         : in Boolean                   := True;
      Shared        : in Boolean                   := False;
      Children      : in Boolean                   := False;
      Node_Numbers  : in Boolean                   := True;
      Non_Grammar   : in Boolean                   := False;
      Augmented     : in Boolean                   := False;
      Line_Numbers  : in Boolean                   := False;
      Image_Action  : in Syntax_Trees.Image_Action := null;
      State_Numbers : in Boolean                   := True)
     return String
   is begin
      return Image
        (Tree, Tree.Streams (Stream.Cur), Stack, Input, Shared,
         Children, Node_Numbers, Non_Grammar, Augmented, Line_Numbers, Image_Action, State_Numbers);
   end Image;

   function Image
     (Tree                  : in Syntax_Trees.Tree;
      Element               : in Stream_Index;
      State                 : in Boolean                   := False;
      Children              : in Boolean                   := False;
      RHS_Index             : in Boolean                   := False;
      Node_Numbers          : in Boolean                   := False;
      Terminal_Node_Numbers : in Boolean                   := False;
      Line_Numbers          : in Boolean                   := False;
      Non_Grammar           : in Boolean                   := False;
      Augmented             : in Boolean                   := False;
      Expecting             : in Boolean                   := False;
      Image_Action          : in Syntax_Trees.Image_Action := null)
     return String
   is begin
      if Element.Cur = Stream_Element_Lists.No_Element then
         return "<null>";
      else
         declare
            El : Stream_Element renames Stream_Element_Lists.Element (Element.Cur);
         begin
            return
              (if State
               then "(" & Trimmed_Image (El.State) & ", "
               else "") &
              Image
                (Tree, El.Node, Children,
                 RHS_Index, Node_Numbers, Terminal_Node_Numbers,
                 Line_Numbers => Line_Numbers,
                 Non_Grammar  => Non_Grammar,
                 Augmented    => Augmented,
                 Expecting    => Expecting,
                 Image_Action => Image_Action) &
              (if State then ")" else "");
         end;
      end if;
   end Image;

   function Image
     (Tree                  : in Syntax_Trees.Tree;
      Node                  : in Node_Access;
      Children              : in Boolean                   := False;
      RHS_Index             : in Boolean                   := False;
      Node_Numbers          : in Boolean                   := False;
      Terminal_Node_Numbers : in Boolean                   := False;
      Line_Numbers          : in Boolean                   := False;
      Non_Grammar           : in Boolean                   := False;
      Augmented             : in Boolean                   := False;
      Expecting             : in Boolean                   := False;
      Image_Action          : in Syntax_Trees.Image_Action := null)
     return String
   is
      use Ada.Strings.Unbounded;
   begin
      if Node = null then
         return "<null>";
      else
         declare
            Result : Unbounded_String;
            Node_Byte_Region : constant Buffer_Region := Tree.Byte_Region (Node);
         begin
            if Node.Label in Terminal_Label and then Node.Sequential_Index /= Invalid_Sequential_Index then
               Append (Result, Trimmed_Image (Node.Sequential_Index) & ";");
            end if;

            if Node_Numbers then
               Append (Result, Trimmed_Image (Node.Node_Index) & ":");

            elsif Terminal_Node_Numbers then
               Append
                 (Result,
                  (case Node.Label is
                   when Source_Terminal    => Trimmed_Image (Node.Node_Index) & ":",
                   when Virtual_Terminal   => Trimmed_Image (Node.Node_Index) & ":",
                   when Virtual_Identifier => Trimmed_Image (Node.Identifier) & ":",
                   when Nonterm            => ""));
            end if;

            Append (Result, "(" & Image (Node.ID, Tree.Lexer.Descriptor.all));
            Append (Result, (if RHS_Index and Node.Label = Nonterm then "_" & Trimmed_Image (Node.RHS_Index) else ""));

            if Node_Byte_Region /= Null_Buffer_Region then
               Append (Result, ", " & Image (Node_Byte_Region));
            end if;

            if (Line_Numbers and Tree.Editable) and then Tree.Line_Region (Node) /= Null_Line_Region then
               Append (Result, ", " & Image (Tree.Line_Region (Node)));
            end if;

            if Children and Node.Label = Nonterm then
               Result := @ & " <= " & Image
                 (Tree, Node.Children, RHS_Index, Node_Numbers, Terminal_Node_Numbers, Non_Grammar, Augmented);
            end if;

            if (Non_Grammar and Node.Label in Terminal_Label) and then Node.Non_Grammar.Length > 0 then
               Result := @ & "(";
               for Token of Node.Non_Grammar loop
                  Result := @ & "(";
                  Result := @ & Image (Token.ID, Tree.Lexer.Descriptor.all) & ", ";
                  Result := @ & Image (Token.Byte_Region) & ", ";
                  Result := @ & Image (Token.Line_Region);
                  Result := @ & ")";
               end loop;
               Result := @ & ")";
            end if;

            if Node.Augmented /= null and Augmented then
               Result := @ & Image_Augmented (Node.Augmented.all);
            end if;

            if Image_Action /= null and then Node.Label = Nonterm and then Node.Action /= null then
               Result := @ & Image_Action (Node.Action);
            end if;

            if Node.Error_List /= null then
               if Expecting then
                  for Err of Node.Error_List.all loop
                     Append (Result, ASCII.LF & "   ERROR: " & Err.Image (Tree, Node));
                  end loop;
               else
                  Append
                    (Result, " ERROR" &
                       (if Node.Error_List.Length = 1
                        then ""
                        else "S(" & Trimmed_Image (Node.Error_List.Length) & ")"));
               end if;
            end if;

            if Node.Label = Source_Terminal and then Node.Following_Deleted.Length > 0 then
               Append
                 (Result,
                  (if Children then ASCII.LF & "  " else "") & " deleted: " &
                    Tree.Image (Node.Following_Deleted));
            end if;

            Append (Result, ")");

            return -Result;
         end;
      end if;
   exception
   when E : others =>
      --  Tolerate corrupt tree, for debugging.
      if Debug_Mode then
         --  FIXME: need tree.trace
         Ada.Text_IO.Put_Line
           ("corrupt tree; " & Ada.Exceptions.Exception_Name (E) & ":" &
              Ada.Exceptions.Exception_Message (E));
         Ada.Text_IO.Put_Line (GNAT.Traceback.Symbolic.Symbolic_Traceback (E));
      end if;
      return Node.Node_Index'Image & ": corrupt tree; " & Ada.Exceptions.Exception_Name (E) & ":" &
        Ada.Exceptions.Exception_Message (E);
   end Image;

   function Image
     (Tree                  : in Syntax_Trees.Tree;
      Nodes                 : in Node_Access_Array;
      RHS_Index             : in Boolean                   := False;
      Node_Numbers          : in Boolean                   := False;
      Terminal_Node_Numbers : in Boolean                   := False;
      Line_Numbers          : in Boolean                   := False;
      Non_Grammar           : in Boolean                   := False;
      Augmented             : in Boolean                   := False;
      Image_Action          : in Syntax_Trees.Image_Action := null)
     return String
   is
      --  FIXME: use or delete these
      pragma Unreferenced (Augmented);
      pragma Unreferenced (RHS_Index);
      use Ada.Strings.Unbounded;
      Result     : Unbounded_String := +"(";
      Need_Comma : Boolean := False;
   begin
      for I in Nodes'Range loop
         Result := Result & (if Need_Comma then ", " else "") &
           (if Nodes (I) = null then " - "
            else Tree.Image
              (Nodes (I),
               Node_Numbers          => Node_Numbers,
               Terminal_Node_Numbers => Terminal_Node_Numbers,
               Line_Numbers          => Line_Numbers,
               Non_Grammar           => Non_Grammar,
               Image_Action          => Image_Action));
         Need_Comma := True;
      end loop;
      Result := Result & ")";
      return -Result;
   end Image;

   function Image
     (Tree                  : in Syntax_Trees.Tree;
      Ref                   : in Stream_Node_Ref;
      First_Terminal        : in Boolean                   := False;
      Node_Numbers          : in Boolean                   := False;
      Terminal_Node_Numbers : in Boolean                   := False;
      Line_Numbers          : in Boolean                   := False;
      Non_Grammar           : in Boolean                   := False;
      Augmented             : in Boolean                   := False;
      Expecting             : in Boolean                   := False;
      Image_Action          : in Syntax_Trees.Image_Action := null)
     return String
   is
      use Stream_Element_Lists;
   begin
      if Ref.Element.Cur /= No_Element then
         declare
            Element_Node : constant Valid_Node_Access := Element (Ref.Element.Cur).Node;
         begin
            return "(" & Trimmed_Image (Tree.Streams (Ref.Stream.Cur).Label) & ", " &
              Image
                (Tree, Ref.Element,
                 Node_Numbers           => Node_Numbers,
                 Terminal_Node_Numbers  => Terminal_Node_Numbers,
                 Line_Numbers           => Line_Numbers,
                 Non_Grammar            => Non_Grammar,
                 Augmented              => Augmented,
                 Expecting              => Expecting,
                 Image_Action           => Image_Action) &
              (if Ref.Node = Invalid_Node_Access or Element_Node.Label in Terminal_Label
               then ""
               elsif Element_Node.Label = Nonterm and Element_Node = Ref.Node and First_Terminal
               then ", " & Image
                 (Tree,
                  Tree.First_Terminal (Ref.Node),
                  Node_Numbers          => Node_Numbers,
                  Terminal_Node_Numbers => Terminal_Node_Numbers,
                  Line_Numbers          => Line_Numbers,
                  Non_Grammar           => Non_Grammar,
                  Augmented             => Augmented,
                  Expecting             => Expecting,
                  Image_Action          => Image_Action)

               else ", " & Image
                 (Tree,
                  Ref.Node,
                  Terminal_Node_Numbers => True,
                  Line_Numbers          => Line_Numbers,
                  Non_Grammar           => Non_Grammar,
                  Augmented             => Augmented,
                  Image_Action          => Image_Action)) & ")";
         end;
      elsif Ref.Node /= Invalid_Node_Access then
         return "(" & Image
           (Tree, Ref.Node,
            Terminal_Node_Numbers => True,
            Line_Numbers          => Line_Numbers,
            Non_Grammar           => Non_Grammar) & ")";
      else
         return "()";
      end if;
   end Image;

   function Input_Has_Matching_Error
     (Tree   : in Syntax_Trees.Tree;
      Stream : in Stream_ID;
      Data   : in Error_Data'Class)
     return Boolean
   is
      use Stream_Element_Lists;

      Parse_Stream : Syntax_Trees.Parse_Stream renames Tree.Streams (Stream.Cur);
      Error_Node : constant Valid_Node_Access :=
        (if Parse_Stream.Stack_Top = Parse_Stream.Elements.Last
         then Element (Parse_Stream.Shared_Link).Node
         else Element (Next (Parse_Stream.Stack_Top)).Node);
   begin
      if Error_Node.Error_List = null then
         return False;
      else
         return (for some Err of Error_Node.Error_List.all => Dispatch_Equal (Err, Data));
      end if;
   end Input_Has_Matching_Error;

   function Insert_After
     (User_Data           : in out User_Data_Type;
      Tree                : in     Syntax_Trees.Tree'Class;
      Insert_Token        : in     Valid_Node_Access;
      Insert_Before_Token : in     Valid_Node_Access;
      Comment_Present     : in     Boolean;
      Blank_Line_Present  : in     Boolean)
     return Insert_Location
   is
      pragma Unreferenced (User_Data, Tree, Insert_Token, Insert_Before_Token, Comment_Present, Blank_Line_Present);
   begin
      return Before_Next;
   end Insert_After;

   procedure Insert_Source_Terminal
     (Tree     : in out Syntax_Trees.Tree;
      Stream   : in     Stream_ID;
      Terminal : in     WisiToken.Lexer.Token;
      Before   : in     Stream_Index;
      Error    : in     Error_Data'Class)
   is
      New_Node : constant Valid_Node_Access := Add_Source_Terminal_1
        (Tree, Terminal,
         In_Shared_Stream => Stream = Tree.Shared_Stream,
         Error => Error);
   begin
      Insert_Stream_Element (Tree, Stream, New_Node, Before => Before.Cur);
   end Insert_Source_Terminal;

   function Insert_Source_Terminal
     (Tree     : in out Syntax_Trees.Tree;
      Stream   : in     Stream_ID;
      Terminal : in     WisiToken.Lexer.Token;
      Before   : in     Stream_Index;
      Error    : in     Error_Data'Class)
     return Single_Terminal_Ref
   is
      New_Node : constant Valid_Node_Access := Add_Source_Terminal_1
        (Tree, Terminal,
         In_Shared_Stream => Stream = Tree.Shared_Stream,
         Error => Error);
   begin
      return Insert_Stream_Element (Tree, Stream, New_Node, Before => Before.Cur);
   end Insert_Source_Terminal;

   procedure Insert_Stream_Element
     (Tree   : in out Syntax_Trees.Tree;
      Stream : in     Stream_ID;
      Node   : in     Valid_Node_Access;
      Before : in     Stream_Element_Lists.Cursor := Stream_Element_Lists.No_Element)
   is
      use Stream_Element_Lists;

      Parse_Stream : Syntax_Trees.Parse_Stream renames Tree.Streams (Stream.Cur);
   begin
      Parse_Stream.Elements.Insert
        (Element  =>
           (Node  => Node,
            State => Unknown_State),
         Before   =>
           (if Before /= No_Element
            then Before
            else
              (if Parse_Stream.Stack_Top = No_Element
               then No_Element
               else Next (Parse_Stream.Stack_Top))));
   end Insert_Stream_Element;

   function Insert_Stream_Element
     (Tree   : in out Syntax_Trees.Tree;
      Stream : in     Stream_ID;
      Node   : in     Valid_Node_Access;
      Before : in     Stream_Element_Lists.Cursor := Stream_Element_Lists.No_Element)
     return Rooted_Ref
   is
      use Stream_Element_Lists;

      Parse_Stream : Syntax_Trees.Parse_Stream renames Tree.Streams (Stream.Cur);
      New_Element  : constant Cursor := Parse_Stream.Elements.Insert
        (Element  =>
           (Node  => Node,
            State => Unknown_State),
         Before   =>
           (if Before /= No_Element
            then Before
            else
              (if Parse_Stream.Stack_Top = No_Element
               then No_Element
               else Next (Parse_Stream.Stack_Top))));
   begin
      return (Stream, (Cur => New_Element), Node);
   end Insert_Stream_Element;

   function Insert_Virtual_Terminal
     (Tree     : in out Syntax_Trees.Tree;
      Stream   : in     Stream_ID;
      Terminal : in     Token_ID)
     return Single_Terminal_Ref
   is
      New_Node : constant Node_Access := new Node'
        (Label       => Virtual_Terminal,
         Child_Count => 0,
         ID          => Terminal,
         Node_Index  => -(Tree.Nodes.Last_Index + 1),
         others      => <>);
   begin
      Tree.Nodes.Append (New_Node);
      return Insert_Stream_Element (Tree, Stream, New_Node);
   end Insert_Virtual_Terminal;

   function Is_Descendant_Of
     (Tree       : in Syntax_Trees.Tree;
      Root       : in Valid_Node_Access;
      Descendant : in Valid_Node_Access)
     return Boolean
   is
      Node : Node_Access := Descendant;
   begin
      loop
         exit when Node = Invalid_Node_Access;
         if Node = Root then
            return True;
         end if;

         Node := Tree.Parent (Node);
      end loop;
      return False;
   end Is_Descendant_Of;

   function Is_Empty (Tree : in Syntax_Trees.Tree) return Boolean
   is begin
      return Tree.Streams.Length = 0 and Tree.Root = Invalid_Node_Access;
   end Is_Empty;

   function Is_Empty_Nonterm
     (Tree : in Syntax_Trees.Tree;
      Item : in Recover_Token)
     return Boolean
   is begin
      return
        (case Item.Virtual is
         when True => Is_Nonterminal (Item.ID, Tree.Lexer.Descriptor.all) and Item.First_Terminal = Invalid_Node_Access,
         when False => Item.Node /= Invalid_Node_Access and then Tree.Is_Empty_Nonterm (Item.Node));
   end Is_Empty_Nonterm;

   function Is_Empty_Nonterm
     (Tree : in Syntax_Trees.Tree;
      Node : in Valid_Node_Access)
     return Boolean
   is begin
      return Node.Label = Nonterm and then Tree.First_Terminal (Node) = Invalid_Node_Access;
   end Is_Empty_Nonterm;

   function Is_Empty_Or_Virtual_Nonterm
     (Tree : in Syntax_Trees.Tree;
      Node : in Valid_Node_Access)
     return Boolean
   is begin
      return Node.Label = Nonterm and then
        (Tree.First_Terminal (Node) = Invalid_Node_Access or else -- no terminals
           Length (Tree.Byte_Region (Node)) = 0 -- all terminals are virtual
        );
   end Is_Empty_Or_Virtual_Nonterm;

   function Is_Nonterm (Tree : in Syntax_Trees.Tree; Node : in Valid_Node_Access) return Boolean
   is
      pragma Unreferenced (Tree);
   begin
      return Node.Label = Nonterm;
   end Is_Nonterm;

   function Is_Source_Terminal (Tree : in Syntax_Trees.Tree; Node : in Valid_Node_Access) return Boolean
   is
      pragma Unreferenced (Tree);
   begin
      return Node.Label = Source_Terminal;
   end Is_Source_Terminal;

   function Is_Terminal (Tree : in Syntax_Trees.Tree; Node : in Valid_Node_Access) return Boolean
   is begin
      return Tree.Label (Node) in Terminal_Label;
   end Is_Terminal;

   function Is_Valid (Tree : in Syntax_Trees.Tree; Stream : in Stream_ID) return Boolean
   is
      pragma Unreferenced (Tree);
   begin
      return Parse_Stream_Lists.Has_Element (Stream.Cur);
   end Is_Valid;

   function Is_Virtual_Terminal (Tree : in Syntax_Trees.Tree; Node : in Valid_Node_Access) return Boolean
   is
      pragma Unreferenced (Tree);
   begin
      return Node.Label = Virtual_Terminal;
   end Is_Virtual_Terminal;

   function Is_Virtual_Identifier (Tree : in Syntax_Trees.Tree; Node : in Valid_Node_Access) return Boolean
   is
      pragma Unreferenced (Tree);
   begin
      return Node.Label = Virtual_Identifier;
   end Is_Virtual_Identifier;

   function Label (Node : in Valid_Node_Access) return Node_Label
   is begin
      return Node.Label;
   end Label;

   function Label (Tree : in Syntax_Trees.Tree; Node : in Valid_Node_Access) return Node_Label
   is
      pragma Unreferenced (Tree);
   begin
      return Node.Label;
   end Label;

   function Label (Tree : in Syntax_Trees.Tree; Element : in Stream_Index) return Node_Label
   is
      pragma Unreferenced (Tree);
   begin
      return Stream_Element_Lists.Element (Element.Cur).Node.Label;
   end Label;

   function Last_Non_Grammar
     (Tree : in Syntax_Trees.Tree;
      Node : in Valid_Node_Access)
     return Node_Access
   is
      --  We always use a Parents stack, to limit Prev_Terminal to
      --  descendants of Node.
      Parents : Node_Stacks.Stack;
      Result  : Node_Access := Last_Terminal (Tree, Node, Parents);
   begin
      loop
         exit when Result = Invalid_Node_Access;
         exit when Result.Non_Grammar.Length > 0;
         Prev_Terminal (Tree, Result, Parents);
      end loop;
      return Result;
   end Last_Non_Grammar;

   function Last_Parse_Stream (Tree : in Syntax_Trees.Tree) return Stream_ID
   is begin
      return (Cur => Parse_Stream_Lists.Last (Tree.Streams));
   end Last_Parse_Stream;

   function Last_Sequential_Terminal
     (Tree    : in     Syntax_Trees.Tree;
      Node    : in     Node_Access;
      Parents : in out Node_Stacks.Stack)
     return Node_Access
   is
      Result : Node_Access := Tree.Last_Terminal (Node, Parents);
   begin
      loop
         exit when Result = Invalid_Node_Access;
         exit when Result.Sequential_Index /= Invalid_Sequential_Index;
         Tree.Prev_Terminal (Result, Parents);
      end loop;
      return Result;
   end Last_Sequential_Terminal;

   function Last_Sequential_Terminal
     (Tree : in Syntax_Trees.Tree;
      Node : in Node_Access)
     return Node_Access
   is
      Parents : Node_Stacks.Stack;
   begin
      return Tree.Last_Sequential_Terminal (Node, Parents);
   end Last_Sequential_Terminal;

   procedure Last_Sequential_Terminal
     (Tree         : in     Syntax_Trees.Tree;
      Ref          : in out Syntax_Trees.Stream_Node_Parents;
      Parse_Stream : in     Stream_ID)
   is begin
      Tree.Last_Terminal (Ref, Parse_Stream);
      loop
         exit when Ref.Ref = Invalid_Stream_Node_Ref;

         exit when Ref.Ref.Node /= Invalid_Node_Access and then
           Tree.Get_Sequential_Index (Ref.Ref.Node) /= Invalid_Sequential_Index;

         Tree.Prev_Terminal (Ref, Parse_Stream);
      end loop;
   end Last_Sequential_Terminal;

   function Last_Source_Terminal
     (Tree                 : in Syntax_Trees.Tree;
      Node                 : in Valid_Node_Access;
      Trailing_Non_Grammar : in Boolean)
     return Node_Access
   is
      --  We always use a Parents stack, to limit Prev_Terminal to
      --  descendants of Node.
      Parents : Node_Stacks.Stack;
      Result  : Node_Access := Last_Terminal (Tree, Node, Parents);
   begin
      loop
         exit when Result = Invalid_Node_Access;
         exit when
           (if Trailing_Non_Grammar
            then (case Terminal_Label'(Result.Label) is
                  when Source_Terminal => True,
                  when Virtual_Terminal => Result.Non_Grammar.Length > 0,
                  when Virtual_Identifier => Result.Non_Grammar.Length > 0)
            else Result.Label = Source_Terminal);

         Prev_Terminal (Tree, Result, Parents);
      end loop;
      return Result;
   end Last_Source_Terminal;

   procedure Last_Source_Terminal
     (Tree                 : in     Syntax_Trees.Tree;
      Ref                  : in out Stream_Node_Parents;
      Trailing_Non_Grammar : in     Boolean)
   is begin
      Ref.Ref.Node := Last_Terminal (Tree, Ref.Ref.Node, Ref.Parents);
      loop
         exit when Ref.Ref.Node = Invalid_Node_Access;
         exit when
           (if Trailing_Non_Grammar
            then (case Terminal_Label'(Ref.Ref.Node.Label) is
                  when Source_Terminal => True,
                  when Virtual_Terminal => Ref.Ref.Node.Non_Grammar.Length > 0,
                  when Virtual_Identifier => Ref.Ref.Node.Non_Grammar.Length > 0)
            else Ref.Ref.Node.Label = Source_Terminal);

         Prev_Terminal (Tree, Ref.Ref.Node, Ref.Parents);
      end loop;
   end Last_Source_Terminal;

   function Last_Terminal (Tree : in Syntax_Trees.Tree; Item : in Recover_Token) return Node_Access
   is begin
      return
        (if Item.Virtual
         then Item.Last_Terminal
         else Last_Terminal (Tree, Item.Element_Node));
   end Last_Terminal;

   function Last_Terminal (Tree : in Syntax_Trees.Tree; Node : in Valid_Node_Access) return Node_Access
   is begin
      case Node.Label is
      when Terminal_Label =>
         return Node;
      when Nonterm =>
         for C of reverse Node.Children loop
            --  Encountering a deleted child here is an error in the user algorithm.
            declare
               Term : constant Node_Access := Last_Terminal (Tree, C);
            begin
               if Term /= Invalid_Node_Access then
                  return Term;
               end if;
            end;
         end loop;
         return Invalid_Node_Access;
      end case;
   end Last_Terminal;

   function Last_Terminal
     (Tree    : in     Syntax_Trees.Tree;
      Node    : in     Valid_Node_Access;
      Parents : in out Node_Stacks.Stack)
     return Node_Access
   is
      Parent_Depth : constant SAL.Base_Peek_Type := Parents.Depth;
   begin
      case Node.Label is
      when Terminal_Label =>
         return Node;

      when Nonterm =>
         for C of reverse Node.Children loop
            --  We tolerate null C here because this function is called while
            --  printing a tree for debug.
            if C /= Invalid_Node_Access then
               Parents.Push (Node);
               declare
                  Last_Term : constant Node_Access := Last_Terminal (Tree, C, Parents);
               begin
                  if Last_Term /= Invalid_Node_Access then
                     return Last_Term;
                  else
                     Parents.Pop (Parents.Depth - Parent_Depth); -- discard parents from call to Last_Terminal.
                  end if;
               end;
            end if;
         end loop;
         --  All children are empty
         return Invalid_Node_Access;
      end case;
   end Last_Terminal;

   procedure Last_Terminal
     (Tree         : in     Syntax_Trees.Tree;
      Ref          : in out Stream_Node_Parents;
      Parse_Stream : in     Stream_ID)
   is
      use Stream_Element_Lists;
   begin
      Ref.Ref.Node := Last_Terminal (Tree, Element (Ref.Ref.Element.Cur).Node, Ref.Parents);
      loop
         exit when Ref.Ref.Node /= Invalid_Node_Access;
         Prev_Terminal (Tree, Ref, Parse_Stream);
         exit when not Has_Element (Ref.Ref.Element.Cur);
      end loop;
   end Last_Terminal;

   procedure Left_Breakdown
     (Tree      : in out Syntax_Trees.Tree;
      Ref       : in out Stream_Node_Ref;
      User_Data : in     Syntax_Trees.User_Data_Access)
   is
      --  [Wagner Graham 1998] doesn't modify the tree structure for
      --  Left_Breakdown; it just moves the Current_Token pointer around.
      --  That means the rest of the parser must understand that.
      --
      --  Here we actually decompose the tree, as in [Lahav 2008]. Empty
      --  nonterms are handled by caller.
      --
      --  Any errors on stream elements that are deleted along the way are
      --  moved to their First_Terminal, which is always the same node; the
      --  node that is the last promoted to the parse stream.
      use Stream_Element_Lists;

      Parse_Stream : Syntax_Trees.Parse_Stream renames Tree.Streams (Ref.Stream.Cur);

      Cur         : Cursor                       := Ref.Element.Cur;
      To_Delete   : Cursor                       := Cur;
      Node        : Valid_Node_Access            := Stream_Element_Lists.Element (Cur).Node;
      Next_I      : Positive_Index_Type;
      First_Child : constant Positive_Index_Type := 1; -- preserve symmetry with Right_Breakdown
      New_Errors  : Error_Data_Lists.List;

   begin
      Ref.Element.Cur := No_Element; --  Allow deleting via To_Delete.

      loop
         Next_I := Positive_Index_Type'Last;

         for I in reverse 2 .. Node.Child_Count loop
            if Node.Children (I).Child_Count > 0 or Node.Children (I).Label in Terminal_Label then
               Next_I := I;
            end if;

            Cur := Parse_Stream.Elements.Insert
              (Element  =>
                 (Node  => Node.Children (I),
                  State => Unknown_State),
               Before   => Cur);

            Node.Children (I).Parent := Invalid_Node_Access;

            --  We don't set node.children (I) to invalid here, because we need it
            --  if Next_I /= First_Child.
         end loop;

         Node.Children (First_Child).Parent := Invalid_Node_Access;

         if Node.Children (First_Child).Child_Count > 0 or Node.Children (First_Child).Label in Terminal_Label then
            Next_I := First_Child;
         else
            --  Node.Children (First_Child) is an empty nonterm; it has not
            --  been added to stream. First non_empty is in Node.Children
            --  (Next_I); delete leading empty nonterms that were added to the
            --  stream.
            for I in First_Child + 1 .. Next_I - 1 loop
               declare
                  To_Delete_2 : Cursor := Cur;
               begin
                  Next (Cur);
                  --  We do not set errors on empty nonterms.
                  pragma Assert (Stream_Element_Lists.Element (To_Delete_2).Node.Error_List = null);
                  Parse_Stream.Elements.Delete (To_Delete_2);
               end;
            end loop;
            pragma Assert (Element (Cur).Node = Node.Children (Next_I));

            --  Delete the nonterm that we were breaking down, and record the one
            --  we are now breaking down for deletion.
            declare
               Node : constant Valid_Node_Access := Stream_Element_Lists.Element (To_Delete).Node;
            begin
               if Node.Error_List /= null then
                  for Err of Tree.Error_List (Node) loop
                     New_Errors.Append (To_Message (Err, Tree, Node));
                  end loop;
               end if;
            end;
            Parse_Stream.Elements.Delete (To_Delete);
            To_Delete := Cur;
         end if;

         declare
            Temp : constant Node_Access := Node;
         begin
            Node := Node.Children (Next_I);

            --  Now we can clear the children of Temp (was Node).
            if Tree.Parents_Set then
               Temp.Children := (others => Invalid_Node_Access);
            end if;
         end;

         if Node.Label in Terminal_Label then
            if To_Delete /= Cur and Next_I /= First_Child then
               Ref.Element.Cur := Cur;

            else
               Ref.Element.Cur := Parse_Stream.Elements.Insert
                 (Element  =>
                    (Node  => Node,
                     State => Unknown_State),
                  Before   => Cur);

               Cur := No_Element; --  allow delete via To_Delete
            end if;

            Ref.Node := Node;

            declare
               Node : constant Valid_Node_Access := Stream_Element_Lists.Element (To_Delete).Node;
            begin
               if Node.Error_List /= null then
                  for Err of Tree.Error_List (Node) loop
                     New_Errors.Append (To_Message (Err, Tree, Node));
                  end loop;
               end if;
            end;
            Parse_Stream.Elements.Delete (To_Delete);
            exit;
         end if;
      end loop;

      if New_Errors.Length > 0 then
         Ref.Node := Add_Errors (Tree, Ref.Node, New_Errors, User_Data);
         Replace_Node (Ref.Element, Ref.Node);
      end if;
   end Left_Breakdown;

   function Lexable (Tree : in Syntax_Trees.Tree) return Boolean
   is begin
      return Tree.Streams.Length = 1 and
        (Tree.Shared_Stream.Cur /= Parse_Stream_Lists.No_Element and then
           Tree.Streams (Tree.Shared_Stream.Cur).Elements.Length = 1);
   end Lexable;

   function Line_At_Byte_Pos
     (Tree     : in Syntax_Trees.Tree;
      Byte_Pos : in Buffer_Pos)
     return Base_Line_Number_Type
   is
      function Line_At_Byte_Pos (Node : in Valid_Node_Access) return Base_Line_Number_Type
      is begin
         --  Byte_Pos can be in whitespace or non_grammar, so we construct the
         --  region to check from two successive terminals. We need line number
         --  information, so we find the terminals with prev/next non_grammar.
         case Node.Label is
         when Terminal_Label =>
            declare
               Prev_Non_Grammar : constant Node_Access := Tree.Prev_Non_Grammar (Node);
               Next_Non_Grammar : constant Node_Access := Tree.Next_Non_Grammar (Node);

               Check_Region : constant Buffer_Region :=
                 (First => Prev_Non_Grammar.Non_Grammar (Prev_Non_Grammar.Non_Grammar.First_Index).Byte_Region.First,
                  Last  => Next_Non_Grammar.Non_Grammar (Next_Non_Grammar.Non_Grammar.Last_Index).Byte_Region.First);

               function Check_Non_Grammar (Non_Grammar : in Lexer.Token_Arrays.Vector) return Base_Line_Number_Type
               is begin
                  for Token of Non_Grammar loop
                     if Byte_Pos < Token.Byte_Region.First then
                        return Token.Line_Region.First;

                     elsif Byte_Pos <= Token.Byte_Region.Last then
                        return Tree.Lexer.Line_At_Byte_Pos (Token, Byte_Pos);

                     end if;
                  end loop;
                  return Invalid_Line_Number;
               end Check_Non_Grammar;

            begin
               if Contains (Check_Region, Byte_Pos) then
                  declare
                     Temp : constant Base_Line_Number_Type := Check_Non_Grammar (Prev_Non_Grammar.Non_Grammar);
                  begin
                     if Temp /= Invalid_Line_Number then
                        return Temp;
                     end if;
                  end;

                  if Node.Label = Source_Terminal then
                     if Byte_Pos < Node.Byte_Region.First then
                        --  In whitespace before token
                        return Prev_Non_Grammar.Non_Grammar (Prev_Non_Grammar.Non_Grammar.Last_Index).Line_Region.Last;

                     elsif Byte_Pos <= Node.Byte_Region.Last then
                        return Tree.Lexer.Line_At_Byte_Pos
                          (Node.ID, Node.Byte_Region, Byte_Pos,
                           First_Line => Prev_Non_Grammar.Non_Grammar
                             (Prev_Non_Grammar.Non_Grammar.Last_Index).Line_Region.Last);
                     end if;
                  end if;

                  if Node.Non_Grammar.Length > 0 then
                     declare
                        Temp : constant Base_Line_Number_Type := Check_Non_Grammar (Node.Non_Grammar);
                     begin
                        if Temp /= Invalid_Line_Number then
                           return Temp;
                        end if;
                     end;
                  end if;

                  return Check_Non_Grammar (Next_Non_Grammar.Non_Grammar);

               else
                  return Invalid_Line_Number;
               end if;
            end;

         when Nonterm =>
            for Child of Node.Children loop
               declare
                  First_Term : constant Node_Access := Tree.First_Source_Terminal (Child, Trailing_Non_Grammar => True);
                  Last_Term  : constant Node_Access := Tree.Last_Source_Terminal (Child, Trailing_Non_Grammar => True);
                  Next_Term  : constant Node_Access :=
                    (if Last_Term = Invalid_Node_Access
                     then Invalid_Node_Access
                     else Tree.Next_Source_Terminal (Last_Term, Trailing_Non_Grammar => True));
               begin
                  if First_Term = Invalid_Node_Access then
                     --  Empty or all virtual
                     null;

                  elsif Contains
                    ((First => Byte_Region (Tree, First_Term).First,
                      Last  => Byte_Region (Tree, Next_Term).First),
                     Byte_Pos)
                  then
                     declare
                        Temp : constant Base_Line_Number_Type := Line_At_Byte_Pos (Child);
                     begin
                        if Temp = Invalid_Line_Number then
                           --  Check next child
                           null;
                        else
                           return Temp;
                        end if;
                     end;
                  end if;
               end;
            end loop;
            return Invalid_Line_Number;
         end case;
      end Line_At_Byte_Pos;
   begin
      return Line_At_Byte_Pos (Tree.Root);
   end Line_At_Byte_Pos;

   function Line_Begin_Char_Pos
     (Tree : in Syntax_Trees.Tree;
      Line : in Line_Number_Type)
     return Buffer_Pos
   is
      Node           : Node_Access := Tree.Root;
      Begin_Char_Pos : Buffer_Pos  := Invalid_Buffer_Pos;
   begin
      if Line = Line_Number_Type'First then
         return Buffer_Pos'First;
      end if;

      Node := Find_New_Line (Tree, Line, Node, Begin_Char_Pos);
      return Begin_Char_Pos;
   end Line_Begin_Char_Pos;

   function Line_Begin_Char_Pos
     (Tree   : in Syntax_Trees.Tree;
      Line   : in Line_Number_Type;
      Stream : in Stream_ID)
     return Buffer_Pos
   is
      Begin_Char_Pos : Buffer_Pos := Invalid_Buffer_Pos;
   begin
      if Line = Line_Number_Type'First then
         return Buffer_Pos'First;
      end if;

      declare
         Ref : Stream_Node_Parents;
      begin
         Ref.Ref := Tree.Stream_First (Stream, Skip_SOI => False);
         Find_New_Line (Tree, Ref, Stream, Line, Begin_Char_Pos);
         if Ref.Ref.Node = Invalid_Node_Access then
            return Invalid_Buffer_Pos;
         else
            return Begin_Char_Pos;
         end if;
      end;
   end Line_Begin_Char_Pos;

   function Line_Begin_Token
     (Tree : in Syntax_Trees.Tree;
      Line : in Line_Number_Type)
     return Node_Access
   is begin
      declare
         Node : constant Node_Access := Tree.First_Non_Grammar (Root (Tree));
      begin
         if Node = Invalid_Node_Access then
            --  Tree has no tokens with a Line_Region. Note that during LR parse, EOI
            --  is not in the tree, only in the parse stream.
            return Invalid_Node_Access;
         end if;

         if Line = Tree.Line_Region (Node).First then
            return Node;
         elsif Line < Tree.Line_Region (Node).First then
            return Invalid_Node_Access;
         end if;
      end;

      declare
         Begin_Char_Pos : Buffer_Pos;
         Node           : Node_Access := Find_New_Line (Tree, Line, Root (Tree), Begin_Char_Pos);
      begin
         if Node = Invalid_Node_Access then
            --  Line is after EOI.
            return Invalid_Node_Access;

         elsif Node.ID = Tree.Lexer.Descriptor.EOI_ID then
            --  Find_New_Line allows both Line, Line - 1.
            if Node.Non_Grammar (Node.Non_Grammar.First_Index).Line_Region.First = Line then
               return Node;
            else
               return Invalid_Node_Access;
            end if;

         else
            --  Node now contains the non-grammar that ends Line - 1
            if Empty_Line (Tree, Node.Non_Grammar, Line) then
               return Invalid_Node_Access;
            else
               Next_Terminal (Tree, Node);
               return Node;
            end if;
         end if;
      end;
   end Line_Begin_Token;

   function Line_Begin_Token
     (Tree                      : in Syntax_Trees.Tree;
      Line                      : in Line_Number_Type;
      Stream                    : in Stream_ID;
      Following_Source_Terminal : in Boolean)
     return Node_Access
   is
      Ref             : Stream_Node_Parents;
      Begin_Char_Pos  : Buffer_Pos;

      EOI_Line : constant Line_Number_Type := Tree.EOI.Non_Grammar (Tree.EOI.Non_Grammar.First).Line_Region.First;
   begin
      Ref.Ref := Stream_First (Tree, Stream);

      if Line = Line_Number_Type'First then
         if Line = Tree.Line_Region (Ref, Stream).First then
            return Tree.First_Terminal (Ref.Ref.Node);
         else
            if Following_Source_Terminal then
               Next_Source_Terminal (Tree, Ref, Trailing_Non_Grammar => False);
               return Ref.Ref.Node;
            else
               return Invalid_Node_Access;
            end if;
         end if;

      elsif Line = EOI_Line + 1 then
         return Tree.EOI;

      elsif Line > EOI_Line + 1 then
         return Invalid_Node_Access;
      end if;

      Find_New_Line (Tree, Ref, Stream, Line, Begin_Char_Pos);

      if Ref.Ref = Invalid_Stream_Node_Ref then
         return Invalid_Node_Access;
      else
         --  Ref now contains the non-grammar that ends Line - 1

         if Empty_Line (Tree, Ref.Ref.Node.Non_Grammar, Line) then
            if Following_Source_Terminal then
               Next_Source_Terminal (Tree, Ref, Trailing_Non_Grammar => False);
               return Ref.Ref.Node;
            else
               return Invalid_Node_Access;
            end if;
         else
            Next_Terminal (Tree, Ref);
            return Ref.Ref.Node;
         end if;
      end if;
   end Line_Begin_Token;

   function Line_Region_Internal
     (Tree                 : in Syntax_Trees.Tree;
      Node                 : in Node_Access;
      Prev_Non_Grammar     : in Valid_Node_Access;
      Next_Non_Grammar     : in Valid_Node_Access;
      Trailing_Non_Grammar : in Boolean)
     return WisiToken.Line_Region
   is
      --  Since all non_grammar have line_region, we don't have to look for
      --  a new_line, just any non_grammar.
      --
      --  We always have to find a previous and next non_grammar, to allow
      --  for multi-line tokens.
      --
      --  The last few tokens in a nonterm may have no non_grammar; then we
      --  have to find the following Non_Grammar.

      Last_Non_Grammar : constant Syntax_Trees.Node_Access :=
        (if Node = Invalid_Node_Access
         then Invalid_Node_Access
         else Tree.Last_Non_Grammar (Node));

      Last_Terminal : constant Syntax_Trees.Node_Access :=
        (if Node = Invalid_Node_Access
         then Invalid_Node_Access
         else Tree.Last_Terminal (Node));

      Actual_Last_Non_Grammar : constant Syntax_Trees.Valid_Node_Access :=
        (if Last_Non_Grammar = Invalid_Node_Access
         then Next_Non_Grammar
         elsif Last_Non_Grammar = Last_Terminal
         then Last_Non_Grammar
         else Next_Non_Grammar);
   begin
      return Result : constant WisiToken.Line_Region :=
        (First =>
           (if (Node = Tree.Root and Prev_Non_Grammar.ID = Tree.Lexer.Descriptor.SOI_ID)
              --  We are finding the line_region of wisi_accept in an Editable
              --  tree; we want to include the leading non_grammar in SOI.
              or Node.ID = Tree.Lexer.Descriptor.SOI_ID
              --  We are finding the line_region of SOI.
            then
               Prev_Non_Grammar.Non_Grammar (Prev_Non_Grammar.Non_Grammar.First_Index).Line_Region.First
            else
               --  We are finding the line_region of a leading non_terminal; we don't
               --  want to include the leading non_grammar in SOI.
               Prev_Non_Grammar.Non_Grammar (Prev_Non_Grammar.Non_Grammar.Last_Index).Line_Region.Last),

         Last => Actual_Last_Non_Grammar.Non_Grammar
           (if Trailing_Non_Grammar and Actual_Last_Non_Grammar = Last_Non_Grammar
            then Actual_Last_Non_Grammar.Non_Grammar.Last_Index
            else Actual_Last_Non_Grammar.Non_Grammar.First_Index).Line_Region.First);
   end Line_Region_Internal;

   function Line_Region
     (Tree                 : in Syntax_Trees.Tree;
      Node                 : in Valid_Node_Access;
      Trailing_Non_Grammar : in Boolean := True)
     return WisiToken.Line_Region
   is begin
      return Line_Region_Internal
        (Tree, Node,
         Prev_Non_Grammar     => Tree.Prev_Non_Grammar (Node),
         Next_Non_Grammar     => Tree.Next_Non_Grammar (Node),
         Trailing_Non_Grammar => Trailing_Non_Grammar);
   end Line_Region;

   function Line_Region
     (Tree                 : in Syntax_Trees.Tree;
      Ref                  : in Stream_Node_Ref;
      Trailing_Non_Grammar : in Boolean := True)
     return WisiToken.Line_Region
   is begin
      if Tree.Parents_Set then
         declare
            Prev_Non_Grammar : Stream_Node_Ref := Ref;
            Next_Non_Grammar : Stream_Node_Ref := Ref;
         begin
            Tree.Prev_Non_Grammar (Prev_Non_Grammar);
            Tree.Next_Non_Grammar (Next_Non_Grammar);
            return Line_Region_Internal
              (Tree, Ref.Node, Prev_Non_Grammar.Node, Next_Non_Grammar.Node, Trailing_Non_Grammar);
         end;

      else
         return Line_Region (Tree, To_Stream_Node_Parents (Tree, Ref), Ref.Stream, Trailing_Non_Grammar);
      end if;
   end Line_Region;

   function Line_Region
     (Tree                 : in Syntax_Trees.Tree;
      Ref                  : in Stream_Node_Parents;
      Parse_Stream         : in Stream_ID;
      Trailing_Non_Grammar : in Boolean := True)
     return WisiToken.Line_Region
   is
      Prev_Non_Grammar : Stream_Node_Parents := Ref;
      Next_Non_Grammar : Stream_Node_Parents := Ref;
   begin
      Tree.Prev_Non_Grammar (Prev_Non_Grammar, Parse_Stream);
      Tree.Next_Non_Grammar (Next_Non_Grammar);
      return Line_Region_Internal
        (Tree, Ref.Ref.Node, Prev_Non_Grammar.Ref.Node, Next_Non_Grammar.Ref.Node, Trailing_Non_Grammar);
   end Line_Region;

   function Line_Region
     (Tree   : in Syntax_Trees.Tree;
      Stream : in Stream_ID;
      Ref    : in Real_Recover_Token)
     return WisiToken.Line_Region
   is
      function Find_Element return Stream_Index
      is
         use Stream_Element_Lists;
         Parse_Stream : Syntax_Trees.Parse_Stream renames Tree.Streams (Stream.Cur);
         Cur : Cursor := Parse_Stream.Stack_Top;
      begin
         loop
            exit when not Has_Element (Cur);
            if Stream_Element_Lists.Element (Cur).Node = Ref.Element_Node then
               return (Cur => Cur);
            end if;
            Next (Cur);
         end loop;

         --  Not found in stream input; search stack.
         Cur := Parse_Stream.Stack_Top;
         loop
            Previous (Cur);
            exit when not Has_Element (Cur);
            if Stream_Element_Lists.Element (Cur).Node = Ref.Element_Node then
               return (Cur => Cur);
            end if;
         end loop;
         return Invalid_Stream_Index;
      end Find_Element;

      Element : constant Stream_Index := Find_Element;
   begin
      if Element = Invalid_Stream_Index then
         return Null_Line_Region;
      else
         declare
            Ref_Parents : Stream_Node_Parents :=
              (Ref     => (Stream, Element, Get_Node (Element)),
               Parents => <>);
         begin
            Tree.First_Terminal (Ref_Parents, Following => True);
            return Line_Region (Tree, Ref_Parents, Stream, Trailing_Non_Grammar => True);
         end;
      end if;
   end Line_Region;

   function Make_Rooted (Item : in Recover_Token) return Recover_Token
   is begin
      if Item.Virtual then
         return Item;
      elsif Item.Element_Node = Item.Node then
         return Item;
      else
         return
           (Virtual => False,
            Element_Node => Item.Element_Node,
            Node => Item.Element_Node);
      end if;
   end Make_Rooted;

   procedure Move_Element
     (Tree      : in out Syntax_Trees.Tree;
      Stream    : in     Stream_ID;
      Ref       : in out Stream_Node_Parents;
      New_Node  : in     Valid_Node_Access;
      User_Data : in     User_Data_Access)
   --  Move Ref to Stream, replacing Ref.Node with New_Node,
   --  copying all ancestors. Update Ref to point to new stream element
   --  with copied nodes.
   is
      --  We don't use Move_Shared_To_Input, because that doesn't deep copy the
      --  node.
      Orig_Element_Node : constant Valid_Node_Access := Get_Node (Ref.Ref.Element);

      Parse_Stream : Syntax_Trees.Parse_Stream renames Tree.Streams (Stream.Cur);
   begin
      if Ref.Ref.Stream /= Stream then
         declare
            New_Element : constant Stream_Element_Lists.Cursor :=
              Parse_Stream.Elements.Insert
                (Element  =>
                   (Node  =>
                      (if Orig_Element_Node = Ref.Ref.Node
                       then New_Node
                       else Copy_Node
                         (Tree, Orig_Element_Node,
                          Parent        => Invalid_Node_Access,
                          User_Data     => User_Data,
                          Copy_Children => False)),

                    State => Unknown_State),
                 Before   => Stream_Element_Lists.Next (Parse_Stream.Stack_Top));
         begin
            if Ref.Ref.Stream = Tree.Shared_Stream and then
              Ref.Ref.Element.Cur = Parse_Stream.Shared_Link
            then
               Stream_Element_Lists.Next (Parse_Stream.Shared_Link);
            end if;

            --  Don't set Ref.Ref.Node yet; needed by Copy_Ancestors below.
            Ref.Ref.Stream      := Stream;
            Ref.Ref.Element.Cur := New_Element;

            if Ref.Parents.Depth > 0 then
               Ref.Parents.Set
                 (Index   => Ref.Parents.Depth,
                  Depth   => Ref.Parents.Depth,
                  Element => Get_Node (Ref.Ref.Element));
            end if;
         end;

      elsif Orig_Element_Node = Ref.Ref.Node then
         Replace_Node (Ref.Ref.Element, New_Node);
      end if;

      if Orig_Element_Node = Ref.Ref.Node then
         Ref.Ref.Node := New_Node;
      else
         --  Edit child links in ancestors, update Ref.Parents to match.
         Copy_Ancestors (Tree, Ref, New_Node, User_Data);
      end if;
   end Move_Element;

   procedure Move_Shared_To_Input
     (Tree   : in out Syntax_Trees.Tree;
      Stream : in     Stream_ID)
   is
      use Stream_Element_Lists;
      Parse_Stream : Syntax_Trees.Parse_Stream renames Tree.Streams (Stream.Cur);
      Before       : constant Cursor := Next (Parse_Stream.Stack_Top);
   begin
      Parse_Stream.Elements.Insert
        (Element  =>
           (Node  => Element (Parse_Stream.Shared_Link).Node,
            State => Unknown_State),
         Before => Before);
      Next (Parse_Stream.Shared_Link);
   end Move_Shared_To_Input;

   procedure Move_Shared_To_Input
     (Tree   : in out Syntax_Trees.Tree;
      First  : in     Stream_Node_Ref;
      Last   : in     Stream_Node_Ref;
      Stream : in     Stream_ID)
   is
      use Stream_Element_Lists;
      Temp         : Stream_Node_Ref := First;
      Parse_Stream : Syntax_Trees.Parse_Stream renames Tree.Streams (Stream.Cur);
      Before       : constant Cursor := Next (Parse_Stream.Stack_Top);
   begin
      loop
         Parse_Stream.Elements.Insert
           (Element  =>
              (Node  => Element (Temp.Element.Cur).Node,
               State => Unknown_State),
            Before => Before);

         exit when Temp.Element = Last.Element;
         Tree.Stream_Next (Temp, Rooted => True);
      end loop;

      Tree.Stream_Next (Temp, Rooted => True);
      Parse_Stream.Shared_Link := Temp.Element.Cur;
   end Move_Shared_To_Input;

   function Name (Tree : in Syntax_Trees.Tree; Item : in Recover_Token) return Buffer_Region
   is begin
      if Item.Virtual then
         if Item.Name = Null_Buffer_Region then
            if Item.First_Terminal = Invalid_Node_Access  or else
              Tree.Byte_Region (Item.First_Terminal) = Null_Buffer_Region
            then
               return Null_Buffer_Region;
            else
               if Item.First_Terminal = Invalid_Node_Access  or else
                 Tree.Byte_Region (Item.Last_Terminal) = Null_Buffer_Region
               then
                  return Null_Buffer_Region;
               else
                  return
                    (Tree.Byte_Region (Item.First_Terminal).First,
                     Tree.Byte_Region (Item.Last_Terminal).Last);
               end if;
            end if;
         else
            return Item.Name;
         end if;
      else
         return Tree.Name (Item.Element_Node);
      end if;
   end Name;

   function Name (Tree : in Syntax_Trees.Tree; Node : in Valid_Node_Access) return Buffer_Region
   is begin
      case Node.Label is
      when Nonterm =>
         if Node.Name_Length = 0 then
            return Tree.Byte_Region (Node);
         else
            declare
               First_Terminal : constant Node_Access := Tree.First_Terminal (Node);
               Byte_First     : constant Buffer_Pos  := Tree.Byte_Region (First_Terminal).First;
            begin
               return
                 (Byte_First + Node.Name_Offset,
                  Byte_First + Node.Name_Offset + Node.Name_Length - 1);
            end;
         end if;

      when Source_Terminal =>
         return Node.Byte_Region;

      when Virtual_Terminal_Label =>
         return Null_Buffer_Region;
      end case;
   end Name;

   function Name (Tree : in Syntax_Trees.Tree; Ref : in Stream_Node_Ref) return Buffer_Region
   is begin
      --  We use the Element node because the nonterminal has the most valid Name.
      return Tree.Name (Stream_Element_Lists.Element (Ref.Element.Cur).Node);
   end Name;

   overriding function Next
     (Object   : Error_Iterator;
      Position : Error_Ref)
     return Error_Ref
   is begin
      return Result : Error_Ref := Position do
         Object.Tree.Next_Error (Result);
      end return;
   end Next;

   overriding function Next
     (Object   : Stream_Error_Iterator;
      Position : Stream_Error_Cursor)
     return Stream_Error_Cursor
   is begin
      return Result : Stream_Error_Cursor := Position do
         Object.Tree.Next_Error (Result.SER);
      end return;
   end Next;

   procedure Next_Error (Tree : in Syntax_Trees.Tree; Error : in out Error_Ref)
   is
      pragma Unreferenced (Tree);
      use Valid_Node_Access_Lists;
      use Error_Data_Lists;
   begin
      if Has_Element (Error.Error) then
         Next (Error.Error);
      end if;
      if Has_Element (Error.Error) then
         return;
      end if;
      if Has_Element (Error.Deleted) then
         Next (Error.Deleted);
         if not Has_Element (Error.Deleted) then
            Next_Node (Error.Node);
         end if;
         First_Error (Error);
      else
         if Error.Node.Error_List = null then
            if Error.Node.Label = Source_Terminal then
               Error.Deleted := Error.Node.Following_Deleted.First;
            else
               Next_Node (Error.Node);
               if Error.Node = Invalid_Node_Access then
                  --  No more errors.
                  return;
               end if;
            end if;

            First_Error (Error);
         else
            if Has_Element (Error.Error) then
               Next (Error.Error);
            end if;
            if not Has_Element (Error.Error) then
               if Error.Node.Label = Source_Terminal then
                  Error.Deleted := Error.Node.Following_Deleted.First;
                  if not Has_Element (Error.Deleted) then
                     Next_Node (Error.Node);
                  end if;
               else
                  Next_Node (Error.Node);
               end if;

               if Error.Node = Invalid_Node_Access then
                  --  No more errors.
                  return;
               end if;
               First_Error (Error);
            end if;
         end if;
      end if;
   end Next_Error;

   procedure Next_Error (Tree : in Syntax_Trees.Tree; Error : in out Stream_Error_Ref)
   is
      use Valid_Node_Access_Lists;
   begin
      if not Has_Element (Error.Deleted) then
         Next_Terminal (Tree, Error.Ref);
         if Error.Ref.Ref.Node = Invalid_Node_Access then
            --  No more errors.
            return;
         end if;

         Error.Deleted :=
           (if Error.Ref.Ref.Node.Label = Source_Terminal
            then Error.Ref.Ref.Node.Following_Deleted.First
            else No_Element);
         First_Error (Tree, Error);

      else
         Next (Error.Deleted);
         if not Has_Element (Error.Deleted) then
            Next_Terminal (Tree, Error.Ref);
         end if;
         First_Error (Tree, Error);
      end if;
   end Next_Error;

   procedure Next_New_Line
     (Tree               : in     Syntax_Trees.Tree;
      Start_Ref          : in     Terminal_Ref;
      After_Non_Grammar  : in     Positive_Index_Type;
      Result_Ref         :    out Terminal_Ref;
      Result_Non_Grammar :    out Positive_Index_Type)
   is
      Index : Lexer.Token_Arrays.Extended_Index := After_Non_Grammar;
   begin
      Result_Ref := Start_Ref;

      loop
         Next_Non_Grammar :
         loop
            if Index /= Lexer.Token_Arrays.No_Index and
              Index < Result_Ref.Node.Non_Grammar.Last_Index
            then
               Index := @ + 1;
            else
               Next_Terminal (Tree, Result_Ref);
               if Result_Ref.Node.Non_Grammar.Length > 0 then
                  Index := Result_Ref.Node.Non_Grammar.First_Index;
                  exit Next_Non_Grammar;
               else
                  Index := Lexer.Token_Arrays.No_Index;
               end if;
            end if;
         end loop Next_Non_Grammar;

         exit when Result_Ref.Node.ID = Tree.Lexer.Descriptor.EOI_ID or
           Contains_New_Line (Result_Ref.Node.Non_Grammar (Index).Line_Region);
      end loop;
      Result_Non_Grammar := Index;
   end Next_New_Line;

   procedure Next_Node (Node : in out Node_Access)
   is
      procedure Next_Sibling
      is begin
         loop
            if Node.Parent = Invalid_Node_Access then
               Node := Invalid_Node_Access;
               return;
            else
               declare
                  Child_Index : constant Positive_Index_Type := Syntax_Trees.Child_Index (Node.Parent.all, Node);
               begin
                  if Child_Index = Node.Parent.Child_Count then
                     Node := Node.Parent;
                  else
                     Node := Node.Parent.Children (Child_Index + 1);
                     exit;
                  end if;
               end;
            end if;
         end loop;
      end Next_Sibling;

   begin
      case Node.Label is
      when Terminal_Label =>
         Next_Sibling;

      when Nonterm =>
         if Node.Child_Count > 0 then
            Node := Node.Children (1);
         else
            Next_Sibling;
         end if;
      end case;
   end Next_Node;

   procedure Next_Node (Tree : in Syntax_Trees.Tree; Node : in out Stream_Node_Parents)
   is
      procedure Next_Sibling
      is begin
         loop
            if Node.Parents.Depth = 0 then
               if Node.Ref.Node.ID = Tree.Lexer.Descriptor.EOI_ID then
                  Node.Ref := Invalid_Stream_Node_Ref;
                  return;
               else
                  Stream_Next (Tree, Node.Ref, Rooted => True);
                  return;
               end if;
            else
               declare
                  Child_Index : constant Positive_Index_Type := Syntax_Trees.Child_Index
                    (Node.Parents.Peek.all, Node.Ref.Node);
               begin
                  if Child_Index = Node.Parents.Peek.Child_Count then
                     Node.Ref.Node := Node.Parents.Pop;
                  else
                     Node.Ref.Node := Node.Parents.Peek.Children (Child_Index + 1);
                     exit;
                  end if;
               end;
            end if;
         end loop;
      end Next_Sibling;

   begin
      case Node.Ref.Node.Label is
      when Terminal_Label =>
         Next_Sibling;

      when Nonterm =>
         if Node.Ref.Node.Child_Count > 0 then
            Node.Parents.Push (Node.Ref.Node);
            Node.Ref.Node := Node.Ref.Node.Children (1);
         else
            Next_Sibling;
         end if;
      end case;
   end Next_Node;

   function Next_Non_Grammar
     (Tree : in Syntax_Trees.Tree;
      Node : in Valid_Node_Access)
     return Valid_Node_Access
   is
      Result : Node_Access := Node;
   begin
      if Node.ID = Tree.Lexer.Descriptor.EOI_ID then
         return Node;

      elsif Node = Tree.Root then
         return Tree.EOI;
      end if;

      loop
         Result := Next_Terminal (Tree, Result);
         exit when Result.Non_Grammar.Length > 0;
      end loop;
      return Result;
   end Next_Non_Grammar;

   procedure Next_Non_Grammar
     (Tree    : in     Syntax_Trees.Tree;
      Ref     : in out Stream_Node_Ref)
   is begin
      if Ref.Node /= Invalid_Node_Access and then Ref.Node.ID = Tree.Lexer.Descriptor.EOI_ID then
         return;
      end if;
      loop
         Next_Terminal (Tree, Ref);
         exit when Ref.Node = Invalid_Node_Access;
         exit when Ref.Node.Non_Grammar.Length > 0;
      end loop;
   end Next_Non_Grammar;

   procedure Next_Non_Grammar
     (Tree    : in     Syntax_Trees.Tree;
      Ref     : in out Stream_Node_Parents)
   is begin
      if Ref.Ref.Node /= Invalid_Node_Access and then Ref.Ref.Node.ID = Tree.Lexer.Descriptor.EOI_ID then
         return;
      end if;
      loop
         Next_Terminal (Tree, Ref);
         exit when Ref.Ref.Node = Invalid_Node_Access;
         exit when Ref.Ref.Node.Non_Grammar.Length > 0;
      end loop;
   end Next_Non_Grammar;

   procedure Next_Parse_Stream (Tree : in Syntax_Trees.Tree; Stream : in out Stream_ID)
   is begin
      Parse_Stream_Lists.Next (Stream.Cur);
   end Next_Parse_Stream;

   procedure Next_Sequential_Terminal
     (Tree    : in     Syntax_Trees.Tree;
      Node    : in out Node_Access;
      Parents : in out Node_Stacks.Stack)
   is begin
      loop
         Next_Terminal (Tree, Node, Parents);
         exit when Node = Invalid_Node_Access;
         exit when Node.Sequential_Index /= Invalid_Sequential_Index;
      end loop;
   end Next_Sequential_Terminal;

   procedure Next_Sequential_Terminal
     (Tree : in     Syntax_Trees.Tree;
      Ref  : in out Syntax_Trees.Stream_Node_Ref)
   is begin
      loop
         Next_Terminal (Tree, Ref);
         exit when Ref.Node = Invalid_Node_Access;
         exit when Ref.Node.Sequential_Index /= Invalid_Sequential_Index;
      end loop;
   end Next_Sequential_Terminal;

   procedure Next_Sequential_Terminal
     (Tree : in     Syntax_Trees.Tree;
      Ref  : in out Syntax_Trees.Stream_Node_Parents)
   is begin
      loop
         Next_Terminal (Tree, Ref);
         exit when Ref.Ref.Node = Invalid_Node_Access;
         exit when Ref.Ref.Node.Sequential_Index /= Invalid_Sequential_Index;
      end loop;
   end Next_Sequential_Terminal;

   function Next_Source_Terminal
     (Tree                 : in Syntax_Trees.Tree;
      Node                 : in Valid_Node_Access;
      Trailing_Non_Grammar : in Boolean)
     return Node_Access
   is
      Result : Node_Access := Next_Terminal (Tree, Node);
   begin
      loop
         exit when Result = Invalid_Node_Access;
         exit when
           (if Trailing_Non_Grammar
            then (case Terminal_Label'(Result.Label) is
                  when Source_Terminal => True,
                  when Virtual_Terminal | Virtual_Identifier =>
                     Result.Non_Grammar.Length > 0)
            else Result.Label = Source_Terminal);

         Next_Terminal (Tree, Result);
      end loop;
      return Result;
   end Next_Source_Terminal;

   function Next_Source_Terminal
     (Tree                 : in Syntax_Trees.Tree;
      Ref                  : in Stream_Node_Ref;
      Trailing_Non_Grammar : in Boolean)
     return Stream_Node_Ref
   is begin
      return Result : Stream_Node_Ref := Next_Terminal (Tree, Ref) do
         loop
            exit when Result = Invalid_Stream_Node_Ref;
            exit when
              (if Trailing_Non_Grammar
               then (case Terminal_Label'(Result.Node.Label) is
                     when Source_Terminal => True,
                     when Virtual_Terminal | Virtual_Identifier =>
                        Result.Node.Non_Grammar.Length > 0)
               else Result.Node.Label = Source_Terminal);

            Next_Terminal (Tree, Result);
         end loop;
      end return;
   end Next_Source_Terminal;

   procedure Next_Source_Terminal
     (Tree                 : in     Syntax_Trees.Tree;
      Ref                  : in out Stream_Node_Ref;
      Trailing_Non_Grammar : in     Boolean)
   is begin
      loop
         Next_Terminal (Tree, Ref);
         exit when Ref = Invalid_Stream_Node_Ref;
         exit when
           (if Trailing_Non_Grammar
            then (case Terminal_Label'(Ref.Node.Label) is
                  when Source_Terminal => True,
                  when Virtual_Terminal | Virtual_Identifier =>
                     Ref.Node.Non_Grammar.Length > 0)
            else Ref.Node.Label = Source_Terminal);
      end loop;
   end Next_Source_Terminal;

   procedure Next_Source_Terminal
     (Tree                 : in     Syntax_Trees.Tree;
      Ref                  : in out Stream_Node_Parents;
      Trailing_Non_Grammar : in     Boolean)
   is begin
      loop
         Next_Terminal (Tree, Ref);
         exit when Ref.Ref = Invalid_Stream_Node_Ref;
         exit when
           (if Trailing_Non_Grammar
            then (case Terminal_Label'(Ref.Ref.Node.Label) is
                  when Source_Terminal => True,
                  when Virtual_Terminal | Virtual_Identifier =>
                     Ref.Ref.Node.Non_Grammar.Length > 0)
            else Ref.Ref.Node.Label = Source_Terminal);
      end loop;
   end Next_Source_Terminal;

   function Next_Stream_ID_Trimmed_Image (Tree : in Syntax_Trees.Tree) return String
   is begin
      return Trimmed_Image (Tree.Next_Stream_Label);
   end Next_Stream_ID_Trimmed_Image;

   procedure Next_Terminal (Tree : in Syntax_Trees.Tree; Node : in out Node_Access)
   is begin
      Node := Next_Terminal (Tree, Node);
   end Next_Terminal;

   function Next_Terminal
     (Tree : in Syntax_Trees.Tree;
      Node : in Valid_Node_Access)
     return Node_Access
   is
      pragma Unreferenced (Tree);

      function First_Child (Node : in Valid_Node_Access) return Node_Access
      is
      begin
         case Node.Label is
         when Source_Terminal | Virtual_Terminal | Virtual_Identifier =>
            return Node;
         when Nonterm =>
            --  Use first non-empty
            for J of Node.Children loop
               --  We tolerate deleted children here for edited trees.
               if J /= Invalid_Node_Access then
                  declare
                     Result : constant Node_Access := First_Child (J);
                  begin
                     if Result /= Invalid_Node_Access then
                        return Result;
                     end if;
                  end;
               end if;
            end loop;
            --  All Children are empty
            return Invalid_Node_Access;
         end case;
      end First_Child;

      function Next_Child (Child : in Valid_Node_Access; Parent : in Node_Access) return Node_Access
      is begin
         --  Parent is parent of Child; return node immediately after Child.
         if Parent = Invalid_Node_Access then
            return Invalid_Node_Access;
         else
            case Parent.Label is
            when Source_Terminal =>
               --  Child is in Parent.Following_Deleted.
               return Next_Child (Parent, Parent.Parent);

            when Nonterm =>
               --  Normal tree node
               for I in Parent.Children'Range loop
                  if Parent.Children (I) = Child then
                     --  Use first non-empty next from I + 1.
                     for J in I + 1 .. Parent.Children'Last loop
                        --  We tolerate deleted children here for edited trees.
                        if Parent.Children (J) /= Invalid_Node_Access then
                           declare
                              Result : constant Node_Access := First_Child (Parent.Children (J));
                           begin
                              if Result /= Invalid_Node_Access then
                                 return Result;
                              end if;
                           end;
                        end if;
                     end loop;
                     --  All next Children are empty
                     return Next_Child (Parent, Parent.Parent);
                  end if;
               end loop;
               raise SAL.Programmer_Error; -- Child not found in Node.Children
            when others =>
               raise SAL.Programmer_Error;
            end case;
         end if;
      end Next_Child;
   begin
      return Next_Child (Node, Node.Parent);
   end Next_Terminal;

   procedure Next_Terminal
     (Tree    : in     Syntax_Trees.Tree;
      Node    : in out Node_Access;
      Parents : in out Node_Stacks.Stack)
   is
      pragma Unreferenced (Tree);

      function First_Child (Node : in Valid_Node_Access) return Node_Access
      is
      begin
         case Node.Label is
         when Terminal_Label =>
            return Node;
         when Nonterm =>
            --  Use first non-empty
            Parents.Push (Node);
            for J of Node.Children loop
               --  Encountering a deleted child here is an error in the user
               --  algorithm.
               declare
                  Result : constant Node_Access := First_Child (J);
               begin
                  if Result /= Invalid_Node_Access then
                     return Result;
                  end if;
               end;
            end loop;
            --  All Children are empty
            Parents.Pop;
            return Invalid_Node_Access;
         end case;
      end First_Child;

      function Next_Child (Child : in Valid_Node_Access; Parent : in Valid_Node_Access) return Node_Access
      is
         Parent_Depth : constant SAL.Base_Peek_Type := Parents.Depth;
      begin
         --  Parent is Parent of Child; return node immediately after Child.
         pragma Assert (Parent.Label = Nonterm);
         for I in Parent.Children'Range loop
            --  Encountering a deleted child here is an error in the user
            --  algorithm.
            if Parent.Children (I) = Child then
               --  Use first non-empty from I + 1.
               for J in I + 1 .. Parent.Children'Last loop
                  Parents.Push (Parent);
                  declare
                     Result : constant Node_Access := First_Child (Parent.Children (J));
                  begin
                     if Result /= Invalid_Node_Access then
                        return Result;
                     else
                        Parents.Pop (Parents.Depth - Parent_Depth); -- discard parents from call to First_Child.
                     end if;
                  end;
               end loop;
               --  All next Children are empty (or there are none); move to
               --  next cousin.
               if Parents.Is_Empty then
                  return Invalid_Node_Access;
               else
                  return Next_Child (Parent, Parents.Pop);
               end if;
            end if;
         end loop;
         raise SAL.Programmer_Error; -- Child not found in Node.Children
      end Next_Child;
   begin
      if Parents.Is_Empty then
         Node := Invalid_Node_Access;
      else
         Node := Next_Child (Node, Parents.Pop);
      end if;
   end Next_Terminal;

   procedure Next_Terminal
     (Tree : in     Syntax_Trees.Tree;
      Ref  : in out Terminal_Ref)
   is
      use Stream_Element_Lists;
   begin
      loop -- Handle empty Elements

         if Element (Ref.Element.Cur).Node.Label in Terminal_Label or else
           Ref.Node = Invalid_Node_Access
           --  A previous Stream_Next arrived at an empty nonterm, or
           --  Next_Terminal reached the end of an element node.
         then
            Stream_Next (Tree, Ref, Rooted => False);
            exit when Ref.Element = Invalid_Stream_Index;

         else
            Ref.Node := Next_Terminal (Tree, Ref.Node);
         end if;

         exit when Ref.Node /= Invalid_Node_Access;
      end loop;
   end Next_Terminal;

   function Next_Terminal
     (Tree : in Syntax_Trees.Tree;
      Ref  : in Terminal_Ref)
     return Terminal_Ref
   is begin
      return Result : Terminal_Ref := Ref do
         Next_Terminal (Tree, Result);
      end return;
   end Next_Terminal;

   procedure Next_Terminal
     (Tree : in     Syntax_Trees.Tree;
      Ref  : in out Stream_Node_Parents)
   is
      use Stream_Element_Lists;
   begin
      loop -- Handle empty Elements

         if Element (Ref.Ref.Element.Cur).Node.Label in Terminal_Label or else
           --  Can only be true on the first loop

           Ref.Ref.Node = Invalid_Node_Access
           --  The previous loop reached the end of an element node.

         then
            Stream_Next (Tree, Ref, Rooted => False);

            exit when Ref.Ref.Element = Invalid_Stream_Index; -- end of stream

            exit when Ref.Ref.Node /= Invalid_Node_Access and then Ref.Ref.Node.Label in Terminal_Label;

         else
            Next_Terminal (Tree, Ref.Ref.Node, Ref.Parents);
            exit when Ref.Ref.Node /= Invalid_Node_Access;
         end if;

      end loop;
   end Next_Terminal;

   function New_Stream (Tree : in out Syntax_Trees.Tree) return Stream_ID
   is begin
      return Result : constant Stream_ID :=
        (Cur             => Tree.Streams.Append
           ((Label       => Tree.Next_Stream_Label,
             Stack_Top   => Invalid_Stream_Index.Cur,
             Shared_Link => Tree.Stream_First (Tree.Shared_Stream).Element.Cur,
             Elements    => <>)))
      do
         Tree.Next_Stream_Label := @ + 1;
      end return;
   end New_Stream;

   function New_Stream
     (Tree       : in out Syntax_Trees.Tree;
      Old_Stream : in     Stream_ID;
      User_Data  : in     User_Data_Access)
     return Stream_ID
   is
      pragma Unreferenced (User_Data);
   begin
      if Old_Stream = Invalid_Stream_ID then
         return New_Stream (Tree);
      else
         declare
            Old_Parse_Stream : Parse_Stream renames Tree.Streams (Old_Stream.Cur);
            Old_Stack_Top    : constant Stream_Element_Lists.Cursor := Old_Parse_Stream.Stack_Top;

            Result_Cur : constant Parse_Stream_Lists.Cursor := Tree.Streams.Append
              ((Label       => Tree.Next_Stream_Label,
                Stack_Top   => Invalid_Stream_Index.Cur,
                Shared_Link => Old_Parse_Stream.Shared_Link,
                Elements    => <>));

            New_Stream : Parse_Stream renames Tree.Streams (Result_Cur);

            New_Cur : Stream_Element_Lists.Cursor;
            Old_Cur : Stream_Element_Lists.Cursor := Old_Parse_Stream.Elements.First;
            use Stream_Element_Lists;
         begin
            loop
               exit when not Has_Element (Old_Cur);
               declare
                  Old_Element : constant Stream_Element := Element (Old_Cur);
                  New_Node    : constant Node_Access    := Old_Element.Node;
                  --  We do not deep copy any nodes for the new stream; they are all
                  --  shared with other streams.
               begin
                  New_Cur := New_Stream.Elements.Append
                    ((Node  => New_Node,
                      State => Old_Element.State));
               end;

               if Old_Cur = Old_Stack_Top then
                  New_Stream.Stack_Top := New_Cur;
               end if;
               Next (Old_Cur);
            end loop;

            Tree.Next_Stream_Label := @ + 1;

            return (Cur => Result_Cur);
         end;
      end if;
   end New_Stream;

   function Node_Access_Compare (Left, Right : in Node_Access) return SAL.Compare_Result
   is
     --  Within one batch parsed subtree, positive and negative
     --  Node_Indices are separately unique. Positive Node_Index first, abs
     --  value for wisitoken_grammar_editing.translate_EBNF_to_BNF.
     (if Left.Node_Index > 0 and Right.Node_Index <= 0 then SAL.Less
      elsif Left.Node_Index <= 0 and Right.Node_Index > 0 then SAL.Greater
      elsif abs Left.Node_Index > abs Right.Node_Index then SAL.Greater
      elsif abs Left.Node_Index < abs Right.Node_Index then SAL.Less
      else SAL.Equal);

   function Node_ID
     (Tree   : in Syntax_Trees.Tree;
      Item : in Recover_Token)
     return Token_ID
   is
      pragma Unreferenced (Tree);
   begin
      return Item.Node.ID;
   end Node_ID;

   function Non_Grammar_Var
     (Tree     : in Syntax_Trees.Tree;
      Terminal : in     Valid_Node_Access)
     return Token_Array_Var_Ref
   is
      pragma Unreferenced (Tree);
   begin
      return
        (Element =>
           (case Terminal.Label is
            when Terminal_Label => Terminal.Non_Grammar'Access,
            when others         => raise SAL.Programmer_Error),
         Dummy => 0);
   end Non_Grammar_Var;

   function Non_Grammar_Const (Terminal : in Valid_Node_Access) return Token_Array_Const_Ref
   is begin
      return
        (Element =>
           (case Terminal.Label is
            when Terminal_Label => Terminal.Non_Grammar'Access,
            when others         => raise SAL.Programmer_Error),
         Dummy => 0);
   end Non_Grammar_Const;

   function Non_Grammar_Const
     (Tree     : in Syntax_Trees.Tree;
      Terminal : in Valid_Node_Access)
     return Token_Array_Const_Ref
   is
      pragma Unreferenced (Tree);
   begin
      return Non_Grammar_Const (Terminal);
   end Non_Grammar_Const;

   function Parent
     (Tree  : in Syntax_Trees.Tree;
      Node  : in Valid_Node_Access;
      Count : in Positive := 1)
     return Node_Access
   is
      pragma Unreferenced (Tree);

      Result : Node_Access := Node;
      N      : Natural    := 0;
   begin
      loop
         Result := Result.Parent;
         N := N + 1;
         exit when N = Count or Result = Invalid_Node_Access;
      end loop;
      return Result;
   end Parent;

   function Parents_Set (Tree : in Syntax_Trees.Tree) return Boolean
   is begin
      return Tree.Parents_Set;
   end Parents_Set;

   function Parents_Valid (Ref : in Stream_Node_Parents) return Boolean
   is begin
      return
        (Ref.Ref.Element = Invalid_Stream_Index and Ref.Ref.Node = Invalid_Node_Access) or else
        ((Stream_Element_Lists.Element (Ref.Ref.Element.Cur).Node = Ref.Ref.Node or
            Ref.Ref.Node = Invalid_Node_Access) and Ref.Parents.Is_Empty) or else
        (Ref.Parents.Depth > 0 and then
           (for all Item of Ref.Parents => Item /= Invalid_Node_Access and then Item.Label = Nonterm) and then
           (Ref.Parents.Peek (Ref.Parents.Depth) = Stream_Element_Lists.Element (Ref.Ref.Element.Cur).Node and
              --  we don't check the intervening parent items.
              (for some Child of Ref.Parents.Peek.Children => Child = Ref.Ref.Node)));
   end Parents_Valid;

   function Parseable (Tree : in Syntax_Trees.Tree) return Boolean
   is begin
      return Tree.Streams.Length = 1;
   end Parseable;

   function Peek
     (Tree   : in Syntax_Trees.Tree;
      Stream : in Stream_ID;
      Count  : in SAL.Peek_Type := 1)
     return Stream_Index
   is
      use Stream_Element_Lists;

      Result : Cursor := Tree.Streams (Stream.Cur).Stack_Top;
   begin
      for I in 1 .. Count - 1 loop
         Result := Previous (@);
      end loop;
      return (Cur => Result);
   end Peek;

   function Pop (Parse_Stream : in out Syntax_Trees.Parse_Stream) return Valid_Node_Access
   is
      use Stream_Element_Lists;
      Temp : Cursor := Parse_Stream.Stack_Top;
   begin
      return Result : constant Valid_Node_Access := Element (Parse_Stream.Stack_Top).Node do
         Previous (Parse_Stream.Stack_Top);
         Parse_Stream.Elements.Delete (Temp);
         --  This does not change Parse_Stream.Shared_Link
      end return;
   end Pop;

   function Pop
     (Tree      : in out Syntax_Trees.Tree;
      Stream    : in     Stream_ID)
     return Valid_Node_Access
   is begin
      return Pop (Tree.Streams (Stream.Cur));
   end Pop;

   function Prev_Non_Grammar
     (Tree : in Syntax_Trees.Tree;
      Node : in Valid_Node_Access)
     return Node_Access
   is
      Result : Node_Access := Node;
   begin
      if Node = Tree.Root then
         return Tree.SOI;

      elsif Node.ID = Tree.Lexer.Descriptor.SOI_ID then
         return Node;
      end if;

      loop
         Result := Prev_Terminal (Tree, Result);
         exit when Result = Invalid_Node_Access;
         exit when Result.Non_Grammar.Length > 0;
      end loop;
      return Result;
   end Prev_Non_Grammar;

   procedure Prev_Non_Grammar
     (Tree : in     Syntax_Trees.Tree;
      Ref  : in out Stream_Node_Ref)
   is begin
      if Ref.Node /= Invalid_Node_Access and then Ref.Node.ID = Tree.Lexer.Descriptor.SOI_ID then
         return;
      end if;

      loop
         Prev_Terminal (Tree, Ref);
         exit when Ref.Node = Invalid_Node_Access;
         exit when Ref.Node.Non_Grammar.Length > 0;
      end loop;
   end Prev_Non_Grammar;

   procedure Prev_Non_Grammar
     (Tree         : in     Syntax_Trees.Tree;
      Ref          : in out Stream_Node_Parents;
      Parse_Stream : in     Stream_ID)
   is begin
      if Ref.Ref.Node /= Invalid_Node_Access and then Ref.Ref.Node.ID = Tree.Lexer.Descriptor.SOI_ID then
         return;
      end if;
      loop
         Prev_Terminal (Tree, Ref, Parse_Stream);
         exit when Ref.Ref.Node = Invalid_Node_Access;
         exit when Ref.Ref.Node.Non_Grammar.Length > 0;
      end loop;
   end Prev_Non_Grammar;

   procedure Prev_Sequential_Terminal
     (Tree    : in     Syntax_Trees.Tree;
      Node    : in out Node_Access;
      Parents : in out Node_Stacks.Stack)
   is begin
      loop
         Prev_Terminal (Tree, Node, Parents);
         exit when Node = Invalid_Node_Access;
         exit when Node.Sequential_Index /= Invalid_Sequential_Index;
      end loop;
   end Prev_Sequential_Terminal;

   procedure Prev_Sequential_Terminal
     (Tree         : in     Syntax_Trees.Tree;
      Ref          : in out Syntax_Trees.Stream_Node_Parents;
      Parse_Stream : in     Stream_ID)
   is begin
      loop
         Prev_Terminal (Tree, Ref, Parse_Stream);
         exit when Ref.Ref = Invalid_Stream_Node_Ref;
         exit when Ref.Ref.Node.Sequential_Index /= Invalid_Sequential_Index;
      end loop;
   end Prev_Sequential_Terminal;

   function Prev_Source_Terminal
     (Tree                 : in Syntax_Trees.Tree;
      Node                 : in Node_Access;
      Trailing_Non_Grammar : in Boolean)
     return Node_Access
   is begin
      return Result : Node_Access := Node do
         loop
            Result := Prev_Terminal (Tree, Result);
            exit when Result = Invalid_Node_Access;
            exit when
              (if Trailing_Non_Grammar
               then (case Terminal_Label'(Result.Label) is
                     when Source_Terminal => True,
                     when Virtual_Terminal | Virtual_Identifier =>
                        Result.Non_Grammar.Length > 0)
               else Result.Label = Source_Terminal);
         end loop;
      end return;
   end Prev_Source_Terminal;

   function Prev_Source_Terminal
     (Tree                 : in Syntax_Trees.Tree;
      Ref                  : in Stream_Node_Ref;
      Trailing_Non_Grammar : in Boolean)
     return Stream_Node_Ref
   is begin
      return Result : Stream_Node_Ref := Ref do
         loop
            Prev_Terminal (Tree, Result);
            exit when Result = Invalid_Stream_Node_Ref;
            exit when
              (if Trailing_Non_Grammar
               then (case Terminal_Label'(Result.Node.Label) is
                     when Source_Terminal => True,
                     when Virtual_Terminal | Virtual_Identifier =>
                        Result.Node.Non_Grammar.Length > 0)
               else Result.Node.Label = Source_Terminal);
         end loop;
      end return;
   end Prev_Source_Terminal;

   procedure Prev_Source_Terminal
     (Tree                 : in     Syntax_Trees.Tree;
      Ref                  : in out Stream_Node_Parents;
      Parse_Stream         : in     Stream_ID;
      Trailing_Non_Grammar : in     Boolean)
   is begin
      loop
         Prev_Terminal (Tree, Ref, Parse_Stream);
         exit when Ref.Ref = Invalid_Stream_Node_Ref;
         exit when
           (if Trailing_Non_Grammar
            then (case Terminal_Label'(Ref.Ref.Node.Label) is
                  when Source_Terminal => True,
                  when Virtual_Terminal | Virtual_Identifier =>
                     Ref.Ref.Node.Non_Grammar.Length > 0)
            else Ref.Ref.Node.Label = Source_Terminal);
      end loop;
   end Prev_Source_Terminal;

   function Prev_Terminal (Tree : in Syntax_Trees.Tree; Node : in Valid_Node_Access) return Node_Access
   is
      pragma Unreferenced (Tree);

      function Last_Child (Node : in Valid_Node_Access) return Node_Access
      is begin
         case Node.Label is
         when Source_Terminal | Virtual_Terminal | Virtual_Identifier =>
            return Node;
         when Nonterm =>
            --  Use first non-empty from end.
            for J of reverse Node.Children loop
               --  We tolerate deleted children here for edited trees.
               if J /= Invalid_Node_Access then
                  declare
                     Result : constant Node_Access := Last_Child (J);
                  begin
                     if Result /= Invalid_Node_Access then
                        return Result;
                     end if;
                  end;
               end if;
            end loop;
            --  All Children are empty
            return Invalid_Node_Access;
         end case;
      end Last_Child;

      function Prev_Child (Child : in Valid_Node_Access; Parent : in Node_Access) return Node_Access
      is begin
         --  Parent is Parent of Child; return terminal node immediately previous to Child.
         if Parent = Invalid_Node_Access then
            return Invalid_Node_Access;
         else
            case Parent.Label is
            when Source_Terminal =>
               --  Child is in Parent.Following_Deleted
               return Parent;

            when Nonterm =>
               --  Normal tree entry
               for I in reverse Parent.Children'Range loop
                  if Parent.Children (I) = Child then
                     --  Use first non-empty from I - 1.
                     for J in reverse Parent.Children'First .. I - 1 loop
                        --  We tolerate deleted children here for edited trees.
                        if Parent.Children (J) /= Invalid_Node_Access then
                           declare
                              Result : constant Node_Access := Last_Child (Parent.Children (J));
                           begin
                              if Result /= Invalid_Node_Access then
                                 return Result;
                              end if;
                           end;
                        end if;
                     end loop;
                     --  All previous Children are empty
                     return Prev_Child (Parent, Parent.Parent);
                  end if;
               end loop;
               raise SAL.Programmer_Error; -- Child not found in Parent.Children
            when others =>
               raise SAL.Programmer_Error;
            end case;
         end if;
      end Prev_Child;
   begin
      return Prev_Child (Node, Node.Parent);
   end Prev_Terminal;

   procedure Prev_Terminal
     (Tree    : in     Syntax_Trees.Tree;
      Node    : in out Node_Access;
      Parents : in out Node_Stacks.Stack)
   is
      pragma Unreferenced (Tree);

      function Last_Child (Node : in Valid_Node_Access) return Node_Access
      is begin
         case Node.Label is
         when Terminal_Label =>
            return Node;
         when Nonterm =>
            --  Use first non-empty from end.
            Parents.Push (Node);
            for J of reverse Node.Children loop
               --  Encountering a deleted child here is an error in the user
               --  algorithm.
               declare
                  Result : constant Node_Access := Last_Child (J);
               begin
                  if Result /= Invalid_Node_Access then
                     return Result;
                  end if;
               end;
            end loop;
            --  All Children are empty
            Parents.Pop;
            return Invalid_Node_Access;
         end case;
      end Last_Child;

      function Prev_Child (Child : in Valid_Node_Access; Parent : in Valid_Node_Access) return Node_Access
      is
         Parent_Depth : constant SAL.Base_Peek_Type := Parents.Depth;
      begin
         --  Parent is parent of Child; return node immediately previous to Child.
         pragma Assert (Parent.Label = Nonterm);
         for I in reverse Parent.Children'Range loop
            --  Encountering a deleted child here is an error in the user
            --  algorithm.
            if Parent.Children (I) = Child then
               --  Use first non-empty from I - 1.
               for J in reverse Parent.Children'First .. I - 1 loop
                  Parents.Push (Parent);
                  declare
                     Result : constant Node_Access := Last_Child (Parent.Children (J));
                  begin
                     if Result /= Invalid_Node_Access then
                        return Result;
                     else
                        Parents.Pop (Parents.Depth - Parent_Depth); -- discard parents from call to Last_Child.
                     end if;
                  end;
               end loop;

               --  All previous Parent.Children are empty (or there are none); move to
               --  prev cousin.
               if Parents.Is_Empty then
                  return Invalid_Node_Access;
               else
                  return Prev_Child (Parent, Parents.Pop);
               end if;
            end if;
         end loop;
         raise SAL.Programmer_Error; -- Child not found in Parent.Children
      end Prev_Child;
   begin
      if Parents.Is_Empty then
         Node := Invalid_Node_Access;

      else
         Node := Prev_Child (Node, Parents.Pop);
      end if;
   end Prev_Terminal;

   procedure Prev_Terminal
     (Tree : in     Syntax_Trees.Tree;
      Ref  : in out Terminal_Ref)
   is
      use Stream_Element_Lists;
   begin
      loop -- Handle empty Elements

         if Element (Ref.Element.Cur).Node.Label in Terminal_Label or else
           Ref.Node = Invalid_Node_Access
           --  A previous Prev_Element arrived at an empty nonterm, or
           --  Prev_Terminal reached the beginning of an element node.
         then
            Stream_Prev (Tree, Ref, Rooted => False);
            exit when Ref.Element = Invalid_Stream_Index;

         else
            Ref.Node := Prev_Terminal (Tree, Ref.Node);
         end if;
         exit when Ref.Node /= Invalid_Node_Access;
      end loop;
   end Prev_Terminal;

   function Prev_Terminal
     (Tree : in Syntax_Trees.Tree;
      Ref  : in Terminal_Ref)
     return Terminal_Ref
   is begin
      return Result : Terminal_Ref := Ref do
         Prev_Terminal (Tree, Result);
      end return;
   end Prev_Terminal;

   procedure Prev_Terminal
     (Tree         : in     Syntax_Trees.Tree;
      Ref          : in out Stream_Node_Parents;
      Parse_Stream : in     Stream_ID)
   is
      use Stream_Element_Lists;
   begin
      loop -- Handle empty Elements
         if Element (Ref.Ref.Element.Cur).Node.Label in Terminal_Label or else
           Ref.Ref.Node = Invalid_Node_Access
           --  Ref is at a terminal element or an empty nonterm, or was at a
           --  first terminal; move to next stream element.
         then
            if Parse_Stream /= Invalid_Stream_ID and Ref.Ref.Stream = Tree.Shared_Stream then
               declare
                  P_Stream : Syntax_Trees.Parse_Stream renames Tree.Streams (Parse_Stream.Cur);
               begin
                  if Ref.Ref.Element.Cur = P_Stream.Shared_Link then
                     Ref := (Ref     => (Parse_Stream, (Cur => P_Stream.Elements.Last), Invalid_Node_Access),
                             Parents => <>);
                     Tree.Last_Terminal (Ref, Parse_Stream);
                  else
                     Stream_Prev (Tree, Ref, Rooted => False);
                  end if;
               end;
            else
               Stream_Prev (Tree, Ref, Rooted => False);
            end if;

            exit when Ref.Ref.Element = Invalid_Stream_Index;
         else
            Prev_Terminal (Tree, Ref.Ref.Node, Ref.Parents);
         end if;
         exit when Ref.Ref.Node /= Invalid_Node_Access;
      end loop;
   end Prev_Terminal;

   procedure Print_Ref_Counts
     (Tree  : in     Syntax_Trees.Tree;
      Trace : in out WisiToken.Trace'Class)
   is begin
      for Stream of Tree.Streams loop
         Trace.Put (Trimmed_Image (Stream.Label) & ":");
         declare
            use Stream_Element_Lists;
            Cur : Cursor := Stream.Elements.First;
         begin
            loop
               exit when Cur = No_Element;
               Trace.Put (Integer'Image (Ref_Count (Cur) - 1));
               Next (Cur);
            end loop;
         end;
         Trace.New_Line;
      end loop;
   end Print_Ref_Counts;


   procedure Print_Streams
     (Tree        : in     Syntax_Trees.Tree;
      Trace       : in out WisiToken.Trace'Class;
      Children    : in     Boolean := False;
      Non_Grammar : in     Boolean := False)
   is begin
      for Stream of Tree.Streams loop
         Trace.Put_Line
           (Tree.Image
              (Stream, Shared => True, Children => Children, Node_Numbers => True, Non_Grammar => Non_Grammar));
         Trace.New_Line;
      end loop;
   end Print_Streams;

   procedure Print_Tree
     (Tree         : in     Syntax_Trees.Tree;
      Trace        : in out WisiToken.Trace'Class;
      Root         : in     Node_Access               := Invalid_Node_Access;
      Image_Action : in     Syntax_Trees.Image_Action := null;
      Line_Numbers : in     Boolean                   := False;
      Non_Grammar  : in     Boolean                   := False)
   is
      procedure Print_Node (Node : in Valid_Node_Access; Level : in Integer)
      is begin
         for I in 1 .. Level loop
            Trace.Put ("| ", Prefix => False);
         end loop;
         Trace.Put (Image (Tree, Node, Children => False, RHS_Index => True, Node_Numbers => True,
                           Line_Numbers => Line_Numbers, Non_Grammar => Non_Grammar),
                    Prefix => False);

         if Node.Augmented /= null then
            Trace.Put (Image_Augmented (Node.Augmented.all), Prefix => False);
         end if;
         if Node.Label = Nonterm and then (Image_Action /= null and Node.Action /= null) then
            Trace.Put (" - " & Image_Action (Node.Action), Prefix => False);
         end if;

         Trace.New_Line;
         if Node.Label = Nonterm then
            for Child of Node.Children loop
               if Child = null then
                  Trace.Put ("    : ", Prefix => True);
                  for I in 1 .. Level + 1 loop
                     Trace.Put ("| ", Prefix => False);
                  end loop;
                  Trace.Put ("<null>", Prefix => False);
                  Trace.New_Line;
               else
                  Print_Node (Child, Level + 1);
               end if;
            end loop;
         end if;
      end Print_Node;

      Print_Root : constant Node_Access := (if Root = Invalid_Node_Access then Syntax_Trees.Root (Tree) else Root);

      Print_SOI_EOI : constant Boolean := Root = Invalid_Node_Access and Print_Root /= Tree.Root and
        Tree.Streams.Length > 0;
   begin
      if Print_Root = Invalid_Node_Access then
         Trace.Put_Line ("<empty tree>");
      else
         if Print_SOI_EOI then
            declare
               --  Get SOI, EOI from same stream as Print_Root
               Stream : Parse_Stream renames Tree.Streams (Tree.Streams.Last);
            begin
               Print_Node (Stream_Element_Lists.Element (Stream.Elements.First).Node, 0);
            end;
         end if;
         Print_Node (Print_Root, 0);
         if Print_SOI_EOI then
            declare
               --  Get SOI, EOI from same stream as Print_Root
               Stream : Parse_Stream renames Tree.Streams (Tree.Streams.Last);
            begin
               Print_Node (Stream_Element_Lists.Element (Stream.Elements.Last).Node, 0);
            end;
         end if;
      end if;
   end Print_Tree;

   function Process_Tree
     (Tree         : in Syntax_Trees.Tree;
      Node         : in Valid_Node_Access;
      Visit_Parent : in Visit_Parent_Mode;
      Process_Node : access function
        (Tree : in Syntax_Trees.Tree;
         Node : in Valid_Node_Access)
        return Boolean)
     return Boolean
   is
   begin
      if Visit_Parent = Before then
         if not Process_Node (Tree, Node) then
            return False;
         end if;
      end if;

      if Node.Label = Nonterm then
         for Child of Node.Children loop
            if Child /= null then
               if not Process_Tree (Tree, Child, Visit_Parent, Process_Node) then
                  return False;
               end if;
            end if;
         end loop;
      end if;

      if Visit_Parent = After then
         return Process_Node (Tree, Node);
      else
         return True;
      end if;
   end Process_Tree;

   procedure Process_Tree
     (Tree         : in out Syntax_Trees.Tree;
      Node         : in     Valid_Node_Access;
      Process_Node : access procedure
        (Tree : in out Syntax_Trees.Tree;
         Node : in     Valid_Node_Access))
   is begin
      if Node.Label = Nonterm then
         for Child of Node.Children loop
            if Child /= null then
               Process_Tree (Tree, Child, Process_Node);
            end if;
         end loop;
      end if;

      Process_Node (Tree, Node);
   end Process_Tree;

   procedure Process_Tree
     (Tree         : in out Syntax_Trees.Tree;
      Process_Node : access procedure
        (Tree : in out Syntax_Trees.Tree;
         Node : in     Valid_Node_Access);
      Root         : in     Node_Access := Invalid_Node_Access)
   is begin
      Tree.Traversing := True;
      Process_Tree (Tree, (if Root = Invalid_Node_Access then Syntax_Trees.Root (Tree) else Root), Process_Node);
      Tree.Traversing := False;
   exception
   when others =>
      Tree.Traversing := False;
      raise;
   end Process_Tree;

   function Production_ID
     (Tree : in Syntax_Trees.Tree;
      Node : in Valid_Node_Access)
     return WisiToken.Production_ID
   is
      pragma Unreferenced (Tree);
   begin
      return (Node.ID, Node.RHS_Index);
   end Production_ID;

   function Push
     (Parse_Stream : in out Syntax_Trees.Parse_Stream;
      Stream_ID    : in     Syntax_Trees.Stream_ID;
      Node         : in     Valid_Node_Access;
      State        : in     State_Index)
     return Rooted_Ref
   is
      use Stream_Element_Lists;
      New_Element : constant Cursor := Parse_Stream.Elements.Insert
        (Element  => (Node, State),
         Before   => Next (Parse_Stream.Stack_Top));
   begin
      Parse_Stream.Stack_Top := New_Element;
      --  caller must change Parse_Stream.Shared_Link if needed.
      return (Stream_ID, (Cur => New_Element), Node);
   end Push;

   procedure Push
     (Parse_Stream : in out Syntax_Trees.Parse_Stream;
      Stream_ID    : in     Syntax_Trees.Stream_ID;
      Node         : in     Valid_Node_Access;
      State        : in     State_Index)
   is
      Junk : Stream_Node_Ref := Push (Parse_Stream, Stream_ID, Node, State);
      pragma Unreferenced (Junk);
   begin
      null;
   end Push;

   procedure Push
     (Tree   : in out Syntax_Trees.Tree;
      Stream : in     Stream_ID;
      Node   : in     Valid_Node_Access;
      State  : in     State_Index)
   is begin
      Push (Tree.Streams (Stream.Cur), Stream, Node, State);
   end Push;

   procedure Push_Back
     (Tree   : in out Syntax_Trees.Tree;
      Stream : in     Stream_ID)
   is
      Parse_Stream : Syntax_Trees.Parse_Stream renames Tree.Streams (Stream.Cur);
   begin
      Parse_Stream.Stack_Top := Stream_Element_Lists.Previous (Parse_Stream.Stack_Top);
      --  This does not change Parse_Stream.Shared_Link
   end Push_Back;

   function Reduce
     (Tree        : in out Syntax_Trees.Tree;
      Stream      : in     Stream_ID;
      Production  : in     WisiToken.Production_ID;
      Child_Count : in     Ada.Containers.Count_Type;
      Action      : in     Post_Parse_Action := null;
      State       : in     State_Index)
     return Rooted_Ref
   is
      Parse_Stream : Syntax_Trees.Parse_Stream renames Tree.Streams (Stream.Cur);

      function Pop_Children return Valid_Node_Access_Array
      is begin
         return Result : Valid_Node_Access_Array (1 .. SAL.Base_Peek_Type (Child_Count)) := (others => Dummy_Node) do
            --  IMPROVEME: use iterated_component_association to avoid bogus init. Waiting on compiler support.
            for I in reverse Result'Range loop
               Result (I) := Pop (Parse_Stream);
            end loop;
         end return;
      end Pop_Children;

      New_Node : constant Node_Access := Tree.Add_Nonterm_1
        (Production, Pop_Children, Action, Clear_Parents => False);
   begin
      return Push (Parse_Stream, Stream, New_Node, State);
   end Reduce;

   procedure Replace_Child
     (Tree                 : in out Syntax_Trees.Tree;
      Parent               : in     Valid_Node_Access;
      Child_Index          : in     SAL.Peek_Type;
      Old_Child            : in     Node_Access;
      New_Child            : in     Node_Access;
      Old_Child_New_Parent : in     Node_Access := Invalid_Node_Access)
   is
      pragma Unreferenced (Tree);
   begin
      Parent.Children (Child_Index) := New_Child;

      if Old_Child /= null then
         Old_Child.Parent := Old_Child_New_Parent;
      end if;

      New_Child.Parent := Parent;
   end Replace_Child;

   procedure Replace_Node (Element : in Stream_Index; New_Node : in Valid_Node_Access)
   is
      Orig : Stream_Element := Stream_Element_Lists.Element (Element.Cur);
   begin
      Orig.Node := New_Node;
      Stream_Element_Lists.Replace_Element (Element.Cur, Orig);
   end Replace_Node;

   procedure Replace_State (Cur : in Stream_Element_Lists.Cursor; New_State : in State_Index)
   is
      Orig : Stream_Element := Stream_Element_Lists.Element (Cur);
   begin
      Orig.State := New_State;
      Stream_Element_Lists.Replace_Element (Cur, Orig);
   end Replace_State;

   function RHS_Index
     (Tree : in Syntax_Trees.Tree;
      Node : in Valid_Node_Access)
     return Natural
   is
      pragma Unreferenced (Tree);
   begin
      return Node.RHS_Index;
   end RHS_Index;

   function Root (Tree : in Syntax_Trees.Tree) return Node_Access
   is begin
      if Tree.Root = Invalid_Node_Access then
         if Tree.Streams.Length = 0 then
            return Invalid_Node_Access;
         else
            declare
               use Stream_Element_Lists;
               Stream : Parse_Stream renames Tree.Streams (Tree.Streams.Last);
               --  parse stream from Parse or shared_stream from Edit_Tree with no changes

               Cur : Cursor := Stream.Elements.First; -- SOI
            begin
               if Has_Element (Cur) then
                  Cur := Next (Cur); -- wisitoken_accept
                  if Has_Element (Cur) then
                     return Element (Cur).Node;
                  end if;
               end if;
               return Invalid_Node_Access;
            end;
         end if;
      else
         return Tree.Root;
      end if;
   end Root;

   function Rooted (Ref : in Stream_Node_Ref) return Boolean
   is begin
      return Stream_Element_Lists.Has_Element (Ref.Element.Cur) and then
        Stream_Element_Lists.Element (Ref.Element.Cur).Node = Ref.Node;
   end Rooted;

   procedure Set_Augmented
     (Tree  : in Syntax_Trees.Tree;
      Node  : in Valid_Node_Access;
      Value : in Augmented_Class_Access)
   is
      pragma Unreferenced (Tree);
   begin
      Node.Augmented := Value;
   end Set_Augmented;

   procedure Set_Children
     (Tree     : in out Syntax_Trees.Tree;
      Parent   : in out Valid_Node_Access;
      Children : in     Node_Access_Array)
   is begin
      --  See Design note in spec about Parents, Parent_Set.

      --  Clear current Children.Parent first, in case some are also in new
      --  children.
      for C of Parent.Children loop
         if C /= null then
            C.Parent := Invalid_Node_Access;
         end if;
      end loop;

      if Parent.Children'Length = Children'Length then
         --  reuse current node
         Parent.Virtual  := False;
         Parent.Children := Children;

      else
         --  reallocate node with new child_count
         declare
            Realloc_Parent : constant Node_Access := new Node'
              (Label       => Nonterm,
               Child_Count => Children'Last,
               ID          => Parent.ID,
               Node_Index  => -(Tree.Nodes.Last_Index + 1),
               Parent      => Parent.Parent,
               Augmented   => Parent.Augmented,
               Error_List  =>
                 (if Parent.Error_List = null
                  then null
                  else new Error_Data_Lists.List'(Parent.Error_List.all)),
               Virtual     => False,
               RHS_Index   => Parent.RHS_Index,
               Action      => Parent.Action,
               Name_Offset => Parent.Name_Offset,
               Name_Length => Parent.Name_Length,
               Children    => Children);
         begin
            Tree.Nodes.Append (Realloc_Parent);

            if Parent.Parent /= null then
               Parent.Parent.Children (Child_Index (Parent.Parent.all, Parent)) := Realloc_Parent;
            end if;

            Parent := Realloc_Parent;
         end;
      end if;

      for Child of Children loop
         if Child.Parent /= Invalid_Node_Access then
            declare
               Other_Parent : constant Node_Access := Child.Parent;
               Child_Index  : constant SAL.Base_Peek_Type := Syntax_Trees.Child_Index
                 (Other_Parent.all, Child);
            begin
               Other_Parent.Children (Child_Index) := null;
            end;
         end if;

         Child.Parent := Parent;
      end loop;
   end Set_Children;

   procedure Set_Children
     (Tree     : in out Syntax_Trees.Tree;
      Node     : in out Valid_Node_Access;
      New_ID   : in     WisiToken.Production_ID;
      Children : in     Node_Access_Array)
   is
   begin
      if New_ID /= (Node.ID, Node.RHS_Index) then
         Node.Action := null;
      end if;

      Node.ID        := New_ID.LHS;
      Node.RHS_Index := New_ID.RHS;

      Set_Children (Tree, Node, Children);
   end Set_Children;

   procedure Set_Insert_Location
     (Tree            : in Syntax_Trees.Tree;
      Node            : in Valid_Node_Access;
      Insert_Location : in WisiToken.Insert_Location)
   is
      pragma Unreferenced (Tree);
   begin
      Node.Insert_Location := Insert_Location;
   end Set_Insert_Location;

   procedure Set_Name
     (Tree : in     Syntax_Trees.Tree;
      Item : in out Recover_Token;
      Name : in     Buffer_Region)
   is begin
      if Item.Virtual then
         Item.Name := Name;
      else
         Tree.Set_Name (Item.Element_Node, Name);
      end if;
   end Set_Name;

   procedure Set_Name
     (Tree   : in Syntax_Trees.Tree;
      Node   : in Valid_Node_Access;
      Region : in Buffer_Region)
   is
      First_Terminal : constant Node_Access := Tree.First_Terminal (Node);
      Byte_First     : constant Buffer_Pos  := Tree.Byte_Region (First_Terminal).First;
   begin
      Node.Name_Offset := Region.First - Byte_First;
      Node.Name_Length := Region.Last - Region.First + 1;
   end Set_Name;

   procedure Set_Node_Index
     (Tree       : in Syntax_Trees.Tree;
      Node       : in Valid_Node_Access;
      Node_Index : in Syntax_Trees.Node_Index)
   is
      pragma Unreferenced (Tree);
   begin
      Node.Node_Index := Node_Index;
   end Set_Node_Index;

   procedure Set_Parents
     (Tree   : in out Syntax_Trees.Tree;
      Stream : in     Stream_ID := Invalid_Stream_ID)
   is
      procedure Set_Parents
        (Tree   : in out Syntax_Trees.Tree;
         Node   : in     Valid_Node_Access;
         Parent : in     Node_Access)
      is
      begin
         Node.Parent := Parent;
         case Node.Label is
         when Source_Terminal =>
            for N of Node.Following_Deleted loop
               N.Parent := Node;
            end loop;

         when Virtual_Terminal | Virtual_Identifier =>
            null;

         when Nonterm =>
            for C of Node.Children loop
               if C = null then
                  --  This can only happen if someone calls Set_Parents after parents
                  --  are already set and the tree is edited.
                  raise SAL.Programmer_Error with "encountered deleted child";
               end if;
               Set_Parents (Tree, C, Node);
            end loop;
         end case;
      end Set_Parents;
   begin
      --  IMPROVEME incremental: only need to handle fully parsed tree, no
      --  streams. Use incremental algorithm; if find a set parent link,
      --  assume subtree under that node has parent links set? requires all
      --  "node.parent = null" to do all ancestors as well.
      if Stream = Invalid_Stream_ID then
         if Tree.Streams.Length = 0 then
            if Tree.Root = Invalid_Node_Access then
               raise SAL.Parameter_Error with "invalid_tree: no streams, Tree.Root not set";
            else
               Set_Parents (Tree, Tree.Root, Invalid_Node_Access);
            end if;
         else
            declare
               use Stream_Element_Lists;
               Cur : Cursor := Tree.Streams (Tree.Shared_Stream.Cur).Elements.First;
            begin
               loop
                  exit when Cur = No_Element;
                  Set_Parents (Tree, Element (Cur).Node, Invalid_Node_Access);
                  Next (Cur);
               end loop;
            end;
         end if;
      else
         declare
            use Stream_Element_Lists;
            Cur : Cursor := Tree.Streams (Stream.Cur).Elements.First;
         begin
            loop
               exit when Cur = No_Element;
               Set_Parents (Tree, Element (Cur).Node, Invalid_Node_Access);
               Next (Cur);
            end loop;
         end;
      end if;
      Tree.Parents_Set := True;
   end Set_Parents;

   procedure Set_Root (Tree : in out Syntax_Trees.Tree; New_Root : in Valid_Node_Access)
   is begin
      if New_Root.Children (1) = Tree.SOI and
        New_Root.Children (New_Root.Children'Last) = Tree.EOI
      then
         Tree.Root := New_Root;
      else
         declare

            function Create_New_Children return Node_Access_Array
            is
               Last : Positive_Index_Type := New_Root.Children'Last;
               New_Children : Node_Access_Array (1 .. New_Root.Children'Last + 2);
            begin
               if New_Root.Children (1) /= Tree.SOI then
                  New_Children (1) := Tree.SOI;
                  Last := 1 + New_Root.Children'Length;
                  New_Children (2 .. Last) := New_Root.Children;
               end if;

               if New_Root.Children (New_Root.Children'Last) /= Tree.EOI then
                  Last := @ + 1;
                  New_Children (Last) := Tree.EOI;
               end if;
               return New_Children (1 .. Last);
            end Create_New_Children;

            New_Children : constant Node_Access_Array := Create_New_Children;
         begin
            Tree.Root := new Node'
              (Label       => Nonterm,
               Child_Count => New_Children'Last,
               ID          => New_Root.ID,
               Node_Index  => New_Root.Node_Index,
               Parent      => null,
               Augmented   => New_Root.Augmented,
               Error_List  =>
                 (if New_Root.Error_List = null
                  then null
                  else new Error_Data_Lists.List'(New_Root.Error_List.all)),
               Virtual     => New_Root.Virtual,
               RHS_Index   => New_Root.RHS_Index,
               Action      => New_Root.Action,
               Name_Offset => New_Root.Name_Offset,
               Name_Length => New_Root.Name_Length,
               Children    => New_Children);

            for Child of New_Children loop
               Child.Parent := Tree.Root;
            end loop;

            Tree.Nodes.Append (Tree.Root);
         end;
      end if;
   end Set_Root;

   procedure Set_Sequential_Index
     (Tree  : in Syntax_Trees.Tree;
      Node  : in Valid_Node_Access;
      Index : in Base_Sequential_Index)
   is
      pragma Unreferenced (Tree);
   begin
      Node.Sequential_Index := Index;
   end Set_Sequential_Index;

   function Shared_Stream (Tree : in Syntax_Trees.Tree) return Stream_ID
   is begin
      return Tree.Shared_Stream;
   end Shared_Stream;

   function Shared_Token
     (Tree   : in Syntax_Trees.Tree;
      Stream : in Stream_ID)
     return Rooted_Ref
   is
      Parse_Stream : Syntax_Trees.Parse_Stream renames Tree.Streams (Stream.Cur);
   begin
      if Stream_Element_Lists.Has_Element (Parse_Stream.Shared_Link) then
         return
           (Stream  => Tree.Shared_Stream,
            Element => (Cur => Parse_Stream.Shared_Link),
            Node    => Stream_Element_Lists.Element (Parse_Stream.Shared_Link).Node);
      else
         --  Shared_Link was EOI, then EOI was copied to parse stream to add an
         --  error. test_incremental.adb Preserve_parse_Errors_1.
         return Invalid_Stream_Node_Ref;
      end if;
   end Shared_Token;

   procedure Shift
     (Tree   : in out Syntax_Trees.Tree;
      Stream : in     Stream_ID;
      State  : in     State_Index)
   is
      Parse_Stream : Syntax_Trees.Parse_Stream renames Tree.Streams (Stream.Cur);
   begin
      if Parse_Stream.Stack_Top = Parse_Stream.Elements.Last then
         --  Current input token is Stream.Shared_Link.
         Push (Parse_Stream, Stream, Stream_Element_Lists.Element (Parse_Stream.Shared_Link).Node, State);
         Stream_Element_Lists.Next (Parse_Stream.Shared_Link);
      else
         --  Current input token is Stream input.
         Stream_Element_Lists.Next (Parse_Stream.Stack_Top);
         Replace_State (Parse_Stream.Stack_Top, State);
      end if;
   end Shift;

   procedure Shift
     (Tree             : in     Syntax_Trees.Tree;
      Node             : in     Valid_Node_Access;
      Shift_Bytes      : in     Base_Buffer_Pos;
      Shift_Chars      : in     Base_Buffer_Pos;
      Shift_Lines      : in     Base_Line_Number_Type;
      Last_Stable_Byte : in     Base_Buffer_Pos;
      Non_Grammar_Next : in out Lexer.Token_Arrays.Extended_Index)
   is begin
      case Terminal_Label'(Node.Label) is
      when Source_Terminal =>
         pragma Assert (if Node.ID = Tree.Lexer.Descriptor.SOI_ID then Shift_Bytes = 0 and Shift_Chars = 0);
         if Node.Byte_Region /= Null_Buffer_Region then
            Node.Byte_Region := @ + Shift_Bytes;
         end if;
         if Node.Char_Region /= Null_Buffer_Region then
            Node.Char_Region := @ + Shift_Chars;
         end if;
      when Virtual_Terminal | Virtual_Identifier =>
         null;
      end case;

      for I in Node.Non_Grammar.First_Index .. Node.Non_Grammar.Last_Index loop
         declare
            Token : Lexer.Token renames Node.Non_Grammar (I);
         begin
            if Token.ID = Tree.Lexer.Descriptor.SOI_ID then
               null;

            elsif Token.Byte_Region.Last < Last_Stable_Byte then
               Token.Byte_Region := @ + Shift_Bytes;
               Token.Char_Region := @ + Shift_Chars;
               Token.Line_Region := @ + Shift_Lines;

            else
               Non_Grammar_Next := I;
               exit;
            end if;
         end;
      end loop;

      if Node.Augmented /= null then
         Shift (Node.Augmented.all, Shift_Bytes, Shift_Chars, Shift_Lines, Last_Stable_Byte);
      end if;
   end Shift;

   function Single_Terminal (Ref : in Stream_Node_Ref) return Boolean
   is begin
      return Stream_Element_Lists.Element (Ref.Element.Cur).Node = Ref.Node and Ref.Node.Label in Terminal_Label;
   end Single_Terminal;

   function SOI (Tree : in Syntax_Trees.Tree) return Node_Access
   is begin
      return Tree.SOI;
   end SOI;

   function Stack_Depth (Tree : in Syntax_Trees.Tree; Stream : in Stream_ID) return SAL.Base_Peek_Type
   is
      use Stream_Element_Lists;

      Parse_Stream : Syntax_Trees.Parse_Stream renames Tree.Streams (Stream.Cur);

      Element : Cursor             := Parse_Stream.Stack_Top;
      Result  : SAL.Base_Peek_Type := 0;
   begin
      loop
         exit when not Has_Element (Element);
         Result := @ + 1;
         Element := Previous (Element);
      end loop;
      return Result;
   end Stack_Depth;

   function Stack_Top
     (Tree   : in Syntax_Trees.Tree;
      Stream : in Stream_ID)
     return Stream_Index
   is begin
      return (Cur => Tree.Streams (Stream.Cur).Stack_Top);
   end Stack_Top;

   procedure Start_Edit (Tree : in out Syntax_Trees.Tree)
   is
      use Stream_Element_Lists;
   begin
      Tree.Shared_Stream :=
        (Cur             => Tree.Streams.Append
           ((Label       => Shared_Stream_Label,
             Stack_Top   => Invalid_Stream_Index.Cur,
             Shared_Link => Invalid_Stream_Index.Cur,
             Elements    => <>)));

      Tree.Streams (Tree.Shared_Stream.Cur).Elements.Append
        ((Node  => Tree.SOI,
          State => Unknown_State));

      Tree.SOI.Parent := Invalid_Node_Access;

      --  Delete SOI, EOI from root children (added in Clear_Parse_Streams)
      declare
         New_Children : Node_Access_Array (1 .. Tree.Root.Child_Count - 2);
      begin
         New_Children := Tree.Root.Children (2 .. Tree.Root.Children'Last - 1);

         Tree.Root := new Node'
           (Label       => Nonterm,
            Child_Count => Tree.Root.Child_Count - 2,
            ID          => Tree.Root.ID,
            Node_Index  => Tree.Root.Node_Index,
            Parent      => null,
            Augmented   => Tree.Root.Augmented,
            Error_List  =>
              (if Tree.Root.Error_List = null
               then null
               else new Error_Data_Lists.List'(Tree.Root.Error_List.all)),
            Virtual     => Tree.Root.Virtual,
            RHS_Index   => Tree.Root.RHS_Index,
            Action      => Tree.Root.Action,
            Name_Offset => Tree.Root.Name_Offset,
            Name_Length => Tree.Root.Name_Length,
            Children    => New_Children);

         for Child of New_Children loop
            Child.Parent := Tree.Root;
         end loop;

         Tree.Nodes.Append (Tree.Root);
      end;

      Tree.Streams (Tree.Shared_Stream.Cur).Elements.Append
        ((Node  => Tree.Root,
          State => Unknown_State));

      Tree.Streams (Tree.Shared_Stream.Cur).Elements.Append
        ((Node  => Tree.EOI,
          State => Unknown_State));

      Tree.EOI.Parent := Invalid_Node_Access;

      Tree.Root := Invalid_Node_Access;
   end Start_Edit;

   procedure Start_Lex
     (Tree           : in out Syntax_Trees.Tree)
   is
      Begin_Byte_Pos : Buffer_Pos;
      Begin_Char_Pos : Buffer_Pos;
      Begin_Line     : Line_Number_Type;
   begin
      Tree.Lexer.Begin_Pos (Begin_Byte_Pos, Begin_Char_Pos, Begin_Line);
      declare
         Token : constant Lexer.Token :=
           (ID          => Tree.Lexer.Descriptor.SOI_ID,
            Byte_Region => (Begin_Byte_Pos, Begin_Byte_Pos),
            Char_Region => (Begin_Char_Pos, Begin_Char_Pos),
            Line_Region => (Begin_Line, Begin_Line));
         --  Tree.*_Region uses SOI.*_Region.First as first * in text,
         --  .Last as first * in next token.

      begin
         if Tree.SOI = null then
            Tree.SOI := new Node'
              (Label       => Source_Terminal,
               Child_Count => 0,
               others => <>);
            Tree.Nodes.Append (Tree.SOI);
         end if;

         Tree.SOI.all :=
           (Label             => Source_Terminal,
            Child_Count       => 0,
            ID                => Tree.Lexer.Descriptor.SOI_ID,
            Node_Index        => 0,
            Parent            => Invalid_Node_Access,
            Augmented         => null,
            Error_List        => null,
            Non_Grammar       => Lexer.Token_Arrays.To_Vector (Token),
            Sequential_Index  => Invalid_Sequential_Index,
            Byte_Region       => Token.Byte_Region,
            Char_Region       => Token.Char_Region,
            Following_Deleted => Valid_Node_Access_Lists.Empty_List);

         Tree.Shared_Stream :=
           (Cur             => Tree.Streams.Append
              ((Label       => Shared_Stream_Label,
                Stack_Top   => Stream_Element_Lists.No_Element,
                Shared_Link => Stream_Element_Lists.No_Element,
                Elements    => <>)));

         Tree.Streams (Tree.Shared_Stream.Cur).Elements.Append
           ((Node => Tree.SOI,
             State => Unknown_State));
      end;
   end Start_Lex;

   procedure Start_Parse
     (Tree   : in out Syntax_Trees.Tree;
      Stream : in     Stream_ID;
      State  : in     State_Index)
   is
      Junk : Terminal_Ref := Append_Stream_Element (Tree, Stream, Tree.SOI, State);
      pragma Unreferenced (Junk);
   begin
      Tree.Parents_Set := False;
   end Start_Parse;

   function State
     (Tree    : in Syntax_Trees.Tree;
      Stream  : in Stream_ID;
      Element : in Stream_Index)
     return Unknown_State_Index
   is
      pragma Unreferenced (Tree, Stream);
   begin
      return Stream_Element_Lists.Element (Element.Cur).State;
   end State;

   function State (Tree : in Syntax_Trees.Tree; Stream : in Stream_ID) return State_Index
   is begin
      return Stream_Element_Lists.Element (Tree.Streams (Stream.Cur).Stack_Top).State;
   end State;

   function Stream_Count (Tree : in Syntax_Trees.Tree) return Natural
   is begin
      return Natural (Tree.Streams.Length);
   end Stream_Count;

   procedure Stream_Delete
     (Tree    : in out Syntax_Trees.Tree;
      Stream  : in     Stream_ID;
      Element : in out Stream_Index)
   is
      Parse_Stream : Syntax_Trees.Parse_Stream renames Tree.Streams (Stream.Cur);
   begin
      if Parse_Stream.Stack_Top = Element.Cur then
         Parse_Stream.Stack_Top := Stream_Element_Lists.No_Element;
      end if;

      Parse_Stream.Elements.Delete (Element.Cur);
   end Stream_Delete;

   function Stream_Error_Iterate
     (Tree   : aliased in Syntax_Trees.Tree;
      Stream :         in Stream_ID)
     return Stream_Error_Iterator_Interfaces.Forward_Iterator'Class
   is begin
      return Stream_Error_Iterator'(Tree => Tree'Access, Stream => Stream.Cur);
   end Stream_Error_Iterate;

   function Stream_First
     (Tree     : in Syntax_Trees.Tree;
      Stream   : in Stream_ID;
      Skip_SOI : in Boolean := True)
     return Stream_Index
   is begin
      return Result : Stream_Index := (Cur => Tree.Streams (Stream.Cur).Elements.First) do
         if Skip_SOI then
            Result.Cur := Stream_Element_Lists.Next (@);
         end if;
      end return;
   end Stream_First;

   function Stream_First
     (Tree     : in Syntax_Trees.Tree;
      Stream   : in Stream_ID;
      Skip_SOI : in Boolean := True)
     return Rooted_Ref
   is
      Cur : constant Stream_Element_Lists.Cursor := Tree.Streams (Stream.Cur).Elements.First;
   begin
      return Result : Rooted_Ref := (Stream, (Cur => Cur), Stream_Element_Lists.Element (Cur).Node) do
         if Skip_SOI then
            Tree.Stream_Next (Result, Rooted => True);
         end if;
      end return;
   end Stream_First;

   function Stream_Input_Length (Tree : in Syntax_Trees.Tree; Stream : in Stream_ID) return SAL.Base_Peek_Type
   is
      use Stream_Element_Lists;
      use SAL;
      Parse_Stream : Syntax_Trees.Parse_Stream renames Tree.Streams (Stream.Cur);

      Element : Cursor         := Next (Parse_Stream.Stack_Top);
      Result  : Base_Peek_Type := 0;
   begin
      loop
         exit when not Has_Element (Element);
         Result := @ + 1;
         Element := Next (Element);
      end loop;
      return Result;
   end Stream_Input_Length;

   procedure Stream_Insert
     (Tree   : in out Syntax_Trees.Tree;
      Stream : in     Stream_ID;
      Node   : in     Valid_Node_Access;
      Before : in     Stream_Index)
   is
      Parse_Stream : Syntax_Trees.Parse_Stream renames Tree.Streams (Stream.Cur);
   begin
      Node.Parent := Invalid_Node_Access;
      Parse_Stream.Elements.Insert
        (Element  =>
           (Node  => Node,
            State => Unknown_State),
         Before   => Before.Cur);
   end Stream_Insert;

   function Stream_Insert
     (Tree   : in out Syntax_Trees.Tree;
      Stream : in     Stream_ID;
      Node   : in     Valid_Node_Access;
      Before : in     Stream_Index)
     return Stream_Node_Ref
   is
      Parse_Stream : Syntax_Trees.Parse_Stream renames Tree.Streams (Stream.Cur);
   begin
      Node.Parent := Invalid_Node_Access;
      return Result : constant Stream_Node_Ref :=
        (Stream         => Stream,
         Node           => Node,
         Element        =>
           (Cur         => Parse_Stream.Elements.Insert
              (Element  =>
                 (Node  => Node,
                  State => Unknown_State),
               Before   => Before.Cur)));
   end Stream_Insert;

   function Stream_Last
     (Tree   : in Syntax_Trees.Tree;
      Stream : in Stream_ID)
     return Stream_Index
   is begin
      return (Cur => Tree.Streams (Stream.Cur).Elements.Last);
   end Stream_Last;

   function Stream_Length (Tree : in Syntax_Trees.Tree; Stream : in Stream_ID) return SAL.Base_Peek_Type
   is begin
      return SAL.Base_Peek_Type (Tree.Streams (Stream.Cur).Elements.Length);
   end Stream_Length;

   function Stream_Next
     (Tree    : in Syntax_Trees.Tree;
      Stream  : in Stream_ID;
      Element : in Stream_Index)
     return Stream_Index
   is begin
      return
        (if Element = Invalid_Stream_Index
         then (Cur => Tree.Streams (Stream.Cur).Elements.First)
         else (Cur => Stream_Element_Lists.Next (Element.Cur)));
   end Stream_Next;

   function Stream_Next
     (Tree : in Syntax_Trees.Tree;
      Ref  : in Stream_Node_Ref)
     return Rooted_Ref
   is
      Result : Stream_Node_Ref := Ref;
   begin
      Stream_Next (Tree, Result, Rooted => True);
      return Result;
   end Stream_Next;

   procedure Stream_Next
     (Tree   : in     Syntax_Trees.Tree;
      Ref    : in out Stream_Node_Ref;
      Rooted : in     Boolean)
   is
      use Stream_Element_Lists;
   begin
      Ref.Element := (Cur => Next (Ref.Element.Cur));

      if not Has_Element (Ref.Element.Cur) then
         if Ref.Stream = Tree.Shared_Stream then
            Ref.Stream := Invalid_Stream_ID;

         elsif not Has_Element (Tree.Streams (Ref.Stream.Cur).Shared_Link) then
            Ref.Stream := Invalid_Stream_ID;

         else
            Ref.Element.Cur := Tree.Streams (Ref.Stream.Cur).Shared_Link;
            Ref.Stream      := Tree.Shared_Stream;
         end if;
      end if;

      Ref.Node :=
        (if Has_Element (Ref.Element.Cur)
         then (if Rooted
               then Element (Ref.Element.Cur).Node
               else First_Terminal (Tree, Element (Ref.Element.Cur).Node))
         else Invalid_Node_Access);
   end Stream_Next;

   procedure Stream_Next
     (Tree   : in     Syntax_Trees.Tree;
      Ref    : in out Stream_Node_Parents;
      Rooted : in     Boolean)
   is
      use Stream_Element_Lists;
   begin
      Ref.Parents.Clear;
      Stream_Next (Tree, Ref.Ref, Rooted => True);

      if Ref.Ref.Element.Cur /= No_Element and not Rooted then
         Ref.Ref.Node := First_Terminal
           (Tree, Stream_Element_Lists.Element (Ref.Ref.Element.Cur).Node, Ref.Parents);
      end if;
   end Stream_Next;

   function Stream_Prev
     (Tree    : in Syntax_Trees.Tree;
      Stream  : in Stream_ID;
      Element : in Stream_Index)
     return Stream_Index
   is
      pragma Unreferenced (Tree, Stream);
   begin
      return (Cur => Stream_Element_Lists.Previous (Element.Cur));
   end Stream_Prev;

   function Stream_Prev
     (Tree : in Syntax_Trees.Tree;
      Ref  : in Stream_Node_Ref)
     return Rooted_Ref
   is
      Result : Stream_Node_Ref := Ref;
   begin
      Stream_Prev (Tree, Result);
      return Result;
   end Stream_Prev;

   procedure Stream_Prev
     (Tree   : in     Syntax_Trees.Tree;
      Ref    : in out Stream_Node_Ref;
      Rooted : in     Boolean := True)
   is
      use Stream_Element_Lists;
   begin
      Ref.Element := (Cur => Previous (Ref.Element.Cur));

      if not Has_Element (Ref.Element.Cur) then
         Ref.Stream := Invalid_Stream_ID;
      end if;

      Ref.Node :=
        (if Has_Element (Ref.Element.Cur)
         then (if Rooted
               then Element (Ref.Element.Cur).Node
               else Tree.Last_Terminal (Element (Ref.Element.Cur).Node))
         else Invalid_Node_Access);
   end Stream_Prev;

   procedure Stream_Prev
     (Tree   : in     Syntax_Trees.Tree;
      Ref    : in out Stream_Node_Parents;
      Rooted : in     Boolean)
   is
      use Stream_Element_Lists;
   begin
      Ref.Parents.Clear;
      Stream_Prev (Tree, Ref.Ref, Rooted => True);

      if Ref.Ref.Element.Cur /= No_Element and not Rooted then
         Ref.Ref.Node := Last_Terminal
           (Tree, Stream_Element_Lists.Element (Ref.Ref.Element.Cur).Node, Ref.Parents);
      end if;
   end Stream_Prev;

   function Subtree_Image
     (Tree         : in Syntax_Trees.Tree;
      Node         : in Node_Access;
      Node_Numbers : in Boolean                   := True;
      Non_Grammar  : in Boolean                   := False;
      Augmented    : in Boolean                   := False;
      Line_Numbers : in Boolean                   := False;
      Level        : in Integer                   := 0;
      Image_Action : in Syntax_Trees.Image_Action := null)
     return String
   is
      use Ada.Strings.Unbounded;
      Result : Unbounded_String := +"" & ASCII.LF;
   begin
      for I in 1 .. Level loop
         Result := @ & "| ";
      end loop;
      Result := @ &
        (if Node = Invalid_Node_Access
         then "<null>"
         else Image
           (Tree, Node,
            Children              => False,
            Node_Numbers          => Node_Numbers,
            RHS_Index             => True,
            Terminal_Node_Numbers => True,
            Non_Grammar           => Non_Grammar,
            Line_Numbers          => Line_Numbers,
            Augmented             => Augmented,
            Image_Action          => Image_Action));

      if Node /= Invalid_Node_Access and then Node.Label = Nonterm then
         for Child of Node.Children loop
            Result := @ & Subtree_Image
              (Tree, Child, Node_Numbers, Non_Grammar, Augmented, Line_Numbers, Level + 1, Image_Action);
         end loop;
      end if;

      return -Result;
   end Subtree_Image;

   function Subtree_Root (Tree : in Syntax_Trees.Tree; Node : in Valid_Node_Access) return Valid_Node_Access
   is
      pragma Unreferenced (Tree);
      N : Valid_Node_Access := Node;
   begin
      loop
         exit when N.Parent = Invalid_Node_Access;
         N := N.Parent;
      end loop;
      return N;
   end Subtree_Root;

   function To_Node_Access (Item : in Valid_Node_Access_Array) return Node_Access_Array
   is begin
      return (for I in Item'Range => Item (I));
   end To_Node_Access;

   function To_Real_Recover_Token (Item : in Stream_Node_Ref) return Real_Recover_Token
   is begin
      return
        (Virtual      => False,
         Element_Node => Stream_Element_Lists.Element (Item.Element.Cur).Node,
         Node         => Item.Node);
   end To_Real_Recover_Token;

   function To_Rooted_Ref
     (Tree    : in Syntax_Trees.Tree;
      Stream  : in Stream_ID;
      Element : in Stream_Index)
     return Rooted_Ref
   is
      pragma Unreferenced (Tree);
   begin
      return (Stream, Element, Stream_Element_Lists.Element (Element.Cur).Node);
   end To_Rooted_Ref;

   function To_Stream_Node_Parents (Tree : in Syntax_Trees.Tree; Ref : in Stream_Node_Ref) return Stream_Node_Parents
   is begin
      return Result : Stream_Node_Parents := (Ref, Parents => <>) do
         if Ref = Invalid_Stream_Node_Ref or else Rooted (Ref) then
            null;

         elsif Tree.Parents_Set then
            declare
               Inverted_Parents : Node_Stacks.Stack;
               Node             : Valid_Node_Access          := Ref.Node.Parent;
               Root_Node        : constant Valid_Node_Access :=
                 Stream_Element_Lists.Element (Ref.Element.Cur).Node;
            begin
               loop
                  Inverted_Parents.Push (Node);
                  exit when Node = Root_Node;
                  Node := Node.Parent;
               end loop;
               Result.Parents := Inverted_Parents.Invert;
            end;
         else
            declare
               use Stream_Element_Lists;
               Terminal : constant Node_Access := Tree.First_Terminal
                 (Element (Ref.Element.Cur).Node, Result.Parents);
            begin
               if Terminal /= Ref.Node then
                  raise SAL.Programmer_Error with "unsupported To_Stream_Node_Parents case";
               end if;
            end;
         end if;
      end return;
   end To_Stream_Node_Parents;

   function To_Valid_Node_Access (Item : in Node_Access_Array) return Valid_Node_Access_Array
   is begin
      return (for I in Item'Range => Item (I));
   end To_Valid_Node_Access;

   function Traversing (Tree : in Syntax_Trees.Tree) return Boolean
   is begin
      return Tree.Traversing;
   end Traversing;

   function Trimmed_Image (Tree : in Syntax_Trees.Tree; Item : in Stream_ID) return String
   is begin
      return Trimmed_Image (Tree.Streams (Item.Cur).Label);
   end Trimmed_Image;

   function Trimmed_Image (Item : in Stream_Index) return String
   is begin
      return
        (if Item = Invalid_Stream_Index
         then "-"
         else Trimmed_Image (Stream_Element_Lists.Element (Item.Cur).Node.Node_Index));
   end Trimmed_Image;

   function Trimmed_Image (Node : in Node_Access) return String
   is begin
      return
        (if Node = Invalid_Node_Access
         then "-"
         else Trimmed_Image (Node.Node_Index));
   end Trimmed_Image;

   function Tree_Size_Image (Tree : in Syntax_Trees.Tree) return String
   is begin
      return Node_Index'(Tree.Nodes.Last_Index)'Image;
   end Tree_Size_Image;

   procedure Update_Error
     (Tree      : in out Syntax_Trees.Tree;
      Stream    : in     Stream_ID;
      Error_Ref : in out Stream_Node_Parents;
      Data      : in     Error_Data'Class;
      User_Data : in     User_Data_Access)
   is
      use Error_Data_Lists;
      New_Error_List : constant Error_List_Access := new List'(Error_Ref.Ref.Node.Error_List.all);
      Cur : Cursor := New_Error_List.First;
   begin
      loop
         exit when Dispatch_Equal (Data, New_Error_List (Cur));
         Next (Cur);
      end loop;

      New_Error_List (Cur) := Data;

      Move_Element
        (Tree, Stream, Error_Ref,
         New_Node => Copy_Node
           (Tree, Error_Ref.Ref.Node,
            Parent =>
              (if Tree.Parents_Set
               then Error_Ref.Ref.Node.Parent
               else Invalid_Node_Access),
            Copy_Children  => False,
            New_Error_List => New_Error_List,
            Set_Error_List => True,
            User_Data => User_Data),
         User_Data => User_Data);
   end Update_Error;

   function Valid_Error_Ref (Error : in Error_Ref) return Boolean
   is begin
      return
        Error.Node = Invalid_Node_Access or else
        (Error.Node.Error_List /= null or
           (Error.Node.Label = Source_Terminal and then
              (for some Cur in Error.Node.Following_Deleted.Iterate => Cur = Error.Deleted)));
   end Valid_Error_Ref;

   function Valid_Error_Ref (Error : in Stream_Error_Ref) return Boolean
   is begin
      return
        Error.Ref.Ref.Node = Invalid_Node_Access or else
        (Error.Ref.Ref.Node.Error_List /= null or
           (Error.Ref.Ref.Node.Label = Source_Terminal and then
              (for some Cur in Error.Ref.Ref.Node.Following_Deleted.Iterate => Cur = Error.Deleted)));
   end Valid_Error_Ref;

   function Valid_Root (Tree : in Syntax_Trees.Tree) return Boolean
   is begin
      return Tree.Root /= Invalid_Node_Access or Tree.Stream_Count > 0;
   end Valid_Root;

   function Valid_Stream_Node
     (Tree : in Syntax_Trees.Tree;
      Ref  : in Stream_Node_Ref)
     return Boolean
   is begin
      return
        Tree.Contains (Ref.Stream, Ref.Element) and then
        (if Ref.Node = Invalid_Node_Access
         then Ref /= Invalid_Stream_Node_Ref
         else
           (not Tree.Parents_Set or else
              Tree.Is_Descendant_Of (Root => Tree.Get_Node (Ref.Stream, Ref.Element), Descendant => Ref.Node)));
   end Valid_Stream_Node;

   procedure Validate_Tree
     (Tree             : in out Syntax_Trees.Tree;
      User_Data        : in out User_Data_Type'Class;
      Error_Reported   : in out Node_Sets.Set;
      Node_Index_Order : in     Boolean;
      Root             : in     Node_Access                := Invalid_Node_Access;
      Validate_Node    : in     Syntax_Trees.Validate_Node := null)
   is

      Real_Root : Node_Access;

      Last_Source_Terminal_Pos : Buffer_Pos := Buffer_Pos'First;

      procedure Process_Node
        (Tree : in out Syntax_Trees.Tree;
         Node : in     Valid_Node_Access)
      is
         use Ada.Text_IO;

         Node_Image_Output : Boolean := False;

         procedure Put_Error (Msg : in String)
         is begin
            if Error_Reported.Contains (Node) then
               return;
            end if;

            Error_Reported.Insert (Node);

            if not Node_Image_Output then
               Put_Line
                 (Current_Error,
                  Tree.Error_Message
                    (Node,
                     Image (Tree, Node,
                            Children     => False,
                            Node_Numbers => True)));
               Node_Image_Output := True;
            end if;

            Put_Line (Current_Error, Tree.Error_Message (Node, "... invalid_tree: " & Msg));
         end Put_Error;

      begin
         if Node = Real_Root then
            if Node.Parent /= null then
               Put_Error ("root parent set expecting null");
            end if;
         elsif Node.Parent = null then
            Put_Error ("parent null expecting set");
         end if;

         case Node.Label is
         when Source_Terminal =>
            if Node.Byte_Region.First < Last_Source_Terminal_Pos then
               Put_Error ("byte_region out of order");
            end if;
            if Node.Non_Grammar.Length > 0 then
               Last_Source_Terminal_Pos := Node.Non_Grammar (Node.Non_Grammar.Last_Index).Byte_Region.Last;
            else
               Last_Source_Terminal_Pos := Node.Byte_Region.Last;
            end if;

         when Virtual_Terminal | Virtual_Identifier =>
            if Node.Non_Grammar.Length > 0 then
               Last_Source_Terminal_Pos := Node.Non_Grammar (Node.Non_Grammar.Last_Index).Byte_Region.Last;
            end if;

         when Nonterm =>
            for I in Node.Children'Range loop
               if Node.Children (I) = null then
                  Put_Error ("child" & I'Image & " deleted");

               else
                  if Node_Index_Order and then
                    abs Node.Children (I).Node_Index >= abs Node.Node_Index
                  then
                     Put_Error
                       ("child.node_index" & Node_Index'Image (abs Node.Children (I).Node_Index) &
                          " >= parent.node_index" & Node_Index'Image (abs Node.Node_Index));
                  end if;
                  declare
                     Child_Parent : constant Node_Access := Node.Children (I).Parent;
                  begin
                     if Child_Parent /= Node then
                        Put_Error
                          ((if Child_Parent = Invalid_Node_Access
                            then "child.parent invalid"
                            else "child.parent incorrect"));
                     end if;
                  end;
               end if;
            end loop;
         end case;

         if Validate_Node /= null then
            declare
               Node_Error_Reported : Boolean := Error_Reported.Contains (Node);
            begin
               Validate_Node (Tree, Node, User_Data, Node_Image_Output, Node_Error_Reported);
               if Node_Error_Reported and then not Error_Reported.Contains (Node) then
                  Error_Reported.Insert (Node);
               end if;
            end;
         end if;
      end Process_Node;

   begin
      if Root /= Invalid_Node_Access then
         Real_Root := Root;
         Process_Tree (Tree, Root, Process_Node'Access);
      else
         if Tree.Streams.Length = 0 then
            if Tree.Root = Invalid_Node_Access then
               Ada.Text_IO.Put_Line
                 (Ada.Text_IO.Current_Error, Error_Message
                    (Tree.Lexer.File_Name, 1, 1, "... invalid_tree: Tree.Root not set"));
            else
               Real_Root := Tree.Root;
               Process_Tree (Tree, Tree.Root, Process_Node'Access);
            end if;
         else
            for Stream of Tree.Streams loop
               declare
                  use Stream_Element_Lists;
                  Cur : Cursor := Stream.Elements.First;
               begin
                  loop
                     exit when Cur = No_Element;
                     Real_Root := Element (Cur).Node;
                     Process_Tree (Tree, Real_Root, Process_Node'Access);
                     Next (Cur);
                  end loop;
               end;
            end loop;
         end if;
      end if;
   end Validate_Tree;

   procedure Sequential_Index_Cleared (Tree : in Syntax_Trees.Tree)
   is
      Stream : Stream_ID := Tree.Shared_Stream;
   begin
      loop
         declare
            Terminal : Stream_Node_Parents := Tree.To_Stream_Node_Parents
              (Tree.To_Rooted_Ref (Stream, Tree.Stream_First (Stream, Skip_SOI => False)));
         begin
            loop
               if Terminal.Ref.Node.Sequential_Index /= Invalid_Sequential_Index then
                  raise SAL.Programmer_Error with "sequential_index not cleared: " & Tree.Image (Terminal.Ref);
               end if;
               Tree.Next_Terminal (Terminal);
               exit when Terminal.Ref = Invalid_Stream_Node_Ref;
            end loop;
         end;
         Tree.Next_Parse_Stream (Stream);
         exit when Stream = Invalid_Stream_ID;
      end loop;
   end Sequential_Index_Cleared;

end WisiToken.Syntax_Trees;<|MERGE_RESOLUTION|>--- conflicted
+++ resolved
@@ -210,11 +210,7 @@
       if Prev_Terminal.Parents.Depth = 0 then
          pragma Assert (Rooted (Prev_Terminal.Ref));
          --  There are no child links yet
-<<<<<<< HEAD
          Replace_Node (Prev_Terminal.Ref.Element, New_Node);
-=======
-         Tree.Streams (Prev_Terminal.Ref.Stream.Cur).Elements (Prev_Terminal.Ref.Element.Cur).Node := New_Node;
->>>>>>> efb99fae
 
          Prev_Terminal.Ref.Node := New_Node;
 
