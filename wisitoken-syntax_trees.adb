--- conflicted
+++ resolved
@@ -817,34 +817,6 @@
       --  Tree.* array memory is freed by SAL Vectors Finalize.
    end Finalize;
 
-<<<<<<< HEAD
-=======
-   procedure Complete_Copy
-     (Tree          : in     Syntax_Trees.Tree;
-      New_Base_Tree : in     Base_Tree_Access;
-      New_Tree      :    out Syntax_Trees.Tree)
-   is begin
-      New_Base_Tree.all := Tree.Shared_Tree.all;
-      New_Tree.Initialize
-        (New_Base_Tree,
-         Root        => Tree.Root,
-         Parents_Set => Tree.Parents_Set);
-   end Complete_Copy;
-
-   function Insert_After
-     (User_Data            : in out User_Data_Type;
-      Tree                 : in     Syntax_Trees.Tree'Class;
-      Insert_Token         : in     Valid_Node_Index;
-      Insert_Before_Token  : in     Valid_Node_Index;
-      Insert_On_Blank_Line : in     Boolean)
-     return Boolean
-   is
-      pragma Unreferenced (User_Data, Tree, Insert_Token, Insert_Before_Token, Insert_On_Blank_Line);
-   begin
-      return False;
-   end Insert_After;
-
->>>>>>> 0eed9316
    function Find_Ancestor
      (Tree       : in Syntax_Trees.Tree;
       Node       : in Valid_Node_Access;
@@ -1380,11 +1352,12 @@
    function Insert_After
      (User_Data            : in out User_Data_Type;
       Tree                 : in     Syntax_Trees.Tree'Class;
-      Token                : in     Valid_Node_Access;
+      Insert_Token         : in     Valid_Node_Index;
+      Insert_Before_Token  : in     Valid_Node_Index;
       Insert_On_Blank_Line : in     Boolean)
      return Boolean
    is
-      pragma Unreferenced (User_Data, Tree, Token, Insert_On_Blank_Line);
+      pragma Unreferenced (User_Data, Tree, Insert_Token, Insert_Before_Token, Insert_On_Blank_Line);
    begin
       return False;
    end Insert_After;
