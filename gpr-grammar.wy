--- conflicted
+++ resolved
@@ -322,18 +322,10 @@
   ;
 
 ;; (info "(gnat_ugn)Expressions")
-;; we merge that string_list into term, and use 'string_list' for 'string_primary {, string_primary}'
+;; we merge that string_list into term, and use 'string_list' for 'string_expression {, string_expression}'
 string_list
-<<<<<<< HEAD
   : string_primary
   | string_list COMMA string_primary
-    (progn
-      (wisi-statement-action [2 list-break])
-      (wisi-containing-action 2 3))
-=======
-  : expression
-  | string_list COMMA expression
->>>>>>> 2aaa8023
   ;
 
 ;; see string_list for info reference
