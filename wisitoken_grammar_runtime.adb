--- conflicted
+++ resolved
@@ -2,11 +2,7 @@
 --
 --  See spec.
 --
-<<<<<<< HEAD
---  Copyright (C) 2018 - 2019 Free Software Foundation, Inc.
-=======
 --  Copyright (C) 2018, 2019 Free Software Foundation, Inc.
->>>>>>> 2dfcc2af
 --
 --  This library is free software;  you can redistribute it and/or modify it
 --  under terms of the  GNU General Public License  as published by the Free
@@ -21,14 +17,8 @@
 
 pragma License (Modified_GPL);
 
-<<<<<<< HEAD
-with Ada.Strings.Fixed;
-with Ada.Strings.Unbounded;
-with SAL;
-=======
 with SAL.Gen_Unbounded_Definite_Stacks;
 with SAL.Generic_Decimal_Image;
->>>>>>> 2dfcc2af
 with WisiToken.Generate;   use WisiToken.Generate;
 with Wisitoken_Grammar_Actions; use Wisitoken_Grammar_Actions;
 package body WisiToken_Grammar_Runtime is
@@ -49,13 +39,11 @@
 
       function Strip_Delimiters (Tree_Index : in Syntax_Trees.Valid_Node_Index) return String
       is
-         use Ada.Strings;
-         use Ada.Strings.Fixed;
          Region : Buffer_Region renames Data.Terminals.all (Tree.Terminal (Tree_Index)).Byte_Region;
       begin
          if -Tree.ID (Tree_Index) in RAW_CODE_ID | REGEXP_ID | ACTION_ID then
-            --  strip delimiters, leading/trailing spaces.
-            return Trim (Data.Grammar_Lexer.Buffer_Text ((Region.First + 2, Region.Last - 2)), Both);
+            --  strip delimiters.
+            return Data.Grammar_Lexer.Buffer_Text ((Region.First + 2, Region.Last - 2));
 
          elsif -Tree.ID (Tree_Index) in STRING_LITERAL_1_ID | STRING_LITERAL_2_ID and Strip_Quotes then
             return Data.Grammar_Lexer.Buffer_Text ((Region.First + 1, Region.Last - 1));
