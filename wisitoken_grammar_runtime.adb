--- conflicted
+++ resolved
@@ -1,1981 +1,1144 @@
-<<<<<<< HEAD
---  Abstract :
---
---  See spec.
---
---  Copyright (C) 2018 - 2019 Free Software Foundation, Inc.
---
---  This library is free software;  you can redistribute it and/or modify it
---  under terms of the  GNU General Public License  as published by the Free
---  Software  Foundation;  either version 3,  or (at your  option) any later
---  version. This library is distributed in the hope that it will be useful,
---  but WITHOUT ANY WARRANTY;  without even the implied warranty of MERCHAN-
---  TABILITY or FITNESS FOR A PARTICULAR PURPOSE.
-
---  As a special exception under Section 7 of GPL version 3, you are granted
---  additional permissions described in the GCC Runtime Library Exception,
---  version 3.1, as published by the Free Software Foundation.
-
-pragma License (Modified_GPL);
-
-with SAL.Gen_Unbounded_Definite_Stacks;
-with SAL.Generic_Decimal_Image;
-with WisiToken.Generate;   use WisiToken.Generate;
-with Wisitoken_Grammar_Actions; use Wisitoken_Grammar_Actions;
-package body WisiToken_Grammar_Runtime is
-
-   use WisiToken;
-
-   ----------
-   --  Body subprograms, misc order
-
-   function Get_Text
-     (Data         : in User_Data_Type;
-      Tree         : in Syntax_Trees.Tree;
-      Tree_Index   : in Syntax_Trees.Valid_Node_Index;
-      Strip_Quotes : in Boolean := False)
-     return String
-   is
-      use all type Syntax_Trees.Node_Label;
-
-      function Strip_Delimiters (Tree_Index : in Syntax_Trees.Valid_Node_Index) return String
-      is
-         Region : Buffer_Region renames Data.Terminals.all (Tree.Terminal (Tree_Index)).Byte_Region;
-      begin
-         if -Tree.ID (Tree_Index) in RAW_CODE_ID | REGEXP_ID | ACTION_ID then
-            --  strip delimiters.
-            return Data.Grammar_Lexer.Buffer_Text ((Region.First + 2, Region.Last - 2));
-
-         elsif -Tree.ID (Tree_Index) in STRING_LITERAL_1_ID | STRING_LITERAL_2_ID and Strip_Quotes then
-            return Data.Grammar_Lexer.Buffer_Text ((Region.First + 1, Region.Last - 1));
-         else
-            return Data.Grammar_Lexer.Buffer_Text (Region);
-         end if;
-      end Strip_Delimiters;
-
-   begin
-      case Tree.Label (Tree_Index) is
-      when Shared_Terminal =>
-         return Strip_Delimiters (Tree_Index);
-
-      when Virtual_Terminal | Virtual_Identifier =>
-         raise SAL.Programmer_Error;
-
-      when Nonterm =>
-         declare
-            use all type Ada.Strings.Unbounded.Unbounded_String;
-            Result       : Ada.Strings.Unbounded.Unbounded_String;
-            Tree_Indices : constant Syntax_Trees.Valid_Node_Index_Array := Tree.Get_Terminals (Tree_Index);
-            Need_Space   : Boolean                                      := False;
-         begin
-            for Tree_Index of Tree_Indices loop
-               Result := Result & (if Need_Space then " " else "") & Strip_Delimiters (Tree_Index);
-               Need_Space := True;
-            end loop;
-            return -Result;
-         end;
-      end case;
-   end Get_Text;
-
-   function Get_Child_Text
-     (Data         : in User_Data_Type;
-      Tree         : in Syntax_Trees.Tree;
-      Parent       : in Syntax_Trees.Valid_Node_Index;
-      Child        : in SAL.Peek_Type;
-      Strip_Quotes : in Boolean := False)
-     return String
-   is
-      Tree_Indices : constant Syntax_Trees.Valid_Node_Index_Array := Tree.Get_Terminals (Parent);
-   begin
-      return Get_Text (Data, Tree, Tree_Indices (Child), Strip_Quotes);
-   end Get_Child_Text;
-
-   procedure Start_If_1
-     (Data    : in out User_Data_Type;
-      Tree    : in     Syntax_Trees.Tree;
-      A_Index : in     Syntax_Trees.Valid_Node_Index;
-      B_Index : in     Syntax_Trees.Valid_Node_Index)
-   is
-      use all type WisiToken.BNF.Generate_Algorithm;
-      use all type WisiToken.BNF.Lexer_Type;
-   begin
-      if "lexer" = Get_Text (Data, Tree, A_Index) then
-         Data.If_Lexer_Present := True;
-         Data.Ignore_Lines     := Data.User_Lexer /= WisiToken.BNF.To_Lexer (Get_Text (Data, Tree, B_Index));
-
-      elsif "parser" = Get_Text (Data, Tree, A_Index) then
-         Data.If_Parser_Present := True;
-         Data.Ignore_Lines := Data.User_Parser /= WisiToken.BNF.Generate_Algorithm'Value
-           (Get_Text (Data, Tree, B_Index));
-
-      else
-         raise Grammar_Error with
-           Error_Message
-             (Data.Grammar_Lexer.File_Name, Data.Terminals.all (Tree.Min_Terminal_Index (A_Index)).Line,
-              "invalid '%if'; must be one of {lexer | parser}");
-      end if;
-   end Start_If_1;
-
-   function Get_RHS
-     (Data  : in out User_Data_Type;
-      Tree  : in     Syntax_Trees.Tree;
-      Token : in     Syntax_Trees.Valid_Node_Index)
-     return WisiToken.BNF.RHS_Type
-   is
-      use all type SAL.Base_Peek_Type;
-      Tokens : constant Syntax_Trees.Valid_Node_Index_Array := Tree.Children (Token);
-   begin
-      pragma Assert (-Tree.ID (Token) = rhs_ID);
-
-      return RHS : WisiToken.BNF.RHS_Type do
-         if Tokens'Length = 0 then
-            --  Token is an empty rhs; parent is a possibly empty rhs_list; grandparent is
-            --  a non-empty rhs_list or nonterminal.
-            RHS.Source_Line := Data.Terminals.all (Tree.Min_Terminal_Index (Tree.Parent (Tree.Parent (Token)))).Line;
-
-         else
-            RHS.Source_Line := Data.Terminals.all (Tree.Min_Terminal_Index (Token)).Line;
-
-            for I of Tree.Get_Terminals (Tokens (1)) loop
-               RHS.Tokens.Append (Get_Text (Data, Tree, I));
-            end loop;
-
-            if Tokens'Last >= 2 then
-               declare
-                  Text : constant String := Get_Text (Data, Tree, Tokens (2));
-               begin
-                  if Text'Length > 0 then
-                     RHS.Action := +Text;
-                     Data.Action_Count := Data.Action_Count + 1;
-                  end if;
-               end;
-            end if;
-
-            if Tokens'Last >= 3 then
-               RHS.Check := +Get_Text (Data, Tree, Tokens (3));
-               Data.Check_Count := Data.Check_Count + 1;
-            end if;
-         end if;
-      end return;
-   end Get_RHS;
-
-   procedure Get_Right_Hand_Sides
-     (Data             : in out User_Data_Type;
-      Tree             : in     WisiToken.Syntax_Trees.Tree;
-      Right_Hand_Sides : in out WisiToken.BNF.RHS_Lists.List;
-      Token            : in     WisiToken.Syntax_Trees.Valid_Node_Index)
-   is
-      use all type SAL.Base_Peek_Type;
-
-      Tokens : constant Syntax_Trees.Valid_Node_Index_Array := Tree.Children (Token);
-   begin
-      pragma Assert (-Tree.ID (Token) = rhs_list_ID);
-
-      if Tokens'Last = 1 then
-         --  | rhs
-         if not Data.Ignore_Lines then
-            Right_Hand_Sides.Append (Get_RHS (Data, Tree, Tokens (1)));
-         end if;
-      else
-         --  | rhs_list BAR rhs
-         --  | rhs_list PERCENT IF IDENTIFIER EQUAL IDENTIFIER
-         --  | rhs_list PERCENT END IF
-         Get_Right_Hand_Sides (Data, Tree, Right_Hand_Sides, Tokens (1));
-
-         case Token_Enum_ID'(-Tree.ID (Tokens (3))) is
-         when rhs_ID =>
-            if not Data.Ignore_Lines then
-               Right_Hand_Sides.Append (Get_RHS (Data, Tree, Tokens (3)));
-            end if;
-
-         when IF_ID =>
-            Start_If_1 (Data, Tree, Tokens (4), Tokens (6));
-
-         when END_ID =>
-            Data.Ignore_Lines := False;
-
-         when others =>
-            raise SAL.Programmer_Error;
-         end case;
-      end if;
-   end Get_Right_Hand_Sides;
-
-   ----------
-   --  Public subprograms, declaration order
-
-   overriding
-   procedure Set_Lexer_Terminals
-     (User_Data : in out User_Data_Type;
-      Lexer     : in     WisiToken.Lexer.Handle;
-      Terminals : in     Base_Token_Array_Access)
-   is begin
-      User_Data.Grammar_Lexer := Lexer;
-      User_Data.Terminals     := Terminals;
-   end Set_Lexer_Terminals;
-
-   overriding procedure Reset (Data : in out User_Data_Type)
-   is begin
-      --  Preserve Grammar_Lexer
-      --  Preserve User_Lexer
-      --  Preserve User_Parser
-      --  Perserve Generate_Set
-      --  Preserve Meta_Syntax
-      --  Preserve Terminals
-      Data.Raw_Code          := (others => <>);
-      Data.Language_Params   := (others => <>);
-      WisiToken.BNF.Free (Data.Generate_Set);
-      Data.Tokens            := (others => <>);
-      Data.Conflicts.Clear;
-      Data.McKenzie_Recover  := (others => <>);
-      Data.Rule_Count        := 0;
-      Data.Action_Count      := 0;
-      Data.Check_Count       := 0;
-      Data.If_Lexer_Present  := False;
-      Data.If_Parser_Present := False;
-      Data.Ignore_Lines      := False;
-   end Reset;
-
-   procedure Start_If
-     (User_Data : in out WisiToken.Syntax_Trees.User_Data_Type'Class;
-      Tree      : in     WisiToken.Syntax_Trees.Tree;
-      Tokens    : in     WisiToken.Syntax_Trees.Valid_Node_Index_Array)
-   is begin
-      --  all phases
-      Start_If_1 (User_Data_Type (User_Data), Tree, Tokens (3), Tokens (5));
-   end Start_If;
-
-   procedure End_If (User_Data : in out WisiToken.Syntax_Trees.User_Data_Type'Class)
-   is
-      Data : User_Data_Type renames User_Data_Type (User_Data);
-   begin
-      --  all phases
-      Data.Ignore_Lines := False;
-   end End_If;
-
-   procedure Add_Declaration
-     (User_Data : in out WisiToken.Syntax_Trees.User_Data_Type'Class;
-      Tree      : in     WisiToken.Syntax_Trees.Tree;
-      Tokens    : in     WisiToken.Syntax_Trees.Valid_Node_Index_Array)
-   is
-      use all type WisiToken.Syntax_Trees.Node_Label;
-      use all type Ada.Strings.Unbounded.Unbounded_String;
-
-      Data : User_Data_Type renames User_Data_Type (User_Data);
-
-      function Token (Index : in SAL.Peek_Type) return Base_Token
-      is
-         use all type SAL.Base_Peek_Type;
-      begin
-         if Tokens'Last < Index then
-            raise SAL.Programmer_Error;
-         elsif Tree.Label (Tokens (Index)) /= WisiToken.Syntax_Trees.Shared_Terminal then
-            raise SAL.Programmer_Error with "token at " & Image (Tree.Byte_Region (Tokens (Index))) &
-              " is a " & WisiToken.Syntax_Trees.Node_Label'Image (Tree.Label (Tokens (Index))) &
-              ", expecting Shared_Terminal";
-         else
-            return Data.Terminals.all (Tree.Terminal (Tokens (Index)));
-         end if;
-      end Token;
-
-      function Enum_ID (Index : in SAL.Peek_Type) return Token_Enum_ID
-        is (Token_Enum_ID'(-Token (Index).ID));
-
-      procedure Set_Meta_Syntax
-      is
-         Value_Str : constant String := WisiToken.BNF.To_Lower (Get_Text (Data, Tree, Tokens (3)));
-      begin
-         if Value_Str = "bnf" then
-            Data.Meta_Syntax := BNF_Syntax;
-         elsif Value_Str = "ebnf" then
-            Data.Meta_Syntax := EBNF_Syntax;
-
-         else
-            Put_Error ("invalid value for %meta_syntax; must be BNF | EBNF.");
-         end if;
-      end Set_Meta_Syntax;
-
-   begin
-      if Data.Phase = 0 then
-         if Tree.Label (Tokens (2)) = WisiToken.Syntax_Trees.Shared_Terminal then
-            case Enum_ID (2) is
-            when IDENTIFIER_ID =>
-               declare
-                  Kind : constant String := Data.Grammar_Lexer.Buffer_Text (Token (2).Byte_Region);
-               begin
-                  if Kind = "meta_syntax" then
-                     Set_Meta_Syntax;
-                  end if;
-               end;
-            when others =>
-               null;
-            end case;
-         end if;
-         return;
-      end if;
-
-      --  Add declaration to User_Data.Generate_Set, Language_Params,
-      --  Tokens, Conflicts, or McKenzie_Recover.
-
-      if Data.Ignore_Lines then
-         return;
-      end if;
-
-      case Tree.Label (Tokens (2)) is
-      when Syntax_Trees.Nonterm =>
-         --  must be token_keyword_non_grammar
-         declare
-            Children : Syntax_Trees.Valid_Node_Index_Array renames Tree.Children (Tokens (2));
-            Child_1  : Base_Token renames Data.Terminals.all (Tree.Terminal (Children (1)));
-         begin
-            case Token_Enum_ID'(-Child_1.ID) is
-            when Wisitoken_Grammar_Actions.TOKEN_ID =>
-
-               WisiToken.BNF.Add_Token
-                 (Data.Tokens.Tokens,
-                  Kind  => Get_Text (Data, Tree, Children (3)),
-                  Name  => Get_Text (Data, Tree, Tokens (3)),
-                  Value => Get_Text (Data, Tree, Tokens (4)));
-
-            when KEYWORD_ID =>
-
-               Data.Tokens.Keywords.Append
-                 ((Name  => +Get_Text (Data, Tree, Tokens (3)),
-                   Value => +Get_Text (Data, Tree, Tokens (4))));
-
-            when NON_GRAMMAR_ID =>
-
-               WisiToken.BNF.Add_Token
-                 (Data.Tokens.Non_Grammar,
-                  Kind  => Get_Text (Data, Tree, Children (3)),
-                  Name  => Get_Text (Data, Tree, Tokens (3)),
-                  Value => Get_Text (Data, Tree, Tokens (4)));
-
-            when others =>
-               raise SAL.Programmer_Error;
-            end case;
-         end;
-
-      when Syntax_Trees.Shared_Terminal =>
-         case Enum_ID (2) is
-         when CODE_ID =>
-            declare
-               Location : WisiToken.BNF.Raw_Code_Location;
-
-               --  % code identifier_list raw_code
-               --  1 2    3               4
-               --
-               --  identifier_list = "action spec context"
-               --  identifier_list children = identifier_list IDENTIFIER_ID
-               --  children = identifier_list IDENTIFIER_ID
-               --  children = IDENTIFIER_ID
-               function Get_Loc_List return Base_Token_Array
-               is
-                  use all type SAL.Base_Peek_Type;
-                  use WisiToken.Syntax_Trees;
-                  Node   : Valid_Node_Index := Tokens (3);
-                  Result : Base_Token_Array (1 .. 3);
-                  First  : SAL.Peek_Type    := Result'Last + 1;
-               begin
-                  loop
-                     pragma Assert (-Tree.ID (Node) = identifier_list_ID);
-                     exit when not Tree.Has_Children (Node);
-                     declare
-                        Children : constant Valid_Node_Index_Array := Tree.Children (Node);
-                     begin
-                        if Children'Length = 1 then
-                           --  identifier_list : IDENTIFIER
-                           First := First - 1;
-                           Result (First) := Data.Terminals.all (Tree.Terminal (Children (1)));
-                           exit;
-
-                        elsif Children'Length = 2 then
-                           --  identifier_list : identifier_list IDENTIFIER
-                           First := First - 1;
-                           Result (First) := Data.Terminals.all (Tree.Terminal (Children (2)));
-
-                           Node := Children (1);
-                        else
-                           raise SAL.Programmer_Error;
-                        end if;
-                     end;
-                  end loop;
-                  return Result (First .. Result'Last);
-               end Get_Loc_List;
-
-               Loc_List : constant Base_Token_Array := Get_Loc_List;
-
-               function Get_Loc (Index : in SAL.Peek_Type) return String
-               is (Data.Grammar_Lexer.Buffer_Text (Loc_List (Index).Byte_Region));
-
-            begin
-               if Get_Loc (Loc_List'First) = "actions" then
-                  Location :=
-                    (if Get_Loc (2) = "spec" then
-                       (if Get_Loc (3) = "context" then WisiToken.BNF.Actions_Spec_Context
-                        elsif Get_Loc (3) = "pre" then WisiToken.BNF.Actions_Spec_Pre
-                        elsif Get_Loc (3) = "post" then WisiToken.BNF.Actions_Spec_Post
-                        else raise Grammar_Error with
-                          Error_Message
-                            (Data.Grammar_Lexer.File_Name, Loc_List (2).Line,
-                            "expecting {context | pre | post}"))
-
-                     elsif Get_Loc (2) = "body" then
-                       (if Get_Loc (3) = "context" then WisiToken.BNF.Actions_Body_Context
-                        elsif Get_Loc (3) = "pre" then WisiToken.BNF.Actions_Body_Pre
-                        elsif Get_Loc (3) = "post" then WisiToken.BNF.Actions_Body_Post
-                        else raise Grammar_Error with
-                          Error_Message
-                            (Data.Grammar_Lexer.File_Name, Loc_List (2).Line,
-                            "expecting {context | pre | post}"))
-
-                     else raise Grammar_Error);
-
-               elsif Get_Loc (Loc_List'First) = "copyright_license" then
-                  Location := WisiToken.BNF.Copyright_License;
-
-               else
-                  raise Grammar_Error with
-                    Error_Message
-                      (Data.Grammar_Lexer.File_Name, Loc_List (Loc_List'First).Line,
-                       "expecting {actions | copyright_license}");
-               end if;
-
-               Data.Raw_Code (Location) := WisiToken.BNF.Split_Lines (Get_Text (Data, Tree, Tokens (4)));
-            exception
-            when Grammar_Error =>
-               Put_Error
-                 (Error_Message
-                    (Data.Grammar_Lexer.File_Name, Token (2).Line, Token (2).Column,
-                     "invalid raw code location; actions {spec | body} {context | pre | post}"));
-            end;
-
-         when IDENTIFIER_ID =>
-            declare
-               Kind : constant String := Data.Grammar_Lexer.Buffer_Text (Token (2).Byte_Region);
-            begin
-               --  Alphabetical by Kind
-
-               if Kind = "case_insensitive" then
-                  Data.Language_Params.Case_Insensitive := True;
-
-               elsif Kind = "conflict" then
-                  declare
-                     Tree_Indices : constant Syntax_Trees.Valid_Node_Index_Array := Tree.Get_Terminals
-                       (Tokens (3));
-                     --   %conflict <action_a>/<action_b> in state <LHS_A>, <LHS_B> on token <on>
-                     --              1        2 3         4  5      6     7  8      9  10     11
-                  begin
-                     Data.Conflicts.Append
-                       ((Source_Line => Data.Terminals.all (Tree.Terminal (Tree_Indices (1))).Line,
-                         Action_A    => +Get_Text (Data, Tree, Tree_Indices (1)),
-                         LHS_A       => +Get_Text (Data, Tree, Tree_Indices (6)),
-                         Action_B    => +Get_Text (Data, Tree, Tree_Indices (3)),
-                         LHS_B       => +Get_Text (Data, Tree, Tree_Indices (8)),
-                         On          => +Get_Text (Data, Tree, Tree_Indices (11))));
-                  end;
-
-               elsif Kind = "end" then
-                  --  matching '%if' specified current lexer.
-                  null;
-
-               elsif Kind = "elisp_face" then
-                  Data.Tokens.Faces.Append (Get_Text (Data, Tree, Tokens (3), Strip_Quotes => True));
-
-               elsif Kind = "elisp_indent" then
-                  Data.Tokens.Indents.Append
-                    ((Name  => +Get_Child_Text (Data, Tree, Tokens (3), 1, Strip_Quotes => True),
-                      Value => +Get_Child_Text (Data, Tree, Tokens (3), 2)));
-
-               elsif Kind = "embedded_quote_escape_doubled" then
-                  Data.Language_Params.Embedded_Quote_Escape_Doubled := True;
-
-               elsif Kind = "end_names_optional_option" then
-                  Data.Language_Params.End_Names_Optional_Option := +Get_Text (Data, Tree, Tokens (3));
-
-               elsif Kind = "generate" then
-                  declare
-                     Children : constant Syntax_Trees.Valid_Node_Index_Array := Tree.Get_Terminals (Tokens (3));
-                     Tuple     : WisiToken.BNF.Generate_Tuple;
-                  begin
-                     Tuple.Gen_Alg  := WisiToken.BNF.Generate_Algorithm'Value (Get_Text (Data, Tree, Children (1)));
-                     Tuple.Out_Lang := WisiToken.BNF.To_Output_Language (Get_Text (Data, Tree, Children (2)));
-                     for I in 3 .. SAL.Base_Peek_Type (Children'Length) loop
-                        declare
-                           Text : constant String := Get_Text (Data, Tree, Children (I));
-                        begin
-                           if Text = "text_rep" then
-                              Tuple.Text_Rep := True;
-
-                           elsif (for some I of WisiToken.BNF.Lexer_Image => Text = I.all) then
-                              Tuple.Lexer := WisiToken.BNF.To_Lexer (Text);
-
-                           elsif (for some I in WisiToken.BNF.Valid_Interface =>
-                                    WisiToken.BNF.To_Lower (Text) = WisiToken.BNF.To_Lower
-                                      (WisiToken.BNF.Valid_Interface'Image (I)))
-                           then
-                              Tuple.Interface_Kind := WisiToken.BNF.Valid_Interface'Value (Text);
-                           else
-                              declare
-                                 Token : Base_Token renames Data.Terminals.all (Tree.Terminal (Children (I)));
-                              begin
-                                 raise Grammar_Error with Error_Message
-                                   (Data.Grammar_Lexer.File_Name, Token.Line, Token.Column,
-                                    "invalid generate param '" & Text & "'");
-                              end;
-                           end if;
-                        end;
-                     end loop;
-                     WisiToken.BNF.Add (Data.Generate_Set, Tuple);
-                  end;
-
-               elsif Kind = "mckenzie_check_limit" then
-                  Data.Language_Params.Error_Recover := True;
-                  Data.McKenzie_Recover.Check_Limit := Token_Index'Value (Get_Text (Data, Tree, Tokens (3)));
-
-               elsif Kind = "mckenzie_check_delta_limit" then
-                  Data.Language_Params.Error_Recover := True;
-                  Data.McKenzie_Recover.Check_Delta_Limit := Integer'Value (Get_Text (Data, Tree, Tokens (3)));
-
-               elsif Kind = "mckenzie_cost_default" then
-                  if Tree.Get_Terminals (Tokens (3))'Length /= 4 then
-                     raise Grammar_Error with
-                       Error_Message
-                         (Data.Grammar_Lexer.File_Name, Data.Terminals.all (Tree.Min_Terminal_Index (Tokens (3))).Line,
-                          "too " & (if Tree.Get_Terminals (Tokens (3))'Length > 4 then "many" else "few") &
-                            " default costs; should be 'insert, delete, push back, ignore check fail'.");
-                  end if;
-
-                  Data.Language_Params.Error_Recover := True;
-                  Data.McKenzie_Recover.Source_Line := Data.Terminals.all (Tree.Min_Terminal_Index (Tokens (1))).Line;
-
-                  Data.McKenzie_Recover.Default_Insert          := Natural'Value
-                    (Get_Child_Text (Data, Tree, Tokens (3), 1));
-                  Data.McKenzie_Recover.Default_Delete_Terminal := Natural'Value
-                    (Get_Child_Text (Data, Tree, Tokens (3), 2));
-                  Data.McKenzie_Recover.Default_Push_Back       := Natural'Value
-                    (Get_Child_Text (Data, Tree, Tokens (3), 3));
-                  Data.McKenzie_Recover.Ignore_Check_Fail       := Natural'Value
-                    (Get_Child_Text (Data, Tree, Tokens (3), 4));
-
-               elsif Kind = "mckenzie_cost_delete" then
-                  Data.Language_Params.Error_Recover := True;
-                  Data.McKenzie_Recover.Delete.Append
-                    ((+Get_Child_Text (Data, Tree, Tokens (3), 1),
-                      +Get_Child_Text (Data, Tree, Tokens (3), 2)));
-
-               elsif Kind = "mckenzie_cost_insert" then
-                  Data.Language_Params.Error_Recover := True;
-                  Data.McKenzie_Recover.Insert.Append
-                    ((+Get_Child_Text (Data, Tree, Tokens (3), 1),
-                      +Get_Child_Text (Data, Tree, Tokens (3), 2)));
-
-               elsif Kind = "mckenzie_cost_limit" then
-                  Data.Language_Params.Error_Recover := True;
-                  Data.McKenzie_Recover.Cost_Limit := Natural'Value (Get_Text (Data, Tree, Tokens (3)));
-
-               elsif Kind = "mckenzie_cost_push_back" then
-                  Data.Language_Params.Error_Recover := True;
-                  Data.McKenzie_Recover.Push_Back.Append
-                    ((+Get_Child_Text (Data, Tree, Tokens (3), 1),
-                      +Get_Child_Text (Data, Tree, Tokens (3), 2)));
-
-               elsif Kind = "mckenzie_enqueue_limit" then
-                  Data.Language_Params.Error_Recover := True;
-                  Data.McKenzie_Recover.Enqueue_Limit := Natural'Value (Get_Text (Data, Tree, Tokens (3)));
-
-               elsif Kind = "meta_syntax" then
-                  Set_Meta_Syntax;
-
-               elsif Kind = "no_language_runtime" then
-                  Data.Language_Params.Language_Runtime := False;
-
-               elsif Kind = "no_enum" then
-                  Data.Language_Params.Declare_Enums := False;
-
-               elsif Kind = "start" then
-                  Data.Language_Params.Start_Token := +Get_Text (Data, Tree, Tokens (3));
-
-               elsif Kind = "re2c_regexp" then
-                  Data.Tokens.re2c_Regexps.Append
-                    ((+Get_Child_Text (Data, Tree, Tokens (3), 1),
-                      +Get_Child_Text (Data, Tree, Tokens (3), 2)));
-
-               else
-                  raise Grammar_Error with Error_Message
-                    (Data.Grammar_Lexer.File_Name, Token (2).Line, Token (2).Column, "unexpected syntax");
-
-               end if;
-            end;
-
-         when others =>
-            raise Grammar_Error with Error_Message
-              (Data.Grammar_Lexer.File_Name, Token (2).Line, Token (2).Column, "unexpected syntax");
-         end case;
-
-      when Syntax_Trees.Virtual_Terminal | Syntax_Trees.Virtual_Identifier =>
-         raise SAL.Programmer_Error;
-      end case;
-   end Add_Declaration;
-
-   procedure Add_Nonterminal
-     (User_Data : in out WisiToken.Syntax_Trees.User_Data_Type'Class;
-      Tree      : in     WisiToken.Syntax_Trees.Tree;
-      Tokens    : in     WisiToken.Syntax_Trees.Valid_Node_Index_Array)
-   is
-      Data : User_Data_Type renames User_Data_Type (User_Data);
-
-      LHS : constant String := Get_Text (Data, Tree, Tokens (1));
-
-      Right_Hand_Sides : WisiToken.BNF.RHS_Lists.List;
-   begin
-      if Data.Phase = 0 then
-         return;
-      end if;
-
-      Data.Rule_Count := Data.Rule_Count + 1;
-
-      Get_Right_Hand_Sides (Data, Tree, Right_Hand_Sides, Tokens (3));
-
-      if WisiToken.BNF.Is_Present (Data.Tokens.Rules, LHS) then
-         declare
-            LHS_Token : Base_Token renames Data.Terminals.all (Tree.Terminal (Tokens (1)));
-         begin
-            raise Grammar_Error with Error_Message
-              (Data.Grammar_Lexer.File_Name, LHS_Token.Line, LHS_Token.Column, "duplicate nonterm");
-         end;
-      else
-         Data.Tokens.Rules.Append
-           ((+LHS, Right_Hand_Sides,
-             Source_Line => Data.Terminals.all (Tree.Min_Terminal_Index (Tokens (1))).Line));
-      end if;
-   end Add_Nonterminal;
-
-   procedure Add_EBNF
-     (User_Data : in out WisiToken.Syntax_Trees.User_Data_Type'Class;
-      Tree      : in     WisiToken.Syntax_Trees.Tree;
-      Tokens    : in     WisiToken.Syntax_Trees.Valid_Node_Index_Array)
-   is
-      Data  : User_Data_Type renames User_Data_Type (User_Data);
-      Token : Base_Token renames Data.Terminals.all (Tree.Min_Terminal_Index (Tokens (1)));
-   begin
-      --  all phases
-      if Data.Meta_Syntax /= EBNF_Syntax then
-         raise Grammar_Error with Error_Message
-           (Data.Grammar_Lexer.File_Name, Token.Line, Token.Column,
-            "EBNF syntax used, but BNF specified; set '%meta_syntax EBNF'");
-      end if;
-
-      --  FIXME: actually add it?
-   end Add_EBNF;
-
-   procedure Rewrite_EBNF_To_BNF
-     (Tree       : in out WisiToken.Syntax_Trees.Tree;
-      User_Data  : in out User_Data_Type;
-      Descriptor : in     WisiToken.Descriptor)
-   is
-      use WisiToken.Syntax_Trees;
-
-      package Node_Index_Stacks is new SAL.Gen_Unbounded_Definite_Stacks (Node_Index);
-
-      Parents : Node_Index_Stacks.Stack;
-
-      function Next_Nonterm_Name return Token_Index
-      is
-         function Image is new SAL.Generic_Decimal_Image (Token_Index);
-         ID : constant Token_Index := Token_Index (User_Data.Virtual_Identifiers.Length) + 1;
-      begin
-
-         if ID > 999 then
-            --  We assume 3 digits below
-            raise SAL.Programmer_Error with "more than 3 digits needed for virtual identifiers in EBNF rewrite";
-         end if;
-
-         User_Data.Virtual_Identifiers.Append (+("$nonterminal_" & Image (ID, Width => 3)));
-
-         return ID;
-      end Next_Nonterm_Name;
-
-      function To_RHS_List
-        (Node           : in Valid_Node_Index;
-         New_Identifier : in Token_Index)
-        return Valid_Node_Index
-      is
-         --  Convert subtree rooted at Node from an rhs_alternative_list to an
-         --  rhs_list contained by New_Nonterm.
-
-         Child_1 : constant Valid_Node_Index := Tree.Add_Identifier (+IDENTIFIER_ID, New_Identifier);
-         Child_2 : constant Valid_Node_Index := Tree.Add_Terminal (+COLON_ID);
-         Child_4 : constant Valid_Node_Index := Tree.Add_Nonterm
-           ((+semicolon_opt_ID, 0), (1 .. 0 => Invalid_Node_Index));
-
-         New_Nonterm : constant Valid_Node_Index := Tree.Add_Nonterm
-           ((+nonterminal_ID, 0), (Child_1, Child_2, Node, Child_4));
-
-         Alt_Node : Valid_Node_Index := Node;
-      begin
-         loop
-            declare
-               Children : constant Valid_Node_Index_Array := Tree.Children (Alt_Node);
-            begin
-               if Children'Length = 3 then
-                  Tree.Set_ID (Alt_Node, (+rhs_list_ID, 1));
-
-                  --  current tree:
-                  --  rhs_alternative_list : Alt_Node
-                  --  |\
-                  --  | rhs_item_list
-                  --  | terminal: BAR
-                  --  | rhs_item_list
-                  --  |/
-
-                  --  new tree:
-                  --  rhs_list : Alt_Node
-                  --  |\
-                  --  | rhs_list : new
-                  --  | |\
-                  --  | | rhs : new
-                  --  | | |\
-                  --  | | | rhs_item_list : reuse
-                  --  | | |/
-                  --  | |/
-                  --  | terminal: BAR : reuse
-                  --  | |
-                  --  | rhs : new
-                  --  | |\
-                  --  | | rhs_item_list : reuse
-                  --  | |/
-                  --  |/
-                  declare
-                     Alt_List  : constant Valid_Node_Index := Children (1);
-                     Bar       : constant Valid_Node_Index := Children (2);
-                     Item_List : constant Valid_Node_Index := Children (3);
-
-                     Child_1 : constant Valid_Node_Index := Tree.Add_Nonterm
-                       ((+rhs_list_ID, 1),
-                        (1 => Tree.Add_Nonterm ((+rhs_ID, 1), (1 => Alt_List))));
-
-                     Child_3   : constant Valid_Node_Index := Tree.Add_Nonterm ((+rhs_ID, 1), (1 => Item_List));
-                  begin
-                     Tree.Set_Children (Alt_Node, (Child_1, Bar, Child_3));
-
-                     Alt_Node := Alt_List;
-                  end;
-
-               else
-                  Tree.Set_ID (Alt_Node, (+rhs_list_ID, 0));
-
-                  --  current tree:
-                  --  rhs_alternative_list : Alt_Node
-                  --  |\
-                  --  | rhs_item_list
-                  --  |/
-
-                  --  new tree:
-                  --  rhs_list : Alt_Node
-                  --  |\
-                  --  | rhs : new
-                  --  | |\
-                  --  | | rhs_item_list : reuse
-                  --  | |/
-                  --  |/
-                  Tree.Set_Children (Alt_Node, (1 => Tree.Add_Nonterm ((+rhs_ID, 1), (1 => Children (1)))));
-                  exit;
-               end if;
-            end;
-         end loop;
-
-         return New_Nonterm;
-      end To_RHS_List;
-
-      procedure Process_Node (Node : in Valid_Node_Index)
-      is
-      begin
-         case To_Token_Enum (Tree.ID (Node)) is
-         when rhs_optional_item_ID =>
-            if Tree.Children (Parents (3))'Length > 1 then
-               raise SAL.Not_Implemented with "ebnf_to_bnf rhs_optional_item_ID action " &
-                 Tree.Image (Parents (3), Descriptor);
-            end if;
-
-            declare
-               New_Identifier : constant Token_Index      := Next_Nonterm_Name;
-               New_Nonterm    : constant Valid_Node_Index := To_RHS_List (Tree.Children (Node)(2), New_Identifier);
-            begin
-               Tree.Set_Node_Identifier (Node, +IDENTIFIER_ID, New_Identifier);
-
-               Process_Node (New_Nonterm);
-            end;
-
-         when rhs_multiple_item_ID =>
-            raise SAL.Not_Implemented;
-
-         when rhs_group_item_ID =>
-            raise SAL.Not_Implemented;
-
-         when others =>
-            --  process children
-            if Tree.Label (Node) = Nonterm then
-               Parents.Push (Node);
-               for Child of Tree.Children (Node) loop
-                  Process_Node (Child);
-               end loop;
-               Parents.Pop;
-            end if;
-
-         end case;
-
-      end Process_Node;
-
-   begin
-      --  We can't use Process_Tree because we are editing the tree.
-      Parents.Push (Tree.Root);
-      Process_Node (Tree.Root);
-   end Rewrite_EBNF_To_BNF;
-
-end WisiToken_Grammar_Runtime;
-=======
---  Abstract :
---
---  See spec.
---
---  Copyright (C) 2018, 2019 Free Software Foundation, Inc.
---
---  This library is free software;  you can redistribute it and/or modify it
---  under terms of the  GNU General Public License  as published by the Free
---  Software  Foundation;  either version 3,  or (at your  option) any later
---  version. This library is distributed in the hope that it will be useful,
---  but WITHOUT ANY WARRANTY;  without even the implied warranty of MERCHAN-
---  TABILITY or FITNESS FOR A PARTICULAR PURPOSE.
-
---  As a special exception under Section 7 of GPL version 3, you are granted
---  additional permissions described in the GCC Runtime Library Exception,
---  version 3.1, as published by the Free Software Foundation.
-
-pragma License (Modified_GPL);
-
-with Ada.Exceptions;
-with Ada.Text_IO;
-with SAL.Gen_Unbounded_Definite_Stacks;
-with SAL.Generic_Decimal_Image;
-with WisiToken.Generate;   use WisiToken.Generate;
-with Wisitoken_Grammar_Actions; use Wisitoken_Grammar_Actions;
-package body WisiToken_Grammar_Runtime is
-
-   use WisiToken;
-
-   ----------
-   --  Body subprograms, misc order
-
-   function Get_Text
-     (Data         : in User_Data_Type;
-      Tree         : in Syntax_Trees.Tree;
-      Tree_Index   : in Syntax_Trees.Valid_Node_Index;
-      Strip_Quotes : in Boolean := False)
-     return String
-   is
-      use all type Syntax_Trees.Node_Label;
-
-      function Strip_Delimiters (Tree_Index : in Syntax_Trees.Valid_Node_Index) return String
-      is
-         Region : Buffer_Region renames Data.Terminals.all (Tree.Terminal (Tree_Index)).Byte_Region;
-      begin
-         if -Tree.ID (Tree_Index) in RAW_CODE_ID | REGEXP_ID | ACTION_ID then
-            --  strip delimiters.
-            return Data.Grammar_Lexer.Buffer_Text ((Region.First + 2, Region.Last - 2));
-
-         elsif -Tree.ID (Tree_Index) in STRING_LITERAL_1_ID | STRING_LITERAL_2_ID and Strip_Quotes then
-            return Data.Grammar_Lexer.Buffer_Text ((Region.First + 1, Region.Last - 1));
-         else
-            return Data.Grammar_Lexer.Buffer_Text (Region);
-         end if;
-      end Strip_Delimiters;
-
-   begin
-      case Tree.Label (Tree_Index) is
-      when Shared_Terminal =>
-         return Strip_Delimiters (Tree_Index);
-
-      when Virtual_Terminal =>
-         --  Terminal keyword inserted during tree edit. We could check for
-         --  Identifier, but that will be caught later.
-         return Image (Tree.ID (Tree_Index), Wisitoken_Grammar_Actions.Descriptor);
-
-      when Virtual_Identifier =>
-         return -Data.Virtual_Identifiers (Tree.Identifier (Tree_Index));
-
-      when Nonterm =>
-         declare
-            use all type Ada.Strings.Unbounded.Unbounded_String;
-            Result       : Ada.Strings.Unbounded.Unbounded_String;
-            Tree_Indices : constant Syntax_Trees.Valid_Node_Index_Array := Tree.Get_Terminals (Tree_Index);
-            Need_Space   : Boolean                                      := False;
-         begin
-            for Tree_Index of Tree_Indices loop
-               Result := Result & (if Need_Space then " " else "") & Strip_Delimiters (Tree_Index);
-               Need_Space := True;
-            end loop;
-            return -Result;
-         end;
-      end case;
-   end Get_Text;
-
-   function Get_Child_Text
-     (Data         : in User_Data_Type;
-      Tree         : in Syntax_Trees.Tree;
-      Parent       : in Syntax_Trees.Valid_Node_Index;
-      Child        : in SAL.Peek_Type;
-      Strip_Quotes : in Boolean := False)
-     return String
-   is
-      Tree_Indices : constant Syntax_Trees.Valid_Node_Index_Array := Tree.Get_Terminals (Parent);
-   begin
-      return Get_Text (Data, Tree, Tree_Indices (Child), Strip_Quotes);
-   end Get_Child_Text;
-
-   procedure Start_If_1
-     (Data    : in out User_Data_Type;
-      Tree    : in     Syntax_Trees.Tree;
-      A_Index : in     Syntax_Trees.Valid_Node_Index;
-      B_Index : in     Syntax_Trees.Valid_Node_Index)
-   is
-      use all type WisiToken.BNF.Generate_Algorithm;
-      use all type WisiToken.BNF.Lexer_Type;
-   begin
-      if "lexer" = Get_Text (Data, Tree, A_Index) then
-         Data.If_Lexer_Present := True;
-         Data.Ignore_Lines     := Data.User_Lexer /= WisiToken.BNF.To_Lexer (Get_Text (Data, Tree, B_Index));
-
-      elsif "parser" = Get_Text (Data, Tree, A_Index) then
-         Data.If_Parser_Present := True;
-         Data.Ignore_Lines := Data.User_Parser /= WisiToken.BNF.Generate_Algorithm'Value
-           (Get_Text (Data, Tree, B_Index));
-
-      else
-         raise Grammar_Error with
-           Error_Message
-             (Data.Grammar_Lexer.File_Name, Data.Terminals.all (Tree.Min_Terminal_Index (A_Index)).Line,
-              "invalid '%if'; must be one of {lexer | parser}");
-      end if;
-   end Start_If_1;
-
-   function Get_RHS
-     (Data  : in out User_Data_Type;
-      Tree  : in     Syntax_Trees.Tree;
-      Token : in     Syntax_Trees.Valid_Node_Index)
-     return WisiToken.BNF.RHS_Type
-   is
-      use all type SAL.Base_Peek_Type;
-      Tokens : constant Syntax_Trees.Valid_Node_Index_Array := Tree.Children (Token);
-   begin
-      pragma Assert (-Tree.ID (Token) = rhs_ID);
-
-      return RHS : WisiToken.BNF.RHS_Type do
-         if Tokens'Length = 0 then
-            --  Token is an empty rhs; parent is a possibly empty rhs_list; grandparent is
-            --  a non-empty rhs_list or nonterminal.
-            RHS.Source_Line := Data.Terminals.all (Tree.Min_Terminal_Index (Tree.Parent (Tree.Parent (Token)))).Line;
-
-         else
-            RHS.Source_Line := Data.Terminals.all (Tree.Min_Terminal_Index (Token)).Line;
-
-            for I of Tree.Get_Terminals (Tokens (1)) loop
-               RHS.Tokens.Append (Get_Text (Data, Tree, I));
-            end loop;
-
-            if Tokens'Last >= 2 then
-               declare
-                  Text : constant String := Get_Text (Data, Tree, Tokens (2));
-               begin
-                  if Text'Length > 0 then
-                     RHS.Action := +Text;
-                     Data.Action_Count := Data.Action_Count + 1;
-                  end if;
-               end;
-            end if;
-
-            if Tokens'Last >= 3 then
-               RHS.Check := +Get_Text (Data, Tree, Tokens (3));
-               Data.Check_Count := Data.Check_Count + 1;
-            end if;
-         end if;
-      end return;
-   end Get_RHS;
-
-   procedure Get_Right_Hand_Sides
-     (Data             : in out User_Data_Type;
-      Tree             : in     WisiToken.Syntax_Trees.Tree;
-      Right_Hand_Sides : in out WisiToken.BNF.RHS_Lists.List;
-      Token            : in     WisiToken.Syntax_Trees.Valid_Node_Index)
-   is
-      use all type SAL.Base_Peek_Type;
-
-      Tokens : constant Syntax_Trees.Valid_Node_Index_Array := Tree.Children (Token);
-   begin
-      pragma Assert (-Tree.ID (Token) = rhs_list_ID);
-
-      if Tokens'Last = 1 then
-         --  | rhs
-         if not Data.Ignore_Lines then
-            Right_Hand_Sides.Append (Get_RHS (Data, Tree, Tokens (1)));
-         end if;
-      else
-         --  | rhs_list BAR rhs
-         --  | rhs_list PERCENT IF IDENTIFIER EQUAL IDENTIFIER
-         --  | rhs_list PERCENT END IF
-         Get_Right_Hand_Sides (Data, Tree, Right_Hand_Sides, Tokens (1));
-
-         case Token_Enum_ID'(-Tree.ID (Tokens (3))) is
-         when rhs_ID =>
-            if not Data.Ignore_Lines then
-               Right_Hand_Sides.Append (Get_RHS (Data, Tree, Tokens (3)));
-            end if;
-
-         when IF_ID =>
-            Start_If_1 (Data, Tree, Tokens (4), Tokens (6));
-
-         when END_ID =>
-            Data.Ignore_Lines := False;
-
-         when others =>
-            raise SAL.Programmer_Error;
-         end case;
-      end if;
-   end Get_Right_Hand_Sides;
-
-   ----------
-   --  Public subprograms, declaration order
-
-   overriding
-   procedure Set_Lexer_Terminals
-     (User_Data : in out User_Data_Type;
-      Lexer     : in     WisiToken.Lexer.Handle;
-      Terminals : in     Base_Token_Array_Access)
-   is begin
-      User_Data.Grammar_Lexer := Lexer;
-      User_Data.Terminals     := Terminals;
-   end Set_Lexer_Terminals;
-
-   overriding procedure Reset (Data : in out User_Data_Type)
-   is begin
-      --  Preserve Grammar_Lexer
-      --  Preserve User_Lexer
-      --  Preserve User_Parser
-      --  Perserve Generate_Set
-      --  Preserve Meta_Syntax
-      --  Preserve Terminals
-      Data.Raw_Code          := (others => <>);
-      Data.Language_Params   := (others => <>);
-      WisiToken.BNF.Free (Data.Generate_Set);
-      Data.Tokens            := (others => <>);
-      Data.Conflicts.Clear;
-      Data.McKenzie_Recover  := (others => <>);
-      Data.Rule_Count        := 0;
-      Data.Action_Count      := 0;
-      Data.Check_Count       := 0;
-      Data.If_Lexer_Present  := False;
-      Data.If_Parser_Present := False;
-      Data.Ignore_Lines      := False;
-   end Reset;
-
-   procedure Start_If
-     (User_Data : in out WisiToken.Syntax_Trees.User_Data_Type'Class;
-      Tree      : in     WisiToken.Syntax_Trees.Tree;
-      Tokens    : in     WisiToken.Syntax_Trees.Valid_Node_Index_Array)
-   is begin
-      --  all phases
-      Start_If_1 (User_Data_Type (User_Data), Tree, Tokens (3), Tokens (5));
-   end Start_If;
-
-   procedure End_If (User_Data : in out WisiToken.Syntax_Trees.User_Data_Type'Class)
-   is
-      Data : User_Data_Type renames User_Data_Type (User_Data);
-   begin
-      --  all phases
-      Data.Ignore_Lines := False;
-   end End_If;
-
-   procedure Add_Declaration
-     (User_Data : in out WisiToken.Syntax_Trees.User_Data_Type'Class;
-      Tree      : in     WisiToken.Syntax_Trees.Tree;
-      Tokens    : in     WisiToken.Syntax_Trees.Valid_Node_Index_Array)
-   is
-      use all type WisiToken.Syntax_Trees.Node_Label;
-      use all type Ada.Strings.Unbounded.Unbounded_String;
-
-      Data : User_Data_Type renames User_Data_Type (User_Data);
-
-      function Token (Index : in SAL.Peek_Type) return Base_Token
-      is
-         use all type SAL.Base_Peek_Type;
-      begin
-         if Tokens'Last < Index then
-            raise SAL.Programmer_Error;
-         elsif Tree.Label (Tokens (Index)) /= WisiToken.Syntax_Trees.Shared_Terminal then
-            raise SAL.Programmer_Error with "token at " & Image (Tree.Byte_Region (Tokens (Index))) &
-              " is a " & WisiToken.Syntax_Trees.Node_Label'Image (Tree.Label (Tokens (Index))) &
-              ", expecting Shared_Terminal";
-         else
-            return Data.Terminals.all (Tree.Terminal (Tokens (Index)));
-         end if;
-      end Token;
-
-      function Enum_ID (Index : in SAL.Peek_Type) return Token_Enum_ID
-        is (Token_Enum_ID'(-Token (Index).ID));
-
-      procedure Set_Meta_Syntax
-      is
-         Value_Str : constant String := WisiToken.BNF.To_Lower (Get_Text (Data, Tree, Tokens (3)));
-      begin
-         if Value_Str = "bnf" then
-            Data.Meta_Syntax := BNF_Syntax;
-         elsif Value_Str = "ebnf" then
-            Data.Meta_Syntax := EBNF_Syntax;
-
-         else
-            Put_Error ("invalid value for %meta_syntax; must be BNF | EBNF.");
-         end if;
-      end Set_Meta_Syntax;
-
-   begin
-      if Data.Phase = 0 then
-         if Tree.Label (Tokens (2)) = WisiToken.Syntax_Trees.Shared_Terminal then
-            case Enum_ID (2) is
-            when IDENTIFIER_ID =>
-               declare
-                  Kind : constant String := Data.Grammar_Lexer.Buffer_Text (Token (2).Byte_Region);
-               begin
-                  if Kind = "meta_syntax" then
-                     Set_Meta_Syntax;
-                  end if;
-               end;
-            when others =>
-               null;
-            end case;
-         end if;
-         return;
-      end if;
-
-      --  Add declaration to User_Data.Generate_Set, Language_Params,
-      --  Tokens, Conflicts, or McKenzie_Recover.
-
-      if Data.Ignore_Lines then
-         return;
-      end if;
-
-      case Tree.Label (Tokens (2)) is
-      when Syntax_Trees.Nonterm =>
-         --  must be token_keyword_non_grammar
-         declare
-            Children : Syntax_Trees.Valid_Node_Index_Array renames Tree.Children (Tokens (2));
-            Child_1  : Base_Token renames Data.Terminals.all (Tree.Terminal (Children (1)));
-         begin
-            case Token_Enum_ID'(-Child_1.ID) is
-            when Wisitoken_Grammar_Actions.TOKEN_ID =>
-
-               WisiToken.BNF.Add_Token
-                 (Data.Tokens.Tokens,
-                  Kind  => Get_Text (Data, Tree, Children (3)),
-                  Name  => Get_Text (Data, Tree, Tokens (3)),
-                  Value => Get_Text (Data, Tree, Tokens (4)));
-
-            when KEYWORD_ID =>
-
-               Data.Tokens.Keywords.Append
-                 ((Name  => +Get_Text (Data, Tree, Tokens (3)),
-                   Value => +Get_Text (Data, Tree, Tokens (4))));
-
-            when NON_GRAMMAR_ID =>
-
-               WisiToken.BNF.Add_Token
-                 (Data.Tokens.Non_Grammar,
-                  Kind  => Get_Text (Data, Tree, Children (3)),
-                  Name  => Get_Text (Data, Tree, Tokens (3)),
-                  Value => Get_Text (Data, Tree, Tokens (4)));
-
-            when others =>
-               raise SAL.Programmer_Error;
-            end case;
-         end;
-
-      when Syntax_Trees.Shared_Terminal =>
-         case Enum_ID (2) is
-         when CODE_ID =>
-            declare
-               Location : WisiToken.BNF.Raw_Code_Location;
-
-               --  % code identifier_list raw_code
-               --  1 2    3               4
-               --
-               --  identifier_list = "action spec context"
-               --  identifier_list children = identifier_list IDENTIFIER_ID
-               --  children = identifier_list IDENTIFIER_ID
-               --  children = IDENTIFIER_ID
-               function Get_Loc_List return Base_Token_Array
-               is
-                  use all type SAL.Base_Peek_Type;
-                  use WisiToken.Syntax_Trees;
-                  Node   : Valid_Node_Index := Tokens (3);
-                  Result : Base_Token_Array (1 .. 3);
-                  First  : SAL.Peek_Type    := Result'Last + 1;
-               begin
-                  loop
-                     pragma Assert (-Tree.ID (Node) = identifier_list_ID);
-                     exit when not Tree.Has_Children (Node);
-                     declare
-                        Children : constant Valid_Node_Index_Array := Tree.Children (Node);
-                     begin
-                        if Children'Length = 1 then
-                           --  identifier_list : IDENTIFIER
-                           First := First - 1;
-                           Result (First) := Data.Terminals.all (Tree.Terminal (Children (1)));
-                           exit;
-
-                        elsif Children'Length = 2 then
-                           --  identifier_list : identifier_list IDENTIFIER
-                           First := First - 1;
-                           Result (First) := Data.Terminals.all (Tree.Terminal (Children (2)));
-
-                           Node := Children (1);
-                        else
-                           raise SAL.Programmer_Error;
-                        end if;
-                     end;
-                  end loop;
-                  return Result (First .. Result'Last);
-               end Get_Loc_List;
-
-               Loc_List : constant Base_Token_Array := Get_Loc_List;
-
-               function Get_Loc (Index : in SAL.Peek_Type) return String
-               is (Data.Grammar_Lexer.Buffer_Text (Loc_List (Index).Byte_Region));
-
-            begin
-               if Get_Loc (Loc_List'First) = "actions" then
-                  Location :=
-                    (if Get_Loc (2) = "spec" then
-                       (if Get_Loc (3) = "context" then WisiToken.BNF.Actions_Spec_Context
-                        elsif Get_Loc (3) = "pre" then WisiToken.BNF.Actions_Spec_Pre
-                        elsif Get_Loc (3) = "post" then WisiToken.BNF.Actions_Spec_Post
-                        else raise Grammar_Error with
-                          Error_Message
-                            (Data.Grammar_Lexer.File_Name, Loc_List (2).Line,
-                            "expecting {context | pre | post}"))
-
-                     elsif Get_Loc (2) = "body" then
-                       (if Get_Loc (3) = "context" then WisiToken.BNF.Actions_Body_Context
-                        elsif Get_Loc (3) = "pre" then WisiToken.BNF.Actions_Body_Pre
-                        elsif Get_Loc (3) = "post" then WisiToken.BNF.Actions_Body_Post
-                        else raise Grammar_Error with
-                          Error_Message
-                            (Data.Grammar_Lexer.File_Name, Loc_List (2).Line,
-                            "expecting {context | pre | post}"))
-
-                     else raise Grammar_Error);
-
-               elsif Get_Loc (Loc_List'First) = "copyright_license" then
-                  Location := WisiToken.BNF.Copyright_License;
-
-               else
-                  raise Grammar_Error with
-                    Error_Message
-                      (Data.Grammar_Lexer.File_Name, Loc_List (Loc_List'First).Line,
-                       "expecting {actions | copyright_license}");
-               end if;
-
-               Data.Raw_Code (Location) := WisiToken.BNF.Split_Lines (Get_Text (Data, Tree, Tokens (4)));
-            exception
-            when Grammar_Error =>
-               Put_Error
-                 (Error_Message
-                    (Data.Grammar_Lexer.File_Name, Token (2).Line, Token (2).Column,
-                     "invalid raw code location; actions {spec | body} {context | pre | post}"));
-            end;
-
-         when IDENTIFIER_ID =>
-            declare
-               Kind : constant String := Data.Grammar_Lexer.Buffer_Text (Token (2).Byte_Region);
-            begin
-               --  Alphabetical by Kind
-
-               if Kind = "case_insensitive" then
-                  Data.Language_Params.Case_Insensitive := True;
-
-               elsif Kind = "conflict" then
-                  declare
-                     Tree_Indices : constant Syntax_Trees.Valid_Node_Index_Array := Tree.Get_Terminals
-                       (Tokens (3));
-                     --   %conflict <action_a>/<action_b> in state <LHS_A>, <LHS_B> on token <on>
-                     --              1        2 3         4  5      6     7  8      9  10     11
-                  begin
-                     Data.Conflicts.Append
-                       ((Source_Line => Data.Terminals.all (Tree.Terminal (Tree_Indices (1))).Line,
-                         Action_A    => +Get_Text (Data, Tree, Tree_Indices (1)),
-                         LHS_A       => +Get_Text (Data, Tree, Tree_Indices (6)),
-                         Action_B    => +Get_Text (Data, Tree, Tree_Indices (3)),
-                         LHS_B       => +Get_Text (Data, Tree, Tree_Indices (8)),
-                         On          => +Get_Text (Data, Tree, Tree_Indices (11))));
-                  end;
-
-               elsif Kind = "end" then
-                  --  matching '%if' specified current lexer.
-                  null;
-
-               elsif Kind = "elisp_face" then
-                  Data.User_Names.Faces.Append (Get_Text (Data, Tree, Tokens (3), Strip_Quotes => True));
-
-               elsif Kind = "elisp_indent" then
-                  Data.User_Names.Indents.Append
-                    ((Name  => +Get_Child_Text (Data, Tree, Tokens (3), 1, Strip_Quotes => True),
-                      Value => +Get_Child_Text (Data, Tree, Tokens (3), 2)));
-
-               elsif Kind = "embedded_quote_escape_doubled" then
-                  Data.Language_Params.Embedded_Quote_Escape_Doubled := True;
-
-               elsif Kind = "end_names_optional_option" then
-                  Data.Language_Params.End_Names_Optional_Option := +Get_Text (Data, Tree, Tokens (3));
-
-               elsif Kind = "generate" then
-                  declare
-                     Children : constant Syntax_Trees.Valid_Node_Index_Array := Tree.Get_Terminals (Tokens (3));
-                     Tuple     : WisiToken.BNF.Generate_Tuple;
-                  begin
-                     Tuple.Gen_Alg  := WisiToken.BNF.Generate_Algorithm'Value (Get_Text (Data, Tree, Children (1)));
-                     Tuple.Out_Lang := WisiToken.BNF.To_Output_Language (Get_Text (Data, Tree, Children (2)));
-                     for I in 3 .. SAL.Base_Peek_Type (Children'Length) loop
-                        declare
-                           Text : constant String := Get_Text (Data, Tree, Children (I));
-                        begin
-                           if Text = "text_rep" then
-                              Tuple.Text_Rep := True;
-
-                           elsif (for some I of WisiToken.BNF.Lexer_Image => Text = I.all) then
-                              Tuple.Lexer := WisiToken.BNF.To_Lexer (Text);
-
-                           elsif (for some I in WisiToken.BNF.Valid_Interface =>
-                                    WisiToken.BNF.To_Lower (Text) = WisiToken.BNF.To_Lower
-                                      (WisiToken.BNF.Valid_Interface'Image (I)))
-                           then
-                              Tuple.Interface_Kind := WisiToken.BNF.Valid_Interface'Value (Text);
-                           else
-                              declare
-                                 Token : Base_Token renames Data.Terminals.all (Tree.Terminal (Children (I)));
-                              begin
-                                 raise Grammar_Error with Error_Message
-                                   (Data.Grammar_Lexer.File_Name, Token.Line, Token.Column,
-                                    "invalid generate param '" & Text & "'");
-                              end;
-                           end if;
-                        end;
-                     end loop;
-                     WisiToken.BNF.Add (Data.Generate_Set, Tuple);
-                  end;
-
-               elsif Kind = "mckenzie_check_limit" then
-                  Data.Language_Params.Error_Recover := True;
-                  Data.McKenzie_Recover.Check_Limit := Token_Index'Value (Get_Text (Data, Tree, Tokens (3)));
-
-               elsif Kind = "mckenzie_check_delta_limit" then
-                  Data.Language_Params.Error_Recover := True;
-                  Data.McKenzie_Recover.Check_Delta_Limit := Integer'Value (Get_Text (Data, Tree, Tokens (3)));
-
-               elsif Kind = "mckenzie_cost_default" then
-                  if Tree.Get_Terminals (Tokens (3))'Length /= 4 then
-                     raise Grammar_Error with
-                       Error_Message
-                         (Data.Grammar_Lexer.File_Name, Data.Terminals.all (Tree.Min_Terminal_Index (Tokens (3))).Line,
-                          "too " & (if Tree.Get_Terminals (Tokens (3))'Length > 4 then "many" else "few") &
-                            " default costs; should be 'insert, delete, push back, ignore check fail'.");
-                  end if;
-
-                  Data.Language_Params.Error_Recover := True;
-                  Data.McKenzie_Recover.Source_Line := Data.Terminals.all (Tree.Min_Terminal_Index (Tokens (1))).Line;
-
-                  Data.McKenzie_Recover.Default_Insert          := Natural'Value
-                    (Get_Child_Text (Data, Tree, Tokens (3), 1));
-                  Data.McKenzie_Recover.Default_Delete_Terminal := Natural'Value
-                    (Get_Child_Text (Data, Tree, Tokens (3), 2));
-                  Data.McKenzie_Recover.Default_Push_Back       := Natural'Value
-                    (Get_Child_Text (Data, Tree, Tokens (3), 3));
-                  Data.McKenzie_Recover.Ignore_Check_Fail       := Natural'Value
-                    (Get_Child_Text (Data, Tree, Tokens (3), 4));
-
-               elsif Kind = "mckenzie_cost_delete" then
-                  Data.Language_Params.Error_Recover := True;
-                  Data.McKenzie_Recover.Delete.Append
-                    ((+Get_Child_Text (Data, Tree, Tokens (3), 1),
-                      +Get_Child_Text (Data, Tree, Tokens (3), 2)));
-
-               elsif Kind = "mckenzie_cost_insert" then
-                  Data.Language_Params.Error_Recover := True;
-                  Data.McKenzie_Recover.Insert.Append
-                    ((+Get_Child_Text (Data, Tree, Tokens (3), 1),
-                      +Get_Child_Text (Data, Tree, Tokens (3), 2)));
-
-               elsif Kind = "mckenzie_cost_limit" then
-                  Data.Language_Params.Error_Recover := True;
-                  Data.McKenzie_Recover.Cost_Limit := Natural'Value (Get_Text (Data, Tree, Tokens (3)));
-
-               elsif Kind = "mckenzie_cost_push_back" then
-                  Data.Language_Params.Error_Recover := True;
-                  Data.McKenzie_Recover.Push_Back.Append
-                    ((+Get_Child_Text (Data, Tree, Tokens (3), 1),
-                      +Get_Child_Text (Data, Tree, Tokens (3), 2)));
-
-               elsif Kind = "mckenzie_enqueue_limit" then
-                  Data.Language_Params.Error_Recover := True;
-                  Data.McKenzie_Recover.Enqueue_Limit := Natural'Value (Get_Text (Data, Tree, Tokens (3)));
-
-               elsif Kind = "meta_syntax" then
-                  Set_Meta_Syntax;
-
-               elsif Kind = "no_language_runtime" then
-                  Data.Language_Params.Language_Runtime := False;
-
-               elsif Kind = "no_enum" then
-                  Data.Language_Params.Declare_Enums := False;
-
-               elsif Kind = "start" then
-                  Data.Language_Params.Start_Token := +Get_Text (Data, Tree, Tokens (3));
-
-               elsif Kind = "re2c_regexp" then
-                  Data.Tokens.re2c_Regexps.Append
-                    ((+Get_Child_Text (Data, Tree, Tokens (3), 1),
-                      +Get_Child_Text (Data, Tree, Tokens (3), 2)));
-
-               else
-                  raise Grammar_Error with Error_Message
-                    (Data.Grammar_Lexer.File_Name, Token (2).Line, Token (2).Column, "unexpected syntax");
-
-               end if;
-            end;
-
-         when others =>
-            raise Grammar_Error with Error_Message
-              (Data.Grammar_Lexer.File_Name, Token (2).Line, Token (2).Column, "unexpected syntax");
-         end case;
-
-      when Syntax_Trees.Virtual_Terminal | Syntax_Trees.Virtual_Identifier =>
-         raise SAL.Programmer_Error;
-      end case;
-   end Add_Declaration;
-
-   procedure Add_Nonterminal
-     (User_Data : in out WisiToken.Syntax_Trees.User_Data_Type'Class;
-      Tree      : in     WisiToken.Syntax_Trees.Tree;
-      Tokens    : in     WisiToken.Syntax_Trees.Valid_Node_Index_Array)
-   is
-      Data : User_Data_Type renames User_Data_Type (User_Data);
-
-      LHS : constant String := Get_Text (Data, Tree, Tokens (1));
-
-      Right_Hand_Sides : WisiToken.BNF.RHS_Lists.List;
-   begin
-      if Data.Phase = 0 then
-         return;
-      end if;
-
-      Data.Rule_Count := Data.Rule_Count + 1;
-
-      Get_Right_Hand_Sides (Data, Tree, Right_Hand_Sides, Tokens (3));
-
-      if WisiToken.BNF.Is_Present (Data.Tokens.Rules, LHS) then
-         declare
-            LHS_Token : Base_Token renames Data.Terminals.all (Tree.Terminal (Tokens (1)));
-         begin
-            raise Grammar_Error with Error_Message
-              (Data.Grammar_Lexer.File_Name, LHS_Token.Line, LHS_Token.Column, "duplicate nonterm");
-         end;
-      else
-         Data.Tokens.Rules.Append
-           ((+LHS, Right_Hand_Sides,
-             Source_Line => Data.Terminals.all (Tree.Min_Terminal_Index (Tokens (1))).Line));
-      end if;
-   end Add_Nonterminal;
-
-   procedure Check_EBNF
-     (User_Data : in out WisiToken.Syntax_Trees.User_Data_Type'Class;
-      Tree      : in     WisiToken.Syntax_Trees.Tree;
-      Tokens    : in     WisiToken.Syntax_Trees.Valid_Node_Index_Array)
-   is
-      Data  : User_Data_Type renames User_Data_Type (User_Data);
-      Token : Base_Token renames Data.Terminals.all (Tree.Min_Terminal_Index (Tokens (1)));
-   begin
-      --  all phases
-      if Data.Meta_Syntax /= EBNF_Syntax then
-         raise Grammar_Error with Error_Message
-           (Data.Grammar_Lexer.File_Name, Token.Line, Token.Column,
-            "EBNF syntax used, but BNF specified; set '%meta_syntax EBNF'");
-      end if;
-   end Check_EBNF;
-
-   procedure Rewrite_EBNF_To_BNF
-     (Tree      : in out WisiToken.Syntax_Trees.Tree;
-      User_Data : in out User_Data_Type)
-   is
-      use WisiToken.Syntax_Trees;
-
-      package Node_Index_Stacks is new SAL.Gen_Unbounded_Definite_Stacks (Node_Index);
-
-      Parents : Node_Index_Stacks.Stack;
-
-      Comp_Unit_List_Tail : Valid_Node_Index := Tree.Parent
-        (Tree.Find_Descendant (Tree.Root, +compilation_unit_ID));
-
-      procedure Process_Node (Node : in Valid_Node_Index);
-      --  Translate Node an its children
-
-      function Next_Nonterm_Name return Token_Index
-      is
-         function Image is new SAL.Generic_Decimal_Image (Token_Index);
-         ID : constant Token_Index := Token_Index (User_Data.Virtual_Identifiers.Length) + 1;
-      begin
-
-         if ID > 999 then
-            --  We assume 3 digits below
-            raise SAL.Programmer_Error with "more than 3 digits needed for virtual identifiers in EBNF rewrite";
-         end if;
-
-         User_Data.Virtual_Identifiers.Append (+("$nonterminal_" & Image (ID, Width => 3)));
-
-         return ID;
-      end Next_Nonterm_Name;
-
-      function Add_Nonterm
-        (Prod_ID : in Production_ID;
-         Child_1 : in Valid_Node_Index;
-         Child_2 : in Valid_Node_Index;
-         Child_3 : in Valid_Node_Index;
-         Child_4 : in Valid_Node_Index)
-        return Valid_Node_Index
-      is begin
-         --  Work around GNAT error about arbitrary evaluation order in
-         --  aggregates (no error about the arbitrary order in subprogram
-         --  parameter_assocation_lists!).
-         return Tree.Add_Nonterm (Prod_ID, (Child_1, Child_2, Child_3, Child_4));
-      end Add_Nonterm;
-
-      procedure Add_Compilation_Unit (Unit : in Valid_Node_Index)
-      is
-         --  Unit is a declaration_ID or nonterminal_ID
-
-         Old_Comp_Unit_List_Tail : constant Valid_Node_Index := Comp_Unit_List_Tail;
-      begin
-         --  current tree:
-         --  compilation_unit_list: Comp_Unit_List_Tail
-         --  | compilation_unit: Comp_Unit_List_Tail.children (1)
-
-         --  new tree:
-         --  compilation_unit_list: old Comp_Unit_List_Tail
-         --  | compilation_unit_list: new, new Comp_Unit_List_Tail
-         --  | | compilation_unit: Unit
-         --  | compilation_unit: Comp_Unit_List_Tail.children (1)
-
-         Comp_Unit_List_Tail := Tree.Add_Nonterm
-           ((+compilation_unit_list_ID, 0),
-            (1 => Tree.Add_Nonterm
-               ((+compilation_unit_ID, 1),
-                (1 => Unit))));
-
-         Tree.Set_Children
-           (Old_Comp_Unit_List_Tail,
-            (1 => Comp_Unit_List_Tail,
-             2 => Tree.Children (Old_Comp_Unit_List_Tail)(1)));
-      end Add_Compilation_Unit;
-
-      procedure New_Nonterm
-        (RHS_Alt_Node   : in Valid_Node_Index;
-         New_Identifier : in Token_Index)
-      is
-         --  Convert subtree rooted at RHS_Alt_Node from an
-         --  rhs_alternative_list to an rhs_list contained by a new nonterm
-         --  named New_Identifier. Then process RHS_Alt_Node.
-
-         New_Nonterm : constant Valid_Node_Index := Add_Nonterm
-           ((+nonterminal_ID, 0),
-            Child_1 => Tree.Add_Identifier (+IDENTIFIER_ID, New_Identifier),
-            Child_2 => Tree.Add_Terminal (+COLON_ID),
-            Child_3 => RHS_Alt_Node,
-            Child_4 => Tree.Add_Nonterm
-              ((+semicolon_opt_ID, 0),
-               (1   => Tree.Add_Terminal (+SEMICOLON_ID))));
-
-         RHS_Alt_Children : constant Valid_Node_Index_Array := Tree.Children (RHS_Alt_Node);
-      begin
-         Add_Compilation_Unit (New_Nonterm);
-
-         --  wisitoken_grammary.wy rhs_alternative_list has 1 or 3 children
-         --  Common parts done above.
-
-         if RHS_Alt_Children'Length = 3 then
-            --  current tree:
-            --  rhs_alternative_list : RHS_Alt_Node
-            --  | rhs_alternative_list: RHS_Alt_Node.Children (1)
-            --  | | rhs_item_list: RHS_Alt_Node.Children (1).Children (1)
-            --  | terminal: BAR RHS_Alt_Node.Children (2)
-            --  | rhs_item_list: RHS_Alt_Node.Children (3)
-
-            --  new tree:
-            --  compilation_unit_list: Comp_Unit_List_Tail
-            --  | compilation_unit_list: new
-            --  | | compilation_unit: new
-            --  | | | nonterminal: new New_Nonterm
-            --  | | | | identifier: new New_Identifier
-            --  | | | | colon: new
-            --  | | | | rhs_list: RHS_Alt_Node
-            --  | | | | | rhs_list: RHS_Alt_Children (1)
-            --  | | | | | | rhs: new
-            --  | | | | | | | rhs_item_list: RHS_Alt_Children (1).Children (1)
-            --  | | | | | BAR: new
-            --  | | | | | rhs: new
-            --  | | | | | | rhs_item_list: RHS_Alt_Children (3)
-            --  | | | | semicolon_opt: new
-            --  | | | | | SEMICOLON: new
-            --  | compilation_unit: Comp_Unit_List_Tail.children (1)
-
-            Tree.Set_ID (RHS_Alt_Node, (+rhs_list_ID, 1));
-            Tree.Set_ID (RHS_Alt_Children (1), (+rhs_list_ID, 1));
-
-            Tree.Set_Children
-              (RHS_Alt_Children (1),
-               (1 => Tree.Add_Nonterm
-                 ((+rhs_ID, 1),
-                  (1 => Tree.Children (RHS_Alt_Children (1))(1)))));
-
-            Tree.Set_Children
-              (RHS_Alt_Node,
-               (1 => RHS_Alt_Children (1),
-                2 => Tree.Add_Terminal (+BAR_ID),
-                3 => Tree.Add_Nonterm
-                  ((+rhs_ID, 1),
-                   (1 => RHS_Alt_Children (3)))));
-
-         else
-            --  current tree:
-            --  rhs_alternative_list : RHS_Alt_Node
-            --  | rhs_item_list: RHS_Alt_Node.Children (1)
-
-            --  new tree:
-            --  compilation_unit_list: current tail
-            --  | compilation_unit_list: new
-            --  | | compilation_unit: new
-            --  | | | nonterminal: new New_Nonterm
-            --  | | | | identifier: new New_Identifier Child_1
-            --  | | | | colon: new Child_2
-            --  | | | | rhs_list: RHS_Alt_Node
-            --  | | | | | rhs: new
-            --  | | | | | | rhs_item_list: RHS_Alt_Node.Children (1)
-            --  | | | | semicolon_opt: new
-            --  | | | | | SEMICOLON: new
-            --  | compilation_unit: current tail.children (1)
-
-            Tree.Set_ID (RHS_Alt_Node, (+rhs_list_ID, 0));
-            Tree.Set_Children (RHS_Alt_Node, (1 => Tree.Add_Nonterm ((+rhs_ID, 1), (1 => RHS_Alt_Children (1)))));
-         end if;
-
-         Process_Node (New_Nonterm);
-      end New_Nonterm;
-
-      procedure Process_Node (Node : in Valid_Node_Index)
-      is begin
-         case To_Token_Enum (Tree.ID (Node)) is
-         --  Token_ID alphabetical order
-         when rhs_alternative_list_ID =>
-            --  So far, all handled by parents
-            raise SAL.Not_Implemented with Tree.Image (Node, Wisitoken_Grammar_Actions.Descriptor);
-
-         when rhs_group_item_ID =>
-            --  Just drop parens
-            raise SAL.Not_Implemented with Tree.Image (Node, Wisitoken_Grammar_Actions.Descriptor);
-
-         when rhs_multiple_item_ID =>
-            raise SAL.Not_Implemented;
-
-         when rhs_optional_item_ID =>
-            if Tree.Children (Parents (3))'Length > 1 then
-               raise SAL.Not_Implemented with "ebnf_to_bnf rhs_optional_item_ID action " &
-                 Tree.Image (Parents (3), Wisitoken_Grammar_Actions.Descriptor);
-            end if;
-
-            --  ada_lite_ebnf.wy aspect_specification
-            --
-            --  current tree:
-            --  compilation_unit_list
-            --  ...
-            --  | rhs_list: Parents (4)
-            --  | | rhs: Parents (3)
-            --  | | | rhs_item_list: Parents (2)
-            --  | | | | rhs_item: Parents (1)
-            --  | | | | | rhs_optional_item: Node
-            --  | | | | | | LEFT_BRACKET: Node.Children (1)
-            --  | | | | | | rhs_alternative_item_list: Node.Children (2)
-            --  | | | | | | RIGHT_BRACKET: Node.Children (3)
-            --  | <next rhs_item, semicolon_opt>
-
-            --  new tree:
-            --  compilation_unit_list
-            --  | nonterminal: new
-            --  | | identifier: new New_Identifier
-            --  | | colon: new
-            --  | | rhs_list: new
-            --  | | | rhs: new
-            --  | | | | rhs_item: new
-            --  | | | | | rhs_alternative_item_list : Node.Children (2)
-            --  | | semicolon_opt
-            --  ...
-            --  | rhs_list: Parents (4)
-            --  | | rhs_list: new
-            --  | | | rhs: Parents (3)
-            --  | | | | rhs_item_list: Parents (2)
-            --  | | | | | rhs_item: Parents (1)
-            --  | | | | | | IDENTIFIER: Node New_Identifier
-            --  | | BAR: new
-            --  | | rhs: new, empty
-            --  | <next rhs, semicolon_opt>
-            declare
-               New_Identifier : constant Token_Index := Next_Nonterm_Name;
-            begin
-               New_Nonterm (Tree.Children (Node)(2), New_Identifier);
-               Tree.Set_Node_Identifier (Node, +IDENTIFIER_ID, New_Identifier);
-
-               Tree.Set_ID (Parents (1), (+rhs_item_ID, 2)); -- also removes action
-
-               Tree.Set_Children
-                 (Parents (4),
-                  (1 => Tree.Add_Nonterm ((+rhs_list_ID, 0), (1 => Parents (3))),
-                   2 => Tree.Add_Terminal (+BAR_ID),
-                   3 => Tree.Add_Nonterm ((+rhs_ID, 0), (1 .. 0 => Invalid_Node_Index))));
-            end;
-
-         when others =>
-            --  process children
-            if Tree.Label (Node) = Nonterm then
-               Parents.Push (Node);
-               for Child of Tree.Children (Node) loop
-                  Process_Node (Child);
-               end loop;
-               Parents.Pop;
-            end if;
-
-         end case;
-
-      end Process_Node;
-
-   begin
-      --  We can't use Process_Tree because we are editing the tree.
-      Parents.Push (Tree.Root);
-      Process_Node (Tree.Root);
-   exception
-   when E : SAL.Not_Implemented =>
-      Ada.Text_IO.Put_Line
-        (Ada.Text_IO.Standard_Error, "Rewrite_EBNF_To_BNF not implemented: " & Ada.Exceptions.Exception_Message (E));
-   end Rewrite_EBNF_To_BNF;
-
-   procedure Print_Source
-     (File_Name : in String;
-      Tree      : in WisiToken.Syntax_Trees.Tree;
-      Data      : in User_Data_Type)
-   is
-      use Ada.Text_IO;
-      use WisiToken.Syntax_Trees;
-      File : File_Type;
-
-      procedure Put_Declaration_Item_List (Node : in Valid_Node_Index)
-      is
-         pragma Unreferenced (Node);
-      begin
-         null; --  FIXME:
-      end Put_Declaration_Item_List;
-
-      procedure Put_Identifier_List (Node : in Valid_Node_Index)
-      is
-         pragma Unreferenced (Node);
-      begin
-         null; --  FIXME:
-      end Put_Identifier_List;
-
-      procedure Put_RHS_Item (Node : in Valid_Node_Index)
-      is
-         Children : constant Valid_Node_Index_Array := Tree.Children (Node);
-      begin
-         case To_Token_Enum (Tree.ID (Children (1))) is
-         when IDENTIFIER_ID =>
-            if Children'Length = 1 then
-               Put (File, Get_Text (Data, Tree, Children (1)));
-            else
-               Put_Line (Standard_Error, " not translated: " & Tree.Image (Node, Wisitoken_Grammar_Actions.Descriptor));
-            end if;
-
-         when LESS_ID | STRING_LITERAL_2_ID | rhs_optional_item_ID | rhs_multiple_item_ID | rhs_group_item_ID =>
-            Put_Line
-              (Standard_Error, " not translated: " & Tree.Image (Children (1), Wisitoken_Grammar_Actions.Descriptor));
-
-         when others =>
-            raise SAL.Programmer_Error with "Put_RHS_Item: " &
-              Tree.Image (Children (1), Wisitoken_Grammar_Actions.Descriptor);
-         end case;
-      end Put_RHS_Item;
-
-      procedure Put_RHS_Item_List (Node : in Valid_Node_Index)
-      is
-         Children : constant Valid_Node_Index_Array := Tree.Children (Node);
-      begin
-         if Children'Length = 1 then
-            Put_RHS_Item (Children (1));
-         else
-            Put_RHS_Item_List (Children (1));
-            Put (File, ' ');
-            Put_RHS_Item (Children (2));
-         end if;
-      end Put_RHS_Item_List;
-
-      procedure Put_RHS (Node : in Valid_Node_Index; First : in Boolean)
-      is
-         Children : constant Valid_Node_Index_Array := Tree.Children (Node);
-      begin
-         Put (File, (if First then "  :" else "  |"));
-         if Children'Length = 0 then
-            Put_Line (File, " ;; empty");
-         else
-            case To_Token_Enum (Tree.ID (Children (1))) is
-            when rhs_item_list_ID =>
-               case Children'Length is
-               when 1 =>
-                  Put_RHS_Item_List (Children (1));
-
-               when 2 =>
-                  Put_RHS_Item_List (Children (1));
-                  Put_Line (File, Get_Text (Data, Tree, Children (2))); -- action
-
-               when 3 =>
-                  Put_RHS_Item_List (Children (1));
-                  Put_Line (File, Get_Text (Data, Tree, Children (2))); -- action
-                  Put_Line (File, Get_Text (Data, Tree, Children (3))); -- check
-               when others =>
-                  raise SAL.Programmer_Error;
-               end case;
-            when PERCENT_ID =>
-               case To_Token_Enum (Tree.ID (Children (2))) is
-               when IF_ID =>
-                  Put_Line
-                    (File, "%if " & Get_Text (Data, Tree, Children (3)) & " = " & Get_Text (Data, Tree, Children (4)));
-               when END_ID =>
-                  Put_Line (File, "%end if");
-               when others =>
-                  raise SAL.Programmer_Error;
-               end case;
-            when others =>
-               raise SAL.Programmer_Error;
-            end case;
-         end if;
-      end Put_RHS;
-
-      procedure Put_RHS_List (Node : in Valid_Node_Index; First : in out Boolean)
-      is
-         Children : constant Valid_Node_Index_Array := Tree.Children (Node);
-      begin
-         if Children'Length = 1 then
-            Put_RHS (Children (1), First);
-            First := False;
-         else
-            Put_RHS_List (Children (1), First);
-            Put_RHS (Children (3), First => False);
-         end if;
-      end Put_RHS_List;
-
-      procedure Process_Node (Node : in Valid_Node_Index)
-      is begin
-         case To_Token_Enum (Tree.ID (Node)) is
-         --  Token_ID alphabetical order
-         when compilation_unit_ID =>
-            Process_Node (Tree.Children (Node)(1));
-
-         when compilation_unit_list_ID =>
-            declare
-               Children : constant Valid_Node_Index_Array := Tree.Children (Node);
-            begin
-               case To_Token_Enum (Tree.ID (Children (1))) is
-               when compilation_unit_list_ID =>
-                  Process_Node (Children (1));
-                  Process_Node (Children (2));
-               when compilation_unit_ID =>
-                  Process_Node (Children (1));
-               when others =>
-                  raise SAL.Programmer_Error;
-               end case;
-            end;
-
-         when declaration_ID =>
-            declare
-               Children : constant Valid_Node_Index_Array := Tree.Children (Node);
-            begin
-               case Tree.RHS_Index (Node) is
-               when 0 =>
-                  case Tree.RHS_Index (Children (2)) is
-                  when 0 =>
-                     Put (File, "%keyword " & Get_Text (Data, Tree, Children (3)));
-                     Put_Declaration_Item_List (Children (4));
-                  when 1 =>
-                     Put (File, "%non_grammar <" & Get_Text (Data, Tree, Tree.Children (Children (2))(3)) & ">");
-                  when 2 =>
-                     Put (File, "%token <" & Get_Text (Data, Tree, Tree.Children (Children (2))(3)) & ">");
-                  when others =>
-                     raise SAL.Programmer_Error;
-                  end case;
-
-               when 1 =>
-                  Put (File, "%code ");
-                  Put_Identifier_List (Children (3));
-                  Put (File, Get_Text (Data, Tree, Children (4))); -- RAW_CODE
-
-               when 2 =>
-                  Put (File, "%" & Get_Text (Data, Tree, Children (2)));
-                  Put_Declaration_Item_List (Children (3));
-
-               when 3 =>
-                  Put (File, "%" & Get_Text (Data, Tree, Children (2)));
-
-               when 4 =>
-                  Put (File, "%if" & Get_Text (Data, Tree, Children (2)) & " = " & Get_Text (Data, Tree, Children (4)));
-
-               when 5 =>
-                  Put (File, "%end if");
-
-               when others =>
-                  raise SAL.Programmer_Error;
-               end case;
-            end;
-
-         when nonterminal_ID =>
-            declare
-               Children : constant Valid_Node_Index_Array := Tree.Children (Node);
-               First    : Boolean                         := True;
-            begin
-               Put_Line (File, Get_Text (Data, Tree, Children (1)));
-               Put_RHS_List (Children (3), First);
-               if Tree.Children (Children (4))'Length > 0 then
-                  Put_Line (File, ";");
-               end if;
-               New_Line (File);
-            end;
-
-         when wisitoken_accept_ID =>
-            Process_Node (Tree.Children (Node)(1));
-
-         when others =>
-            raise SAL.Not_Implemented with Image (Tree.ID (Node), Wisitoken_Grammar_Actions.Descriptor);
-         end case;
-      end Process_Node;
-   begin
-      Create (File, Out_File, File_Name);
-      Ada.Text_IO.Put_Line
-        (File, "-- -*- wisi-disable-face: t -*- FIXME: really bad syntax causes huge error recover times");
-
-      Process_Node (Tree.Root);
-   exception
-   when E : SAL.Not_Implemented =>
-      Ada.Text_IO.Put_Line
-        (Ada.Text_IO.Standard_Error, "Print_Source not implemented: " & Ada.Exceptions.Exception_Message (E));
-   end Print_Source;
-
-end WisiToken_Grammar_Runtime;
->>>>>>> 6c80698f
+--  Abstract :
+--
+--  See spec.
+--
+--  Copyright (C) 2018 - 2019 Free Software Foundation, Inc.
+--
+--  This library is free software;  you can redistribute it and/or modify it
+--  under terms of the  GNU General Public License  as published by the Free
+--  Software  Foundation;  either version 3,  or (at your  option) any later
+--  version. This library is distributed in the hope that it will be useful,
+--  but WITHOUT ANY WARRANTY;  without even the implied warranty of MERCHAN-
+--  TABILITY or FITNESS FOR A PARTICULAR PURPOSE.
+
+--  As a special exception under Section 7 of GPL version 3, you are granted
+--  additional permissions described in the GCC Runtime Library Exception,
+--  version 3.1, as published by the Free Software Foundation.
+
+pragma License (Modified_GPL);
+
+with Ada.Exceptions;
+with Ada.Text_IO;
+with SAL.Gen_Unbounded_Definite_Stacks;
+with SAL.Generic_Decimal_Image;
+with WisiToken.Generate;   use WisiToken.Generate;
+with Wisitoken_Grammar_Actions; use Wisitoken_Grammar_Actions;
+package body WisiToken_Grammar_Runtime is
+
+   use WisiToken;
+
+   ----------
+   --  Body subprograms, misc order
+
+   function Get_Text
+     (Data         : in User_Data_Type;
+      Tree         : in Syntax_Trees.Tree;
+      Tree_Index   : in Syntax_Trees.Valid_Node_Index;
+      Strip_Quotes : in Boolean := False)
+     return String
+   is
+      use all type Syntax_Trees.Node_Label;
+
+      function Strip_Delimiters (Tree_Index : in Syntax_Trees.Valid_Node_Index) return String
+      is
+         Region : Buffer_Region renames Data.Terminals.all (Tree.Terminal (Tree_Index)).Byte_Region;
+      begin
+         if -Tree.ID (Tree_Index) in RAW_CODE_ID | REGEXP_ID | ACTION_ID then
+            --  strip delimiters.
+            return Data.Grammar_Lexer.Buffer_Text ((Region.First + 2, Region.Last - 2));
+
+         elsif -Tree.ID (Tree_Index) in STRING_LITERAL_1_ID | STRING_LITERAL_2_ID and Strip_Quotes then
+            return Data.Grammar_Lexer.Buffer_Text ((Region.First + 1, Region.Last - 1));
+         else
+            return Data.Grammar_Lexer.Buffer_Text (Region);
+         end if;
+      end Strip_Delimiters;
+
+   begin
+      case Tree.Label (Tree_Index) is
+      when Shared_Terminal =>
+         return Strip_Delimiters (Tree_Index);
+
+      when Virtual_Terminal =>
+         --  Terminal keyword inserted during tree edit. We could check for
+         --  Identifier, but that will be caught later.
+         return Image (Tree.ID (Tree_Index), Wisitoken_Grammar_Actions.Descriptor);
+
+      when Virtual_Identifier =>
+         return -Data.Virtual_Identifiers (Tree.Identifier (Tree_Index));
+
+      when Nonterm =>
+         declare
+            use all type Ada.Strings.Unbounded.Unbounded_String;
+            Result       : Ada.Strings.Unbounded.Unbounded_String;
+            Tree_Indices : constant Syntax_Trees.Valid_Node_Index_Array := Tree.Get_Terminals (Tree_Index);
+            Need_Space   : Boolean                                      := False;
+         begin
+            for Tree_Index of Tree_Indices loop
+               Result := Result & (if Need_Space then " " else "") & Strip_Delimiters (Tree_Index);
+               Need_Space := True;
+            end loop;
+            return -Result;
+         end;
+      end case;
+   end Get_Text;
+
+   function Get_Child_Text
+     (Data         : in User_Data_Type;
+      Tree         : in Syntax_Trees.Tree;
+      Parent       : in Syntax_Trees.Valid_Node_Index;
+      Child        : in SAL.Peek_Type;
+      Strip_Quotes : in Boolean := False)
+     return String
+   is
+      Tree_Indices : constant Syntax_Trees.Valid_Node_Index_Array := Tree.Get_Terminals (Parent);
+   begin
+      return Get_Text (Data, Tree, Tree_Indices (Child), Strip_Quotes);
+   end Get_Child_Text;
+
+   procedure Start_If_1
+     (Data    : in out User_Data_Type;
+      Tree    : in     Syntax_Trees.Tree;
+      A_Index : in     Syntax_Trees.Valid_Node_Index;
+      B_Index : in     Syntax_Trees.Valid_Node_Index)
+   is
+      use all type WisiToken.BNF.Generate_Algorithm;
+      use all type WisiToken.BNF.Lexer_Type;
+   begin
+      if "lexer" = Get_Text (Data, Tree, A_Index) then
+         Data.If_Lexer_Present := True;
+         Data.Ignore_Lines     := Data.User_Lexer /= WisiToken.BNF.To_Lexer (Get_Text (Data, Tree, B_Index));
+
+      elsif "parser" = Get_Text (Data, Tree, A_Index) then
+         Data.If_Parser_Present := True;
+         Data.Ignore_Lines := Data.User_Parser /= WisiToken.BNF.Generate_Algorithm'Value
+           (Get_Text (Data, Tree, B_Index));
+
+      else
+         raise Grammar_Error with
+           Error_Message
+             (Data.Grammar_Lexer.File_Name, Data.Terminals.all (Tree.Min_Terminal_Index (A_Index)).Line,
+              "invalid '%if'; must be one of {lexer | parser}");
+      end if;
+   end Start_If_1;
+
+   function Get_RHS
+     (Data  : in out User_Data_Type;
+      Tree  : in     Syntax_Trees.Tree;
+      Token : in     Syntax_Trees.Valid_Node_Index)
+     return WisiToken.BNF.RHS_Type
+   is
+      use all type SAL.Base_Peek_Type;
+      Tokens : constant Syntax_Trees.Valid_Node_Index_Array := Tree.Children (Token);
+   begin
+      pragma Assert (-Tree.ID (Token) = rhs_ID);
+
+      return RHS : WisiToken.BNF.RHS_Type do
+         if Tokens'Length = 0 then
+            --  Token is an empty rhs; parent is a possibly empty rhs_list; grandparent is
+            --  a non-empty rhs_list or nonterminal.
+            RHS.Source_Line := Data.Terminals.all (Tree.Min_Terminal_Index (Tree.Parent (Tree.Parent (Token)))).Line;
+
+         else
+            RHS.Source_Line := Data.Terminals.all (Tree.Min_Terminal_Index (Token)).Line;
+
+            for I of Tree.Get_Terminals (Tokens (1)) loop
+               RHS.Tokens.Append (Get_Text (Data, Tree, I));
+            end loop;
+
+            if Tokens'Last >= 2 then
+               declare
+                  Text : constant String := Get_Text (Data, Tree, Tokens (2));
+               begin
+                  if Text'Length > 0 then
+                     RHS.Action := +Text;
+                     Data.Action_Count := Data.Action_Count + 1;
+                  end if;
+               end;
+            end if;
+
+            if Tokens'Last >= 3 then
+               RHS.Check := +Get_Text (Data, Tree, Tokens (3));
+               Data.Check_Count := Data.Check_Count + 1;
+            end if;
+         end if;
+      end return;
+   end Get_RHS;
+
+   procedure Get_Right_Hand_Sides
+     (Data             : in out User_Data_Type;
+      Tree             : in     WisiToken.Syntax_Trees.Tree;
+      Right_Hand_Sides : in out WisiToken.BNF.RHS_Lists.List;
+      Token            : in     WisiToken.Syntax_Trees.Valid_Node_Index)
+   is
+      use all type SAL.Base_Peek_Type;
+
+      Tokens : constant Syntax_Trees.Valid_Node_Index_Array := Tree.Children (Token);
+   begin
+      pragma Assert (-Tree.ID (Token) = rhs_list_ID);
+
+      if Tokens'Last = 1 then
+         --  | rhs
+         if not Data.Ignore_Lines then
+            Right_Hand_Sides.Append (Get_RHS (Data, Tree, Tokens (1)));
+         end if;
+      else
+         --  | rhs_list BAR rhs
+         --  | rhs_list PERCENT IF IDENTIFIER EQUAL IDENTIFIER
+         --  | rhs_list PERCENT END IF
+         Get_Right_Hand_Sides (Data, Tree, Right_Hand_Sides, Tokens (1));
+
+         case Token_Enum_ID'(-Tree.ID (Tokens (3))) is
+         when rhs_ID =>
+            if not Data.Ignore_Lines then
+               Right_Hand_Sides.Append (Get_RHS (Data, Tree, Tokens (3)));
+            end if;
+
+         when IF_ID =>
+            Start_If_1 (Data, Tree, Tokens (4), Tokens (6));
+
+         when END_ID =>
+            Data.Ignore_Lines := False;
+
+         when others =>
+            raise SAL.Programmer_Error;
+         end case;
+      end if;
+   end Get_Right_Hand_Sides;
+
+   ----------
+   --  Public subprograms, declaration order
+
+   overriding
+   procedure Set_Lexer_Terminals
+     (User_Data : in out User_Data_Type;
+      Lexer     : in     WisiToken.Lexer.Handle;
+      Terminals : in     Base_Token_Array_Access)
+   is begin
+      User_Data.Grammar_Lexer := Lexer;
+      User_Data.Terminals     := Terminals;
+   end Set_Lexer_Terminals;
+
+   overriding procedure Reset (Data : in out User_Data_Type)
+   is begin
+      --  Preserve Grammar_Lexer
+      --  Preserve User_Lexer
+      --  Preserve User_Parser
+      --  Perserve Generate_Set
+      --  Preserve Meta_Syntax
+      --  Preserve Terminals
+      Data.Raw_Code          := (others => <>);
+      Data.Language_Params   := (others => <>);
+      WisiToken.BNF.Free (Data.Generate_Set);
+      Data.Tokens            := (others => <>);
+      Data.Conflicts.Clear;
+      Data.McKenzie_Recover  := (others => <>);
+      Data.Rule_Count        := 0;
+      Data.Action_Count      := 0;
+      Data.Check_Count       := 0;
+      Data.If_Lexer_Present  := False;
+      Data.If_Parser_Present := False;
+      Data.Ignore_Lines      := False;
+   end Reset;
+
+   procedure Start_If
+     (User_Data : in out WisiToken.Syntax_Trees.User_Data_Type'Class;
+      Tree      : in     WisiToken.Syntax_Trees.Tree;
+      Tokens    : in     WisiToken.Syntax_Trees.Valid_Node_Index_Array)
+   is begin
+      --  all phases
+      Start_If_1 (User_Data_Type (User_Data), Tree, Tokens (3), Tokens (5));
+   end Start_If;
+
+   procedure End_If (User_Data : in out WisiToken.Syntax_Trees.User_Data_Type'Class)
+   is
+      Data : User_Data_Type renames User_Data_Type (User_Data);
+   begin
+      --  all phases
+      Data.Ignore_Lines := False;
+   end End_If;
+
+   procedure Add_Declaration
+     (User_Data : in out WisiToken.Syntax_Trees.User_Data_Type'Class;
+      Tree      : in     WisiToken.Syntax_Trees.Tree;
+      Tokens    : in     WisiToken.Syntax_Trees.Valid_Node_Index_Array)
+   is
+      use all type WisiToken.Syntax_Trees.Node_Label;
+      use all type Ada.Strings.Unbounded.Unbounded_String;
+
+      Data : User_Data_Type renames User_Data_Type (User_Data);
+
+      function Token (Index : in SAL.Peek_Type) return Base_Token
+      is
+         use all type SAL.Base_Peek_Type;
+      begin
+         if Tokens'Last < Index then
+            raise SAL.Programmer_Error;
+         elsif Tree.Label (Tokens (Index)) /= WisiToken.Syntax_Trees.Shared_Terminal then
+            raise SAL.Programmer_Error with "token at " & Image (Tree.Byte_Region (Tokens (Index))) &
+              " is a " & WisiToken.Syntax_Trees.Node_Label'Image (Tree.Label (Tokens (Index))) &
+              ", expecting Shared_Terminal";
+         else
+            return Data.Terminals.all (Tree.Terminal (Tokens (Index)));
+         end if;
+      end Token;
+
+      function Enum_ID (Index : in SAL.Peek_Type) return Token_Enum_ID
+        is (Token_Enum_ID'(-Token (Index).ID));
+
+      procedure Set_Meta_Syntax
+      is
+         Value_Str : constant String := WisiToken.BNF.To_Lower (Get_Text (Data, Tree, Tokens (3)));
+      begin
+         if Value_Str = "bnf" then
+            Data.Meta_Syntax := BNF_Syntax;
+         elsif Value_Str = "ebnf" then
+            Data.Meta_Syntax := EBNF_Syntax;
+
+         else
+            Put_Error ("invalid value for %meta_syntax; must be BNF | EBNF.");
+         end if;
+      end Set_Meta_Syntax;
+
+   begin
+      if Data.Phase = 0 then
+         if Tree.Label (Tokens (2)) = WisiToken.Syntax_Trees.Shared_Terminal then
+            case Enum_ID (2) is
+            when IDENTIFIER_ID =>
+               declare
+                  Kind : constant String := Data.Grammar_Lexer.Buffer_Text (Token (2).Byte_Region);
+               begin
+                  if Kind = "meta_syntax" then
+                     Set_Meta_Syntax;
+                  end if;
+               end;
+            when others =>
+               null;
+            end case;
+         end if;
+         return;
+      end if;
+
+      --  Add declaration to User_Data.Generate_Set, Language_Params,
+      --  Tokens, Conflicts, or McKenzie_Recover.
+
+      if Data.Ignore_Lines then
+         return;
+      end if;
+
+      case Tree.Label (Tokens (2)) is
+      when Syntax_Trees.Nonterm =>
+         --  must be token_keyword_non_grammar
+         declare
+            Children : Syntax_Trees.Valid_Node_Index_Array renames Tree.Children (Tokens (2));
+            Child_1  : Base_Token renames Data.Terminals.all (Tree.Terminal (Children (1)));
+         begin
+            case Token_Enum_ID'(-Child_1.ID) is
+            when Wisitoken_Grammar_Actions.TOKEN_ID =>
+
+               WisiToken.BNF.Add_Token
+                 (Data.Tokens.Tokens,
+                  Kind  => Get_Text (Data, Tree, Children (3)),
+                  Name  => Get_Text (Data, Tree, Tokens (3)),
+                  Value => Get_Text (Data, Tree, Tokens (4)));
+
+            when KEYWORD_ID =>
+
+               Data.Tokens.Keywords.Append
+                 ((Name  => +Get_Text (Data, Tree, Tokens (3)),
+                   Value => +Get_Text (Data, Tree, Tokens (4))));
+
+            when NON_GRAMMAR_ID =>
+
+               WisiToken.BNF.Add_Token
+                 (Data.Tokens.Non_Grammar,
+                  Kind  => Get_Text (Data, Tree, Children (3)),
+                  Name  => Get_Text (Data, Tree, Tokens (3)),
+                  Value => Get_Text (Data, Tree, Tokens (4)));
+
+            when others =>
+               raise SAL.Programmer_Error;
+            end case;
+         end;
+
+      when Syntax_Trees.Shared_Terminal =>
+         case Enum_ID (2) is
+         when CODE_ID =>
+            declare
+               Location : WisiToken.BNF.Raw_Code_Location;
+
+               --  % code identifier_list raw_code
+               --  1 2    3               4
+               --
+               --  identifier_list = "action spec context"
+               --  identifier_list children = identifier_list IDENTIFIER_ID
+               --  children = identifier_list IDENTIFIER_ID
+               --  children = IDENTIFIER_ID
+               function Get_Loc_List return Base_Token_Array
+               is
+                  use all type SAL.Base_Peek_Type;
+                  use WisiToken.Syntax_Trees;
+                  Node   : Valid_Node_Index := Tokens (3);
+                  Result : Base_Token_Array (1 .. 3);
+                  First  : SAL.Peek_Type    := Result'Last + 1;
+               begin
+                  loop
+                     pragma Assert (-Tree.ID (Node) = identifier_list_ID);
+                     exit when not Tree.Has_Children (Node);
+                     declare
+                        Children : constant Valid_Node_Index_Array := Tree.Children (Node);
+                     begin
+                        if Children'Length = 1 then
+                           --  identifier_list : IDENTIFIER
+                           First := First - 1;
+                           Result (First) := Data.Terminals.all (Tree.Terminal (Children (1)));
+                           exit;
+
+                        elsif Children'Length = 2 then
+                           --  identifier_list : identifier_list IDENTIFIER
+                           First := First - 1;
+                           Result (First) := Data.Terminals.all (Tree.Terminal (Children (2)));
+
+                           Node := Children (1);
+                        else
+                           raise SAL.Programmer_Error;
+                        end if;
+                     end;
+                  end loop;
+                  return Result (First .. Result'Last);
+               end Get_Loc_List;
+
+               Loc_List : constant Base_Token_Array := Get_Loc_List;
+
+               function Get_Loc (Index : in SAL.Peek_Type) return String
+               is (Data.Grammar_Lexer.Buffer_Text (Loc_List (Index).Byte_Region));
+
+            begin
+               if Get_Loc (Loc_List'First) = "actions" then
+                  Location :=
+                    (if Get_Loc (2) = "spec" then
+                       (if Get_Loc (3) = "context" then WisiToken.BNF.Actions_Spec_Context
+                        elsif Get_Loc (3) = "pre" then WisiToken.BNF.Actions_Spec_Pre
+                        elsif Get_Loc (3) = "post" then WisiToken.BNF.Actions_Spec_Post
+                        else raise Grammar_Error with
+                          Error_Message
+                            (Data.Grammar_Lexer.File_Name, Loc_List (2).Line,
+                            "expecting {context | pre | post}"))
+
+                     elsif Get_Loc (2) = "body" then
+                       (if Get_Loc (3) = "context" then WisiToken.BNF.Actions_Body_Context
+                        elsif Get_Loc (3) = "pre" then WisiToken.BNF.Actions_Body_Pre
+                        elsif Get_Loc (3) = "post" then WisiToken.BNF.Actions_Body_Post
+                        else raise Grammar_Error with
+                          Error_Message
+                            (Data.Grammar_Lexer.File_Name, Loc_List (2).Line,
+                            "expecting {context | pre | post}"))
+
+                     else raise Grammar_Error);
+
+               elsif Get_Loc (Loc_List'First) = "copyright_license" then
+                  Location := WisiToken.BNF.Copyright_License;
+
+               else
+                  raise Grammar_Error with
+                    Error_Message
+                      (Data.Grammar_Lexer.File_Name, Loc_List (Loc_List'First).Line,
+                       "expecting {actions | copyright_license}");
+               end if;
+
+               Data.Raw_Code (Location) := WisiToken.BNF.Split_Lines (Get_Text (Data, Tree, Tokens (4)));
+            exception
+            when Grammar_Error =>
+               Put_Error
+                 (Error_Message
+                    (Data.Grammar_Lexer.File_Name, Token (2).Line, Token (2).Column,
+                     "invalid raw code location; actions {spec | body} {context | pre | post}"));
+            end;
+
+         when IDENTIFIER_ID =>
+            declare
+               Kind : constant String := Data.Grammar_Lexer.Buffer_Text (Token (2).Byte_Region);
+            begin
+               --  Alphabetical by Kind
+
+               if Kind = "case_insensitive" then
+                  Data.Language_Params.Case_Insensitive := True;
+
+               elsif Kind = "conflict" then
+                  declare
+                     Tree_Indices : constant Syntax_Trees.Valid_Node_Index_Array := Tree.Get_Terminals
+                       (Tokens (3));
+                     --   %conflict <action_a>/<action_b> in state <LHS_A>, <LHS_B> on token <on>
+                     --              1        2 3         4  5      6     7  8      9  10     11
+                  begin
+                     Data.Conflicts.Append
+                       ((Source_Line => Data.Terminals.all (Tree.Terminal (Tree_Indices (1))).Line,
+                         Action_A    => +Get_Text (Data, Tree, Tree_Indices (1)),
+                         LHS_A       => +Get_Text (Data, Tree, Tree_Indices (6)),
+                         Action_B    => +Get_Text (Data, Tree, Tree_Indices (3)),
+                         LHS_B       => +Get_Text (Data, Tree, Tree_Indices (8)),
+                         On          => +Get_Text (Data, Tree, Tree_Indices (11))));
+                  end;
+
+               elsif Kind = "end" then
+                  --  matching '%if' specified current lexer.
+                  null;
+
+               elsif Kind = "elisp_face" then
+                  Data.Tokens.Faces.Append (Get_Text (Data, Tree, Tokens (3), Strip_Quotes => True));
+
+               elsif Kind = "elisp_indent" then
+                  Data.Tokens.Indents.Append
+                    ((Name  => +Get_Child_Text (Data, Tree, Tokens (3), 1, Strip_Quotes => True),
+                      Value => +Get_Child_Text (Data, Tree, Tokens (3), 2)));
+
+               elsif Kind = "embedded_quote_escape_doubled" then
+                  Data.Language_Params.Embedded_Quote_Escape_Doubled := True;
+
+               elsif Kind = "end_names_optional_option" then
+                  Data.Language_Params.End_Names_Optional_Option := +Get_Text (Data, Tree, Tokens (3));
+
+               elsif Kind = "generate" then
+                  declare
+                     Children : constant Syntax_Trees.Valid_Node_Index_Array := Tree.Get_Terminals (Tokens (3));
+                     Tuple     : WisiToken.BNF.Generate_Tuple;
+                  begin
+                     Tuple.Gen_Alg  := WisiToken.BNF.Generate_Algorithm'Value (Get_Text (Data, Tree, Children (1)));
+                     Tuple.Out_Lang := WisiToken.BNF.To_Output_Language (Get_Text (Data, Tree, Children (2)));
+                     for I in 3 .. SAL.Base_Peek_Type (Children'Length) loop
+                        declare
+                           Text : constant String := Get_Text (Data, Tree, Children (I));
+                        begin
+                           if Text = "text_rep" then
+                              Tuple.Text_Rep := True;
+
+                           elsif (for some I of WisiToken.BNF.Lexer_Image => Text = I.all) then
+                              Tuple.Lexer := WisiToken.BNF.To_Lexer (Text);
+
+                           elsif (for some I in WisiToken.BNF.Valid_Interface =>
+                                    WisiToken.BNF.To_Lower (Text) = WisiToken.BNF.To_Lower
+                                      (WisiToken.BNF.Valid_Interface'Image (I)))
+                           then
+                              Tuple.Interface_Kind := WisiToken.BNF.Valid_Interface'Value (Text);
+                           else
+                              declare
+                                 Token : Base_Token renames Data.Terminals.all (Tree.Terminal (Children (I)));
+                              begin
+                                 raise Grammar_Error with Error_Message
+                                   (Data.Grammar_Lexer.File_Name, Token.Line, Token.Column,
+                                    "invalid generate param '" & Text & "'");
+                              end;
+                           end if;
+                        end;
+                     end loop;
+                     WisiToken.BNF.Add (Data.Generate_Set, Tuple);
+                  end;
+
+               elsif Kind = "mckenzie_check_limit" then
+                  Data.Language_Params.Error_Recover := True;
+                  Data.McKenzie_Recover.Check_Limit := Token_Index'Value (Get_Text (Data, Tree, Tokens (3)));
+
+               elsif Kind = "mckenzie_check_delta_limit" then
+                  Data.Language_Params.Error_Recover := True;
+                  Data.McKenzie_Recover.Check_Delta_Limit := Integer'Value (Get_Text (Data, Tree, Tokens (3)));
+
+               elsif Kind = "mckenzie_cost_default" then
+                  if Tree.Get_Terminals (Tokens (3))'Length /= 4 then
+                     raise Grammar_Error with
+                       Error_Message
+                         (Data.Grammar_Lexer.File_Name, Data.Terminals.all (Tree.Min_Terminal_Index (Tokens (3))).Line,
+                          "too " & (if Tree.Get_Terminals (Tokens (3))'Length > 4 then "many" else "few") &
+                            " default costs; should be 'insert, delete, push back, ignore check fail'.");
+                  end if;
+
+                  Data.Language_Params.Error_Recover := True;
+                  Data.McKenzie_Recover.Source_Line := Data.Terminals.all (Tree.Min_Terminal_Index (Tokens (1))).Line;
+
+                  Data.McKenzie_Recover.Default_Insert          := Natural'Value
+                    (Get_Child_Text (Data, Tree, Tokens (3), 1));
+                  Data.McKenzie_Recover.Default_Delete_Terminal := Natural'Value
+                    (Get_Child_Text (Data, Tree, Tokens (3), 2));
+                  Data.McKenzie_Recover.Default_Push_Back       := Natural'Value
+                    (Get_Child_Text (Data, Tree, Tokens (3), 3));
+                  Data.McKenzie_Recover.Ignore_Check_Fail       := Natural'Value
+                    (Get_Child_Text (Data, Tree, Tokens (3), 4));
+
+               elsif Kind = "mckenzie_cost_delete" then
+                  Data.Language_Params.Error_Recover := True;
+                  Data.McKenzie_Recover.Delete.Append
+                    ((+Get_Child_Text (Data, Tree, Tokens (3), 1),
+                      +Get_Child_Text (Data, Tree, Tokens (3), 2)));
+
+               elsif Kind = "mckenzie_cost_insert" then
+                  Data.Language_Params.Error_Recover := True;
+                  Data.McKenzie_Recover.Insert.Append
+                    ((+Get_Child_Text (Data, Tree, Tokens (3), 1),
+                      +Get_Child_Text (Data, Tree, Tokens (3), 2)));
+
+               elsif Kind = "mckenzie_cost_limit" then
+                  Data.Language_Params.Error_Recover := True;
+                  Data.McKenzie_Recover.Cost_Limit := Natural'Value (Get_Text (Data, Tree, Tokens (3)));
+
+               elsif Kind = "mckenzie_cost_push_back" then
+                  Data.Language_Params.Error_Recover := True;
+                  Data.McKenzie_Recover.Push_Back.Append
+                    ((+Get_Child_Text (Data, Tree, Tokens (3), 1),
+                      +Get_Child_Text (Data, Tree, Tokens (3), 2)));
+
+               elsif Kind = "mckenzie_enqueue_limit" then
+                  Data.Language_Params.Error_Recover := True;
+                  Data.McKenzie_Recover.Enqueue_Limit := Natural'Value (Get_Text (Data, Tree, Tokens (3)));
+
+               elsif Kind = "meta_syntax" then
+                  Set_Meta_Syntax;
+
+               elsif Kind = "no_language_runtime" then
+                  Data.Language_Params.Language_Runtime := False;
+
+               elsif Kind = "no_enum" then
+                  Data.Language_Params.Declare_Enums := False;
+
+               elsif Kind = "start" then
+                  Data.Language_Params.Start_Token := +Get_Text (Data, Tree, Tokens (3));
+
+               elsif Kind = "re2c_regexp" then
+                  Data.Tokens.re2c_Regexps.Append
+                    ((+Get_Child_Text (Data, Tree, Tokens (3), 1),
+                      +Get_Child_Text (Data, Tree, Tokens (3), 2)));
+
+               else
+                  raise Grammar_Error with Error_Message
+                    (Data.Grammar_Lexer.File_Name, Token (2).Line, Token (2).Column, "unexpected syntax");
+
+               end if;
+            end;
+
+         when others =>
+            raise Grammar_Error with Error_Message
+              (Data.Grammar_Lexer.File_Name, Token (2).Line, Token (2).Column, "unexpected syntax");
+         end case;
+
+      when Syntax_Trees.Virtual_Terminal | Syntax_Trees.Virtual_Identifier =>
+         raise SAL.Programmer_Error;
+      end case;
+   end Add_Declaration;
+
+   procedure Add_Nonterminal
+     (User_Data : in out WisiToken.Syntax_Trees.User_Data_Type'Class;
+      Tree      : in     WisiToken.Syntax_Trees.Tree;
+      Tokens    : in     WisiToken.Syntax_Trees.Valid_Node_Index_Array)
+   is
+      Data : User_Data_Type renames User_Data_Type (User_Data);
+
+      LHS : constant String := Get_Text (Data, Tree, Tokens (1));
+
+      Right_Hand_Sides : WisiToken.BNF.RHS_Lists.List;
+   begin
+      if Data.Phase = 0 then
+         return;
+      end if;
+
+      Data.Rule_Count := Data.Rule_Count + 1;
+
+      Get_Right_Hand_Sides (Data, Tree, Right_Hand_Sides, Tokens (3));
+
+      if WisiToken.BNF.Is_Present (Data.Tokens.Rules, LHS) then
+         declare
+            LHS_Token : Base_Token renames Data.Terminals.all (Tree.Terminal (Tokens (1)));
+         begin
+            raise Grammar_Error with Error_Message
+              (Data.Grammar_Lexer.File_Name, LHS_Token.Line, LHS_Token.Column, "duplicate nonterm");
+         end;
+      else
+         Data.Tokens.Rules.Append
+           ((+LHS, Right_Hand_Sides,
+             Source_Line => Data.Terminals.all (Tree.Min_Terminal_Index (Tokens (1))).Line));
+      end if;
+   end Add_Nonterminal;
+
+   procedure Check_EBNF
+     (User_Data : in out WisiToken.Syntax_Trees.User_Data_Type'Class;
+      Tree      : in     WisiToken.Syntax_Trees.Tree;
+      Tokens    : in     WisiToken.Syntax_Trees.Valid_Node_Index_Array)
+   is
+      Data  : User_Data_Type renames User_Data_Type (User_Data);
+      Token : Base_Token renames Data.Terminals.all (Tree.Min_Terminal_Index (Tokens (1)));
+   begin
+      --  all phases
+      if Data.Meta_Syntax /= EBNF_Syntax then
+         raise Grammar_Error with Error_Message
+           (Data.Grammar_Lexer.File_Name, Token.Line, Token.Column,
+            "EBNF syntax used, but BNF specified; set '%meta_syntax EBNF'");
+      end if;
+   end Check_EBNF;
+
+   procedure Rewrite_EBNF_To_BNF
+     (Tree      : in out WisiToken.Syntax_Trees.Tree;
+      User_Data : in out User_Data_Type)
+   is
+      use WisiToken.Syntax_Trees;
+
+      package Node_Index_Stacks is new SAL.Gen_Unbounded_Definite_Stacks (Node_Index);
+
+      Parents : Node_Index_Stacks.Stack;
+
+      Comp_Unit_List_Tail : Valid_Node_Index := Tree.Parent
+        (Tree.Find_Descendant (Tree.Root, +compilation_unit_ID));
+
+      procedure Process_Node (Node : in Valid_Node_Index);
+      --  Translate Node an its children
+
+      function Next_Nonterm_Name return Token_Index
+      is
+         function Image is new SAL.Generic_Decimal_Image (Token_Index);
+         ID : constant Token_Index := Token_Index (User_Data.Virtual_Identifiers.Length) + 1;
+      begin
+
+         if ID > 999 then
+            --  We assume 3 digits below
+            raise SAL.Programmer_Error with "more than 3 digits needed for virtual identifiers in EBNF rewrite";
+         end if;
+
+         User_Data.Virtual_Identifiers.Append (+("$nonterminal_" & Image (ID, Width => 3)));
+
+         return ID;
+      end Next_Nonterm_Name;
+
+      function Add_Nonterm
+        (Prod_ID : in Production_ID;
+         Child_1 : in Valid_Node_Index;
+         Child_2 : in Valid_Node_Index;
+         Child_3 : in Valid_Node_Index;
+         Child_4 : in Valid_Node_Index)
+        return Valid_Node_Index
+      is begin
+         --  Work around GNAT error about arbitrary evaluation order in
+         --  aggregates (no error about the arbitrary order in subprogram
+         --  parameter_assocation_lists!).
+         return Tree.Add_Nonterm (Prod_ID, (Child_1, Child_2, Child_3, Child_4));
+      end Add_Nonterm;
+
+      procedure Add_Compilation_Unit (Unit : in Valid_Node_Index)
+      is
+         --  Unit is a declaration_ID or nonterminal_ID
+
+         Old_Comp_Unit_List_Tail : constant Valid_Node_Index := Comp_Unit_List_Tail;
+      begin
+         --  current tree:
+         --  compilation_unit_list: Comp_Unit_List_Tail
+         --  | compilation_unit: Comp_Unit_List_Tail.children (1)
+
+         --  new tree:
+         --  compilation_unit_list: old Comp_Unit_List_Tail
+         --  | compilation_unit_list: new, new Comp_Unit_List_Tail
+         --  | | compilation_unit: Unit
+         --  | compilation_unit: Comp_Unit_List_Tail.children (1)
+
+         Comp_Unit_List_Tail := Tree.Add_Nonterm
+           ((+compilation_unit_list_ID, 0),
+            (1 => Tree.Add_Nonterm
+               ((+compilation_unit_ID, 1),
+                (1 => Unit))));
+
+         Tree.Set_Children
+           (Old_Comp_Unit_List_Tail,
+            (1 => Comp_Unit_List_Tail,
+             2 => Tree.Children (Old_Comp_Unit_List_Tail)(1)));
+      end Add_Compilation_Unit;
+
+      procedure New_Nonterm
+        (RHS_Alt_Node   : in Valid_Node_Index;
+         New_Identifier : in Token_Index)
+      is
+         --  Convert subtree rooted at RHS_Alt_Node from an
+         --  rhs_alternative_list to an rhs_list contained by a new nonterm
+         --  named New_Identifier. Then process RHS_Alt_Node.
+
+         New_Nonterm : constant Valid_Node_Index := Add_Nonterm
+           ((+nonterminal_ID, 0),
+            Child_1 => Tree.Add_Identifier (+IDENTIFIER_ID, New_Identifier),
+            Child_2 => Tree.Add_Terminal (+COLON_ID),
+            Child_3 => RHS_Alt_Node,
+            Child_4 => Tree.Add_Nonterm
+              ((+semicolon_opt_ID, 0),
+               (1   => Tree.Add_Terminal (+SEMICOLON_ID))));
+
+         RHS_Alt_Children : constant Valid_Node_Index_Array := Tree.Children (RHS_Alt_Node);
+      begin
+         Add_Compilation_Unit (New_Nonterm);
+
+         --  wisitoken_grammary.wy rhs_alternative_list has 1 or 3 children
+         --  Common parts done above.
+
+         if RHS_Alt_Children'Length = 3 then
+            --  current tree:
+            --  rhs_alternative_list : RHS_Alt_Node
+            --  | rhs_alternative_list: RHS_Alt_Node.Children (1)
+            --  | | rhs_item_list: RHS_Alt_Node.Children (1).Children (1)
+            --  | terminal: BAR RHS_Alt_Node.Children (2)
+            --  | rhs_item_list: RHS_Alt_Node.Children (3)
+
+            --  new tree:
+            --  compilation_unit_list: Comp_Unit_List_Tail
+            --  | compilation_unit_list: new
+            --  | | compilation_unit: new
+            --  | | | nonterminal: new New_Nonterm
+            --  | | | | identifier: new New_Identifier
+            --  | | | | colon: new
+            --  | | | | rhs_list: RHS_Alt_Node
+            --  | | | | | rhs_list: RHS_Alt_Children (1)
+            --  | | | | | | rhs: new
+            --  | | | | | | | rhs_item_list: RHS_Alt_Children (1).Children (1)
+            --  | | | | | BAR: new
+            --  | | | | | rhs: new
+            --  | | | | | | rhs_item_list: RHS_Alt_Children (3)
+            --  | | | | semicolon_opt: new
+            --  | | | | | SEMICOLON: new
+            --  | compilation_unit: Comp_Unit_List_Tail.children (1)
+
+            Tree.Set_ID (RHS_Alt_Node, (+rhs_list_ID, 1));
+            Tree.Set_ID (RHS_Alt_Children (1), (+rhs_list_ID, 1));
+
+            Tree.Set_Children
+              (RHS_Alt_Children (1),
+               (1 => Tree.Add_Nonterm
+                 ((+rhs_ID, 1),
+                  (1 => Tree.Children (RHS_Alt_Children (1))(1)))));
+
+            Tree.Set_Children
+              (RHS_Alt_Node,
+               (1 => RHS_Alt_Children (1),
+                2 => Tree.Add_Terminal (+BAR_ID),
+                3 => Tree.Add_Nonterm
+                  ((+rhs_ID, 1),
+                   (1 => RHS_Alt_Children (3)))));
+
+         else
+            --  current tree:
+            --  rhs_alternative_list : RHS_Alt_Node
+            --  | rhs_item_list: RHS_Alt_Node.Children (1)
+
+            --  new tree:
+            --  compilation_unit_list: current tail
+            --  | compilation_unit_list: new
+            --  | | compilation_unit: new
+            --  | | | nonterminal: new New_Nonterm
+            --  | | | | identifier: new New_Identifier Child_1
+            --  | | | | colon: new Child_2
+            --  | | | | rhs_list: RHS_Alt_Node
+            --  | | | | | rhs: new
+            --  | | | | | | rhs_item_list: RHS_Alt_Node.Children (1)
+            --  | | | | semicolon_opt: new
+            --  | | | | | SEMICOLON: new
+            --  | compilation_unit: current tail.children (1)
+
+            Tree.Set_ID (RHS_Alt_Node, (+rhs_list_ID, 0));
+            Tree.Set_Children (RHS_Alt_Node, (1 => Tree.Add_Nonterm ((+rhs_ID, 1), (1 => RHS_Alt_Children (1)))));
+         end if;
+
+         Process_Node (New_Nonterm);
+      end New_Nonterm;
+
+      procedure Process_Node (Node : in Valid_Node_Index)
+      is begin
+         case To_Token_Enum (Tree.ID (Node)) is
+         --  Token_ID alphabetical order
+         when rhs_alternative_list_ID =>
+            --  So far, all handled by parents
+            raise SAL.Not_Implemented with Tree.Image (Node, Wisitoken_Grammar_Actions.Descriptor);
+
+         when rhs_group_item_ID =>
+            --  Just drop parens
+            raise SAL.Not_Implemented with Tree.Image (Node, Wisitoken_Grammar_Actions.Descriptor);
+
+         when rhs_multiple_item_ID =>
+            raise SAL.Not_Implemented;
+
+         when rhs_optional_item_ID =>
+            if Tree.Children (Parents (3))'Length > 1 then
+               raise SAL.Not_Implemented with "ebnf_to_bnf rhs_optional_item_ID action " &
+                 Tree.Image (Parents (3), Wisitoken_Grammar_Actions.Descriptor);
+            end if;
+
+            --  ada_lite_ebnf.wy aspect_specification
+            --
+            --  current tree:
+            --  compilation_unit_list
+            --  ...
+            --  | rhs_list: Parents (4)
+            --  | | rhs: Parents (3)
+            --  | | | rhs_item_list: Parents (2)
+            --  | | | | rhs_item: Parents (1)
+            --  | | | | | rhs_optional_item: Node
+            --  | | | | | | LEFT_BRACKET: Node.Children (1)
+            --  | | | | | | rhs_alternative_item_list: Node.Children (2)
+            --  | | | | | | RIGHT_BRACKET: Node.Children (3)
+            --  | <next rhs_item, semicolon_opt>
+
+            --  new tree:
+            --  compilation_unit_list
+            --  | nonterminal: new
+            --  | | identifier: new New_Identifier
+            --  | | colon: new
+            --  | | rhs_list: new
+            --  | | | rhs: new
+            --  | | | | rhs_item: new
+            --  | | | | | rhs_alternative_item_list : Node.Children (2)
+            --  | | semicolon_opt
+            --  ...
+            --  | rhs_list: Parents (4)
+            --  | | rhs_list: new
+            --  | | | rhs: Parents (3)
+            --  | | | | rhs_item_list: Parents (2)
+            --  | | | | | rhs_item: Parents (1)
+            --  | | | | | | IDENTIFIER: Node New_Identifier
+            --  | | BAR: new
+            --  | | rhs: new, empty
+            --  | <next rhs, semicolon_opt>
+            declare
+               New_Identifier : constant Token_Index := Next_Nonterm_Name;
+            begin
+               New_Nonterm (Tree.Children (Node)(2), New_Identifier);
+               Tree.Set_Node_Identifier (Node, +IDENTIFIER_ID, New_Identifier);
+
+               Tree.Set_ID (Parents (1), (+rhs_item_ID, 2)); -- also removes action
+
+               Tree.Set_Children
+                 (Parents (4),
+                  (1 => Tree.Add_Nonterm ((+rhs_list_ID, 0), (1 => Parents (3))),
+                   2 => Tree.Add_Terminal (+BAR_ID),
+                   3 => Tree.Add_Nonterm ((+rhs_ID, 0), (1 .. 0 => Invalid_Node_Index))));
+            end;
+
+         when others =>
+            --  process children
+            if Tree.Label (Node) = Nonterm then
+               Parents.Push (Node);
+               for Child of Tree.Children (Node) loop
+                  Process_Node (Child);
+               end loop;
+               Parents.Pop;
+            end if;
+
+         end case;
+
+      end Process_Node;
+
+   begin
+      --  We can't use Process_Tree because we are editing the tree.
+      Parents.Push (Tree.Root);
+      Process_Node (Tree.Root);
+   exception
+   when E : SAL.Not_Implemented =>
+      Ada.Text_IO.Put_Line
+        (Ada.Text_IO.Standard_Error, "Rewrite_EBNF_To_BNF not implemented: " & Ada.Exceptions.Exception_Message (E));
+   end Rewrite_EBNF_To_BNF;
+
+   procedure Print_Source
+     (File_Name : in String;
+      Tree      : in WisiToken.Syntax_Trees.Tree;
+      Data      : in User_Data_Type)
+   is
+      use Ada.Text_IO;
+      use WisiToken.Syntax_Trees;
+      File : File_Type;
+
+      procedure Put_Declaration_Item_List (Node : in Valid_Node_Index)
+      is
+         pragma Unreferenced (Node);
+      begin
+         null; --  FIXME:
+      end Put_Declaration_Item_List;
+
+      procedure Put_Identifier_List (Node : in Valid_Node_Index)
+      is
+         pragma Unreferenced (Node);
+      begin
+         null; --  FIXME:
+      end Put_Identifier_List;
+
+      procedure Put_RHS_Item (Node : in Valid_Node_Index)
+      is
+         Children : constant Valid_Node_Index_Array := Tree.Children (Node);
+      begin
+         case To_Token_Enum (Tree.ID (Children (1))) is
+         when IDENTIFIER_ID =>
+            if Children'Length = 1 then
+               Put (File, Get_Text (Data, Tree, Children (1)));
+            else
+               Put_Line (Standard_Error, " not translated: " & Tree.Image (Node, Wisitoken_Grammar_Actions.Descriptor));
+            end if;
+
+         when LESS_ID | STRING_LITERAL_2_ID | rhs_optional_item_ID | rhs_multiple_item_ID | rhs_group_item_ID =>
+            Put_Line
+              (Standard_Error, " not translated: " & Tree.Image (Children (1), Wisitoken_Grammar_Actions.Descriptor));
+
+         when others =>
+            raise SAL.Programmer_Error with "Put_RHS_Item: " &
+              Tree.Image (Children (1), Wisitoken_Grammar_Actions.Descriptor);
+         end case;
+      end Put_RHS_Item;
+
+      procedure Put_RHS_Item_List (Node : in Valid_Node_Index)
+      is
+         Children : constant Valid_Node_Index_Array := Tree.Children (Node);
+      begin
+         if Children'Length = 1 then
+            Put_RHS_Item (Children (1));
+         else
+            Put_RHS_Item_List (Children (1));
+            Put (File, ' ');
+            Put_RHS_Item (Children (2));
+         end if;
+      end Put_RHS_Item_List;
+
+      procedure Put_RHS (Node : in Valid_Node_Index; First : in Boolean)
+      is
+         Children : constant Valid_Node_Index_Array := Tree.Children (Node);
+      begin
+         Put (File, (if First then "  :" else "  |"));
+         if Children'Length = 0 then
+            Put_Line (File, " ;; empty");
+         else
+            case To_Token_Enum (Tree.ID (Children (1))) is
+            when rhs_item_list_ID =>
+               case Children'Length is
+               when 1 =>
+                  Put_RHS_Item_List (Children (1));
+
+               when 2 =>
+                  Put_RHS_Item_List (Children (1));
+                  Put_Line (File, Get_Text (Data, Tree, Children (2))); -- action
+
+               when 3 =>
+                  Put_RHS_Item_List (Children (1));
+                  Put_Line (File, Get_Text (Data, Tree, Children (2))); -- action
+                  Put_Line (File, Get_Text (Data, Tree, Children (3))); -- check
+               when others =>
+                  raise SAL.Programmer_Error;
+               end case;
+            when PERCENT_ID =>
+               case To_Token_Enum (Tree.ID (Children (2))) is
+               when IF_ID =>
+                  Put_Line
+                    (File, "%if " & Get_Text (Data, Tree, Children (3)) & " = " & Get_Text (Data, Tree, Children (4)));
+               when END_ID =>
+                  Put_Line (File, "%end if");
+               when others =>
+                  raise SAL.Programmer_Error;
+               end case;
+            when others =>
+               raise SAL.Programmer_Error;
+            end case;
+         end if;
+      end Put_RHS;
+
+      procedure Put_RHS_List (Node : in Valid_Node_Index; First : in out Boolean)
+      is
+         Children : constant Valid_Node_Index_Array := Tree.Children (Node);
+      begin
+         if Children'Length = 1 then
+            Put_RHS (Children (1), First);
+            First := False;
+         else
+            Put_RHS_List (Children (1), First);
+            Put_RHS (Children (3), First => False);
+         end if;
+      end Put_RHS_List;
+
+      procedure Process_Node (Node : in Valid_Node_Index)
+      is begin
+         case To_Token_Enum (Tree.ID (Node)) is
+         --  Token_ID alphabetical order
+         when compilation_unit_ID =>
+            Process_Node (Tree.Children (Node)(1));
+
+         when compilation_unit_list_ID =>
+            declare
+               Children : constant Valid_Node_Index_Array := Tree.Children (Node);
+            begin
+               case To_Token_Enum (Tree.ID (Children (1))) is
+               when compilation_unit_list_ID =>
+                  Process_Node (Children (1));
+                  Process_Node (Children (2));
+               when compilation_unit_ID =>
+                  Process_Node (Children (1));
+               when others =>
+                  raise SAL.Programmer_Error;
+               end case;
+            end;
+
+         when declaration_ID =>
+            declare
+               Children : constant Valid_Node_Index_Array := Tree.Children (Node);
+            begin
+               case Tree.RHS_Index (Node) is
+               when 0 =>
+                  case Tree.RHS_Index (Children (2)) is
+                  when 0 =>
+                     Put (File, "%keyword " & Get_Text (Data, Tree, Children (3)));
+                     Put_Declaration_Item_List (Children (4));
+                  when 1 =>
+                     Put (File, "%non_grammar <" & Get_Text (Data, Tree, Tree.Children (Children (2))(3)) & ">");
+                  when 2 =>
+                     Put (File, "%token <" & Get_Text (Data, Tree, Tree.Children (Children (2))(3)) & ">");
+                  when others =>
+                     raise SAL.Programmer_Error;
+                  end case;
+
+               when 1 =>
+                  Put (File, "%code ");
+                  Put_Identifier_List (Children (3));
+                  Put (File, Get_Text (Data, Tree, Children (4))); -- RAW_CODE
+
+               when 2 =>
+                  Put (File, "%" & Get_Text (Data, Tree, Children (2)));
+                  Put_Declaration_Item_List (Children (3));
+
+               when 3 =>
+                  Put (File, "%" & Get_Text (Data, Tree, Children (2)));
+
+               when 4 =>
+                  Put (File, "%if" & Get_Text (Data, Tree, Children (2)) & " = " & Get_Text (Data, Tree, Children (4)));
+
+               when 5 =>
+                  Put (File, "%end if");
+
+               when others =>
+                  raise SAL.Programmer_Error;
+               end case;
+            end;
+
+         when nonterminal_ID =>
+            declare
+               Children : constant Valid_Node_Index_Array := Tree.Children (Node);
+               First    : Boolean                         := True;
+            begin
+               Put_Line (File, Get_Text (Data, Tree, Children (1)));
+               Put_RHS_List (Children (3), First);
+               if Tree.Children (Children (4))'Length > 0 then
+                  Put_Line (File, ";");
+               end if;
+               New_Line (File);
+            end;
+
+         when wisitoken_accept_ID =>
+            Process_Node (Tree.Children (Node)(1));
+
+         when others =>
+            raise SAL.Not_Implemented with Image (Tree.ID (Node), Wisitoken_Grammar_Actions.Descriptor);
+         end case;
+      end Process_Node;
+   begin
+      Create (File, Out_File, File_Name);
+      Ada.Text_IO.Put_Line
+        (File, "-- -*- wisi-disable-face: t -*- FIXME: really bad syntax causes huge error recover times");
+
+      Process_Node (Tree.Root);
+   exception
+   when E : SAL.Not_Implemented =>
+      Ada.Text_IO.Put_Line
+        (Ada.Text_IO.Standard_Error, "Print_Source not implemented: " & Ada.Exceptions.Exception_Message (E));
+   end Print_Source;
+
+end WisiToken_Grammar_Runtime;