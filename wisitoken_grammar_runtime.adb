--- conflicted
+++ resolved
@@ -17,11 +17,8 @@
 
 pragma License (Modified_GPL);
 
-<<<<<<< HEAD
 with Ada.Containers;
 with Ada.Exceptions;
-=======
->>>>>>> 015eed2a
 with Ada.Strings.Unbounded;
 with Ada.Text_IO;
 with SAL.Generic_Decimal_Image;
@@ -63,11 +60,7 @@
          Region : Buffer_Region renames Data.Terminals.all (Tree.Terminal (Tree_Index)).Byte_Region;
       begin
          if -Tree.ID (Tree_Index) in RAW_CODE_ID | REGEXP_ID | ACTION_ID then
-<<<<<<< HEAD
-            --  strip delimiters.
-=======
             --  Strip delimiters. We don't strip leading/trailing spaces to preserve indent.
->>>>>>> 015eed2a
             return Data.Grammar_Lexer.Buffer_Text ((Region.First + 2, Region.Last - 2));
 
          elsif -Tree.ID (Tree_Index) in STRING_LITERAL_1_ID | STRING_LITERAL_2_ID and Strip_Quotes then
