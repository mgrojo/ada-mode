--  Abstract :
--
--  See spec.
--
--  Copyright (C) 2017 - 2021 Free Software Foundation, Inc.
--
--  This library is free software;  you can redistribute it and/or modify it
--  under terms of the  GNU General Public License  as published by the Free
--  Software  Foundation;  either version 3,  or (at your  option) any later
--  version. This library is distributed in the hope that it will be useful,
--  but WITHOUT ANY WARRANTY;  without even the implied warranty of MERCHAN-
--  TABILITY or FITNESS FOR A PARTICULAR PURPOSE.

--  As a special exception under Section 7 of GPL version 3, you are granted
--  additional permissions described in the GCC Runtime Library Exception,
--  version 3.1, as published by the Free Software Foundation.

pragma License (Modified_GPL);

with Ada.Exceptions;
with Ada.Strings.Bounded;
with Ada.Strings.Fixed;
with Ada.Text_IO;
with SAL;
with WisiToken.In_Parse_Actions;
package body Wisi is
   use WisiToken;

   Chars_Per_Int : constant Integer := Integer'Width;

   ----------
   --  body subprogram specs (as needed), alphabetical

   function Max_Anchor_ID
     (Data       : in out Parse_Data_Type;
      First_Line : in     Line_Number_Type;
      Last_Line  : in     Line_Number_Type)
     return Integer;

   ----------
   --  body subprograms bodies, alphabetical

   procedure Update_Indent_Lines
     (Tree          : in     Syntax_Trees.Tree'Class;
      Deleted_Tok   : in     WisiToken.Base_Token;
      Deleted_Aug   : in     Augmented_Var_Ref;
      Prev_Token    : in     Syntax_Trees.Node_Access;
      Next_Token    : in     Syntax_Trees.Node_Access;
      Prev_Modified : in out Boolean)
   is
      use all type WisiToken.Syntax_Trees.Node_Access;

      Next_Modified : Boolean := False;
   begin
      if (Prev_Token = Syntax_Trees.Invalid_Node_Access or else
           Tree.Line_Region (Prev_Token).First < Deleted_Tok.Line_Region.First) and
        (Next_Token = Syntax_Trees.Invalid_Node_Access or else
           Tree.Line_Region (Next_Token).First > Deleted_Tok.Line_Region.First)
      then
         --  Deleted_Tok.Line is now blank; add to previous token indent range
         if Prev_Token /= Syntax_Trees.Invalid_Node_Access then
            Prev_Modified := True;
            declare
               Prev_Aug : Augmented_Var_Ref renames Get_Augmented_Var (Tree, Prev_Token);
            begin
               if Prev_Aug.First_Trailing_Comment_Line = Invalid_Line_Number then
                  Prev_Aug.First_Trailing_Comment_Line := Deleted_Tok.Line_Region.First;
                  Prev_Aug.Last_Trailing_Comment_Line  := Deleted_Tok.Line_Region.Last;
               else
                  if Prev_Aug.First_Trailing_Comment_Line > Deleted_Tok.Line_Region.First then
                     Prev_Aug.First_Trailing_Comment_Line := Deleted_Tok.Line_Region.First;
                  end if;
                  if Prev_Aug.Last_Trailing_Comment_Line < Deleted_Tok.Line_Region.Last then
                     Prev_Aug.Last_Trailing_Comment_Line := Deleted_Tok.Line_Region.Last;
                  end if;
               end if;
            end;
         end if;
      end if;

      if Prev_Modified then
         --  May need this for First in next block; test/ada_mode-recover_partial_01.adb
         Tree.Update_Ancestor_Cache (Prev_Token);
      end if;

      if Next_Token /= Syntax_Trees.Invalid_Node_Access
        and then Tree.Augmented (Next_Token) /= null
      then
         declare
            Next_Aug : Augmented_Var_Ref renames Get_Augmented_Var (Tree, Next_Token);
         begin
            if First (Tree, Next_Token) then
               if Next_Aug.First_Indent_Line = Invalid_Line_Number then
                  Next_Aug.First_Indent_Line := Tree.Line_Region (Next_Token).First;
                  Next_Aug.Last_Indent_Line  := Tree.Line_Region (Next_Token).Last;
               else
                  Next_Aug.First_Indent_Line := Tree.Line_Region (Next_Token).First;
               end if;
            else
               Next_Aug.First_Indent_Line := Deleted_Aug.First_Indent_Line;
               Next_Aug.Last_Indent_Line  := Deleted_Aug.Last_Indent_Line;
            end if;
            Next_Modified := True;
         end;
      end if;

      if Next_Modified then
         Tree.Update_Ancestor_Cache (Next_Token);
      end if;
   end Update_Indent_Lines;

   procedure Edit
     (Data  : in out Parse_Data_Type;
      Edits : in     WisiToken.Parse.KMN_Lists.List)
   is
      use all type Ada.Containers.Count_Type;

      Old_Point : Buffer_Pos := Buffer_Pos'First; -- in original source text

      Navigate_Iterator : constant Navigate_Cache_Trees.Iterator := Data.Navigate_Caches.Iterate;
      Name_Iterator     : constant Name_Cache_Trees.Iterator     := Data.Name_Caches.Iterate;
      Face_Iterator     : constant Face_Cache_Trees.Iterator     := Data.Face_Caches.Iterate;

      Navigate : Navigate_Cache_Trees.Cursor := Navigate_Iterator.First;
      Name     : Name_Cache_Trees.Cursor     := Name_Iterator.First;
      Face     : Face_Cache_Trees.Cursor     := Face_Iterator.First;

      Shift_Chars : Base_Buffer_Pos := 0;

      type Old_New is record
         Old_Char_First : Base_Buffer_Pos;
         Shift_Chars  : Base_Buffer_Pos;
      end record;

      Shifts : array (1 .. Edits.Length) of Old_New;
      Shifts_Next : Ada.Containers.Count_Type := Shifts'First;

      Navigate_Delete : WisiToken.Buffer_Pos_Lists.List;
      Name_Delete     : WisiToken.Buffer_Pos_Lists.List;
      Face_Delete     : WisiToken.Buffer_Pos_Lists.List;

      function Map (Old_Pos : in Base_Buffer_Pos) return Base_Buffer_Pos
      is begin
         for I in Shifts'Range loop
            if Old_Pos >= Shifts (I).Old_Char_First and
              (I = Shifts'Last or else Old_Pos < Shifts (I + 1).Old_Char_First)
            then
               return Old_Pos + Shifts (I).Shift_Chars;
            end if;
         end loop;
         raise SAL.Programmer_Error; -- can't get here.
      end Map;

   begin
      --  Elisp handles deleting text properties in edited regions; delete
      --  the same data here. Execute_Actions will computed new text
      --  properties for the edited regions.

      for Edit of Edits loop
         Shifts (Shifts_Next) := (Old_Point, Shift_Chars);
         Shifts_Next := @ + 1;

         Old_Point := @ + Edit.Stable_Chars;
         declare
            Old_Edit_Region_Chars : constant Buffer_Region := (Old_Point, Old_Point + Edit.Deleted_Chars);
         begin
            loop
               exit when not Navigate_Cache_Trees.Has_Element (Navigate);
               exit when Data.Navigate_Caches (Navigate).Pos >= Old_Point;

               --  Navigate positions are updated below using Map.

               Navigate := Navigate_Iterator.Next (Navigate);
            end loop;

            if Navigate_Cache_Trees.Has_Element (Navigate) and then
              Inside (Data.Navigate_Caches (Navigate).Pos, Old_Edit_Region_Chars)
            then
               Navigate_Delete.Append (Data.Navigate_Caches (Navigate).Pos);
               Navigate := Navigate_Iterator.Next (Navigate);
            end if;

            loop
               exit when not Name_Cache_Trees.Has_Element (Name);
               exit when Data.Name_Caches (Name).First >= Old_Point;

               Data.Name_Caches.Variable_Ref (Name).Element.all := @ + Shift_Chars;

               Name := Name_Iterator.Next (Name);
            end loop;

            if Name_Cache_Trees.Has_Element (Name) and then
              Overlaps (Data.Name_Caches (Name), Old_Edit_Region_Chars)
            then
                  Name_Delete.Append (Data.Name_Caches (Name).First);
                  Name := Name_Iterator.Next (Name);
            end if;

            loop
               exit when not Face_Cache_Trees.Has_Element (Face);
               exit when Data.Face_Caches (Face).Char_Region.First >= Old_Point;

               Data.Face_Caches (Face).Char_Region := @ + Shift_Chars;

               Face := Face_Iterator.Next (Face);
            end loop;

            if Face_Cache_Trees.Has_Element (Face) and then
              Overlaps (Data.Face_Caches (Face).Char_Region, Old_Edit_Region_Chars)
            then
               Face_Delete.Append (Data.Face_Caches (Face).Char_Region.First);
               Face := Face_Iterator.Next (Face);
            end if;
         end;

         Shift_Chars := @ - Edit.Deleted_Chars + Edit.Inserted_Chars;
      end loop;

      for Pos of Navigate_Delete loop
         Data.Navigate_Caches.Delete (Pos);
      end loop;

      for Pos of Name_Delete loop
         Data.Name_Caches.Delete (Pos);
      end loop;

      for Pos of Face_Delete loop
         begin
            Data.Face_Caches.Delete (Pos);
         exception
         when SAL.Not_Found =>
            --  Code above can enter Pos into Face_Delete more than once
            null;
         end;
      end loop;

      --  Now Map is valid; finish shifting Navigate
      Navigate := Navigate_Iterator.First;
      loop
         exit when not Navigate_Cache_Trees.Has_Element (Navigate);

         declare
            Cache : Navigate_Cache_Type renames Data.Navigate_Caches (Navigate);
         begin
            Cache.Pos := Map (@);
            if Cache.Containing_Pos.Set then
               Cache.Containing_Pos := (True, Map (@.Item));
            end if;
            if Cache.Prev_Pos.Set then
               Cache.Prev_Pos := (True, Map (@.Item));
            end if;
            if Cache.Next_Pos.Set then
               Cache.Next_Pos := (True, Map (@.Item));
            end if;
            if Cache.End_Pos.Set then
               Cache.End_Pos := (True, Map (@.Item));
            end if;
         end;
         Navigate := Navigate_Iterator.Next (Navigate);
      end loop;
   end Edit;

   overriding
   function Image_Augmented (Aug : in Augmented) return String
   is
      use Ada.Strings.Unbounded;
      Result : Unbounded_String;
   begin
      if Aug.First_Indent_Line /= Invalid_Line_Number then
         Result := @ & "indent code" & Aug.First_Indent_Line'Image & " .." & Aug.Last_Indent_Line'Image;
      end if;

      if Aug.First_Trailing_Comment_Line /= Invalid_Line_Number then
         Result := @ & (if Length (Result) > 1 then "," else "indent") &
           " comment" & Aug.First_Trailing_Comment_Line'Image & " .." &
           Aug.Last_Trailing_Comment_Line'Image;
      end if;

      if Length (Result) > 0 then
         Result := "(" & @ & ")";
      end if;
      return -Result;
   end Image_Augmented;

   overriding
   procedure Shift
     (Augmented   : in out Wisi.Augmented;
      Shift_Bytes : in     Base_Buffer_Pos;
      Shift_Chars : in     Base_Buffer_Pos;
      Shift_Line  : in     Base_Line_Number_Type)
   is begin
      if Augmented.First_Indent_Line /= Invalid_Line_Number then
         Augmented.First_Indent_Line := @ + Shift_Line;
         Augmented.Last_Indent_Line := @ + Shift_Line;
      end if;

      if Augmented.First_Trailing_Comment_Line /= Invalid_Line_Number then
         Augmented.First_Trailing_Comment_Line := @ + Shift_Line;
         Augmented.Last_Trailing_Comment_Line := @ + Shift_Line;
      end if;
   end Shift;

   function Image (Anchor_IDs : in Anchor_ID_Vectors.Vector) return String
   is
      use Ada.Strings.Unbounded;
      Result : Unbounded_String := +"(";
   begin
      for I in Anchor_IDs.First_Index .. Anchor_IDs.Last_Index loop
         Result := Result & Integer'Image (Anchor_IDs (I));
         if I /= Anchor_IDs.Last_Index then
            Result := Result & ", ";
         else
            Result := Result & ")";
         end if;
      end loop;
      return -Result;
   end Image;

   function Image (Indent : in Indent_Type) return String
   is
      Prefix : constant String := "(" & Trimmed_Image (Indent.Controlling_Token_Line) & ": " &
        Indent_Label'Image (Indent.Label);
   begin
      case Indent.Label is
      when Not_Set =>
         return Prefix & ")";

      when Int =>
         return Prefix & Integer'Image (Indent.Int_Indent) & ")";

      when Anchor_Nil =>
         return Prefix & ", " & Image (Indent.Anchor_Nil_IDs) & ", nil)";

      when Anchor_Int =>
         return Prefix & ", " & Image (Indent.Anchor_Int_IDs) & ", " & Integer'Image
           (Indent.Anchor_Int_Indent) & ")";

      when Anchored =>
         return Prefix & ", " & Integer'Image (Indent.Anchored_ID) & ", " &
           Integer'Image (Indent.Anchored_Delta) & ")";

      when Anchor_Anchored =>
         return Prefix & ", " & Image (Indent.Anchor_Anchored_IDs) & Integer'Image
           (Indent.Anchor_Anchored_ID) & ", " & Integer'Image (Indent.Anchor_Anchored_Delta) & ")";
      end case;
   end Image;

   procedure Indent_Apply_Anchored
     (Delta_Indent : in     Simple_Delta_Type;
      Indent       : in out Indent_Type)
   with Pre => Delta_Indent.Label = Anchored
   is begin
      case Indent.Label is
      when Not_Set =>
         Indent :=
           (Anchored, Delta_Indent.Controlling_Token_Line, Delta_Indent.Anchored_ID, Delta_Indent.Anchored_Delta);

      when Int =>
         Indent :=
           (Anchored, Delta_Indent.Controlling_Token_Line, Delta_Indent.Anchored_ID,
            Delta_Indent.Anchored_Delta + Indent.Int_Indent);

      when Anchor_Nil =>
         Indent :=
           (Anchor_Anchored,
            Delta_Indent.Controlling_Token_Line,
            Indent.Anchor_Nil_IDs,
            Delta_Indent.Anchored_ID,
            Delta_Indent.Anchored_Delta);

      when Anchor_Int =>
         Indent :=
           (Anchor_Anchored,
            Delta_Indent.Controlling_Token_Line,
            Indent.Anchor_Int_IDs,
            Delta_Indent.Anchored_ID,
            Delta_Indent.Anchored_Delta + Indent.Anchor_Int_Indent);

      when Anchored | Anchor_Anchored =>
         --  Already anchored, as in nested parens.
         null;
      end case;
   end Indent_Apply_Anchored;

   procedure Indent_Apply_Int
     (Indent                 : in out Indent_Type;
      Offset                 : in     Integer;
      Controlling_Token_Line : in     Line_Number_Type)
   is begin
      --  Add an Int indent to Indent
      case Indent.Label is
      when Not_Set =>
         Indent := (Int, Controlling_Token_Line, Offset);

      when Int =>
         if Controlling_Token_Line = Invalid_Line_Number or
           Indent.Controlling_Token_Line = Invalid_Line_Number or
           Controlling_Token_Line /= Indent.Controlling_Token_Line
         then
            Indent.Controlling_Token_Line := Controlling_Token_Line;
            Indent.Int_Indent := Indent.Int_Indent + Offset;
         end if;

      when Anchor_Nil              =>
         Indent :=
           (Label                  => Anchor_Int,
            Controlling_Token_Line => Controlling_Token_Line,
            Anchor_Int_IDs         => Indent.Anchor_Nil_IDs,
            Anchor_Int_Indent      => Offset);

      when Anchor_Int =>
         if Controlling_Token_Line = Invalid_Line_Number or
           Indent.Controlling_Token_Line = Invalid_Line_Number or
           Controlling_Token_Line /= Indent.Controlling_Token_Line
         then
            Indent.Controlling_Token_Line := Controlling_Token_Line;
            Indent.Anchor_Int_Indent := Indent.Anchor_Int_Indent + Offset;
         end if;

      when Anchored | Anchor_Anchored =>
         null;
      end case;
   end Indent_Apply_Int;

   procedure Indent_Line
     (Data         : in out Parse_Data_Type;
      Line         : in     Line_Number_Type;
      Delta_Indent : in     Delta_Type)
   is
      --  See note in Indent_Anchored_2 for why we can't use renames here.
      Indent : Indent_Type := Data.Indents (Line);
   begin
      case Delta_Indent.Label is
      when Simple =>
         case Delta_Indent.Simple_Delta.Label is
         when None =>
            null;

         when Int =>
            Indent_Apply_Int
              (Indent, Delta_Indent.Simple_Delta.Int_Delta, Delta_Indent.Simple_Delta.Controlling_Token_Line);

         when Anchored =>
            Indent_Apply_Anchored (Delta_Indent.Simple_Delta, Indent);
         end case;

      when Hanging =>
         if Line = Delta_Indent.Hanging_First_Line then
            --  Apply delta_1
            case Delta_Indent.Hanging_Delta_1.Label is
            when None =>
               null;
            when Int =>
               Indent_Apply_Int
                 (Indent, Delta_Indent.Hanging_Delta_1.Int_Delta, Delta_Indent.Hanging_Delta_1.Controlling_Token_Line);
            when Anchored =>
               Indent_Apply_Anchored (Delta_Indent.Hanging_Delta_1, Indent);
            end case;
         else
            --  Apply delta_2
            case Delta_Indent.Hanging_Delta_2.Label is
            when None =>
               null;
            when Int =>
               Indent_Apply_Int
                 (Indent, Delta_Indent.Hanging_Delta_2.Int_Delta,
                  Delta_Indent.Hanging_Delta_2.Controlling_Token_Line);
            when Anchored =>
               Indent_Apply_Anchored (Delta_Indent.Hanging_Delta_2, Indent);
            end case;
         end if;
      end case;

      if Trace_Action > Extra then
         Data.Trace.Put_Line ("indent_line: " & Line_Number_Type'Image (Line) & " => " & Image (Indent));
      end if;

      Data.Indents.Replace_Element (Line, Indent);
   end Indent_Line;

   function Max_Anchor_ID
     (Data       : in out Parse_Data_Type;
      First_Line : in     Line_Number_Type;
      Last_Line  : in     Line_Number_Type)
     return Integer
   is
      Result : Integer := First_Anchor_ID - 1;
   begin
      for Line in First_Line .. Last_Line loop
         declare
            Indent : Indent_Type renames Data.Indents (Line);
         begin
            case Indent.Label is
            when Not_Set | Int =>
               null;
            when Anchor_Nil =>
               Result := Integer'Max (Result, Indent.Anchor_Nil_IDs (Indent.Anchor_Nil_IDs.First_Index));
            when Anchor_Int =>
               Result := Integer'Max (Result, Indent.Anchor_Int_IDs (Indent.Anchor_Int_IDs.First_Index));
            when Anchored =>
               Result := Integer'Max (Result, Indent.Anchored_ID);
            when Anchor_Anchored =>
               Result := Integer'Max (Result, Indent.Anchor_Anchored_ID);
            end case;
         end;
      end loop;
      return Result;
   end Max_Anchor_ID;

   function Paren_In_Anchor_Line
     (Data         : in out Parse_Data_Type'Class;
      Tree         : in     WisiToken.Syntax_Trees.Tree;
      Anchor_Token : in     Syntax_Trees.Valid_Node_Access;
      Offset       : in     Integer)
     return Integer
   is
      Left_Paren_ID  : Token_ID renames Data.Left_Paren_ID;
      Right_Paren_ID : Token_ID renames Data.Right_Paren_ID;

      I : Syntax_Trees.Node_Access := Tree.First_Terminal (Anchor_Token);

      Paren_Count    : Integer    := 0;
      Paren_Char_Pos : Buffer_Pos := Invalid_Buffer_Pos;
      Text_Begin_Pos : Buffer_Pos := Invalid_Buffer_Pos;
   begin
      loop
         declare
            Tok : constant Augmented_Token := Get_Augmented_Token (Tree, I);
         begin
            if Tok.Base.ID = Left_Paren_ID then
               Paren_Count := Paren_Count + 1;
               if Paren_Count = 1 then
                  Paren_Char_Pos := Tok.Base.Char_Region.First;
               end if;

            elsif Tok.Base.ID = Right_Paren_ID then
               Paren_Count := Paren_Count - 1;

            end if;

            if Tok.Base.Line_Region.First = Tok.Aug.First_Indent_Line then
               Text_Begin_Pos := Tok.Base.Char_Region.First;
               exit;
            end if;
         end;
         I := Tree.Prev_Terminal (I);
      end loop;

      if Paren_Char_Pos /= Invalid_Buffer_Pos and Text_Begin_Pos /= Invalid_Buffer_Pos then
         return 1 + Offset + Integer (Paren_Char_Pos - Text_Begin_Pos);
      else
         return Offset;
      end if;
   end Paren_In_Anchor_Line;

   procedure Put (Cache : in Navigate_Cache_Type)
   is
      package Bounded is new Ada.Strings.Bounded.Generic_Bounded_Length (Max => 2 + 11 * Chars_Per_Int);
      use Bounded;

      Line : Bounded_String := To_Bounded_String ("[");

      procedure Append (Item : in Nil_Buffer_Pos)
      is begin
         if Item.Set then
            Append (Line, Buffer_Pos'Image (Item.Item));
         else
            Append (Line, " -1");
         end if;
      end Append;
   begin
      Append (Line, Navigate_Cache_Code);
      Append (Line, Buffer_Pos'Image (Cache.Pos));
      Append (Line, Token_ID'Image (Cache.Statement_ID));
      Append (Line, Token_ID'Image (Cache.ID));
      Append (Line, Integer'Image (Cache.Length));
      Append (Line, Integer'Image (Navigate_Class_Type'Pos (Cache.Class)));
      Append (Cache.Containing_Pos);
      Append (Cache.Prev_Pos);
      Append (Cache.Next_Pos);
      Append (Cache.End_Pos);
      Append (Line, ']');
      Ada.Text_IO.Put_Line (To_String (Line));
   end Put;

   procedure Put (Cache : in WisiToken.Buffer_Region)
   is begin
      Ada.Text_IO.Put_Line
        ("[" & Name_Property_Code & Buffer_Pos'Image (Cache.First) & Buffer_Pos'Image (Cache.Last) & "]");
   end Put;

   procedure Put (Cache : in Face_Cache_Type)
   is
      package Bounded is new Ada.Strings.Bounded.Generic_Bounded_Length (Max => 2 + 4 * Chars_Per_Int);
      use Bounded;

      Line : Bounded_String := To_Bounded_String ("[");
   begin
      if Cache.Face.Set then
         Append (Line, Face_Property_Code);
         Append (Line, Buffer_Pos'Image (Cache.Char_Region.First));
         Append (Line, Buffer_Pos'Image (Cache.Char_Region.Last));
         Append (Line, Integer'Image (Cache.Face.Item));
         Append (Line, ']');
         Ada.Text_IO.Put_Line (To_String (Line));
      end if;
   end Put;

   procedure Put (Line_Number : in Line_Number_Type; Item : in Indent_Type)
   is begin
      --  All Anchors must be resolved at this point, but not all lines have
      --  an indent computed. A negative indent is an error in either the
      --  grammar indent rules or the algorithms in this package.
      case Item.Label is
      when Not_Set =>
         --  Especially with partial parse, we have no idea what this indent should be.
         null;

      when Int =>
         declare
            --  We can easily get negative indents when there are syntax errors.
            Ind : constant Integer := Integer'Max (0, Item.Int_Indent);
         begin
            if Debug_Mode and Ind > 100 then
               --  This is better than hanging Emacs by returning a huge bogus indent.
               raise SAL.Programmer_Error with "indent > 100";
            end if;
            Ada.Text_IO.Put_Line
              ('[' & Indent_Code & Line_Number_Type'Image (Line_Number) & Integer'Image (Ind) & ']');
         end;

      when Anchor_Nil | Anchor_Int | Anchored | Anchor_Anchored =>
         raise SAL.Programmer_Error with "Indent item has non-int label: " & Indent_Label'Image (Item.Label);
      end case;
   end Put;

   procedure Put
     (Item : in Parse.LR.Recover_Op_Arrays.Vector;
      Data : in Parse_Data_Type;
      Tree : in Syntax_Trees.Tree)
   is
      use Ada.Strings.Unbounded;
      use Parse.LR;
      use Parse.LR.Recover_Op_Arrays;
      use all type Ada.Containers.Count_Type;

      Descriptor : WisiToken.Descriptor renames Tree.Lexer.Descriptor.all;

      --  Output is a sequence of edit regions; each is:
      --  [error-pos edit-pos [inserted token-ids] [deleted token-ids] deleted-region]

      type State_Label is
        (None,     -- not started yet
         Inserted, -- edit-pos, some insert ids appended
         Deleted); -- some delete ids appended

      State : State_Label := None;
      --  State of the current edit region.

      Last_Edit_Pos  : Buffer_Pos          := Invalid_Buffer_Pos;
      Line           : Unbounded_String    := To_Unbounded_String ("[");
      Deleted_Region : Buffer_Region       := Null_Buffer_Region;
      Last_Deleted   : Recover_Op (Delete) :=
        (Delete, Invalid_Buffer_Pos, Invalid_Token_ID, Syntax_Trees.Invalid_Node_Index,
         Syntax_Trees.Invalid_Node_Access, Syntax_Trees.Invalid_Node_Access);

      procedure Start_Edit_Region (Error_Pos, Edit_Pos : in Buffer_Pos)
      is begin
         Append (Line, "[");
         Append (Line, Trimmed_Image (Error_Pos));
         Append (Line, Edit_Pos'Image);
         Append (Line, "[");
      end Start_Edit_Region;

      procedure Terminate_Edit_Region
      is begin
         case State is
         when None =>
            null;
         when Inserted =>
            Append (Line, "][]" & Image (Deleted_Region) & "]");
         when Deleted =>
            --  Emacs (cdr (region)) is after last char to be deleted.
            Append
              (Line, "]" & "(" & Trimmed_Image (Integer (Deleted_Region.First)) & " ." &
                 Buffer_Pos'Image (Deleted_Region.Last + 1) & ")" & "]");
         end case;
         Deleted_Region := Null_Buffer_Region;
      end Terminate_Edit_Region;
   begin
      if Trace_Action > Outline then
         Data.Trace.Put_Line ("recover: " & Parse.LR.Image (Item, Tree));
      end if;

      if Length (Item) = 0 or not Tree.Parents_Set then
         --  Parents not set due to failed recover.
         return;
      end if;

      Append (Line, Recover_Code);
      for I in First_Index (Item) .. Last_Index (Item) loop
         declare
            use WisiToken.Syntax_Trees;

            Op : constant Recover_Op := Element (Item, I);

            Edit_Node : constant Node_Access :=
              --  Can be Invalid_Node_Access when recover fails.
              (case Op.Op is
               when Insert =>
                 (if Op.Ins_Node = Invalid_Node_Access
                  then Invalid_Node_Access
                  else Tree.Next_Shared_Terminal (Op.Ins_Node)),

               when Delete => Op.Del_Node);
            Edit_Pos : constant Buffer_Pos :=
              (if Edit_Node = Invalid_Node_Access
               then Invalid_Buffer_Pos
               else Tree.Base_Token (Edit_Node).Char_Region.First);
         begin
            if Last_Edit_Pos = Invalid_Buffer_Pos then
               Last_Edit_Pos := Edit_Pos;

            elsif Edit_Pos /= Last_Edit_Pos then
               Terminate_Edit_Region;
               State         := None;
               Last_Edit_Pos := Edit_Pos;
            end if;

            case Op.Op is
            when Insert =>
               case State is
               when None =>
                  Start_Edit_Region (Op.Error_Pos, Edit_Pos);

               when Inserted =>
                  null;

               when Deleted =>
                  Terminate_Edit_Region;
                  Start_Edit_Region (Op.Error_Pos, Edit_Pos);

               end case;
               Append (Line, Token_ID'Image (Op.Ins_ID));
               State := Inserted;

            when Delete =>
               Deleted_Region := Deleted_Region and Tree.Base_Token (Op.Del_Node).Char_Region;
               declare
                  Skip : Boolean := False;
               begin
                  case State is
                  when None =>
                     Start_Edit_Region (Op.Error_Pos, Edit_Pos);
                     Append (Line, "][");

                  when Inserted =>
                     Append (Line, "][");

                  when Deleted =>
                     if Data.Embedded_Quote_Escape_Doubled and then
                       ((Last_Deleted.Del_ID = Descriptor.String_1_ID and
                           Op.Del_ID = Descriptor.String_1_ID) or
                          (Last_Deleted.Del_ID = Descriptor.String_2_ID and
                             Op.Del_ID = Descriptor.String_2_ID))
                     then
                        declare
                           Tok_1 : constant WisiToken.Base_Token := Tree.Base_Token (Last_Deleted.Del_Node);
                           Tok_2 : constant WisiToken.Base_Token := Tree.Base_Token (Op.Del_Node);
                        begin
                           if Tok_1.Char_Region.Last + 1 = Tok_2.Char_Region.First then
                              --  Buffer text was '"""', lexer repair changed it to '""""'. The
                              --  repaired text looks like a single string with an embedded quote.
                              --  But here, it is two STRING_LITERAL tokens. Don't send the second
                              --  delete to elisp. See test/ada_mode-recover_string_quote_1.adb
                              Skip := True;
                           end if;
                        end;
                     end if;
                  end case;
                  State := Deleted;

                  if not Skip then
                     Append (Line, Token_ID'Image (Op.Del_ID));
                  end if;
               end;
               Last_Deleted := Op;
            end case;
         end;
      end loop;

      case State is
      when None =>
         null;
      when Inserted | Deleted =>
         Terminate_Edit_Region;
      end case;
      Append (Line, "]");
      Ada.Text_IO.Put_Line (To_String (Line));
   end Put;

   procedure Resolve_Anchors (Data : in out Parse_Data_Type)
   is
      Begin_Indent  : Integer renames Data.Begin_Indent;
      Anchor_Indent : array (First_Anchor_ID .. Data.Max_Anchor_ID) of Integer;
   begin
      if Trace_Action > Outline then
         Data.Trace.New_Line;
         Data.Trace.Put_Line ("Begin_Indent: " & Integer'Image (Data.Begin_Indent));
         for I in Data.Indents.First_Index .. Data.Indents.Last_Index loop
            Data.Trace.Put_Line ("" & Line_Number_Type'Image (I) & ", " & Image (Data.Indents (I)));
         end loop;
         Data.Trace.Put_Line ("resolve anchors");
      end if;

      for Line in Data.Indents.First_Index .. Data.Indents.Last_Index loop
         declare
            Indent : constant Indent_Type := Data.Indents (Line);
         begin
            case Indent.Label is
            when Not_Set =>
               --  Indent not computed, therefore not output.
               null;

            when Int =>
               Data.Indents.Replace_Element (Line, (Int, Invalid_Line_Number, Indent.Int_Indent + Begin_Indent));

            when Anchor_Nil =>
               for I of Indent.Anchor_Nil_IDs loop
                  Anchor_Indent (I) := Begin_Indent;
                  if Trace_Action > Extra then
                     Data.Trace.Put_Line
                       ("anchor line" & Line'Image & " id" & I'Image & " indent" & Anchor_Indent (I)'Image);
                  end if;
               end loop;
               Data.Indents.Replace_Element (Line, (Int, Invalid_Line_Number, Begin_Indent));

            when Anchor_Int =>
               for I of Indent.Anchor_Int_IDs loop
                  Anchor_Indent (I) := Indent.Anchor_Int_Indent + Begin_Indent;
                  if Trace_Action > Extra then
                     Data.Trace.Put_Line
                       ("anchor line" & Line'Image & " id" & I'Image & " indent" & Anchor_Indent (I)'Image);
                  end if;
               end loop;
               Data.Indents.Replace_Element (Line, (Int, Invalid_Line_Number, Indent.Anchor_Int_Indent + Begin_Indent));

            when Anchored =>
               Data.Indents.Replace_Element
                 (Line, (Int, Invalid_Line_Number, Anchor_Indent (Indent.Anchored_ID) + Indent.Anchored_Delta));

            when Anchor_Anchored =>
               declare
                  Temp : constant Integer :=
                    Anchor_Indent (Indent.Anchor_Anchored_ID) + Indent.Anchor_Anchored_Delta;
               begin
                  for I of Indent.Anchor_Anchored_IDs loop
                     Anchor_Indent (I) := Temp;
                     if Trace_Action > Extra then
                        Data.Trace.Put_Line
                          ("anchor line" & Line'Image & " id" & I'Image & " indent" & Anchor_Indent (I)'Image);
                     end if;
                  end loop;
                  Data.Indents.Replace_Element (Line, (Int, Invalid_Line_Number, Temp));
               end;
            end case;
         end;
      end loop;
   end Resolve_Anchors;

   procedure Set_End
     (Data           : in out Parse_Data_Type;
      Containing_Pos : in     Buffer_Pos;
      End_Pos        : in     Buffer_Pos)
   is
      use Navigate_Cursor_Lists;
      I            : Cursor := Data.End_Positions.First;
      Delete_Cache : Boolean;
      Temp         : Cursor;
   begin
      loop
         exit when not Has_Element (I);
         declare
            Cache : Navigate_Cache_Type renames Data.Navigate_Caches (Element (I));
         begin
            if Cache.Pos in Containing_Pos .. End_Pos then
               Cache.End_Pos := (True, End_Pos);
               if Trace_Action > Detail then
                  Data.Trace.Put_Line ("   " & Cache.Pos'Image & " end to " & Cache.End_Pos.Item'Image);
               end if;
               Delete_Cache := True;
            else
               Delete_Cache := False;
            end if;
         end;
         if Delete_Cache then
            Temp := Next (I);
            Delete (Data.End_Positions, I);

            I := Temp;
         else
            Next (I);
         end if;

      end loop;
   end Set_End;

   ----------
   --  public subprograms (declaration order)

   procedure Skip
     (Source : in     String;
      Last   : in out Integer;
      Char   : in     Character)
   is begin
      loop
         if Last = Source'Last then
            raise Protocol_Error with "at" & Last'Image & ": expecting '" & Char & "' found EOI";

         elsif Source (Last + 1) = ' ' then
            Last := Last + 1;

         elsif Source (Last + 1) = Char then
            Last := Last + 1;
            exit;
         else
            raise Protocol_Error with
              "at" & Last'Image & ": expecting '" & Char & "' found '" & Source (Last + 1) & "'";
         end if;
      end loop;
   end Skip;

   function Get_String
     (Source : in     String;
      Last   : in out Integer)
     return String
   is
      use Ada.Strings.Fixed;
      First : constant Integer := Index
        (Source  => Source,
         Pattern => """",
         From    => Last + 1);
   begin
      Last := Index
        (Source  => Source,
         Pattern => """",
         From    => First + 1);

      if First = 0 or Last = 0 then
         raise Protocol_Error with "at" & Last'Image & ": no '""' found for string";
      end if;

      return Source (First + 1 .. Last - 1);
   end Get_String;

   function Get_Integer
     (Source : in     String;
      Last   : in out Integer)
     return Integer
   is
      use Ada.Strings.Fixed;
      First : constant Integer := Last + 1;
   begin
      Last := Index
        (Source  => Source,
         Pattern => " ",
         From    => First + 1); -- Skip a leading space if present.

      if Last = 0 then
         Last := Source'Last;
      else
         Last := Last - 1;
      end if;

      return Integer'Value (Source (First .. Last));
   exception
   when others =>
      raise Protocol_Error with "at" & First'Image & ": bad integer '" & Source (First .. Last) & "'";
   end Get_Integer;

   function Image (Item : in Change) return String
   is begin
      return "(" &
        Item.Begin_Byte_Pos'Image & "," &
        Item.Begin_Char_Pos'Image & "," &
        Item.Inserted_End_Byte_Pos'Image & "," &
        Item.Inserted_End_Char_Pos'Image & "," &
        " +""" & (-Item.Inserted_Text) & """," &
        Item.Deleted_Bytes'Image & "," &
        Item.Deleted_Chars'Image & ")";
   end Image;

   function Get_Emacs_Change_List
     (Command_Line          : in     String;
      Last                  : in out Integer;
      Handle_String_Escapes : in     Boolean)
     return Change_Lists.List
   is
      function Substitute_Escapes (Item : in String) return String
      is begin
         if not Handle_String_Escapes then
            return Item;
         elsif Item'Length = 0 then
            return Item;
         else
            declare
               I : Integer := Item'First;
               J : Integer := Item'First;
               Result : String (Item'Range);
            begin
               loop
                  if Item (I) = '\' and
                    (I < Item'Last and then Item (I + 1) = 'n')
                  then
                     Result (J) := ASCII.LF;
                     I := @ + 2;
                  else
                     Result (J) := Item (I);
                     I := @ + 1;
                  end if;
                  exit when I > Item'Last;
                  J := @ + 1;
               end loop;
               return Result (Result'First .. J);
            end;
         end if;
      end Substitute_Escapes;

   begin
      return Result : Change_Lists.List do
         Skip (Command_Line, Last, '('); --  start of changes list
         loop
            exit when Last = Command_Line'Last;
            exit when Command_Line (Last + 1) = ')';

            declare
               Item : Change;
            begin
               Skip (Command_Line, Last, '(');
               Item.Begin_Byte_Pos        := Base_Buffer_Pos (Get_Integer (Command_Line, Last));
               Item.Begin_Char_Pos        := Base_Buffer_Pos (Get_Integer (Command_Line, Last));
               Item.Inserted_End_Byte_Pos := Base_Buffer_Pos (Get_Integer (Command_Line, Last));
               Item.Inserted_End_Char_Pos := Base_Buffer_Pos (Get_Integer (Command_Line, Last));
               Item.Deleted_Bytes         := Get_Integer (Command_Line, Last);
               Item.Deleted_Chars         := Get_Integer (Command_Line, Last);
               Item.Inserted_Text         := +Substitute_Escapes (Get_String (Command_Line, Last));
               Skip (Command_Line, Last, ')');

               Result.Append (Item);
            end;
         end loop;
         Skip (Command_Line, Last, ')'); --  end of edits list
      end return;
   end Get_Emacs_Change_List;

   procedure Edit_Source
     (Trace            : in out WisiToken.Trace'Class;
      Source           : in out Ada.Strings.Unbounded.String_Access;
      Source_Byte_Last : in out Integer;
      Source_Char_Last : in out Integer;
      Changes          : in     Change_Lists.List;
      KMN_List         :    out WisiToken.Parse.KMN_Lists.List)
   is
      use Ada.Containers;

      --  Changes is in time order (ie _not_ in buffer pos order); KMN_List
      --  is in buffer pos order.

      Gap_First : Integer := Source_Byte_Last + 1;
      Gap_Last  : Integer := Source'Last;

      function Gap_Invariant return Boolean
      is (Gap_Last - Gap_First = Source'Last - (Source_Byte_Last + 1));

      Total_Inserted_Bytes : Integer := 0;

      function Reallocate return Boolean
      is
         Last_Begin : Base_Buffer_Pos := 0;
         Result     : Boolean         := False;
      begin
         if Changes.Length = 0 then
            return False;
         end if;

         for Change of Changes loop
            --  We loop thru all changes to compute Total_Inserted_Bytes.

            pragma Assert
              (Ada.Strings.Unbounded.Length (Change.Inserted_Text) =
                 Integer (Change.Inserted_End_Byte_Pos - Change.Begin_Byte_Pos),
               "inconsistent Change: text length" & Ada.Strings.Unbounded.Length (Change.Inserted_Text)'Image &
                 " region length" & Integer (Change.Inserted_End_Byte_Pos - Change.Begin_Byte_Pos)'Image);

            Total_Inserted_Bytes := @ + Ada.Strings.Unbounded.Length (Change.Inserted_Text);

            if Change.Begin_Byte_Pos < Last_Begin then
               Result := True;
            end if;
            Last_Begin := Change.Begin_Byte_Pos;
         end loop;

         if Source_Byte_Last + Total_Inserted_Bytes > Source'Last then
            return True;
         else
            return Result;
         end if;
      end Reallocate;

      procedure Move_Gap (New_Gap_First : in Integer)
      with Pre => New_Gap_First /= Gap_First and Gap_Invariant,
        Post => Gap_Invariant
      is
         --  Examples:
         --  gap_first : 15
         --  gap_last  : 19
         --
         --  new_gap_first: 5
         --     new_gap_last := 9
         --     source (10 .. 19) := source (5 .. 14)
         --
         --  new_gap_first: 25
         --  new_gap_last : 29
         --      source (15 .. 24) := source (20 .. 29)

         New_Gap_Last : constant Integer := New_Gap_First + Gap_Last - Gap_First;
      begin
         if New_Gap_First < Gap_First then
            Source (New_Gap_Last + 1 .. Gap_Last) := Source (New_Gap_First .. Gap_First - 1);
         else
            Source (Gap_First .. New_Gap_First - 1) := Source (Gap_Last + 1 .. New_Gap_Last);
         end if;

         Gap_First := New_Gap_First;
         Gap_Last  := New_Gap_Last;
      end Move_Gap;

      procedure Edit_Text (Change : in Wisi.Change)
      with Pre => Gap_Invariant, Post => Gap_Invariant
      --  Apply Change to Source. Leaves Gap at edit point.
      is
         use Ada.Strings.Unbounded;
         Inserted_Bytes : constant Integer := Integer (Change.Inserted_End_Byte_Pos - Change.Begin_Byte_Pos);
      begin
         if Gap_First /= Integer (Change.Begin_Byte_Pos) then
            Move_Gap (Integer (Change.Begin_Byte_Pos));
         end if;

         if Change.Deleted_Bytes > 0 then
            Gap_Last         := @ + Change.Deleted_Bytes;
            pragma Assert (Gap_Last <= Source'Last);
            Source_Byte_Last := @ - Change.Deleted_Bytes;
            Source_Char_Last := @ - Change.Deleted_Chars;
         end if;

         if Inserted_Bytes > 0 then
            pragma Assert (Gap_Last + 1 - Gap_First >= Inserted_Bytes);
            Source (Gap_First .. Gap_First + Inserted_Bytes - 1) := -Change.Inserted_Text;

            Gap_First        := Gap_First + Inserted_Bytes;
            Source_Byte_Last := @ + Inserted_Bytes;
            Source_Char_Last := @ + Integer (Change.Inserted_End_Char_Pos - Change.Begin_Char_Pos);
         end if;
      end Edit_Text;

      procedure Insert_KMN (Change : in Wisi.Change)
      is
         use Parse.KMN_Lists;
         Cur : Cursor := KMN_List.First;

         KMN_Last_Byte : Base_Buffer_Pos := 0; --  Last byte of prev KMN.
         KMN_Last_Char : Base_Buffer_Pos := 0; --  Last char of prev KMN.

         function Max_Byte_Pos (Item : in Wisi.Change) return Buffer_Pos
         is begin
            return Buffer_Pos'Max
              (Item.Begin_Byte_Pos + Base_Buffer_Pos (Item.Deleted_Bytes),
               Item.Inserted_End_Byte_Pos);
         end Max_Byte_Pos;

         function To_KMN (Item : in Wisi.Change) return Parse.KMN
         is (Stable_Bytes   => Item.Begin_Byte_Pos - KMN_Last_Byte - 1, -- Begin_Byte_Pos is deleted or inserted
             Stable_Chars   => Item.Begin_Char_Pos - KMN_Last_Char - 1,
             Inserted_Bytes => Item.Inserted_End_Byte_Pos - Item.Begin_Byte_Pos, -- End_Byte_Pos is after last inserted
             Inserted_Chars => Item.Inserted_End_Char_Pos - Item.Begin_Char_Pos,
             Deleted_Bytes  => Base_Buffer_Pos (Item.Deleted_Bytes),
             Deleted_Chars  => Base_Buffer_Pos (Item.Deleted_Chars));

      begin
         loop
            declare
               Cur_KMN : Parse.KMN renames KMN_List (Cur);
            begin
               pragma Assert (KMN_Last_Byte < Change.Begin_Byte_Pos);

               if Max_Byte_Pos (Change) < KMN_Last_Byte + Cur_KMN.Stable_Bytes + 1 then
                  --  Change is entirely within Cur_KMN.Stable_Bytes
                  declare
                     KMN : constant Parse.KMN := To_KMN (Change);
                  begin
                     Cur_KMN.Stable_Bytes := @ - (KMN.Stable_Bytes + KMN.Deleted_Bytes);
                     Cur_KMN.Stable_Chars := @ - (KMN.Stable_Chars + KMN.Deleted_Chars);

                     KMN_List.Insert (Before => Cur, Element => KMN);
                  end;

                  Edit_Text (Change);
                  return;

               elsif Change.Begin_Byte_Pos < KMN_Last_Byte + Cur_KMN.Stable_Bytes + 1 then
                  --  Change starts in Cur_KMN.Stable_Bytes, ends in or after Cur_KMN.Insert.
                  declare
                     KMN : constant Parse.KMN := To_KMN (Change);
                  begin
                     Cur_KMN.Stable_Bytes := @ - (KMN.Stable_Bytes + KMN.Deleted_Bytes);
                     Cur_KMN.Stable_Chars := @ - (KMN.Stable_Chars + KMN.Deleted_Chars);

                     KMN_List.Insert (Before => Cur, Element => KMN);
                  end;

                  Edit_Text (Change);
                  return;

               elsif Change.Begin_Byte_Pos <= KMN_Last_Byte + Cur_KMN.Stable_Bytes + Cur_KMN.Inserted_Bytes + 1 or
                 Change.Begin_Byte_Pos <= KMN_Last_Byte + Cur_KMN.Stable_Bytes + Cur_KMN.Deleted_Bytes + 1
               then
                  --  Change starts in or immediately after Cur_KMN inserted or deleted text; merge
                  --  them.

                  if Change.Deleted_Bytes > 0 then
                     declare
                        Next_KMN : Parse.KMN renames KMN_List (Next (Cur));
                        --  FIXME: fails if Change inserts text at end of Source

                        --  Change.Deleted first reduces Cur_KMN.Inserted, then reduces
                        --  Next_KMN.Stable and increases Cur_KMN.Deleted
                     begin
                        if Base_Buffer_Pos (Change.Deleted_Bytes) <= Cur_KMN.Inserted_Bytes then
                           Cur_KMN.Inserted_Bytes := @ - Base_Buffer_Pos (Change.Deleted_Bytes) +
                             (Change.Inserted_End_Byte_Pos - Change.Begin_Byte_Pos);
                           Cur_KMN.Inserted_Chars := @ - Base_Buffer_Pos (Change.Deleted_Chars) +
                             (Change.Inserted_End_Char_Pos - Change.Begin_Char_Pos);

                        else
                           declare
                              Remaining_Deleted_Bytes : constant Base_Buffer_Pos :=
                                Base_Buffer_Pos (Change.Deleted_Bytes) - Cur_KMN.Inserted_Bytes;
                              Remaining_Deleted_Chars : constant Base_Buffer_Pos :=
                                Base_Buffer_Pos (Change.Deleted_Chars) - Cur_KMN.Inserted_Chars;
                           begin
                              Next_KMN.Stable_Bytes := @ - Remaining_Deleted_Bytes;
                              Next_KMN.Stable_Chars := @ - Remaining_Deleted_Chars;

                              Cur_KMN.Inserted_Bytes := 0 + Change.Inserted_End_Char_Pos - Change.Begin_Char_Pos;
                              Cur_KMN.Inserted_Chars := 0 + Change.Inserted_End_Char_Pos - Change.Begin_Char_Pos;

                              Cur_KMN.Deleted_Bytes := @ + Remaining_Deleted_Bytes;
                              Cur_KMN.Deleted_Chars := @ + Remaining_Deleted_Chars;
                           end;
                        end if;
                     end;
                  else
                     Cur_KMN.Inserted_Bytes := @ + Change.Inserted_End_Byte_Pos - Change.Begin_Byte_Pos;
                     Cur_KMN.Inserted_Chars := @ + Change.Inserted_End_Char_Pos - Change.Begin_Char_Pos;
                  end if;

                  Edit_Text (Change);
                  return;

               else
                  --  Change is entirely after Cur_KMN
                  KMN_Last_Byte := @ + Cur_KMN.Stable_Bytes + Cur_KMN.Inserted_Bytes;
                  KMN_Last_Char := @ + Cur_KMN.Stable_Chars + Cur_KMN.Inserted_Chars;

                  Cur := Next (Cur);

                  if not Has_Element (Cur) then
                     --  Since KMN_List starts with one KMN covering all of Source, we
                     --  should never get here. FIXME: not true if insert text at end of Source!
                     raise SAL.Programmer_Error;
                  end if;
               end if;
            end;
         end loop;
      end Insert_KMN;

   begin
      if Reallocate then
         declare
            New_Source : constant Ada.Strings.Unbounded.String_Access := new String
              (Source'First .. Source_Byte_Last + Total_Inserted_Bytes);
         begin
            New_Source (Source'First .. Source_Byte_Last) := Source (Source'First .. Source_Byte_Last);
            Ada.Strings.Unbounded.Free (Source);
            Source := New_Source;
         end;

         Gap_Last := Source'Last;
      end if;

      --  Start with one KMN with stable region = entire source. Insert_KMN
      --  edits this, leaving it to cover the final stable region or insert
      --  after Source end.
      KMN_List.Append
        ((Stable_Bytes   => Base_Buffer_Pos (Source_Byte_Last),
          Stable_Chars   => Base_Buffer_Pos (Source_Char_Last),
          Deleted_Bytes  => 0,
          Deleted_Chars  => 0,
          Inserted_Bytes => 0,
          Inserted_Chars => 0));

      for Change of Changes loop
         Insert_KMN (Change);

         if Trace_Incremental_Parse > Detail then
            Trace.Put_Line ("change:" & Image (Change));
            Trace.Put_Line ("kmn_list:");
            for KMN of KMN_List loop
               Trace.Put_Line (Parse.Image (KMN));
            end loop;
         end if;
      end loop;

      if Gap_Last /= Source'Last then
         --  Remove the gap
         Source (Gap_First .. Source_Byte_Last) := Source (Gap_Last + 1 .. Source'Last);
      end if;
   end Edit_Source;

   function Image_Action (Action : in Syntax_Trees.Post_Parse_Action) return String
   is
      pragma Unreferenced (Action);
   begin
      return "action";
   end Image_Action;

   procedure Initialize_Partial_Parse
     (Data              : in out Parse_Data_Type;
      Trace             : in     WisiToken.Trace_Access;
      Post_Parse_Action : in     Post_Parse_Action_Type;
      Begin_Line        : in     Line_Number_Type;
      End_Line          : in     Line_Number_Type)
   is begin
      Data.Line_Paren_State.Set_First_Last
        (First   => Begin_Line,
         Last    => End_Line);

      Data.Post_Parse_Action := Post_Parse_Action;
      Data.Trace             := Trace;

      case Post_Parse_Action is
      when Navigate | Face =>
         null;
      when Indent =>
         Data.Indents.Set_First_Last
           (First   => Begin_Line,
            Last    => End_Line);
      end case;

      Data.Reset;
   exception
   when E : others =>
      raise SAL.Programmer_Error with "wisi.initialize: " & Ada.Exceptions.Exception_Name (E) & ": " &
        Ada.Exceptions.Exception_Message (E);
   end Initialize_Partial_Parse;

   procedure Initialize_Full_Parse
     (Data     : in out Parse_Data_Type;
      Trace    : in     WisiToken.Trace_Access;
      End_Line : in     WisiToken.Line_Number_Type)
   is begin
      Data.Trace := Trace;

      Data.Line_Paren_State.Set_First_Last
        (First   => WisiToken.Line_Number_Type'First,
         Last    => End_Line);

      Data.Indents.Set_First_Last
        (First   => WisiToken.Line_Number_Type'First,
         Last    => End_Line);

      Data.Reset;
   end Initialize_Full_Parse;

   procedure Reset_Post_Parse
     (Data                : in out Parse_Data_Type;
      Post_Parse_Action   : in     Post_Parse_Action_Type;
      Action_Region_Bytes : in     WisiToken.Buffer_Region;
      Action_Region_Chars : in     WisiToken.Buffer_Region;
      End_Line            : in     WisiToken.Line_Number_Type;
      Begin_Indent        : in     Integer)
   is begin
      Data.Post_Parse_Action   := Post_Parse_Action;
      Data.Action_Region_Bytes := Action_Region_Bytes;
      Data.Action_Region_Chars := Action_Region_Chars;
      Data.Begin_Indent := Begin_Indent;

      Data.Line_Paren_State.Set_First_Last
        (First   => WisiToken.Line_Number_Type'First,
         Last    => End_Line);

      Data.Indents.Set_First_Last
        (First   => WisiToken.Line_Number_Type'First,
         Last    => End_Line);
   end Reset_Post_Parse;

   overriding procedure Reset (Data : in out Parse_Data_Type)
   is begin
      for S of Data.Line_Paren_State loop
         S := 0;
      end loop;
      Data.Current_Paren_State := 0;

      Data.Navigate_Caches.Finalize;
      Data.Navigate_Caches.Initialize;

      Data.Name_Caches.Finalize;
      Data.Name_Caches.Initialize;

      Data.End_Positions.Clear;

      Data.Face_Caches.Finalize;
      Data.Face_Caches.Initialize;

      for I in Data.Indents.First_Index .. Data.Indents.Last_Index loop
         Data.Indents.Replace_Element (I, (Not_Set, Invalid_Line_Number));
      end loop;
      Data.Max_Anchor_ID := First_Anchor_ID - 1;
   end Reset;

   function Post_Parse_Action (Data : in Parse_Data_Type) return Post_Parse_Action_Type
   is begin
      return Data.Post_Parse_Action;
   end Post_Parse_Action;

   function Action_Region_Bytes (Data : in Parse_Data_Type) return WisiToken.Buffer_Region
   is begin
      return Data.Action_Region_Bytes;
   end Action_Region_Bytes;

   overriding
   procedure Lexer_To_Augmented
     (Data          : in out Parse_Data_Type;
      Tree          : in out Syntax_Trees.Tree'Class;
      Token         : in     Base_Token;
      Grammar_Token : in     Syntax_Trees.Node_Access)
   is
      use Syntax_Trees;
      use all type Ada.Containers.Count_Type;
      Descriptor : WisiToken.Descriptor renames Tree.Lexer.Descriptor.all;
   begin
      if Grammar_Token /= Invalid_Node_Access and then Tree.Augmented (Grammar_Token) /= null then
         pragma Assert
           (Tree.Label (Grammar_Token) = Source_Terminal,
            "FIXME: wisi.adb support multi-line token");

         --  If Token is a non-grammar token following a multi-line grammar
         --  token, Prev_Grammar.Non_Grammar.length is 1, for Token. If Token
         --  is a grammar token, Prev_Grammar.Non_Grammar.length is 0.

         --  FIXME: check for actual multi-line grammar token! (not in Ada; in wisitoken-grammar)
         null;
         --  if (Token.ID < Descriptor.First_Terminal and Tree.Non_Grammar_Const (Grammar_Token).Length = 1)
         --    or
         --    (Token.ID >= Descriptor.First_Terminal and Tree.Non_Grammar_Const (Grammar_Token).Length = 0)
         --  then
         --     declare
         --        Prev_Aug : Augmented_Var_Ref renames Get_Augmented_Var (Tree, Grammar_Token);
         --     begin
         --        Prev_Aug.Last_Indent_Line := Token.Line; --  FIXME: set first_indent_line if invalid
         --     end;
         --  end if;
      end if;

      if Token.ID < Descriptor.First_Terminal then
         --  Non-grammar token

         if Grammar_Token /= Invalid_Node_Access then
            declare
               Containing_Non_Grammar : Base_Token_Array_Const_Ref renames Tree.Non_Grammar_Const (Grammar_Token);
               Containing_Aug : Augmented_Var_Ref renames Get_Augmented_Var (Tree, Grammar_Token);

               Trailing_Blank : constant Boolean :=
                 Token.ID = Descriptor.New_Line_ID and
                 (Containing_Non_Grammar.Length > 0 and then
                    Containing_Non_Grammar
                      (Containing_Non_Grammar.Last_Index).ID = Descriptor.New_Line_ID);
            begin
               if Tree.Lexer.First and
                 (Token.ID in Data.First_Comment_ID .. Data.Last_Comment_ID or
                    Trailing_Blank)
               then
                  if Containing_Aug.First_Trailing_Comment_Line = Invalid_Line_Number then
                     Containing_Aug.First_Trailing_Comment_Line := Token.Line_Region.First;
                  end if;
                  Containing_Aug.Last_Trailing_Comment_Line  := Token.Line_Region.Last;
               end if;
            end;
         end if;

      else
         --  grammar token
         declare
            Temp : constant Augmented_Access := new Augmented'
              (Deleted                     => False,
               Paren_State                 => 0,
               First_Indent_Line           =>
                 (if Tree.Lexer.First then Token.Line_Region.First else Invalid_Line_Number),
               Last_Indent_Line            =>
                 (if Tree.Lexer.First then Token.Line_Region.Last else Invalid_Line_Number),
               First_Trailing_Comment_Line => Invalid_Line_Number, -- Set by following non_grammar tokens
               Last_Trailing_Comment_Line  => Invalid_Line_Number,
               Inserted_After              => False);
         begin
            --  Data.Line_Paren_State is computed in Initialize_Actions after
            --  parse is finished and error recover insert/delete applied to the
            --  parse stream.

            Tree.Set_Augmented (Grammar_Token, Syntax_Trees.Augmented_Class_Access (Temp));
         end;
      end if;
   end Lexer_To_Augmented;

   overriding
   function Copy_Augmented
     (User_Data : in Parse_Data_Type;
      Augmented : in Syntax_Trees.Augmented_Class_Access)
     return Syntax_Trees.Augmented_Class_Access
   is
      Old_Aug : constant Augmented_Access := Augmented_Access (Augmented);
      New_Aug : constant Augmented_Access := new Wisi.Augmented'(Old_Aug.all);
   begin
      return Syntax_Trees.Augmented_Class_Access (New_Aug);
   end Copy_Augmented;

   overriding
   procedure Initialize_Actions
     (Data : in out Parse_Data_Type;
      Tree : in     WisiToken.Syntax_Trees.Tree'Class)
   is
      use Syntax_Trees;
      I         : Node_Access      := Tree.First_Terminal (Tree.Root);
      Last_Line : Line_Number_Type := Invalid_Line_Number;
   begin
      --  Parsing is complete, with error recover insert/delete tokens in
      --  the parse tree. Insert_Token, Delete_Token have been called;
      --  Reduce has _not_ been called. Compute User_Data components that
      --  depend on the corrected parse tree terminal sequence.

      Data.Current_Paren_State := 0;

      loop
         exit when I = Invalid_Node_Access;

         declare
            Token : constant WisiToken.Base_Token := Tree.Base_Token (I);
            Aug   : Augmented_Var_Ref renames To_Augmented_Var_Ref (Tree.Augmented (I));
         begin
            if Last_Line /= Token.Line_Region.First then
               Data.Line_Paren_State (Token.Line_Region.First) := Data.Current_Paren_State;
               Last_Line := Token.Line_Region.First;
            end if;

            Aug.Paren_State := Data.Current_Paren_State;

            if Token.ID = Data.Left_Paren_ID then
               Data.Current_Paren_State := @ + 1;
            elsif Token.ID = Data.Right_Paren_ID then
               Data.Current_Paren_State := @ - 1;
            end if;
         end;

         I := Tree.Next_Terminal (I);
      end loop;

      if Trace_Action > Detail then
         Data.Trace.Put_Line ("Tree.Root.line first, last:" & Image (Tree.Line_Region (Tree.Root)));
         Data.Trace.Put_Line ("Tree.EOI.line:" & Tree.Line_Region (Tree.EOI).First'Image);
         Data.Trace.Put_Line
           ("Data.Line_Paren_State first, last" & Data.Line_Paren_State.First_Index'Image &
              Data.Line_Paren_State.Last_Index'Image);
         Data.Trace.Put_Line ("Line_Paren_State: " & Image (Data.Line_Paren_State));
         --  We print the tree after all actions have executed, to include the
         --  effects of Reduce on augmented in nonterms.

         Data.Trace.Put_Line ("Action_Region_Bytes: " & Image (Data.Action_Region_Bytes));
      end if;
   end Initialize_Actions;

   overriding
   procedure Insert_Token
     (Data           : in out Parse_Data_Type;
      Tree           : in out Syntax_Trees.Tree'Class;
      Inserted_Token : in     Syntax_Trees.Valid_Node_Access)
   is
      use all type Syntax_Trees.Node_Access;

      Descriptor : WisiToken.Descriptor renames Tree.Lexer.Descriptor.all;

      Inserted_Before : constant Syntax_Trees.Node_Access := Tree.Next_Shared_Terminal (Inserted_Token);
      --  Invalid_Node_Access when Inserted_Token is inserted before
      --  Wisi_EOI, which is not in the parse stream.

      Before_Token : constant WisiToken.Base_Token :=
        (if Inserted_Before = Syntax_Trees.Invalid_Node_Access
         then Invalid_Token
         else Tree.Base_Token (Inserted_Before));

      --  Set data that allows using Inserted_Token when computing indent.

      Indent_Line : constant Line_Number_Type :=
        (if Inserted_Before = Syntax_Trees.Invalid_Node_Access
         then Invalid_Line_Number
         elsif First (Tree, Inserted_Token)
         then Before_Token.Line_Region.First
         else Invalid_Line_Number);

      --  Initially assume Insert_Location = Before_Next; see below for others
      New_Aug : constant Augmented_Access := new Augmented'
        (Deleted                     => False,
         Paren_State                 =>
           (if Inserted_Before = Syntax_Trees.Invalid_Node_Access
            then 0
            else Get_Augmented_Const (Tree, Inserted_Before).Paren_State),
         First_Indent_Line           => Indent_Line,
         Last_Indent_Line            => Indent_Line,
         First_Trailing_Comment_Line => Invalid_Line_Number,
         Last_Trailing_Comment_Line  => Invalid_Line_Number,
         Inserted_After              => False);

      Prev_Terminal : constant Syntax_Trees.Node_Access := Tree.Prev_Terminal (Inserted_Token);
      --  Invalid_Node_Index if Inserted_Token is inserted before first grammar token

      Insert_Location : WisiToken.Insert_Location := Before_Next;
   begin
      Tree.Set_Augmented (Inserted_Token, Syntax_Trees.Augmented_Class_Access (New_Aug));

      if Prev_Terminal /= Syntax_Trees.Invalid_Node_Access and
        Inserted_Before /= Syntax_Trees.Invalid_Node_Access and
        First (Tree, Inserted_Token)
      then
         declare
            use all type SAL.Base_Peek_Type;

            --  See test/ada_mode-interactive_2.adb, "Typing ..."; three tests.
            --
            --  When typing new code, we want a new blank line to be indented as
            --  if the code was there already. To accomplish that, we put the
            --  inserted tokens at the end of the line before the Before token;
            --  that will be after the non-grammar on the previous terminal.
            --
            --  Compare to test/ada_mode-recover_20.adb. There we are not typing
            --  new code, but there is a blank line; the right paren is placed at
            --  the end of the blank line, causing the comment to be indented.

            Prev_Token        : constant WisiToken.Base_Token := Tree.Base_Token (Prev_Terminal);
            Prev_Aug          : Augmented_Var_Ref renames Get_Augmented_Var (Tree, Prev_Terminal);
            Prev_Non_Grammar  : Base_Token_Array_Var_Ref renames Tree.Non_Grammar_Var (Prev_Terminal);
            Token_Non_Grammar : Base_Token_Array_Var_Ref renames Tree.Non_Grammar_Var (Inserted_Token);

            --  Prev_Non_Grammar must have at least one New_Line, since First
            --  (Inserted_Token) is True. The whitespace after the New_Line is not
            --  given a token, but comments are.
            --
            --  If the first two tokens in Prev_Non_Grammar are both New_Lines,
            --  there is a blank line after the code line (and before any
            --  comments); assume that is the edit point; see
            --  test/ada_mode-interactive_2.adb "A := B \n+C;"
            Blank_Line       : Line_Number_Type   := Invalid_Line_Number;
            Blank_Line_Index : SAL.Base_Peek_Type := 0;
            Comment_Present  : Boolean            := False;

            procedure Check_Non_Grammar
            --  Set Blank_Line, Blank_Line_Index if there is a blank line
            --  immediately after Prev_Terminal.
            is
               I : SAL.Base_Peek_Type := Prev_Non_Grammar.First_Index;
            begin
               loop
                  exit when I > Prev_Non_Grammar.Last_Index;

                  if Prev_Non_Grammar (I).ID /= Descriptor.New_Line_ID then
                     Comment_Present := True;
                     return;
                  end if;

                  if I < Prev_Non_Grammar.Last_Index and then
                    Prev_Non_Grammar (I + 1).ID = Descriptor.New_Line_ID
                  then
<<<<<<< HEAD
                     Blank_Line       := Prev_Non_Grammar (I + 1).Line_Region.First;
=======
                     Blank_Line       := Prev_Non_Grammar (I + 1).Line;
>>>>>>> 5a0e87f4
                     Blank_Line_Index := I + 1;
                     return;
                  end if;

                  I := I + 1;
               end loop;
            end Check_Non_Grammar;
         begin
            Check_Non_Grammar;

<<<<<<< HEAD
            if Blank_Line /= Invalid_Line_Number then
               --  Insert on blank line; no need to call Insert_After.
               --
               --  test/ada_mode-interactive_2.adb Function_Access_2 and many similar
               --  indent for new code line extending previous code line
               declare
                  New_Non_Grammar : Base_Token_Arrays.Vector;
               begin
                  pragma Assert (Blank_Line_Index = Prev_Non_Grammar.First_Index + 1);

                  for I in Blank_Line_Index .. Prev_Non_Grammar.Last_Index loop
                     New_Non_Grammar.Append (Prev_Non_Grammar (I));
                  end loop;
                  New_Non_Grammar.Append (Token_Non_Grammar);
                  Token_Non_Grammar := New_Non_Grammar;

=======
            Insert_Location := Parse_Data_Type'Class (Data).Insert_After
              (Tree, Inserted_Token, Inserted_Before,
               Comment_Present    => Comment_Present,
               Blank_Line_Present => Blank_Line /= Invalid_Line_Number);


            case Insert_Location is
            when Between =>
               --  Insert on blank line
               --
               --  test/ada_mode-interactive_2.adb Function_Access_2 and many similar
               --  indent for new code line extending previous code line
               declare
                  New_Non_Grammar : Base_Token_Arrays.Vector;
               begin
                  pragma Assert (Blank_Line_Index = Prev_Non_Grammar.First_Index + 1);

                  for I in Blank_Line_Index .. Prev_Non_Grammar.Last_Index loop
                     New_Non_Grammar.Append (Prev_Non_Grammar (I));
                  end loop;
                  New_Non_Grammar.Append (Token_Non_Grammar);
                  Token_Non_Grammar := New_Non_Grammar;

>>>>>>> 5a0e87f4
                  pragma Assert (Tree.Byte_Region (Inserted_Token) = Null_Buffer_Region);

                  New_Aug.Inserted_After := True; --  FIXME: need tri-state?

                  Tree.Update
                    (Inserted_Token,
                     Byte_Region => Null_Buffer_Region,
                     Char_Region => (First | Last => Prev_Non_Grammar (Blank_Line_Index).Char_Region.First + 1),
<<<<<<< HEAD
                     Line_Region => (First | Last => Blank_Line));
=======
                     Line        => Blank_Line);
>>>>>>> 5a0e87f4
                  Tree.Set_Line_Last (Inserted_Token, Blank_Line);

                  Prev_Non_Grammar.Set_First_Last (Prev_Non_Grammar.First_Index, Prev_Non_Grammar.First_Index);
                  Tree.Set_Line_Last (Prev_Terminal, Blank_Line - 1);

                  New_Aug.First_Indent_Line := Blank_Line;
                  New_Aug.Last_Indent_Line  := Blank_Line;

                  if Prev_Aug.First_Trailing_Comment_Line <= Prev_Aug.Last_Trailing_Comment_Line then
                     New_Aug.First_Trailing_Comment_Line := Prev_Aug.First_Trailing_Comment_Line + 1;
                     New_Aug.Last_Trailing_Comment_Line  := Prev_Aug.Last_Trailing_Comment_Line;
                  end if;

                  Prev_Aug.First_Trailing_Comment_Line := Invalid_Line_Number;
                  Prev_Aug.Last_Trailing_Comment_Line  := Invalid_Line_Number;
<<<<<<< HEAD
=======

                  if Trace_Action > WisiToken.Detail then
                     Data.Trace.Put_Line
                       ("insert token " & Tree.Image (Inserted_Token, Node_Numbers => True) &
                          " after " & Tree.Image (Prev_Terminal, Node_Numbers => True) &
                          " on blank line" & Blank_Line'Image);
                  end if;
               end;

            when After_Prev =>
               New_Aug.Inserted_After := True;

               if Trace_Action > WisiToken.Detail then
                  Data.Trace.Put_Line
                    ("insert token " & Tree.Image (Inserted_Token, Node_Numbers => True) &
                       " after " & Tree.Image (Prev_Terminal, Node_Numbers => True));
               end if;

               if Length (Prev_Token.Char_Region) = 0 then
                  raise SAL.Programmer_Error with "Prev_Token char_region = 0: " & Tree.Image (Prev_Terminal);
>>>>>>> 5a0e87f4

                  if Trace_Action > WisiToken.Detail then
                     Data.Trace.Put_Line
                       ("insert token " & Tree.Image (Inserted_Token, Node_Numbers => True) &
                          " after " & Tree.Image (Prev_Terminal, Node_Numbers => True) &
                          " on blank line" & Blank_Line'Image);
                  end if;
               end;

            else
               Insert_After := Parse_Data_Type'Class (Data).Insert_After
                 (Tree, Inserted_Token, Inserted_Before,
                  Comment_Present      => Comment_Present,
                  Insert_On_Blank_Line => False); --  FIXME: delete arg

               if Insert_After then
                  New_Aug.Inserted_After := True;

                  if Trace_Action > WisiToken.Detail then
                     Data.Trace.Put_Line
                       ("insert token " & Tree.Image (Inserted_Token, Node_Numbers => True) &
                          " after " & Tree.Image (Prev_Terminal, Node_Numbers => True));
                  end if;

                  if Length (Prev_Token.Char_Region) = 0 then
                     raise SAL.Programmer_Error with "Prev_Token char_region = 0: " & Tree.Image (Prev_Terminal);

                  else
                     Tree.Update
                       (Inserted_Token,
                        Byte_Region => Null_Buffer_Region,
                        Char_Region => (First | Last => Prev_Token.Char_Region.Last),
                        Line_Region => (First | Last => Prev_Token.Line_Region.First));

                     Token_Non_Grammar := Prev_Non_Grammar;

                     New_Aug.First_Indent_Line := Invalid_Line_Number;
                     New_Aug.Last_Indent_Line  := Invalid_Line_Number;

                     Prev_Non_Grammar := WisiToken.Base_Token_Arrays.Empty_Vector;

                     New_Aug.First_Trailing_Comment_Line := Prev_Aug.First_Trailing_Comment_Line;
                     New_Aug.Last_Trailing_Comment_Line  := Prev_Aug.Last_Trailing_Comment_Line;

                     Prev_Aug.First_Trailing_Comment_Line := Invalid_Line_Number;
                     Prev_Aug.Last_Trailing_Comment_Line  := Invalid_Line_Number;
                  end if;
               end if;

            when Before_Next =>
               null;
            end case;
         end;
      end if;

      if Insert_Location = Before_Next and Trace_Action > WisiToken.Detail then
         Data.Trace.Put_Line
           ("insert token " & Tree.Image (Inserted_Token, Node_Numbers => True) &
              " before " & Tree.Image (Inserted_Before, Node_Numbers => True));
      end if;

      if First (Tree, Inserted_Token) and
        (Inserted_Before /= Syntax_Trees.Invalid_Node_Access and then
           Tree.Line_Region (Inserted_Token).First = Before_Token.Line_Region.First)
      then
         declare
            Before_Aug : Augmented_Var_Ref renames Get_Augmented_Var (Tree, Inserted_Before);
         begin
            Before_Aug.First_Indent_Line := Invalid_Line_Number;
            Before_Aug.Last_Indent_Line  := Invalid_Line_Number;
         end;
      end if;
   end Insert_Token;

   overriding
   procedure Delete_Token
     (Data          : in out Parse_Data_Type;
      Tree          : in     Syntax_Trees.Tree'Class;
      Deleted_Token : in     Syntax_Trees.Valid_Node_Access;
      Prev_Token    : in     Syntax_Trees.Node_Access)
   is
      use all type Syntax_Trees.Node_Access;
      use all type Ada.Containers.Count_Type;

      Deleted_Tok         : constant WisiToken.Base_Token := Tree.Base_Token (Deleted_Token);
      Deleted_Aug         : Augmented_Var_Ref renames Get_Augmented_Var (Tree, Deleted_Token);
      Deleted_Non_Grammar : WisiToken.Base_Token_Array_Var_Ref renames Tree.Non_Grammar_Var (Deleted_Token);

      Next_Token : constant Syntax_Trees.Node_Access :=
        (if Prev_Token = Syntax_Trees.Invalid_Node_Access
         then Tree.First_Terminal (Tree.Root)
         else Tree.Next_Terminal (Prev_Token));

      Prev_Modified : Boolean := False;
   begin
      if Deleted_Aug.Deleted then
         --  This can happen if error recovery screws up.
         if Trace_Action > WisiToken.Detail then
            Data.Trace.Put_Line ("delete token again; ignored " & Tree.Image (Deleted_Token, Node_Numbers => True));
         end if;
         return;
      end if;
      if Trace_Action > WisiToken.Detail then
         Data.Trace.Put_Line ("delete token " & Tree.Image (Deleted_Token, Node_Numbers => True));
      end if;

      Deleted_Aug.Deleted := True;

      if Deleted_Non_Grammar.Length > 0 then
         --  Move Non_Grammar to previous non-deleted token

         if Prev_Token /= Syntax_Trees.Invalid_Node_Access then
            declare
               Prev_Non_Grammar : WisiToken.Base_Token_Array_Var_Ref renames Tree.Non_Grammar_Var (Prev_Token);
               Aug : constant Syntax_Trees.Augmented_Class_Access := Tree.Augmented (Prev_Token);
            begin
               if Aug = null then
                  raise SAL.Programmer_Error with "null augmented: " & Tree.Image
                    (Prev_Token, Node_Numbers => True);
               end if;
               declare
                  Prev_Aug : Augmented_Var_Ref renames Get_Augmented_Var (Tree, Prev_Token);
               begin
                  Prev_Non_Grammar.Append (Deleted_Non_Grammar);
                  Prev_Modified := True;

                  if Deleted_Aug.First_Trailing_Comment_Line /= Invalid_Line_Number then
                     if Prev_Aug.First_Trailing_Comment_Line = Invalid_Line_Number then
                        Prev_Aug.First_Trailing_Comment_Line := Deleted_Aug.First_Trailing_Comment_Line;
                     end if;
                     Prev_Aug.Last_Trailing_Comment_Line  := Deleted_Aug.Last_Trailing_Comment_Line;
                  end if;
               end;
            end;
            --  FIXME: else move to Tree.Leading_Non_Grammar
         end if;
      end if;

      Update_Indent_Lines (Tree, Deleted_Tok, Deleted_Aug, Prev_Token, Next_Token, Prev_Modified);
   end Delete_Token;

   overriding
   procedure Delete_Token
     (Data      : in out Parse_Data_Type;
      Tree      : in     Syntax_Trees.Tree'Class;
      To_Delete : in     Syntax_Trees.Terminal_Ref)
   is
      pragma Unreferenced (Data);

      Deleted_Tok : constant WisiToken.Base_Token     := Tree.Base_Token (To_Delete.Node);
      Deleted_Aug : Augmented_Var_Ref renames Get_Augmented_Var (Tree, To_Delete.Node);
      Prev_Token  : constant Syntax_Trees.Node_Access := Tree.Prev_Terminal (To_Delete).Node;
      Next_Token  : constant Syntax_Trees.Node_Access := Tree.Next_Terminal (To_Delete).Node;

      Prev_Modified : Boolean := False;
   begin
      --  Edit_Tree is about to delete To_Delete. To_Delete.Non_Grammar will be scanned.

      --  We don't set Aug.Deleted True; that's for error recovery.

      Update_Indent_Lines (Tree, Deleted_Tok, Deleted_Aug, Prev_Token, Next_Token, Prev_Modified);
   end Delete_Token;

   overriding
   procedure Reduce
     (Data    : in out Parse_Data_Type;
      Tree    : in     Syntax_Trees.Tree'Class;
      Nonterm : in     Syntax_Trees.Valid_Node_Access)
   is
      Nonterm_Aug : Augmented_Access := Augmented_Access (Tree.Augmented (Nonterm));

      Trailing_Comment_Done : Boolean := False;
   begin
      if Nonterm_Aug = null then
         Nonterm_Aug := new Augmented'(others => <>);
         Tree.Set_Augmented (Nonterm, Syntax_Trees.Augmented_Class_Access (Nonterm_Aug));
      else
         Nonterm_Aug.all := (others => <>);
      end if;

      for Child of reverse Tree.Children (Nonterm) loop
         --  'reverse' to find token containing trailing comments; last
         --  non-empty token.

         if Tree.Augmented (Child) /= null then
            --  Augmented is invalid if Child is outside Action_Region
            declare
               Token : constant Augmented_Token := Get_Augmented_Token (Tree, Child);
            begin
               if Data.Post_Parse_Action = Indent then
                  if Token.Aug.First_Indent_Line /= Invalid_Line_Number then
                     Nonterm_Aug.First_Indent_Line := Token.Aug.First_Indent_Line;
                  elsif Trailing_Comment_Done and Token.Aug.First_Trailing_Comment_Line /= Invalid_Line_Number then
                     Nonterm_Aug.First_Indent_Line := Token.Aug.First_Trailing_Comment_Line;
                  end if;

                  if Nonterm_Aug.Last_Indent_Line = Invalid_Line_Number then
                     if Trailing_Comment_Done and Token.Aug.Last_Trailing_Comment_Line /= Invalid_Line_Number then
                        Nonterm_Aug.Last_Indent_Line := Token.Aug.Last_Trailing_Comment_Line;
                     elsif Token.Aug.Last_Indent_Line /= Invalid_Line_Number then
                        Nonterm_Aug.Last_Indent_Line := Token.Aug.Last_Indent_Line;
                     end if;
                  end if;

                  if not Trailing_Comment_Done then
                     Nonterm_Aug.First_Trailing_Comment_Line := Token.Aug.First_Trailing_Comment_Line;
                     Nonterm_Aug.Last_Trailing_Comment_Line  := Token.Aug.Last_Trailing_Comment_Line;
                     Trailing_Comment_Done := True;
                  end if;
               end if;

               Nonterm_Aug.Paren_State := Token.Aug.Paren_State;
            end;
         end if;
      end loop;
   end Reduce;

   procedure Statement_Action
     (Data    : in out Parse_Data_Type;
      Tree    : in     Syntax_Trees.Tree;
      Nonterm : in     Syntax_Trees.Valid_Node_Access;
      Tokens  : in     Syntax_Trees.Valid_Node_Access_Array;
      Params  : in     Statement_Param_Array)
   is
      Descriptor  : WisiToken.Descriptor renames Tree.Lexer.Descriptor.all;

      First_Item         : Boolean        := True;
      Start_Set          : Boolean        := False;
      Override_Start_Set : Boolean        := False;
      Containing_Pos     : Nil_Buffer_Pos := Nil;
   begin
      if Trace_Action > Outline then
         Data.Trace.Put_Line ("Statement_Action " & Tree.Image (Nonterm, Children => True));
      end if;

      for Pair of Params loop
         if not (Pair.Index in Tokens'Range) then
            raise Fatal_Error with Tree.Error_Message
              (Nonterm,
               "wisi-statement-action: " & Trimmed_Image (Tree.Production_ID (Nonterm)) &
                 " token index" & SAL.Peek_Type'Image (Pair.Index) &
                 " not in tokens range (" & SAL.Peek_Type'Image (Tokens'First) & " .." &
                 SAL.Peek_Type'Image (Tokens'Last) & "); bad grammar action.");

         elsif Overlaps (Tree.Char_Region (Tokens (Pair.Index)), Data.Action_Region_Chars) then
            declare
               use all type Syntax_Trees.Node_Label;
               Token  : constant Base_Token := Tree.Base_Token
                 ((if Pair.Class = Statement_End and then
                     Tree.Label (Tokens (Pair.Index)) = Syntax_Trees.Nonterm
                   then Tree.Last_Terminal (Tokens (Pair.Index))
                   else Tokens (Pair.Index)));

               Cache_Pos : constant Buffer_Pos         := Token.Char_Region.First;
               Cursor    : Navigate_Cache_Trees.Cursor := Navigate_Cache_Trees.Find
                 (Data.Navigate_Caches.Iterate, Cache_Pos,
                  Direction => Navigate_Cache_Trees.Unknown);
            begin
               if Navigate_Cache_Trees.Has_Element (Cursor) then
                  declare
                     Cache : Navigate_Cache_Type renames Data.Navigate_Caches (Cursor);
                  begin
                     if Pair.Class in Statement_Start | Statement_Override then
                        if Start_Set then
                           Cache.Class := Motion;
                        else
                           Cache.Class := Statement_Start;
                           Start_Set   := True;
                        end if;
                     elsif Override_Start_Set then
                        Cache.Class := Statement_Start;
                        Start_Set   := True;
                     else
                        Cache.Class := Pair.Class;
                     end if;
                     Cache.Statement_ID   := Tree.ID (Nonterm);
                     Cache.Containing_Pos := Containing_Pos;
                     if Trace_Action > Detail then
                        Data.Trace.Put_Line
                          ("   " & Cache.Pos'Image & " nonterm to " & Image (Cache.Statement_ID, Descriptor) &
                             " containing to" & Image (Cache.Containing_Pos));
                     end if;
                  end;
               else
                  Cursor := Data.Navigate_Caches.Insert
                    ((Pos            => Cache_Pos,
                      Statement_ID   => Tree.ID (Nonterm),
                      ID             => Token.ID,
                      Length         => Length (Token.Char_Region),
                      Class          =>
                        (if Override_Start_Set then Statement_Start
                         else
                           (case Pair.Class is
                            when Statement_Start | Statement_Override =>
                              (if Start_Set then Motion else Statement_Start),
                            when others => Pair.Class)),
                      Containing_Pos => Containing_Pos,
                      others         => Nil));

                  if Trace_Action > Detail then
                     declare
                        Cache : Navigate_Cache_Type renames Data.Navigate_Caches.Constant_Ref (Cursor);
                     begin
                        Data.Trace.Put_Line
                          ("   " & Cache.Pos'Image & " create " & Image (Cache.ID, Descriptor) &
                             ", containing to " & Image (Data.Navigate_Caches.Constant_Ref (Cursor).Containing_Pos));
                     end;
                  end if;
               end if;

               Data.End_Positions.Append (Cursor);

               if First_Item then
                  First_Item := False;
                  if Override_Start_Set or Pair.Class in Statement_Start | Statement_Override then
                     Override_Start_Set := False;
                     Containing_Pos     := (True, Token.Char_Region.First);

                     --  Set containing on all contained caches
                     declare
                        use Navigate_Cache_Trees;
                        Iterator : constant Navigate_Cache_Trees.Iterator := Data.Navigate_Caches.Iterate;

                        Nonterm_Tok : constant Base_Token := Tree.Base_Token (Nonterm);

                        Cursor : Navigate_Cache_Trees.Cursor :=
                          (if Length (Nonterm_Tok.Char_Region) = 0
                           then No_Element
                           else Find_In_Range
                             (Iterator, Ascending, Nonterm_Tok.Char_Region.First + 1, -- don't set containing on start
                              Nonterm_Tok.Char_Region.Last));
                     begin
                        loop
                           exit when not Has_Element (Cursor);
                           declare
                              Cache : Navigate_Cache_Type renames Data.Navigate_Caches (Cursor);
                           begin
                              if not Cache.Containing_Pos.Set then
                                 Cache.Containing_Pos := Containing_Pos;
                                 if Trace_Action > Detail then
                                    Data.Trace.Put_Line
                                      ("   " & Cache.Pos'Image & " containing to " & Image
                                         (Data.Navigate_Caches.Constant_Ref (Cursor).Containing_Pos));
                                 end if;
                              end if;
                              exit when Nonterm_Tok.Char_Region.Last < Cache.Pos + 1;
                           end;
                           Cursor := Iterator.Next (Cursor);
                        end loop;
                     end;
                  end if;
               end if;

               if Pair.Class = Statement_End and Containing_Pos.Set then
                  Set_End (Data, Containing_Pos.Item, Cache_Pos);
               end if;
            end;

         else
            --  Token.Byte_Region is null
            if First_Item and Pair.Class = Statement_Start then
               Override_Start_Set := True;
            end if;
         end if;
      end loop;
   end Statement_Action;

   procedure Name_Action
     (Data    : in out Parse_Data_Type;
      Tree    : in     Syntax_Trees.Tree;
      Nonterm : in     Syntax_Trees.Valid_Node_Access;
      Tokens  : in     WisiToken.Syntax_Trees.Valid_Node_Access_Array;
      Name    : in     WisiToken.Positive_Index_Type)
   is
      use all type Syntax_Trees.Node_Label;
   begin
      if not (Name in Tokens'Range) then
         raise Grammar_Error with Tree.Error_Message
           (Tokens (Tokens'First),
            "wisi-name-action: " & Trimmed_Image (Tree.Production_ID (Nonterm)) & " name (" &
              Trimmed_Image (Name) & ") not in Tokens range (" & SAL.Peek_Type'Image (Tokens'First) & " .." &
              SAL.Peek_Type'Image (Tokens'Last) & "); bad grammar action.");
      end if;

      if Tree.Is_Virtual (Tokens (Name)) then
         --  Virtual tokens don't appear in the actual buffer, so we can't set
         --  a text property on them.
         return;
      elsif not Overlaps (Tree.Char_Region (Tokens (Name)), Data.Action_Region_Chars) then
         return;
      end if;

      pragma Assert (Tree.Label (Tokens (Name)) in Source_Terminal | Syntax_Trees.Nonterm);

      declare
         use Name_Cache_Trees;
         Name_Token : constant Base_Token := Tree.Base_Token (Tokens (Name));
         Cursor     : constant Name_Cache_Trees.Cursor := Find
           (Data.Name_Caches.Iterate, Name_Token.Char_Region.First,
            Direction => Name_Cache_Trees.Unknown);
      begin
         if Has_Element (Cursor) then
            raise Fatal_Error with Tree.Error_Message
              (Tokens (Name), Tree.Image
                 (Node         => Tokens (Name),
                  Node_Numbers => Trace_Action > Extra,
                  RHS_Index    => Trace_Action > Extra)
                 & ": wisi-name-action: name set twice.");
         else
            if Trace_Action > Detail then
               Data.Trace.Put_Line
                 ("Name_Action " & Tree.Image
                    (Nonterm,
                     Node_Numbers    => Trace_Action > Extra,
                     RHS_Index       => Trace_Action > Extra) & " " & Tree.Image
                       (Tokens (Name),
                        Node_Numbers => Trace_Action > Extra,
                        RHS_Index    => Trace_Action > Extra));
            end if;

            if Name_Token.Char_Region /= Null_Buffer_Region then
               Data.Name_Caches.Insert (Name_Token.Char_Region);
            end if;
         end if;
      end;
   end Name_Action;

   procedure Motion_Action
     (Data    : in out Parse_Data_Type;
      Tree    : in     Syntax_Trees.Tree;
      Nonterm : in     Syntax_Trees.Valid_Node_Access;
      Tokens  : in     Syntax_Trees.Valid_Node_Access_Array;
      Params  : in     Motion_Param_Array)
   is
      use Navigate_Cache_Trees;
      Descriptor  : WisiToken.Descriptor renames Tree.Lexer.Descriptor.all;

      Iter           : constant Iterator := Data.Navigate_Caches.Iterate;
      Prev_Cache_Cur : Cursor;
   begin
      if Trace_Action > Outline then
         Data.Trace.Put_Line
           ("Motion_Action " & Image (Tree.ID (Nonterm), Descriptor) & " " &
              Image (Tree.Byte_Region (Nonterm)));
      end if;
      for Param of Params loop
         if Overlaps (Tree.Char_Region (Tokens (Param.Index)), Data.Action_Region_Chars) then
            declare
               use all type Syntax_Trees.Node_Label;
               Token     : constant Base_Token    := Tree.Base_Token (Tokens (Param.Index));
               Region    : constant Buffer_Region := Token.Char_Region;
               Cache_Cur : Cursor;
               Skip      : Boolean;
               Done      : Boolean                := False;
            begin
               loop
                  Skip := False;

                  case Tree.Label (Tokens (Param.Index)) is
                  when Source_Terminal =>
                     Cache_Cur := Find (Iter, Region.First);
                     Done      := True;

                  when Virtual_Terminal | Virtual_Identifier =>
                     Skip := True;
                     Done := True;

                  when Syntax_Trees.Nonterm =>
                     if Param.ID = Invalid_Token_ID then
                        Cache_Cur := Find (Iter, Region.First);
                        Done      := True;

                     else
                        Skip := True;

                        if not Has_Element (Cache_Cur) then
                           Cache_Cur := Find_In_Range (Iter, Ascending, Region.First, Region.Last);
                        end if;

                        loop
                           exit when not Has_Element (Cache_Cur);
                           if Data.Navigate_Caches (Cache_Cur).Pos > Region.Last then
                              Cache_Cur := No_Element;
                              exit;

                           elsif Data.Navigate_Caches (Cache_Cur).ID = Param.ID and
                             not Data.Navigate_Caches (Cache_Cur).Prev_Pos.Set
                           then
                              Skip := False;
                              exit;
                           end if;

                           Cache_Cur := Next (Iter, Cache_Cur);
                        end loop;
                     end if;
                  end case;

                  if not Skip then
                     if not Has_Element (Cache_Cur) then
                        raise Fatal_Error with Tree.Error_Message
                          (Tokens (Param.Index),
                           Message   => "wisi-motion-action: token " &
                             WisiToken.Image (Token.ID, Descriptor) &
                             " has no cache; add to statement-action for " &
                             Trimmed_Image (Tree.Production_ID (Nonterm)) & ".");
                     end if;

                     if Has_Element (Prev_Cache_Cur) then
                        declare
                           Cache      : Navigate_Cache_Type renames Data.Navigate_Caches (Cache_Cur);
                           Prev_Cache : Navigate_Cache_Type renames Data.Navigate_Caches (Prev_Cache_Cur);
                        begin
                           if Cache.Prev_Pos.Set then
                              if Trace_Action > Detail then
                                 Data.Trace.Put_Line
                                   ("   " & Cache.Pos'Image & " prev already at " & Cache.Prev_Pos.Item'Image);
                              end if;
                           else
                              Cache.Prev_Pos := (True, Prev_Cache.Pos);
                              if Trace_Action > Detail then
                                 Data.Trace.Put_Line
                                   ("   " & Cache.Pos'Image & " prev to " & Cache.Prev_Pos.Item'Image);
                              end if;
                           end if;

                           if Prev_Cache.Next_Pos.Set then
                              if Trace_Action > Detail then
                                 Data.Trace.Put_Line
                                   ("   " & Prev_Cache.Pos'Image & " next already at " &
                                      Prev_Cache.Next_Pos.Item'Image);
                              end if;
                           else
                              Prev_Cache.Next_Pos := (True, Cache.Pos);
                              if Trace_Action > Detail then
                                 Data.Trace.Put_Line
                                   ("   " & Prev_Cache.Pos'Image & " next to " & Prev_Cache.Next_Pos.Item'Image);
                              end if;
                           end if;
                        end;
                     end if;

                     if Data.Navigate_Caches (Cache_Cur).Next_Pos.Set then
                        --  Set Cache_Cur to end of Cache_Cur.Next chain.
                        --  Handles 'elsif ... then' in if_statement.
                        loop
                           Cache_Cur := Find (Iter, Data.Navigate_Caches (Cache_Cur).Next_Pos.Item);
                           exit when not Data.Navigate_Caches (Cache_Cur).Next_Pos.Set;
                        end loop;
                     end if;
                     Prev_Cache_Cur := Cache_Cur;
                     Cache_Cur := Iter.Next (Cache_Cur);
                  end if;
                  exit when Done or not Has_Element (Cache_Cur);
               end loop;
            end;
         end if;
      end loop;
   end Motion_Action;

   procedure Face_Apply_Action
     (Data    : in out Parse_Data_Type;
      Tree    : in     Syntax_Trees.Tree;
      Nonterm : in     Syntax_Trees.Valid_Node_Access;
      Tokens  : in     Syntax_Trees.Valid_Node_Access_Array;
      Params  : in     Face_Apply_Param_Array)
   is
      pragma Unreferenced (Nonterm);

      use Face_Cache_Trees;

      Iter       : constant Iterator := Data.Face_Caches.Iterate;
      Cache_Cur  : Cursor;
      Suffix_Cur : Cursor;
   begin
      for Param of Params loop
         if Overlaps (Tree.Char_Region (Tokens (Param.Index)), Data.Action_Region_Chars) then
            if Trace_Action > Outline then
               Data.Trace.Put_Line
                 ("face_apply_action: " & Image (Tree.Char_Region (Tokens (Param.Index))) &
                    " " & Param.Prefix_Face'Image & " " & Param.Suffix_Face'Image);
            end if;

            declare
               Token : constant Base_Token := Tree.Base_Token (Tokens (Param.Index));
            begin
               Cache_Cur := Find (Iter, Token.Char_Region.First, Direction => Ascending);
               if Has_Element (Cache_Cur) then
                  declare
                     Cache : Face_Cache_Type renames Data.Face_Caches (Cache_Cur);
                  begin
                     case Cache.Class is
                     when Prefix =>
                        Cache.Face := (True, Param.Prefix_Face);

                        --  Check for suffix
                        Suffix_Cur := Next (Iter, Cache_Cur);
                        if Has_Element (Suffix_Cur) then
                           declare
                              Suf_Cache : Face_Cache_Type renames Data.Face_Caches (Suffix_Cur);
                           begin
                              if Suffix = Suf_Cache.Class and
                                Inside (Suf_Cache.Char_Region.First, Token.Char_Region)
                              then
                                 Suf_Cache.Face := (True, Param.Suffix_Face);
                              end if;
                           end;
                        end if;

                     when Suffix =>
                        Cache.Face := (True, Param.Suffix_Face);
                     end case;
                  end;
               else
                  Data.Face_Caches.Insert ((Token.Char_Region, Suffix, (True, Param.Suffix_Face)));
               end if;
            end;
         end if;
      end loop;
   end Face_Apply_Action;

   procedure Face_Apply_List_Action
     (Data    : in out Parse_Data_Type;
      Tree    : in     Syntax_Trees.Tree;
      Nonterm : in     Syntax_Trees.Valid_Node_Access;
      Tokens  : in     Syntax_Trees.Valid_Node_Access_Array;
      Params  : in     Face_Apply_Param_Array)
   is
      pragma Unreferenced (Nonterm);
      use Face_Cache_Trees;

      Iter      : constant Iterator := Data.Face_Caches.Iterate;
      Cache_Cur : Cursor;
   begin
      for Param of Params loop
         if Overlaps (Tree.Char_Region (Tokens (Param.Index)), Data.Action_Region_Chars) then
            declare
               Token : constant Base_Token := Tree.Base_Token (Tokens (Param.Index));
            begin
               Cache_Cur := Find_In_Range (Iter, Ascending, Token.Char_Region.First, Token.Char_Region.Last);
               loop
                  exit when not Has_Element (Cache_Cur) or else
                    Data.Face_Caches (Cache_Cur).Char_Region.First > Token.Char_Region.Last;
                  declare
                     Cache : Face_Cache_Type renames Data.Face_Caches (Cache_Cur);
                  begin
                     case Cache.Class is
                     when Prefix =>
                        Cache.Face := (True, Param.Prefix_Face);

                     when Suffix =>
                        Cache.Face := (True, Param.Suffix_Face);
                     end case;
                  end;
                  Cache_Cur := Next (Iter, Cache_Cur);
               end loop;
            end;
         end if;
      end loop;
   end Face_Apply_List_Action;

   procedure Face_Mark_Action
     (Data    : in out Parse_Data_Type;
      Tree    : in     Syntax_Trees.Tree;
      Nonterm : in     Syntax_Trees.Valid_Node_Access;
      Tokens  : in     Syntax_Trees.Valid_Node_Access_Array;
      Params  : in     Face_Mark_Param_Array)
   is
      pragma Unreferenced (Nonterm);

      use Face_Cache_Trees;

      Iter      : constant Iterator := Data.Face_Caches.Iterate;
      Cache_Cur : Cursor;
   begin
      for Param of Params loop
         if Overlaps (Tree.Char_Region (Tokens (Param.Index)), Data.Action_Region_Chars) then
            declare
               Token : constant Base_Token := Tree.Base_Token (Tokens (Param.Index));
            begin
               Cache_Cur := Find (Iter, Token.Char_Region.First, Direction => Ascending);
               if Has_Element (Cache_Cur) then
                  declare
                     Cache : Face_Cache_Type renames Data.Face_Caches (Cache_Cur);
                     Other_Cur : Cursor := Find_In_Range
                       (Iter, Ascending, Cache.Char_Region.Last + 1, Token.Char_Region.Last);
                     To_Delete : Buffer_Pos_Lists.List;
                  begin
                     loop
                        exit when not Has_Element (Other_Cur) or else
                          Data.Face_Caches (Other_Cur).Char_Region.First > Token.Char_Region.Last;
                        To_Delete.Append (Data.Face_Caches (Other_Cur).Char_Region.First);
                        Other_Cur := Next (Iter, Other_Cur);
                     end loop;

                     Cache.Class            := Param.Class;
                     Cache.Char_Region.Last := Token.Char_Region.Last;

                     for Face of To_Delete loop
                        Data.Face_Caches.Delete (Face);
                     end loop;
                  end;
               else
                  Data.Face_Caches.Insert ((Token.Char_Region, Param.Class, (Set => False)));
               end if;
            end;
         end if;
      end loop;
   end Face_Mark_Action;

   procedure Face_Remove_Action
     (Data    : in out Parse_Data_Type;
      Tree    : in     Syntax_Trees.Tree;
      Nonterm : in     Syntax_Trees.Valid_Node_Access;
      Tokens  : in     Syntax_Trees.Valid_Node_Access_Array;
      Params  : in     Face_Remove_Param_Array)
   is
      pragma Unreferenced (Nonterm);
      use Face_Cache_Trees;

      Iter      : constant Iterator := Data.Face_Caches.Iterate;
      Cache_Cur : Cursor;
   begin
      for I of Params loop
         if Overlaps (Tree.Char_Region (Tokens (I)), Data.Action_Region_Chars) then
            declare
               Token : constant Base_Token := Tree.Base_Token (Tokens (I));
               To_Delete : Buffer_Pos_Lists.List;
            begin
               Cache_Cur := Find_In_Range (Iter, Ascending, Token.Char_Region.First, Token.Char_Region.Last);
               loop
                  exit when not Has_Element (Cache_Cur) or else
                    Data.Face_Caches (Cache_Cur).Char_Region.First > Token.Char_Region.Last;
                  To_Delete.Append (Data.Face_Caches (Cache_Cur).Char_Region.First);
                  Cache_Cur := Next (Iter, Cache_Cur);
               end loop;
               for Face of To_Delete loop
                  Data.Face_Caches.Delete (Face);
               end loop;
            end;
         end if;
      end loop;
   end Face_Remove_Action;

   function "+" (Item : in Integer) return Indent_Arg_Arrays.Vector
   is begin
      return Result : Indent_Arg_Arrays.Vector do
         Result.Append (Item);
      end return;
   end "+";

   function "&" (List : in Indent_Arg_Arrays.Vector; Item : in Integer) return Indent_Arg_Arrays.Vector
   is begin
      return Result : Indent_Arg_Arrays.Vector := List do
         Result.Append (Item);
      end return;
   end "&";

   function "&" (Left, Right : in Integer) return Indent_Arg_Arrays.Vector
   is begin
      return Result : Indent_Arg_Arrays.Vector do
         Result.Append (Left);
         Result.Append (Right);
      end return;
   end "&";

   function Image (Item : in Simple_Indent_Param) return String
   is begin
      return "(" & Simple_Indent_Param_Label'Image (Item.Label) &
        (case Item.Label is
         when None => "",
         when Block | Int => Integer'Image (Item.Int_Delta),
         when Simple_Param_Anchored => Positive_Index_Type'Image (Item.Anchored_Index) & "," &
              Integer'Image (Item.Anchored_Delta),
         when Language => "<language_function>") & ")";
   end Image;

   function Add_Simple_Indent_Param (Left, Right : in Simple_Indent_Param) return Simple_Indent_Param
   is begin
      case Left.Label is
      when None =>
         return Right;

      when Block =>
         case Right.Label is
         when None =>
            return Left;

         when Block | Int =>
            return (Block, Left.Int_Delta + Right.Int_Delta);

         when Anchored_0 =>
            return (Anchored_0, Right.Anchored_Index, Left.Int_Delta + Right.Anchored_Delta);

         when Anchored_1 =>
            return (Anchored_1, Right.Anchored_Index, Left.Int_Delta + Right.Anchored_Delta);

         when Language =>
            raise Grammar_Error with "adding incompatible indent params";
         end case;

      when Int =>
         case Right.Label is
         when None =>
            return Left;

         when Block =>
            return (Block, Left.Int_Delta + Right.Int_Delta);

         when Int =>
            return (Int, Left.Int_Delta + Right.Int_Delta);

         when Anchored_0 =>
            return (Anchored_0, Right.Anchored_Index, Left.Int_Delta + Right.Anchored_Delta);

         when Anchored_1 =>
            return (Anchored_1, Right.Anchored_Index, Left.Int_Delta + Right.Anchored_Delta);

         when Language =>
            raise Grammar_Error with "adding incompatible indent params";
         end case;

      when Simple_Param_Anchored =>
         case Right.Label is
         when None =>
            return Left;

         when Block | Int =>
            case Simple_Param_Anchored'(Left.Label) is
            when Anchored_0 =>
               return (Anchored_0, Left.Anchored_Index, Left.Anchored_Delta + Right.Int_Delta);
            when Anchored_1 =>
               return (Anchored_1, Left.Anchored_Index, Left.Anchored_Delta + Right.Int_Delta);
            end case;

         when Simple_Param_Anchored | Language =>
            raise Grammar_Error with "adding incompatible indent params";
         end case;

      when Language =>
         raise Grammar_Error with "adding incompatible indent params";
      end case;
   end Add_Simple_Indent_Param;

   function Image (Item : in Indent_Param) return String
   is begin
      return "(" & Indent_Param_Label'Image (Item.Label) & ", " &
        (case Item.Label is
         when Simple => Image (Item.Param),
         when Hanging_Label =>
            Image (Item.Hanging_Delta_1) & ", "  & Image (Item.Hanging_Delta_2))
        & ")";
   end Image;

   function Image (Item : in Indent_Pair) return String
   is begin
      return "(" & Image (Item.Code_Delta) &
        (if Item.Comment_Present
         then ", " & Image (Item.Comment_Delta)
         else "") & ")";
   end Image;

   procedure Indent_Action_0
     (Data    : in out Parse_Data_Type'Class;
      Tree    : in     Syntax_Trees.Tree;
      Nonterm : in     Syntax_Trees.Valid_Node_Access;
      Tokens  : in     Syntax_Trees.Valid_Node_Access_Array;
      Params  : in     Indent_Param_Array)
   is begin
      if Trace_Action > Outline then
         Data.Trace.Put_Line
           ("indent_action_0: " & Tree.Image (Nonterm, RHS_Index => True, Augmented => True, Line_Numbers => True));
      end if;

      for I in Tokens'Range loop
         if Overlaps (Tree.Char_Region (Tokens (I)), Data.Action_Region_Chars) and
           I in Params'Range -- in some translated EBNF, not every token has an indent param
         then
            declare
               use all type SAL.Base_Peek_Type;
               Tree_Token        : constant Syntax_Trees.Valid_Node_Access := Tokens (I);
               Token             : constant Augmented_Token                := Get_Augmented_Token (Tree, Tree_Token);
               Pair              : Indent_Pair renames Params (I);
               Code_Delta        : Delta_Type;
               Controlling_Token : Syntax_Trees.Node_Access;
               Comment_Param     : Indent_Param;
               Comment_Param_Set : Boolean                                 := False;
               Comment_Delta     : Delta_Type;
            begin
               if Trace_Action > Detail then
                  Data.Trace.Put_Line
                    ("indent_action_0 code: " & Tree.Image (Tree_Token, Line_Numbers => True) & ": " &
                       Image (Pair.Code_Delta));
               end if;

               if Token.Aug.First_Indent_Line /= Invalid_Line_Number then
                  Code_Delta := Indent_Compute_Delta
                    (Data, Tree, Nonterm, Tokens, Pair.Code_Delta, Tree_Token, Indenting_Comment => False);

                  Indent_Token_1 (Data, Tree, Token, Code_Delta, Indenting_Comment => False);
               end if;

               if Token.Aug.First_Trailing_Comment_Line /= Invalid_Line_Number then
                  if Pair.Comment_Present then
                     Comment_Param     := Pair.Comment_Delta;
                     Controlling_Token := Tokens (I);
                     Comment_Param_Set := True;

                  elsif I < Tokens'Last then
                     Comment_Param     := Params (I + 1).Code_Delta;
                     Controlling_Token := Tokens (I + 1);
                     Comment_Param_Set := True;

                  end if;

                  if Comment_Param_Set then
                     if Trace_Action > Detail then
                        Data.Trace.Put_Line
                          ("indent_action_0 comment: " & Tree.Image (Controlling_Token, Line_Numbers => True) & ": " &
                             Image (Comment_Param));
                     end if;

                     Comment_Delta := Indent_Compute_Delta
                       (Data, Tree, Nonterm, Tokens, Comment_Param, Controlling_Token, Indenting_Comment => True);

                     Indent_Token_1 (Data, Tree, Token, Comment_Delta, Indenting_Comment => True);
                  end if;
               end if;
            end;
         end if;
      end loop;
   end Indent_Action_0;

   function Indent_Hanging_1
     (Data              : in out Parse_Data_Type;
      Tree              : in     Syntax_Trees.Tree;
      Nonterm           : in     Syntax_Trees.Valid_Node_Access;
      Tokens            : in     Syntax_Trees.Valid_Node_Access_Array;
      Tree_Indenting    : in     Syntax_Trees.Valid_Node_Access;
      Indenting_Comment : in     Boolean;
      Delta_1           : in     Simple_Indent_Param;
      Delta_2           : in     Simple_Indent_Param;
      Label             : in     Hanging_Label)
     return Delta_Type
   is
      use all type WisiToken.Syntax_Trees.Node_Access;
      Indenting_Token : constant Augmented_Token := Get_Augmented_Token (Tree, Tree_Indenting);

      function Compute_Hanging_2 return Simple_Indent_Param
      is begin
         --  WORKAROUND: GNAT Commmunity 2020 gives a bogus compile error when
         --  we try to inline this with an if_expression.
         if Indenting_Token.Base.Line_Region.First = Indenting_Token.Aug.First_Indent_Line
         then
            return Add_Simple_Indent_Param (Delta_1, Delta_2);
         else
            return Delta_2;
         end if;
      end Compute_Hanging_2;

   begin
      if Indenting_Comment then
         --  Indenting the comment before Tree_Indenting, which has hanging
         --  indent. Tree_Indenting must be first on a following line, so
         --  Delta_1 applies.
         return Indent_Compute_Delta
           (Data, Tree, Nonterm, Tokens, (Simple, Delta_1), Tree_Indenting, Indenting_Comment);
      else
         return Result : Delta_Type :=
           (Hanging,
            Hanging_First_Line  => Indenting_Token.Base.Line_Region.First,
            Hanging_Delta_1     => Indent_Compute_Delta
              (Data, Tree, Nonterm, Tokens,
               (Simple,
                (if Indenting_Token.Base.Line_Region.First = Indenting_Token.Aug.First_Indent_Line
                 then Delta_1
                 else (Label => None))),
               Tree_Indenting, Indenting_Comment).Simple_Delta,
            Hanging_Delta_2     =>
              Indent_Compute_Delta
                (Data, Tree, Nonterm, Tokens,
                 (Simple,
                  (case Label is
                   when Hanging_0 => Delta_2,
                   when Hanging_1 =>
                     (if Indenting_Token.Base.Line_Region.First = Indenting_Token.Aug.First_Indent_Line
                      then Delta_2 else Delta_1),
                   when Hanging_2 =>
                      Compute_Hanging_2)),
                 Tree_Indenting, Indenting_Comment).Simple_Delta)
         do
            --  Controlling_Token_Line for Delta_2 is the first non-comment
            --  line indented by Delta_2.
            if Label = Hanging_1 and
              Indenting_Token.Base.Line_Region.First /= Indenting_Token.Aug.First_Indent_Line
            then
               --  Only using Delta_1
               null;
            else
               for Line in Indenting_Token.Aug.First_Indent_Line +
                 (if Indenting_Token.Base.Line_Region.First = Indenting_Token.Aug.First_Indent_Line then 1 else 0)
                 .. Indenting_Token.Aug.Last_Indent_Line
               loop
                  if Tree.Line_Begin_Token (Line) /= Syntax_Trees.Invalid_Node_Access then
                     Result.Hanging_Delta_2.Controlling_Token_Line := Line;
                     exit;
                  end if;
               end loop;
            end if;
         end return;
      end if;
   end Indent_Hanging_1;

   procedure Query_Tree
     (Tree       : in WisiToken.Syntax_Trees.Tree;
      Label      : in Query_Label;
      Char_Point : in WisiToken.Buffer_Pos)
   is
      use Syntax_Trees;
   begin
      case Label is
      when Nonterm =>
         declare
            Terminal : constant Node_Access := Tree.Find_Terminal (Char_Point);
         begin
            if Terminal = Invalid_Node_Access then
               Ada.Text_IO.Put_Line ("[" & Query_Tree_Code & Query_Label'Pos (Label)'Image & " nil]");
            else
               Ada.Text_IO.Put_Line
                 ("[" & Query_Tree_Code &
                    Query_Label'Pos (Label)'Image &
                    Tree.ID (Tree.Parent (Terminal))'Image & "]");
            end if;
         end;
      end case;
   end Query_Tree;

   procedure Put_Language_Action
     (Data    : in Parse_Data_Type;
      Content : in String)
   is
      pragma Unreferenced (Data);
   begin
      Ada.Text_IO.Put_Line ("[" & Language_Action_Code & Content & "]");
   end Put_Language_Action;

   procedure Put (Data : in out Parse_Data_Type; Parser : in Parse.Base_Parser'Class)
   is
      use all type Ada.Containers.Count_Type;
      use all type WisiToken.Syntax_Trees.Node_Access;

      Tree : WisiToken.Syntax_Trees.Tree renames Parser.Tree;

      Last_Char_Pos : constant Buffer_Pos       := Tree.Char_Region (Tree.EOI).Last;
      Last_Line     : constant Line_Number_Type := Tree.Line_Region (Tree.EOI).First;
   begin
      if Trace_Action > Outline then
         if Trace_Action > Extra then
            Parser.Trace.Put_Line
              (Parser.Tree.Image
                 (Children     => True,
                  Non_Grammar  => True,
                  Augmented    => True,
                  Line_Numbers => True));
            Parser.Trace.New_Line;
         end if;
         Parser.Trace.Put_Line
           ("last_char_pos:" & Buffer_Pos'Image (Last_Char_Pos + 1) &
              " last_line:" & Line_Number_Type'Image (Last_Line));
      end if;

      --  +1 to match Emacs region
      Ada.Text_IO.Put_Line ('[' & End_Code & Buffer_Pos'Image (Last_Char_Pos + 1) & ']');

      case Data.Post_Parse_Action is
      when Navigate =>
         for Cache of Data.Navigate_Caches loop
            if Inside (Cache.Pos, Data.Action_Region_Chars) then
               Put (Cache);
            end if;
         end loop;
         for Cache of Data.Name_Caches loop
            if Contains (Outer => Data.Action_Region_Chars, Inner => Cache) then
               Put (Cache);
            end if;
         end loop;

      when Face =>
         for Cache of Data.Face_Caches loop
            if Overlaps (Cache.Char_Region, Data.Action_Region_Chars) then
               Put (Cache);
            end if;
         end loop;

      when Indent =>
         Resolve_Anchors (Data);

         if Trace_Action > Outline then
            Parser.Trace.Put_Line ("indent leading non_grammar");
         end if;
         declare
            Non_Grammar : WisiToken.Base_Token_Arrays.Vector renames Parser.Tree.Leading_Non_Grammar;
         begin
            if Non_Grammar.Length > 0 then
               for Line in Non_Grammar (Non_Grammar.First_Index).Line_Region.First ..
                 Non_Grammar (Non_Grammar.Last_Index).Line_Region.Last
               loop
                  if Inside (Tree.Line_Begin_Char_Pos (Line), Data.Action_Region_Chars)
                  then
                     Put (Line, (Int, Invalid_Line_Number, Data.Begin_Indent));
                  end if;
               end loop;
            end if;
         end;

         --  It may be that not all lines in Data.Indents were parsed.
         if Trace_Action > Outline then
            Parser.Trace.Put_Line ("indent grammar");
         end if;
         for Line in Data.Indents.First_Index .. Line_Number_Type'Min (Data.Indents.Last_Index, Last_Line) loop
            if Inside (Tree.Line_Begin_Char_Pos (Line), Data.Action_Region_Chars) then
               Put (Line, Data.Indents (Line));
            end if;
         end loop;
      end case;
   end Put;

   procedure Put (Lexer_Errors : in Lexer.Error_Lists.List)
   is begin
      for Item of Lexer_Errors loop
         Ada.Text_IO.Put_Line
           ('[' & Lexer_Error_Code & Buffer_Pos'Image (Item.Char_Pos) &
              " ""lexer error" &
              (if Item.Recover_Char (1) = ASCII.NUL
               then """"
               elsif Item.Recover_Char (1) = '"'
               then """ ?\"""
               else """ ?" & Item.Recover_Char (1)) &
              "]");
         if Item.Recover_Char (2) /= ASCII.NUL then
            raise SAL.Programmer_Error with "lexer error with non-ascii or multiple repair char";
         end if;
      end loop;
   end Put;

   procedure Put
     (Data         : in Parse_Data_Type;
      Lexer_Errors : in Lexer.Error_Lists.List;
      Parse_Errors : in Parse.LR.Parse_Error_Lists.List;
      Recover      : in Parse.LR.Recover_Op_Arrays.Vector;
      Tree         : in Syntax_Trees.Tree)
   is
      use Ada.Text_IO;
      use In_Parse_Actions;
      use all type Syntax_Trees.Node_Access;
      Descriptor  : WisiToken.Descriptor renames Tree.Lexer.Descriptor.all;

      function Safe_Pos (Token : in Syntax_Trees.Recover_Token) return Base_Buffer_Pos
      is
         Result : Base_Buffer_Pos := Syntax_Trees.Name (Token).First;
      begin
         if Result = Invalid_Buffer_Pos then
            Result := 0;
         end if;
         return Result;
      end Safe_Pos;

      function Safe_Pos (Token : in Syntax_Trees.Node_Access) return Base_Buffer_Pos
      is begin
         if Token = Syntax_Trees.Invalid_Node_Access then
            return 0; --  elisp interprets this as invalid buffer pos, and it takes fewer bytes to transmit.
         else
            return Result : Base_Buffer_Pos := Tree.Char_Region (Token).First do
               if Result = Invalid_Buffer_Pos then
                  Result := 0;
               end if;
            end return;
         end if;
      end Safe_Pos;
   begin
      Put (Lexer_Errors);

      for Item of Parse_Errors loop
         case Item.Label is
         when Parse.LR.LR_Parse_Action =>
            Put_Line
              ('[' & Parser_Error_Code & Base_Buffer_Pos'Image (Safe_Pos (Item.Error_Token.Node)) &
                 " ""syntax error: expecting " & Image (Item.Expecting, Descriptor) &
                 ", found '" & Image (Tree.ID (Item.Error_Token.Node), Descriptor) & "'""]");

         when Parse.LR.User_Parse_Action =>
            Put_Line
              ('[' & Check_Error_Code & Integer'Image
                 (In_Parse_Actions.Status_Label'Pos (Item.Status.Label)) &
                 (case Item.Status.Label is
                  when Ok => "",
                  when Error =>
                     Base_Buffer_Pos'Image (Safe_Pos (Item.Status.Begin_Name)) &
                       Base_Buffer_Pos'Image (Safe_Pos (Item.Status.End_Name)) & " """ &
                      (case Error'(Item.Status.Label) is
                       when Missing_Name_Error => "missing",
                       when Extra_Name_Error => "extra",
                       when Match_Names_Error => "match") &
                       " name error""]"));

         when Parse.LR.Message =>
            Put_Line
              ('[' & Parser_Error_Code & Buffer_Pos'Image (Buffer_Pos'First) &
                 " """ & (-Item.Msg) & """]");
         end case;
      end loop;

      Put (Recover, Data, Tree);
   end Put;

   procedure Put_Error
     (Tree        : in Syntax_Trees.Tree;
      Line_Number : in Line_Number_Type;
      Message     : in String)
   is
      use Ada.Text_IO;
   begin
      Put_Line ("(error """ & Error_Message (Tree.Lexer.File_Name, Line_Number, 0, Message) & """)");
   end Put_Error;

   ----------
   --  Spec visible private subprograms, alphabetical

   function Image (Item : in Simple_Delta_Type) return String
   is begin
      return "(" & Trimmed_Image (Item.Controlling_Token_Line) & ": " & Simple_Delta_Labels'Image (Item.Label) &
        (case Item.Label is
         when None => "",
         when Int => Integer'Image (Item.Int_Delta),
         when Anchored => Integer'Image (Item.Anchored_ID) & Integer'Image (Item.Anchored_Delta))
        & ")";
   end Image;

   function Image (Item : in Delta_Type) return String
   is begin
      return "(" & Delta_Labels'Image (Item.Label) &
        (case Item.Label is
         when Simple => " " & Image (Item.Simple_Delta),
         when Hanging => Line_Number_Type'Image (Item.Hanging_First_Line) &
              " " & Image (Item.Hanging_Delta_1) & " " & Image (Item.Hanging_Delta_2)) & ")";
   end Image;

   function Current_Indent_Offset
     (Tree         : in Syntax_Trees.Tree'Class;
      Anchor_Token : in Base_Token;
      Offset       : in Integer)
     return Integer
   is
      use all type Syntax_Trees.Node_Access;
      Line_Begin_Token : constant Syntax_Trees.Node_Access := Tree.Line_Begin_Token (Anchor_Token.Line_Region.First);
   begin
      return Offset + Integer
        (Anchor_Token.Char_Region.First -
           (if Line_Begin_Token = WisiToken.Syntax_Trees.Invalid_Node_Access
            then 0
            else Tree.Char_Region (Line_Begin_Token).First));
   end Current_Indent_Offset;

   function First
     (Tree  : in Syntax_Trees.Tree'Class;
      Token : in Syntax_Trees.Node_Access)
     return Boolean
   is
      use all type Syntax_Trees.Node_Access;
   begin
      if Token = Syntax_Trees.Invalid_Node_Access then
         return False;
      else
         declare
            First_Token : constant Syntax_Trees.Node_Access :=
              (if Tree.Root = Syntax_Trees.Invalid_Node_Access
               then Tree.Line_Begin_Token (Tree.Line_Region (Token).First, Tree.Shared_Stream)
               else Tree.Line_Begin_Token (Tree.Line_Region (Token).First));
         begin
            return First_Token = Token;
         end;
      end if;
   end First;

   function First_Line
     (Token             : in Augmented_Token;
      Indenting_Comment : in Boolean)
     return Line_Number_Type
   is begin
      return
        (if Indenting_Comment then
           (if Token.Aug.First_Trailing_Comment_Line = Invalid_Line_Number
            then Token.Base.Line_Region.First
            else Token.Aug.First_Trailing_Comment_Line)
         else
           (if Token.Aug.First_Indent_Line = Invalid_Line_Number
            then Token.Base.Line_Region.First
            else Token.Aug.First_Indent_Line));
   end First_Line;

   function Get_Augmented_Const
     (Tree  : in Syntax_Trees.Tree'Class;
      Token : in WisiToken.Syntax_Trees.Valid_Node_Access)
     return Augmented_Const_Ref
   is begin
      return To_Augmented_Const_Ref (Tree.Augmented (Token));
   end Get_Augmented_Const;

   function Get_Augmented_Var
     (Tree  : in Syntax_Trees.Tree'Class;
      Token : in Syntax_Trees.Valid_Node_Access)
     return Augmented_Var_Ref
   is begin
      return To_Augmented_Var_Ref (Tree.Augmented (Token));
   end Get_Augmented_Var;

   function Get_Text
     (Data       : in Parse_Data_Type;
      Tree       : in Syntax_Trees.Tree;
      Tree_Index : in WisiToken.Syntax_Trees.Valid_Node_Access)
     return String
   is
      use all type Syntax_Trees.Node_Label;
   begin
      case Tree.Label (Tree_Index) is
      when Source_Terminal | Nonterm =>
         return Tree.Lexer.Buffer_Text (Tree.Byte_Region (Tree_Index));

      when Virtual_Terminal | Virtual_Identifier =>
         raise SAL.Programmer_Error;

      end case;
   end Get_Text;

   function Elisp_Escape_Quotes (Item : in String) return String
   is
      Result : String (Item'First .. Item'First + Item'Length * 2);
      Last   : Integer := Item'First - 1;
   begin
      for I in Item'Range loop
         if Item (I) = '"' then
            Last := Last + 1;
            Result (Last) := '\';
         end if;
         Last := Last + 1;
         Result (Last) := Item (I);
      end loop;
      return Result (Result'First .. Last);
   end Elisp_Escape_Quotes;

   function Indent_Anchored_2
     (Data           : in out Parse_Data_Type;
      Anchor_Line    : in     Line_Number_Type;
      Indenting_Line : in     Line_Number_Type;
      Offset         : in     Integer)
     return Delta_Type
   is
      use Anchor_ID_Vectors;
      --  We can't use a Reference here, because the Element in reference
      --  types is constrained (as are all allocated objects of access
      --  types; AARM 4.8 (6/3)), and we may need to change the Label.
      Indent    : Indent_Type      := Data.Indents (Anchor_Line);

      --  IMPROVEME: if Anchor_Line already has an ID, use it.
      Anchor_ID : constant Integer := 1 + Max_Anchor_ID (Data, Anchor_Line, Indenting_Line);
   begin
      Data.Max_Anchor_ID := Integer'Max (Data.Max_Anchor_ID, Anchor_ID);

      case Indent.Label is
      when Not_Set =>
         Indent := (Anchor_Nil, Invalid_Line_Number, To_Vector (Anchor_ID, 1));

         if Trace_Action > Extra then
            Data.Trace.Put_Line
              ("indent_anchored: " & Line_Number_Type'Image (Anchor_Line) & " => " & Image (Indent));
         end if;

      when Int =>
         Indent := (Anchor_Int, Invalid_Line_Number, To_Vector (Anchor_ID, 1), Indent.Int_Indent);

         if Trace_Action > Extra then
            Data.Trace.Put_Line
              ("indent_anchored: " & Line_Number_Type'Image (Anchor_Line) & " => " & Image (Indent));
         end if;

      when Anchor_Nil =>
         Indent.Anchor_Nil_IDs := Anchor_ID & Indent.Anchor_Nil_IDs;

      when Anchor_Int =>
         Indent.Anchor_Int_IDs := Anchor_ID & Indent.Anchor_Int_IDs;

      when Anchored =>
         Indent :=
           (Anchor_Anchored, Indent.Controlling_Token_Line, To_Vector (Anchor_ID, 1), Indent.Anchored_ID,
            Indent.Anchored_Delta);

      when Anchor_Anchored =>
         Indent.Anchor_Anchored_IDs := Anchor_ID & Indent.Anchor_Anchored_IDs;
      end case;

      Data.Indents.Replace_Element (Anchor_Line, Indent);

      return (Simple, (Anchored, Anchor_Line, Anchor_ID, Offset));
   end Indent_Anchored_2;

   function Indent_Compute_Delta
     (Data              : in out Parse_Data_Type'Class;
      Tree              : in     Syntax_Trees.Tree;
      Nonterm           : in     Syntax_Trees.Valid_Node_Access;
      Tokens            : in     Syntax_Trees.Valid_Node_Access_Array;
      Param             : in     Indent_Param;
      Tree_Indenting    : in     Syntax_Trees.Valid_Node_Access;
      Indenting_Comment : in     Boolean)
     return Delta_Type
   is
      Indenting_Token : constant Augmented_Token := Get_Augmented_Token (Tree, Tree_Indenting);
   begin
      --  Evaluate wisi-anchored*, wisi-hanging*.
      case Param.Label is
      when Simple =>
         case Param.Param.Label is
         when None =>
            return Null_Delta;

         when Block =>
            return (Simple, (Int, Invalid_Line_Number, Param.Param.Int_Delta));

         when Int =>
            return (Simple, (Int, Indenting_Token.Base.Line_Region.First, Param.Param.Int_Delta));

         when Simple_Param_Anchored =>
            --  [2] wisi-anchored, wisi-anchored%
            declare
               Anchor_Node  : constant Syntax_Trees.Valid_Node_Access := Tokens (Param.Param.Anchored_Index);
               Anchor_Token : constant Augmented_Token := Get_Augmented_Token (Tree, Anchor_Node);
            begin
               return Indent_Anchored_2
                 (Data,
                  Anchor_Line =>
                    (if Indenting_Comment then
                        --  FIXME: why use aug.last_indent_line for comment?
                       (if Anchor_Token.Aug.Last_Indent_Line = Invalid_Line_Number
                        then Anchor_Token.Base.Line_Region.First
                        else Anchor_Token.Aug.Last_Indent_Line)
                     else Anchor_Token.Base.Line_Region.First),
                  Indenting_Line => Tree.Line_Region (Tree_Indenting).Last,
                  Offset         =>
                    (case Simple_Param_Anchored'(Param.Param.Label) is
                     when Anchored_0 =>
                        --  test/ada_mode-interactive_2.adb 'if (A and B -- Comment 1'
                        Current_Indent_Offset (Tree, Anchor_Token.Base, Param.Param.Anchored_Delta),
                     when Anchored_1 =>
                        Paren_In_Anchor_Line (Data, Tree, Anchor_Node, Param.Param.Anchored_Delta)));
            end;

         when Language =>
            return Param.Param.Function_Ptr
              (Data, Tree, Nonterm, Tokens, Tree_Indenting, Indenting_Comment, Param.Param.Args);
         end case;

      when Hanging_Label =>
         return Indent_Hanging_1
           (Data, Tree, Nonterm, Tokens, Tree_Indenting, Indenting_Comment, Param.Hanging_Delta_1,
            Param.Hanging_Delta_2, Param.Label);
      end case;
   end Indent_Compute_Delta;

   procedure Indent_Token_1
     (Data              : in out Parse_Data_Type;
      Tree              : in     Syntax_Trees.Tree;
      Indenting_Token   : in     Augmented_Token;
      Delta_Indent      : in     Delta_Type;
      Indenting_Comment : in     Boolean)
   --  Apply Delta_Indent to Indenting_Token
   is
      use all type WisiToken.Syntax_Trees.Node_Access;
      Descriptor  : WisiToken.Descriptor renames Tree.Lexer.Descriptor.all;

      First_Line : constant Line_Number_Type := Wisi.First_Line (Indenting_Token, Indenting_Comment);
      Last_Line  : constant Line_Number_Type := Wisi.Last_Line (Indenting_Token, Indenting_Comment);
   begin
      if Trace_Action > Detail then
         Data.Trace.Put_Line
           ("indent_token_1:      " &
              Image (Indenting_Token.Base, Descriptor) & " " & Image (Delta_Indent) &
              Line_Number_Type'Image (First_Line) & " .." & Line_Number_Type'Image (Last_Line) &
              (if Indenting_Comment then " comment" else ""));
      end if;

      for Line in First_Line .. Last_Line loop
         if Data.Indent_Comment_Col_0 then
            declare
               use all type Ada.Containers.Count_Type;
               use all type Ada.Text_IO.Count;
               Indent : Boolean := True;
            begin
               if Tree.Leading_Non_Grammar.Length > 0 and then
                 Line < Tree.Leading_Non_Grammar (Tree.Leading_Non_Grammar.Last_Index).Line_Region.First
               then
                  --  Line is before the first grammar token. We may be doing a partial
                  --  parse where the initial indent is non-zero, so we still have to
                  --  check for column 0.
                  for Tok of Tree.Leading_Non_Grammar loop
                     if Tok.Line_Region.First = Line and then
                       Tok.ID in Data.First_Comment_ID .. Data.Last_Comment_ID and then
                       WisiToken.Column (Tok, Tree.Line_Begin_Char_Pos (Line)) = 0
                     then
                        Indent := False;
                        exit;
                     end if;
                  end loop;

               else
                  declare
                     Containing : constant Syntax_Trees.Node_Access := Tree.Find_New_Line (Line);
                  begin
                     if Containing /= Syntax_Trees.Invalid_Node_Access then
                        for Tok of Tree.Non_Grammar_Const (Containing) loop
                           if Tok.Line_Region.First = Line and then
                             Tok.ID in Data.First_Comment_ID .. Data.Last_Comment_ID and then
                             WisiToken.Column (Tok, Tree.Line_Begin_Char_Pos (Line)) = 0
                           then
                              Indent := False;
                              exit;
                           end if;
                        end loop;
                     end if;
                  end;
               end if;

               if Indent then
                  Indent_Line (Data, Line, Delta_Indent);
               else
                  Indent_Line (Data, Line, (Simple, (Int, Invalid_Line_Number, 0)));
               end if;
            end;
         else
            Indent_Line (Data, Line, Delta_Indent);
         end if;
      end loop;
   end Indent_Token_1;

   function Last_Line
     (Token             : in Augmented_Token;
      Indenting_Comment : in Boolean)
     return Line_Number_Type
   is begin
      return
        (if Indenting_Comment then
           (if Token.Aug.Last_Trailing_Comment_Line = Invalid_Line_Number
            then Token.Base.Line_Region.First
            else Token.Aug.Last_Trailing_Comment_Line)
         else
           (if Token.Aug.Last_Indent_Line = Invalid_Line_Number
            then Token.Base.Line_Region.First
            else Token.Aug.Last_Indent_Line));
   end Last_Line;

end Wisi;<|MERGE_RESOLUTION|>--- conflicted
+++ resolved
@@ -1687,11 +1687,7 @@
                   if I < Prev_Non_Grammar.Last_Index and then
                     Prev_Non_Grammar (I + 1).ID = Descriptor.New_Line_ID
                   then
-<<<<<<< HEAD
                      Blank_Line       := Prev_Non_Grammar (I + 1).Line_Region.First;
-=======
-                     Blank_Line       := Prev_Non_Grammar (I + 1).Line;
->>>>>>> 5a0e87f4
                      Blank_Line_Index := I + 1;
                      return;
                   end if;
@@ -1702,29 +1698,10 @@
          begin
             Check_Non_Grammar;
 
-<<<<<<< HEAD
-            if Blank_Line /= Invalid_Line_Number then
-               --  Insert on blank line; no need to call Insert_After.
-               --
-               --  test/ada_mode-interactive_2.adb Function_Access_2 and many similar
-               --  indent for new code line extending previous code line
-               declare
-                  New_Non_Grammar : Base_Token_Arrays.Vector;
-               begin
-                  pragma Assert (Blank_Line_Index = Prev_Non_Grammar.First_Index + 1);
-
-                  for I in Blank_Line_Index .. Prev_Non_Grammar.Last_Index loop
-                     New_Non_Grammar.Append (Prev_Non_Grammar (I));
-                  end loop;
-                  New_Non_Grammar.Append (Token_Non_Grammar);
-                  Token_Non_Grammar := New_Non_Grammar;
-
-=======
             Insert_Location := Parse_Data_Type'Class (Data).Insert_After
               (Tree, Inserted_Token, Inserted_Before,
                Comment_Present    => Comment_Present,
                Blank_Line_Present => Blank_Line /= Invalid_Line_Number);
-
 
             case Insert_Location is
             when Between =>
@@ -1743,7 +1720,6 @@
                   New_Non_Grammar.Append (Token_Non_Grammar);
                   Token_Non_Grammar := New_Non_Grammar;
 
->>>>>>> 5a0e87f4
                   pragma Assert (Tree.Byte_Region (Inserted_Token) = Null_Buffer_Region);
 
                   New_Aug.Inserted_After := True; --  FIXME: need tri-state?
@@ -1752,11 +1728,7 @@
                     (Inserted_Token,
                      Byte_Region => Null_Buffer_Region,
                      Char_Region => (First | Last => Prev_Non_Grammar (Blank_Line_Index).Char_Region.First + 1),
-<<<<<<< HEAD
                      Line_Region => (First | Last => Blank_Line));
-=======
-                     Line        => Blank_Line);
->>>>>>> 5a0e87f4
                   Tree.Set_Line_Last (Inserted_Token, Blank_Line);
 
                   Prev_Non_Grammar.Set_First_Last (Prev_Non_Grammar.First_Index, Prev_Non_Grammar.First_Index);
@@ -1772,8 +1744,6 @@
 
                   Prev_Aug.First_Trailing_Comment_Line := Invalid_Line_Number;
                   Prev_Aug.Last_Trailing_Comment_Line  := Invalid_Line_Number;
-<<<<<<< HEAD
-=======
 
                   if Trace_Action > WisiToken.Detail then
                      Data.Trace.Put_Line
@@ -1794,7 +1764,6 @@
 
                if Length (Prev_Token.Char_Region) = 0 then
                   raise SAL.Programmer_Error with "Prev_Token char_region = 0: " & Tree.Image (Prev_Terminal);
->>>>>>> 5a0e87f4
 
                   if Trace_Action > WisiToken.Detail then
                      Data.Trace.Put_Line
