--- conflicted
+++ resolved
@@ -881,14 +881,10 @@
 
       Insert_After : Boolean := False;
    begin
-<<<<<<< HEAD
+      if WisiToken.Trace_Action > WisiToken.Detail then
+         Ada.Text_IO.Put_Line (";; insert token " & Tree.Image (Inserted_Token, Data.Descriptor.all));
+      end if;
       Tree.Set_Augmented (Inserted_Token, Syntax_Trees.Augmented_Class_Access (New_Aug));
-=======
-      if WisiToken.Trace_Action > WisiToken.Detail then
-         Ada.Text_IO.Put_Line (";; insert token " & Tree.Image (Token, Data.Descriptor.all));
-      end if;
-      Tree.Set_Augmented (Token, Base_Token_Class_Access (New_Aug));
->>>>>>> 554dc88f
 
       if Prev_Terminal /= Syntax_Trees.Invalid_Node_Access and First (Data, Before_Token) then
          declare
@@ -927,12 +923,8 @@
             --  True (see test/ada_mode-interactive_2.adb Record_1), so Insert_After
             --  needs Insert_On_Blank_Line.
          begin
-<<<<<<< HEAD
-            Insert_After := Parse_Data_Type'Class (Data).Insert_After (Tree, Inserted_Token, Insert_On_Blank_Line);
-=======
             Insert_After := Parse_Data_Type'Class (Data).Insert_After
-              (Tree, Token, Data.Terminals.all (Before_Index).Tree_Index, Insert_On_Blank_Line);
->>>>>>> 554dc88f
+              (Tree, Inserted_Token, Inserted_Before, Insert_On_Blank_Line);
 
             if Insert_After then
                if Insert_On_Blank_Line then
