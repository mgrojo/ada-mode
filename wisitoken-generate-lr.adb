--  Abstract :
--
--  See spec.
--
--  Copyright (C) 2017 - 2020 Free Software Foundation, Inc.
--
--  This library is free software;  you can redistribute it and/or modify it
--  under terms of the  GNU General Public License  as published by the Free
--  Software  Foundation;  either version 3,  or (at your  option) any later
--  version. This library is distributed in the hope that it will be useful,
--  but WITHOUT ANY WARRANTY;  without even the implied warranty of MERCHAN-
--  TABILITY or FITNESS FOR A PARTICULAR PURPOSE.

--  As a special exception under Section 7 of GPL version 3, you are granted
--  additional permissions described in the GCC Runtime Library Exception,
--  version 3.1, as published by the Free Software Foundation.

pragma License (GPL);

with Ada.Strings.Fixed;
with Ada.Text_IO;
with System.Multiprocessors;
with WisiToken.Generate;
<<<<<<< HEAD
with WisiToken.Syntax_Trees;
=======
with SAL.Unix_Text_IO;
>>>>>>> 8359a729
package body WisiToken.Generate.LR is

   package RHS_Set is new SAL.Gen_Unbounded_Definite_Vectors (Natural, Boolean, Default_Element => False);

   type LHS_RHS_Set is array (Token_ID range <>) of RHS_Set.Vector;

   ----------
   --  Body subprograms, alphabetical

   function Count (Actions : Parse_Action_Node_Ptr) return Ada.Containers.Count_Type
   is
      use Ada.Containers;
      Node : Parse_Action_Node_Ptr := Actions;
   begin
      return Result : Count_Type := 0 do
         loop
            exit when Node = null;
            Result  := @ + 1;
            Node    := Node.Next;
         end loop;
      end return;
   end Count;

   function Min
     (Item    : in RHS_Sequence_Arrays.Vector;
      RHS_Set : in LR.RHS_Set.Vector)
     return Integer
   is
      use all type Ada.Containers.Count_Type;
      Min_Length : Ada.Containers.Count_Type := Ada.Containers.Count_Type'Last;
      Min_RHS    : Natural                   := Natural'Last;
   begin
      for RHS in Item.First_Index .. Item.Last_Index loop
         if RHS_Set (RHS) and then Min_Length > Item (RHS).Length then
               Min_Length := Item (RHS).Length;
               Min_RHS    := RHS;
         end if;
      end loop;
      if Min_RHS = Natural'Last then
         raise SAL.Programmer_Error with "nonterm has no minimum terminal sequence";
      else
         return Min_RHS;
      end if;
   end Min;

   function Image
     (Nonterm    : in Token_ID;
      Sequences  : in Minimal_Sequence_Array;
      Descriptor : in WisiToken.Descriptor)
     return String
   is begin
      return Trimmed_Image (Nonterm) & " " & Image (Nonterm, Descriptor) & " ==> (" &
        Sequences (Nonterm).Min_RHS'Image & ", " & Image (Sequences (Nonterm).Sequence, Descriptor) & ")";
   end Image;

   procedure Terminal_Sequence
     (Grammar       : in     WisiToken.Productions.Prod_Arrays.Vector;
      Descriptor    : in     WisiToken.Descriptor;
      All_Sequences : in out Minimal_Sequence_Array;
      All_Seq_Set   : in out Token_ID_Set;
      RHS_Seq_Set   : in out LHS_RHS_Set;
      Recursing     : in out Token_ID_Set;
      Nonterm       : in     Token_ID)
   is
      use Ada.Containers;
      use Token_ID_Arrays;

      subtype Terminals is Token_ID range Descriptor.First_Terminal .. Descriptor.Last_Terminal;

      Prod : Productions.Instance renames Grammar (Nonterm);

      Skipped_Recursive : Boolean := False;

      procedure Init_All_Sequences (LHS : in Token_ID)
      is
         Prod : Productions.Instance renames Grammar (LHS);
      begin
         if All_Sequences (LHS).Sequence.Length = 0 then
            All_Sequences (LHS).Sequence.Set_First_Last (Prod.RHSs.First_Index, Prod.RHSs.Last_Index);
         end if;
         if RHS_Seq_Set (LHS).Length = 0 then
            RHS_Seq_Set (LHS).Set_First_Last (Prod.RHSs.First_Index, Prod.RHSs.Last_Index);
         end if;
      end Init_All_Sequences;

   begin
      --  We get here because All_Sequences (Nonterm) has not been fully
      --  computed yet (All_Seq_Set (Nonterm) is False). Attempt to
      --  compute All_Sequences (Nonterm); it may not succeed due to
      --  recursion. If successful, set All_Seq_Set (Nonterm).
      --
      --  In a useful grammar, all direct and indirect recursive nonterms
      --  have a non-recursive minimal terminal sequence; finding it will
      --  break the recursion, allowing this algorithm to complete. This is
      --  checked in Compute_Minimal_Terminal_Sequences.

      Init_All_Sequences (Nonterm);

      for RHS in Prod.RHSs.First_Index .. Prod.RHSs.Last_Index loop
         if not RHS_Seq_Set (Nonterm)(RHS) then
            if Trace_Generate_Minimal_Complete > Extra then
               Ada.Text_IO.Put_Line (Trimmed_Image ((Nonterm, RHS)) & " " & Image (Nonterm, Descriptor) & " compute");
            end if;
            if Prod.RHSs (RHS).Tokens.Length = 0 then
               RHS_Seq_Set (Nonterm)(RHS) := True;
               if Trace_Generate_Minimal_Complete > Extra then
                  Ada.Text_IO.Put_Line (Trimmed_Image (Production_ID'(Nonterm, RHS)) & " => () empty");
               end if;

            else
               for I in Prod.RHSs (RHS).Tokens.First_Index .. Prod.RHSs (RHS).Tokens.Last_Index loop
                  declare
                     ID : Token_ID renames Prod.RHSs (RHS).Tokens (I);
                  begin
                     if ID in Terminals then
                        All_Sequences (Nonterm).Sequence (RHS).Append (ID);

                     else
                        if (for some RHS of RHS_Seq_Set (ID) => RHS) then
                           --  There is a minimal sequence for ID; use it
                           null;
                        else
                           if ID = Nonterm or Recursing (ID) then
                              --  Clear partial minimal sequence; we are starting over.
                              All_Sequences (Nonterm).Sequence (RHS).Clear;
                              goto Skip;

                           else
                              Recursing (ID) := True;
                              Terminal_Sequence
                                (Grammar, Descriptor, All_Sequences, All_Seq_Set, RHS_Seq_Set, Recursing, ID);
                              Recursing (ID) := False;

                              if All_Seq_Set (ID) or else (for some RHS of RHS_Seq_Set (ID) => RHS) then
                                 --  Found a minimal sequence for ID; use it
                                 null;
                              else
                                 All_Sequences (Nonterm).Sequence (RHS).Clear;
                                 goto Skip;
                              end if;
                           end if;
                        end if;
                        declare
                           Min_RHS : constant Integer := Min (All_Sequences (ID).Sequence, RHS_Seq_Set (ID));
                        begin
                           All_Sequences (ID).Min_RHS := Min_RHS;

                           All_Sequences (Nonterm).Sequence (RHS).Append (All_Sequences (ID).Sequence (Min_RHS));
                        end;
                     end if;
                  end;
               end loop;
               RHS_Seq_Set (Nonterm)(RHS) := True;
               if Trace_Generate_Minimal_Complete > Extra then
                  Ada.Text_IO.Put_Line
                    (Trimmed_Image (Production_ID'(Nonterm, RHS)) & " => " &
                       Image (All_Sequences (Nonterm).Sequence (RHS), Descriptor));
               end if;
            end if;
         end if;
         <<Skip>>
         Skipped_Recursive := True;
      end loop;

      if Skipped_Recursive then
         if (for some RHS of RHS_Seq_Set (Nonterm) => not RHS) then
            --  Some RHSs are have unresolved recursion; we will
            --  eventually try again when the recursion is resolved.
            if Trace_Generate_Minimal_Complete > Extra then
               Ada.Text_IO.Put_Line
                 (Trimmed_Image (Nonterm) & " " & Image (Nonterm, Descriptor) & " skipped some recursive");
            end if;
            return;
         end if;
      end if;

      All_Seq_Set (Nonterm) := True;

      if Trace_Generate_Minimal_Complete > Extra then
         Ada.Text_IO.Put_Line (Image (Nonterm, All_Sequences, Descriptor));
      end if;
   end Terminal_Sequence;

   function To_Conflict
     (Action_Node : in Parse.LR.Action_Node;
      State       : in State_Index)
     return Conflict
   is
      Node : Parse_Action_Node_Ptr := Action_Node.Actions;
   begin
      return Result : Conflict do
         Result.On := Action_Node.Symbol;
         Result.States.Append (State);
         loop
            Result.Items.Insert ((Node.Item.Verb, Node.Item.Production.LHS));
            Node := Node.Next;
            exit when Node = null;
         end loop;
      end return;
   end To_Conflict;

   ----------
   --  Public subprograms, declaration order

   function Image (Conflict : in LR.Conflict; Descriptor : in WisiToken.Descriptor) return String
   is
      use Ada.Strings.Unbounded;
      use all type Ada.Containers.Count_Type;

      --  Must match wisitoken_grammar_runtime.adb Add_Declaration
      --  "conflict"; see there for comment with format.

      Result   : Unbounded_String := +"%conflict ";
      Need_Bar : Boolean          := False;

      function Image (Item : in Conflict_Parse_Actions) return String
      --  WORKAROUND: subtype_object'Image GNAT Community 2020 with -gnat2020
      --  returns integer, not name.
      is (case Item is
          when Shift => "SHIFT",
          when Reduce => "REDUCE",
          when Accept_It => "ACCEPT_IT");
   begin
      for Item of Conflict.Items loop
         if Need_Bar then
            Result := Result & " | ";
         else
            Need_Bar := True;
         end if;

         Result := Result & Image (Item.Action) & " " & Image (Item.LHS, Descriptor);
      end loop;

      Result := Result & " on token " & Image (Conflict.On, Descriptor);

      Need_Bar := False;

      if Conflict.States.Length > 0 then
         Result := Result & " (";
         for State of Conflict.States loop
            if Need_Bar then
               Result := Result & "," & State'Image;
            else
               Need_Bar := True;
               Result := Result & Trimmed_Image (State);
            end if;
         end loop;

         Result := Result & ")";
      end if;
      return -Result;
   end Image;

   function Conflict_Compare (Left, Right : in Conflict) return SAL.Compare_Result
   is
      use all type SAL.Compare_Result;
      use all type SAL.Base_Peek_Type;
   begin
      if Left.On > Right.On then
         return Greater;
      elsif Left.On < Right.On then
         return Less;
      else
         declare
            I : SAL.Peek_Type := Left.Items.First_Index;
            J : SAL.Peek_Type := Right.Items.First_Index;
         begin
            loop
               case Conflict_Item_Compare (Left.Items (I), Right.Items (J)) is
               when Greater =>
                  return Greater;
               when Less =>
                  return Less;
               when Equal =>
                  I := I + 1;
                  J := J + 1;

                  if I > Left.Items.Last_Index and J > Right.Items.Last_Index then
                     return Equal;
                  elsif I > Left.Items.Last_Index then
                     return Greater;
                  elsif J > Right.Items.Last_Index then
                     return Less;
                  else
                     null;
                  end if;
               end case;
            end loop;
         end;
      end if;
   end Conflict_Compare;

   procedure Put
     (Item       : in Conflict_Lists.Tree;
      File       : in Ada.Text_IO.File_Type;
      Descriptor : in WisiToken.Descriptor)
   is begin
      for Conflict of Item loop
         Ada.Text_IO.Put_Line (File, Image (Conflict, Descriptor));
      end loop;
   end Put;

   procedure Check_Conflicts
     (Label            : in     String;
      Found_Conflicts  : in out Conflict_Lists.Tree;
      Known_Conflicts  : in out Conflict_Lists.Tree;
      File_Name        : in     String;
      Descriptor       : in     WisiToken.Descriptor;
      Ignore_Conflicts : in     Boolean)
   is
      use Conflict_Lists;
      use all type SAL.Compare_Result;
      use all type Ada.Containers.Count_Type;

      Known_Iter : constant Iterator := Known_Conflicts.Iterate;
      Known      : Cursor   := Known_Iter.First;

      Found_Iter : constant Iterator := Found_Conflicts.Iterate;
      Found      : Cursor   := Found_Iter.First;

   begin
      loop
         exit when Known = No_Element or Found = No_Element;

         case Conflict_Compare
           (Known_Conflicts.Constant_Ref (Known),
            Found_Conflicts.Constant_Ref (Found))
         is
         when Greater =>
            Found := Found_Iter.Next (Found);

         when Less =>
            Known := Known_Iter.Next (Known);

         when Equal =>
            declare
               Temp : Cursor := Known;
            begin
               Known := Known_Iter.Next (Known);
               Known_Conflicts.Delete (Temp);

               Temp  := Found;
               Found := Found_Iter.Next (Found);
               Found_Conflicts.Delete (Temp);
            end;
         end case;
      end loop;

      if Found_Conflicts.Length > 0 then
         Ada.Text_IO.New_Line (Ada.Text_IO.Current_Error);
         Ada.Text_IO.Put_Line (Ada.Text_IO.Current_Error, Error_Message (File_Name, 1, Label & " unknown conflicts:"));
         Put (Found_Conflicts, Ada.Text_IO.Current_Error, Descriptor);
         Ada.Text_IO.New_Line (Ada.Text_IO.Current_Error);
         WisiToken.Generate.Error := WisiToken.Generate.Error or not Ignore_Conflicts;
      end if;

      if Known_Conflicts.Length > 0 then
         Ada.Text_IO.New_Line (Ada.Text_IO.Current_Error);
         Ada.Text_IO.Put_Line
           (Ada.Text_IO.Current_Error, Error_Message (File_Name, 1, Label & " excess known conflicts:"));
         Put (Known_Conflicts, Ada.Text_IO.Current_Error, Descriptor);
         Ada.Text_IO.New_Line (Ada.Text_IO.Current_Error);
         WisiToken.Generate.Error := WisiToken.Generate.Error or not Ignore_Conflicts;
      end if;

   end Check_Conflicts;

   procedure Collect_Conflicts
     (Table           : in Parse_Table;
      Conflicts       : in out Conflict_Lists.Tree;
      Conflict_Counts : in out Conflict_Count_Lists.Vector)
   is
      use all type Ada.Containers.Count_Type;
   begin
      Conflict_Counts.Set_First_Last (Table.States'First, Table.States'Last);

      for State in Table.States'Range loop
         declare
            Counts : Conflict_Count renames Conflict_Counts (State);
         begin

            for Action_Node of Table.States (State).Action_List loop
               if Count (Action_Node.Actions) > 1 then
                  declare
                     use Conflict_Lists;

                     New_Conflict : constant Conflict := To_Conflict (Action_Node, State);

                     Existing_Conflict : constant Cursor := Conflicts.Iterate.Find (New_Conflict);
                  begin
                     if Existing_Conflict = No_Element then
                        Conflicts.Insert (New_Conflict);
                     else
                        Conflicts.Variable_Ref (Existing_Conflict).States.Append (State);
                     end if;

                     if Action_Node.Actions.Item.Verb = Shift then
                        Counts.Shift_Reduce := @ + 1;
                     elsif New_Conflict.Items (New_Conflict.Items.Last_Index).Action = Accept_It then
                        Counts.Accept_Reduce := @ + 1;
                     else
                        Counts.Reduce_Reduce := @ + 1;
                     end if;
                  end;
               end if;
            end loop;
         end;
      end loop;
   end Collect_Conflicts;

   ----------
   --  Build parse table

   procedure Add_Action
     (Symbol      : in     Token_ID;
      Action      : in     Parse_Action_Rec;
      Action_List : in out Action_Arrays.Vector;
      Descriptor  : in     WisiToken.Descriptor)
   is
      Matching_Action_Node : constant Action_Arrays.Find_Reference_Type := Action_List.Find (Symbol);
   begin
      if Trace_Generate_Table > Detail then
         Ada.Text_IO.Put (Image (Symbol, Descriptor) & " => ");
         Put (Descriptor, Action);
         Ada.Text_IO.New_Line;
      end if;

      if Matching_Action_Node.Element /= null then
         if Is_In (Action, Matching_Action_Node.Actions) then
            if Trace_Generate_Table > Detail then
               Ada.Text_IO.Put_Line (" - already present");
            end if;
            return;
         else
            --  New conflict. Sort to match Conflict_Item_Compare order
            if Action.Verb = Shift then
               Matching_Action_Node.Actions := new Parse_Action_Node'(Action, Matching_Action_Node.Actions);
            else
               declare
                  Node : Parse_Action_Node_Ptr := Matching_Action_Node.Actions;
                  Prev : Parse_Action_Node_Ptr := null;
               begin
                  if Node.Item.Verb = Shift then
                     Prev := Node;
                     Node := Node.Next;
                  end if;
                  loop
                     exit when Node = null or else Node.Item.Production.LHS > Action.Production.LHS;
                     Prev := Node;
                     Node := Node.Next;
                  end loop;

                  if Prev = null then
                     Matching_Action_Node.Actions := new Parse_Action_Node'(Action, Matching_Action_Node.Actions);
                  else
                     Prev.Next := new Parse_Action_Node'(Action, Node);
                  end if;
               end;
            end if;
         end if;
      else
         WisiToken.Parse.LR.Add (Action_List, Symbol, Action);
      end if;
   end Add_Action;

   procedure Add_Actions
     (Closure    : in     LR1_Items.Item_Set;
      Table      : in out Parse_Table;
      Grammar    : in     WisiToken.Productions.Prod_Arrays.Vector;
      Descriptor : in     WisiToken.Descriptor)
   is
      use Token_ID_Arrays;

      State : constant State_Index := Closure.Tree_Node.State;
   begin
      if Trace_Generate_Table > Detail then
         Ada.Text_IO.Put_Line ("setting table actions for state" & State_Index'Image (State));
      end if;

      for Item of Closure.Set loop
         declare
            Item_Tokens : Token_ID_Arrays.Vector renames Productions.Constant_Ref_RHS
              (Grammar, Item.Prod).Tokens;
         begin
            if Item.Dot not in Item_Tokens.First_Index .. Item_Tokens.Last_Index then
               Add_Lookahead_Actions (Item, Table.States (State).Action_List, Grammar, Descriptor);

            elsif Item_Tokens (Item.Dot) in Descriptor.First_Terminal .. Descriptor.Last_Terminal
            then
               --  Dot is before a terminal token.
               declare
                  use all type Ada.Containers.Count_Type;

                  P_ID : constant Production_ID := Item.Prod;

                  Dot_ID : constant Token_ID := Item_Tokens (Item.Dot);
                  --  ID of token after Item.Dot

                  Goto_State : constant Unknown_State_Index := LR1_Items.Goto_State (Closure, Dot_ID);
               begin
                  if Dot_ID = Descriptor.EOI_ID then
                     --  This is the start symbol production with dot before EOF.
                     declare
                        RHS  : Productions.Right_Hand_Side renames Grammar (P_ID.LHS).RHSs (P_ID.RHS);
                     begin
                        Add_Action
                          (Dot_ID,
                           (Accept_It, P_ID, RHS.Action, RHS.Check, RHS.Tokens.Length - 1),
                           --  EOF is not pushed on stack in parser, because the action for EOF
                           --  is Accept, not Shift.
                           Table.States (State).Action_List, Descriptor);
                     end;
                  else
                     if Goto_State /= Unknown_State then
                        Add_Action
                          (Dot_ID,
                           (Shift, P_ID, Goto_State),
                           Table.States (State).Action_List,
                           Descriptor);
                     end if;
                  end if;
               end;
            else
               --  Dot is before a non-terminal token; no action.
               if Trace_Generate_Table > Detail then
                  Ada.Text_IO.Put_Line (Image (Item_Tokens (Item.Dot), Descriptor) & " => no action");
               end if;
            end if;
         end;
      end loop;

      --  We don't place a default error action at the end of every state;
      --  Parse.LR.Action_For returns Table.Error_Action when Symbol is not found.
      Table.Error_Action := new Parse_Action_Node'((Verb => WisiToken.Parse.LR.Error, others => <>), null);

      for Item of Closure.Goto_List loop
         if Item.Symbol in Descriptor.First_Nonterminal .. Descriptor.Last_Nonterminal then
            --  Goto_List also has terminals, used above in Goto_State. We can't just
            --  use Goto_List to create actions for terminals; they don't contain
            --  enough information.
            Add_Goto (Table.States (State), Item.Symbol, Item.State);
         end if;
      end loop;
   end Add_Actions;

   procedure Add_Lookahead_Actions
     (Item        : in     LR1_Items.Item;
      Action_List : in out Action_Arrays.Vector;
      Grammar     : in     WisiToken.Productions.Prod_Arrays.Vector;
      Descriptor  : in     WisiToken.Descriptor)
   is
      Prod   : Productions.Instance renames Grammar (Item.Prod.LHS);
      RHS    : Productions.Right_Hand_Side renames Prod.RHSs (Item.Prod.RHS);
      Action : constant Parse_Action_Rec := (Reduce, Item.Prod, RHS.Action, RHS.Check, RHS.Tokens.Length);
   begin
      if Trace_Generate_Table > Detail then
         Ada.Text_IO.Put_Line ("processing lookaheads");
      end if;

      --  We ignore propagate lookaheads here.
      for Lookahead in Item.Lookaheads'Range loop
         if Item.Lookaheads (Lookahead) then
            if Lookahead = Descriptor.First_Nonterminal then
               null;
            else
               Add_Action (Lookahead, Action, Action_List, Descriptor);
            end if;
         end if;
      end loop;
   end Add_Lookahead_Actions;

   ----------
   --  Minimal terminal sequences.

   function Min_Length (Item : in RHS_Sequence_Arrays.Vector) return Ada.Containers.Count_Type
   is
      use Ada.Containers;
      Min : Count_Type := Count_Type'Last;
   begin
      for RHS of Item loop
         if RHS.Length < Min then
            Min := RHS.Length;
         end if;
      end loop;
      return Min;
   end Min_Length;

   function Min (Item : in RHS_Sequence_Arrays.Vector) return Token_ID_Arrays.Vector
   is
      use all type Ada.Containers.Count_Type;
      Min_Length : Ada.Containers.Count_Type := Ada.Containers.Count_Type'Last;
      Min_RHS    : Natural                   := Natural'Last;
   begin
      --  This version assumes all RHS are computed.
      for RHS in Item.First_Index .. Item.Last_Index loop
         if Min_Length > Item (RHS).Length then
            Min_Length := Item (RHS).Length;
            Min_RHS    := RHS;
         end if;
      end loop;
      if Min_RHS = Natural'Last then
         raise Grammar_Error with "nonterm has no minimum terminal sequence";
      else
         return Item (Min_RHS);
      end if;
   end Min;

   function Compute_Minimal_Terminal_Sequences
     (Descriptor        : in WisiToken.Descriptor;
      Grammar           : in WisiToken.Productions.Prod_Arrays.Vector;
      Grammar_File_Name : in String)
     return Minimal_Sequence_Array
   is
      --  Result (ID).Sequence.Length = 0 is a valid result (ie the
      --  nonterminal can be empty), so we use an auxilliary array to track
      --  whether Result (ID) has been computed.

      All_Seq_Set : Token_ID_Set := (Descriptor.First_Nonterminal .. Descriptor.Last_Nonterminal => False);
      Recursing   : Token_ID_Set := (Descriptor.First_Nonterminal .. Descriptor.Last_Nonterminal => False);

      RHS_Seq_Set : LHS_RHS_Set :=
        (Descriptor.First_Nonterminal .. Descriptor.Last_Nonterminal => RHS_Set.Empty_Vector);

      Last_Seq_Count : Integer := 0;
      This_Count     : Integer;
      Pass_Count     : Integer := 0;
   begin
      return Result : Minimal_Sequence_Array (Descriptor.First_Nonterminal .. Descriptor.Last_Nonterminal) do
         loop
            exit when (for all B of All_Seq_Set => B);
            Pass_Count := Pass_Count + 1;
            if Trace_Generate_Minimal_Complete > Detail then
               if Trace_Generate_Minimal_Complete > Extra then
                  Ada.Text_IO.New_Line;
               end if;
               Ada.Text_IO.Put_Line ("Compute_Minimal_Terminal_Sequences pass" & Integer'Image (Pass_Count));
            end if;
            for P of Grammar loop
               Terminal_Sequence (Grammar, Descriptor, Result, All_Seq_Set, RHS_Seq_Set, Recursing, P.LHS);
            end loop;
            This_Count := Count (All_Seq_Set);

            if This_Count = Last_Seq_Count then
               Ada.Text_IO.Put_Line
                 (Ada.Text_IO.Current_Error,
                  Error_Message
                    (File_Name => Grammar_File_Name,
                     File_Line => Line_Number_Type'First,
                     Message   => "terminal sequences not resolved:"));

               Ada.Text_IO.Put_Line
                 (Ada.Text_IO.Current_Error,
                  Error_Message
                    (File_Name => Grammar_File_Name,
                     File_Line => Line_Number_Type'First,
                     Message   => Image (All_Seq_Set, Descriptor, Inverted => True)));
               raise Parse_Error;
            end if;
            Last_Seq_Count := This_Count;
         end loop;

         if Trace_Generate_Minimal_Complete > Detail then
            Ada.Text_IO.Put_Line ("Minimal_Terminal_Sequences:");
            for LHS in Result'Range loop
               Ada.Text_IO.Put_Line (Image (LHS, Result, Descriptor));
            end loop;
         end if;
      end return;
   end Compute_Minimal_Terminal_Sequences;

   function Compute_Minimal_Terminal_First
     (Descriptor                 : in WisiToken.Descriptor;
      Minimal_Terminal_Sequences : in Minimal_Sequence_Array)
     return Token_Array_Token_ID
   is
      use Token_ID_Arrays;
   begin
      return Result : Token_Array_Token_ID (Descriptor.First_Nonterminal .. Descriptor.Last_Nonterminal) do
         for ID in Result'Range loop
            declare
               use all type Ada.Containers.Count_Type;
               Min_Seq : Token_ID_Arrays.Vector renames Min (Minimal_Terminal_Sequences (ID).Sequence);
            begin
               if Min_Seq.Length = 0 then
                  Result (ID) := Invalid_Token_ID;
               else
                  Result (ID) := Element (Min_Seq.First);
               end if;
            end;
         end loop;
      end return;
   end Compute_Minimal_Terminal_First;

   procedure Set_Minimal_Complete_Actions
     (State                      : in out Parse_State;
      Kernel                     : in     LR1_Items.Item_Set;
      Descriptor                 : in     WisiToken.Descriptor;
      Grammar                    : in     WisiToken.Productions.Prod_Arrays.Vector;
      Nullable                   : in     Token_Array_Production_ID;
      Minimal_Terminal_Sequences : in     Minimal_Sequence_Array;
      Minimal_Terminal_First     : in     Token_Array_Token_ID)
   is
      use all type Ada.Containers.Count_Type;
      use LR1_Items.Item_Lists;
      use Token_ID_Arrays;

      subtype Terminals is Token_ID range Descriptor.First_Terminal .. Descriptor.Last_Terminal;

      function Find_Action (List : in Action_Arrays.Vector; ID : in Token_ID) return Minimal_Action
      is begin
         --  ID is a terminal after Dot in an item in a kernel that has List as
         --  the actions; return the appropriate action.
         for Node of List loop
            if Node.Symbol = ID then
               case Node.Actions.Item.Verb is
               when Shift =>
                  return (Shift, Node.Actions.Item.Production, ID, Node.Actions.Item.State);
               when Reduce =>
                  --  Item.Dot is a nonterm that starts with a nullable nonterm; reduce
                  --  to that first. After any more such reductions, the action will be
                  --  Shift ID.
                  return (Reduce, Node.Actions.Item.Production, 0);
               when Accept_It | WisiToken.Parse.LR.Error =>
                  raise SAL.Programmer_Error;
               end case;
            end if;
         end loop;
         raise SAL.Programmer_Error with
           "Set_Minimal_Complete_Actions: action for " & Image (ID, Descriptor) & " not found in state" &
           Kernel.Tree_Node.State'Image;
      end Find_Action;

      function Compute_Action (ID : in Token_ID) return Minimal_Action
      is begin
         if ID in Terminals then
            return Find_Action (State.Action_List, ID);

         else
            if Minimal_Terminal_First (ID) = Invalid_Token_ID then
               --  Item.Dot is a nullable nonterm; include a reduce to the null
               --  nonterm, rather than a shift of the following terminal; recover
               --  must do the reduce first.
               return (Reduce, (ID, Minimal_Terminal_Sequences (ID).Min_RHS), Token_Count => 0);

            else
               return Find_Action (State.Action_List, Minimal_Terminal_First (ID));
            end if;
         end if;
      end Compute_Action;

      function Length_After_Dot (Item : in LR1_Items.Item) return Ada.Containers.Count_Type
      is
         use Ada.Containers;
         Prod   : constant Production_ID := Item.Prod;
         Result : Count_Type             := 0;
         Tokens : Vector renames Grammar (Prod.LHS).RHSs (Prod.RHS).Tokens;
         I      : Token_ID_Arrays.Cursor := Tokens.To_Cursor (Item.Dot);
      begin
         if not Has_Element (I) then
            --  Can only compute this at runtime.
            return 0;
         end if;

         loop
            exit when not Has_Element (I);

            if Element (I) in Terminals then
               Result := Result + 1;
            else
               Result := Result + Min_Length (Minimal_Terminal_Sequences (Tokens (I)).Sequence);
            end if;
            Next (I);
         end loop;
         return Result;
      end Length_After_Dot;

   begin
      if Kernel.Tree_Node.State = 0 then
         --  State 0 has dot before all tokens, which is never needed in the
         --  Minimal_Complete_Action algorithm.
         return;

      elsif (for some Item of Kernel.Set =>
               Item.Prod.LHS = Descriptor.Accept_ID and
               (Item.Dot /= No_Index and then Productions.Constant_Ref_RHS
                  (Grammar, Item.Prod).Tokens (Item.Dot) = Descriptor.EOI_ID))
      then
         --  No actions
         return;
      end if;

      --  Set State.Kernel, and delete Items from Working_Set that are known
      --  to be non-minimal.
      declare
         use Ada.Containers;

         function Before_Dot (Item : in LR1_Items.Item) return Token_ID
         is
            Tokens : Token_ID_Arrays.Vector renames Grammar (Item.Prod.LHS).RHSs (Item.Prod.RHS).Tokens;
         begin
            if Item.Dot = Token_ID_Arrays.No_Index then
               return Tokens (Tokens.Last_Index);
            else
               return Tokens (Item.Dot - 1);
            end if;
         end Before_Dot;

         type State_Label is (Unknown, Keep_Always, Keep_If_Minimal, Drop);
         type Item_State (Label : State_Label := Unknown)
         is record
            case Label is
            when Keep_Always | Keep_If_Minimal =>
               Minimal_Action : WisiToken.Parse.LR.Minimal_Action;
               --  Minimal_Action.Production = Invalid_Production_ID (the default) if it is unknown.
            when Unknown | Drop =>
               null;
            end case;
         end record;

         subtype Kernel_Index is Count_Type range 1 .. Kernel.Set.Length;
         Item_States : array (Kernel_Index) of Item_State;
         I           : Kernel_Index := Kernel_Index'First;
         Min_Length  : Count_Type := Count_Type'Last;
      begin
         State.Kernel.Set_First_Last (Kernel_Index'First, Kernel_Index'Last);
         for Item of Kernel.Set loop
            declare
               RHS    : WisiToken.Productions.Right_Hand_Side renames Grammar (Item.Prod.LHS).RHSs (Item.Prod.RHS);
               Dot_ID : constant Token_ID :=
                 (if Item.Dot = No_Index
                  then Invalid_Token_ID
                  else RHS.Tokens (Item.Dot));

               --  Kernel components
               Length_After_Dot  : constant Count_Type := Set_Minimal_Complete_Actions.Length_After_Dot (Item);
               Reduce_Production : constant Production_ID :=
                 (if Length_After_Dot = 0
                  then (if Dot_ID in Nullable'Range then Nullable (Dot_ID) else Item.Prod)
                  else Invalid_Production_ID);
               Reduce_Count : constant Count_Type :=
                 (if Reduce_Production = Invalid_Production_ID
                  then 0
                  else Grammar (Reduce_Production.LHS).RHSs (Reduce_Production.RHS).Tokens.Length);
            begin
               --  Here we must compute Item_State (I).Label and .Minimal_Action,
               --  considering recursion.
               --
               --  Insert_Minimal_Complete_Actions does not need any recursion
               --  information at runtim, because we elminate all cases where it
               --  might here.
               --
               --  The strategy in Insert_Minimal_Complete_Actions when
               --  Item.Length_After_Dot = 0 is to compute Length_After_Dot by doing
               --  Reduce until a Shift is encountered, and using Length_After_Dot
               --  for that item.
               --
               --  Consider these kernel items with possible recursion (from
               --  ada_lite_lalr_re2c_t1.parse_table - not listed in state order here, to
               --  group related productions). The recursion of each production is
               --  shown after ';', if not all None.
               --
               --  State 2:
               --       86.0:exit_statement <= EXIT ^ identifier_opt WHEN expression_opt SEMICOLON
               --       86.1:exit_statement <= EXIT ^ identifier_opt SEMICOLON
               --
               --  State 42:
               --     103.2:name <= IDENTIFIER ^
               --
               --  State 30:
               --     103.3:name <= selected_component ^ ; ( 1 => Other_Left)
               --
               --  State 47:
               --      103.0:name <= name ^ LEFT_PAREN range_list RIGHT_PAREN ; ( 1 => Direct_Left,  3 => Other)
               --      103.1:name <= name ^ actual_parameter_part ; ( 1 => Direct_Left,  2 => Other_Right)
               --      113.2:primary <= name ^  ; ( 1 => Other_Left)
               --      124.0:selected_component <= name ^ DOT IDENTIFIER ; ( 1 => Other_Left)
               --
               --  State 68:
               --       95.1:generic_instantiation <= PROCEDURE name ^ IS NEW name SEMICOLON
               --      103.0:name <= name ^ LEFT_PAREN range_list RIGHT_PAREN ; ( 1 => Direct_Left,  3 => Other)
               --      103.1:name <= name ^ actual_parameter_part ; ( 1 => Direct_Left,  2 => Other_Right)
               --      115.0:procedure_specification <= PROCEDURE name ^ parameter_profile_opt
               --      124.0:selected_component <= name ^ DOT IDENTIFIER ; ( 1 => Other_Left)
               --
               --  State 50:
               --       87.1:expression <= relation_and_list ^ ; ( 1 => Other_Left)
               --      119.0:relation_and_list <= relation_and_list ^ AND relation;(1 => Direct_Left, 3 => Other_Right)
               --
               --  State 77:
               --       57.0:actual_parameter_part <= LEFT_PAREN ^ association_list RIGHT_PAREN ; ( 2 => Other)
               --      103.0:name <= name LEFT_PAREN ^ range_list RIGHT_PAREN ; ( 1 => Direct_Left,  3 => Other)
               --
               --  State 154:
               --      103.0:name <= name LEFT_PAREN range_list ^ RIGHT_PAREN ; ( 1 => Direct_Left,  3 => Other)
               --      118.0:range_list <= range_list ^ COMMA range_g ; (1 => Direct_Left, 3 => Other_Right)
               --
               --  State 251:
               --      110.0:parameter_specification <= IDENTIFIER COLON IDENTIFIER ^ COLON_EQUAL expression_opt
               --      110.1:parameter_specification <= IDENTIFIER COLON IDENTIFIER ^
               --
               --  From java_enum_ch19_lr1_t1.parse_table:
               --
               --  State 8:
               --       9.1:EnumConstantList <= EnumConstantList COMMA ^ EnumConstant ; (1 => Direct_Left)
               --      11.0:EnumBody <= LEFT_CURLY_BRACKET EnumConstantList COMMA ^ RIGHT_CURLY_BRACKET
               --
               --  From empty_production_2_lalr.parse_table:
               --
               --  State 5:
               --        8.0:declarations <= declarations ^ declaration ; (1 => Direct_Left, 2 => Other_Right)
               --        9.0:body <= IS declarations ^ BEGIN SEMICOLON ; (2 => Other)

               --  case 0: In states 42 and 30, there is only one possible action.
               --  Recursion is ignored; Minimal_Action is computed by
               --  Compute_Action, Label is Keep_Always.
               --
               --  In the following, we only consider kernels where there is more
               --  than one item.
               --
               --  case 1: In state 47 production 113.2, Dot is after all tokens, so
               --  the true Length_After_Dot must be computed at runtime. Recursion
               --  is not considered, because any other McKensie operation would also
               --  need to do a reduce to the LHS here. Label is Keep_Always,
               --  Minimal_Action is Reduce_Production.
               --
               --  In state 68 production 115.0, Length_After_Dot is 0 because
               --  parameter_profile_opt is nullable. We don't ignore recursion in
               --  this case; the nullable token may be in the recursion cycle. So if
               --  the production is recursive, the item is dropped.
               --
               --  case 2: In state 47, if LEFT_PAREN or First
               --  (actual_parameter_part) is inserted, a recursion cycle is followed
               --  via 103.0 or 103.1; these have Direct_Left recursion, can never be
               --  minimal, and we set Label to Drop. 113.2 breaks the recursion; it
               --  has Length_After_Dot = 0 and is covered by case 1. 124.0 has
               --  Other_Left; since Length_After_Dot is > 0, it follows the
               --  recursion cycle and is never minimal, so it is the same as
               --  Direct_Left. Similarly, in java_enum_ch19_lr1.parse_table state 8
               --  production 9.1, inserting EnumConstant continues the recursion
               --  cycle; left recursion applies even when it is not just before the
               --  parse point. On the other hand, in ada_lite state 154, both
               --  productions are left recursive; 103.0 could be preserved. In the
               --  current algorithm, both are dropped; this avoids needing cycle
               --  detection at runtime.
               --
               --  It is tempting to allow a minimal complete action for tokens in an
               --  RHS that are not in a recursion cycle. However, with partial
               --  recursion this is not possible because we don't have accurate
               --  recursion information, and in simpler languages that allow
               --  computing full recursion it is not very helpful. So we treat
               --  productions with left recursion independent of dot.
               --
               --  It is possible for both case 1 and case 2 to apply; see
               --  empty_production_2_lalar.parse_table State 5 above and
               --  ada_lite_ebnf_lalr.parse_table state 46. case 2 has precedence.
               --
               --  case 3: In state 251, there is no recursion, and Length_After_Dot
               --  is correct; Label is set to Keep_If_Minimal, Minimal_Action to
               --  Compute_Action. In State 77, Dot_ID is association_list which has
               --  Other recursion; we say "there is recursion at the parse point".
               --  However, Length_After_Dot is correct; it assumes the
               --  recursion-breaking case for the expansion of association_list. So
               --  this is the same as no recursion at the parse point
               --
               --  It is possible for both case 2 and 3 to be true; see
               --  empty_production_2_lalr.parse_table state 5. Case 2 has
               --  precedence (left recursion is worse).

               if Item_States'Length = 1 then
                  --  case 0
                  Item_States (I) :=
                    (Keep_Always,
                     (if Length_After_Dot = 0
                      then (Reduce, Reduce_Production, Reduce_Count)
                      else Compute_Action (Dot_ID)));

               elsif Length_After_Dot = 0 then
                  if Item.Dot /= No_Index and RHS.Recursion (1) in Direct_Left | Other_Left then
                     --  case 2
                     Item_States (I) := (Label => Drop);
                  else
                     --  case 1
                     Item_States (I) :=
                       (Label          => Keep_Always,
                        Minimal_Action => (Reduce, Reduce_Production, Reduce_Count));
                  end if;

               elsif RHS.Recursion (1) in Direct_Left | Other_Left then
                  --  case 2
                  Item_States (I) := (Label => Drop);

               else
                  --  case 3
                  Item_States (I) := (Keep_If_Minimal, Compute_Action (Dot_ID));
               end if;

               State.Kernel (I) :=
                 (Production        => Item.Prod,
                  Before_Dot        => Before_Dot (Item),
                  Length_After_Dot  => Length_After_Dot,
                  Reduce_Production => Reduce_Production,
                  Reduce_Count      => Reduce_Count);

               if Item_States (I).Label = Keep_If_Minimal then
                  if Length_After_Dot < Min_Length then
                     Min_Length := Length_After_Dot;
                  end if;
               end if;

               if Trace_Generate_Minimal_Complete > Extra then
                  Ada.Text_IO.Put_Line
                    ("kernel" & I'Image & " " & Strict_Image (State.Kernel (I)) &
                       " ; " & Item_States (I).Label'Image &
                       " " & State.Kernel (I).Length_After_Dot'Image);
               end if;

               if I < Kernel_Index'Last then
                  I := I + 1;
               end if;
            end;
         end loop;

         --  It is tempting to Assert that if all items are dropped, there is a
         --  grammar recursion cycle with no exit. But that is not true; see
         --  java_expressions_ch19_lr1.parse_table, state 8. However, that
         --  state should never be encountered during Insert_Minimal_Complete,
         --  because it is never minimal. So we set Minimal_Actions to empty.

         --  Update State_Items based on Min_Length
         for I in Item_States'Range loop

            case Item_States (I).Label is
            when Unknown =>
               null;

            when Keep_Always =>
               pragma Assert (Item_States (I).Minimal_Action.Production /= Invalid_Production_ID);

            when Keep_If_Minimal =>
               if State.Kernel (I).Length_After_Dot = Min_Length then
                  null;
               else
                  Item_States (I) := (Label => Drop);
               end if;

            when Drop =>
               null;
            end case;
         end loop;

         --  Set State.Minimal_Actions
         for Item_State of Item_States loop
            case Item_State.Label is
            when Unknown | Drop =>
               null;

            when Keep_Always | Keep_If_Minimal =>
               if (for some A of State.Minimal_Complete_Actions => A = Item_State.Minimal_Action) then
                  --  Duplicate action; see three_action_conflict_lalr.parse_table state
                  --  3 or lalr_generator_bug_01_lalr.parse_table state 28
                  null;
               else
                  pragma Assert (Item_State.Minimal_Action.Production /= Invalid_Production_ID);
                  State.Minimal_Complete_Actions.Append (Item_State.Minimal_Action);
               end if;
            end case;
         end loop;

         if Trace_Generate_Minimal_Complete > Extra then
            Ada.Text_IO.Put_Line (Image (State.Minimal_Complete_Actions, Descriptor));
         end if;
      end;
   end Set_Minimal_Complete_Actions;

   ----------
   --  Parse table output

   procedure Put_Text_Rep
     (Table        : in Parse_Table;
      File_Name    : in String;
      Action_Names : in Names_Array_Array;
      Check_Names  : in Names_Array_Array)
   is
      use all type SAL.Base_Peek_Type;
      use Ada.Containers;
      use SAL.Unix_Text_IO;
      File : File_Type;
   begin
      --  Only space, semicolon, newline delimit object values. Bounds of
      --  arrays output before each array, unless known from discriminants.
      --  End of lists indicated by semicolon. Action, Check subprograms are
      --  represented by True if present, False if not.
      --
      --  We use Unix_Text_IO to enforce Unix line endings; a later dos2unix
      --  step is very slow on very large files.

      Create (File, Out_File, File_Name);

      --  First the discriminants
      Put (File,
           Trimmed_Image (Table.State_First) & State_Index'Image (Table.State_Last) &
             Token_ID'Image (Table.First_Terminal) & Token_ID'Image (Table.Last_Terminal) &
             Token_ID'Image (Table.First_Nonterminal) & Token_ID'Image (Table.Last_Nonterminal));
      New_Line (File);

      for State of Table.States loop
         Put (File, Trimmed_Image (State.Action_List.Length) & ' ');
         for I in State.Action_List.First_Index .. State.Action_List.Last_Index loop
            --  Action first, for historical reasons
            declare
               Node_I : Action_Node renames State.Action_List (I);
               Node_J : Parse_Action_Node_Ptr := Node_I.Actions;
            begin
               loop
                  --  WORKAROUND: subtype'Image in GNAT Community 2020 produces integer.
                  Put (File, All_Parse_Action_Verbs'Image (All_Parse_Action_Verbs (Node_J.Item.Verb)));
                  Put (File, Node_J.Item.Production.LHS'Image & Node_J.Item.Production.RHS'Image);

                  case Node_J.Item.Verb is
                  when Shift =>
                     Put (File, State_Index'Image (Node_J.Item.State));

                  when Reduce | Accept_It =>
                     if Action_Names (Node_J.Item.Production.LHS) /= null and then
                       Action_Names (Node_J.Item.Production.LHS)(Node_J.Item.Production.RHS) /= null
                     then
                        Put (File, " true");
                     else
                        Put (File, " false");
                     end if;
                     if Check_Names (Node_J.Item.Production.LHS) /= null and then
                       Check_Names (Node_J.Item.Production.LHS)(Node_J.Item.Production.RHS) /= null
                     then
                        Put (File, " true");
                     else
                        Put (File, " false");
                     end if;

                     Put (File, Ada.Containers.Count_Type'Image (Node_J.Item.Token_Count));

                  when Parse.LR.Error =>
                     raise SAL.Programmer_Error;
                  end case;

                  Node_J := Node_J.Next;
                  exit when Node_J = null;
                  Put (File, ' ');
               end loop;
               Put (File, ';');
               Put (File, Token_ID'Image (Node_I.Symbol));
            end;
            if I = State.Action_List.Last_Index then
               Put_Line (File, ";");
            else
               New_Line (File);
            end if;
         end loop;

         if State.Goto_List.Length > 0 then
            Put (File, Trimmed_Image (State.Goto_List.Length));
            for Node of State.Goto_List loop
               Put (File, Node.Symbol'Image & Node.State'Image);
            end loop;
         end if;
         Put (File, ';');
         New_Line (File);

         if State.Kernel.Length = 0 then
            --  Kernel not set for state 0
            Put_Line (File, "0 -1");

         else
            Put (File, Count_Type'Image (State.Kernel.First_Index));
            Put (File, Count_Type'Image (State.Kernel.Last_Index));
            for Item of State.Kernel loop
               Put (File, Token_ID'Image (Item.Production.LHS) & Item.Production.RHS'Image);
               Put (File, Item.Before_Dot'Image);
               Put (File, Count_Type'Image (Item.Length_After_Dot));
               Put (File, Token_ID'Image (Item.Reduce_Production.LHS) & Item.Reduce_Production.RHS'Image);
               Put (File, Item.Reduce_Count'Image);
            end loop;
            New_Line (File);
         end if;

         if State.Minimal_Complete_Actions.Length = 0 then
            null;
         else
            Put (File, Count_Type'Image (State.Minimal_Complete_Actions.First_Index));
            Put (File, Count_Type'Image (State.Minimal_Complete_Actions.Last_Index));
            for Action of State.Minimal_Complete_Actions loop
               Put (File, " ");
               --  WORKAROUND: subtype'Image in GNAT Community 2020 produces integer.
               Put (File, All_Parse_Action_Verbs'Image (All_Parse_Action_Verbs (Action.Verb)));
               Put (File, Action.Production.LHS'Image & Action.Production.RHS'Image);
               case Action.Verb is
               when Shift =>
                  Put (File, Token_ID'Image (Action.ID) & State_Index'Image (Action.State));
               when Reduce =>
                  Put (File, Action.Token_Count'Image);
               end case;
            end loop;
         end if;
         Put_Line (File, ";");
      end loop;
      Close (File);
   end Put_Text_Rep;

   procedure Put (Item : in Parse_Action_Rec; Descriptor : in WisiToken.Descriptor)
   is
      use Ada.Containers;
      use Ada.Text_IO;
   begin
      case Item.Verb is
      when Shift =>
         Put ("shift and goto state" & State_Index'Image (Item.State));

      when Reduce =>
         Put
           ("reduce" & Count_Type'Image (Item.Token_Count) & " tokens to " &
              Image (Item.Production.LHS, Descriptor));
      when Accept_It =>
         Put ("accept it");
      when Parse.LR.Error =>
         Put ("ERROR");
      end case;
   end Put;

   procedure Put (Item : in McKenzie_Param_Type; Descriptor : in WisiToken.Descriptor)
   is
      use Ada.Text_IO;
   begin
      Put_Line ("(Insert =>");
      for I in Item.Insert'Range loop
         Put (" " & Padded_Image (I, Descriptor) & " =>" & Natural'Image (Item.Insert (I)));
         if I = Item.Insert'Last then
            Put_Line (")");
         else
            Put_Line (",");
         end if;
      end loop;
      Put_Line ("(Delete =>");
      for I in Item.Delete'Range loop
         Put (" " & Padded_Image (I, Descriptor) & " =>" & Natural'Image (Item.Delete (I)));
         if I = Item.Delete'Last then
            Put_Line (")");
         else
            Put_Line (",");
         end if;
      end loop;
      Put_Line ("(Push_Back =>");
      for I in Item.Push_Back'Range loop
         Put (" " & Padded_Image (I, Descriptor) & " =>" & Natural'Image (Item.Push_Back (I)));
         if I = Item.Push_Back'Last then
            Put_Line (")");
         else
            Put_Line (",");
         end if;
      end loop;
      Put_Line ("(Undo_Reduce =>");
      for I in Item.Undo_Reduce'Range loop
         Put (" " & Padded_Image (I, Descriptor) & " =>" & Natural'Image (Item.Undo_Reduce (I)));
         if I = Item.Undo_Reduce'Last then
            Put_Line (")");
         else
            Put_Line (",");
         end if;
      end loop;
      Put_Line ("Minimal_Complete_Cost_Delta => " & Integer'Image (Item.Minimal_Complete_Cost_Delta));
      Put_Line ("Fast_Forward      => " & Integer'Image (Item.Fast_Forward));
      Put_Line ("Matching_Begin    => " & Integer'Image (Item.Matching_Begin));
      Put_Line ("Ignore_Check_Fail =>" & Integer'Image (Item.Ignore_Check_Fail));
      Put_Line ("Task_Count        =>" & System.Multiprocessors.CPU_Range'Image (Item.Task_Count));
      Put_Line ("Check_Limit       =>" & Item.Check_Limit'Image);
      Put_Line ("Check_Delta_Limit =>" & Integer'Image (Item.Check_Delta_Limit));
      Put_Line ("Enqueue_Limit     =>" & Integer'Image (Item.Enqueue_Limit));
   end Put;

   procedure Put (Descriptor : in WisiToken.Descriptor; Item : in Parse_Action_Rec)
   is
      use Ada.Containers;
      use Ada.Text_IO;
   begin
      case Item.Verb is
      when Shift =>
         Put ("shift and goto state" & State_Index'Image (Item.State));
         Put (" " & Trimmed_Image (Item.Production));

      when Reduce =>
         Put
           ("reduce" & Count_Type'Image (Item.Token_Count) & " tokens to " &
              Image (Item.Production.LHS, Descriptor));
         Put (" " & Trimmed_Image (Item.Production));

      when Accept_It =>
         Put ("accept it");
         Put (" " & Trimmed_Image (Item.Production));

      when Parse.LR.Error =>
         Put ("ERROR");
      end case;
   end Put;

   procedure Put (Descriptor : in WisiToken.Descriptor; Action : in Parse_Action_Node_Ptr)
   is
      use Ada.Text_IO;
      Ptr    : Parse_Action_Node_Ptr   := Action;
      Column : constant Positive_Count := Col;
   begin
      loop
         Put (Descriptor, Ptr.Item);
         Ptr := Ptr.Next;
         exit when Ptr = null;
         Put_Line (",");
         Set_Col (Column);
      end loop;
   end Put;

   procedure Put (Descriptor : in WisiToken.Descriptor; State : in Parse_State)
   is
      use all type Ada.Containers.Count_Type;
      use Ada.Text_IO;
      use Ada.Strings.Fixed;
   begin
      for Action of State.Action_List loop
         Put ("   " & Image (Action.Symbol, Descriptor) &
                (Descriptor.Image_Width - Image (Action.Symbol, Descriptor)'Length) * ' '
                & " => ");
         Put (Descriptor, Action.Actions);
         New_Line;
      end loop;

      --  The error line is redundant, but we keep it to match existing good parse tables.
      Put_Line ("   default" & (Descriptor.Image_Width - 7) * ' ' & " => ERROR");

      if State.Goto_List.Length > 0 then
         New_Line;
      end if;

      for Item of State.Goto_List loop
         Put_Line
           ("   " & Image (Item.Symbol, Descriptor) &
              (Descriptor.Image_Width - Image (Item.Symbol, Descriptor)'Length) * ' ' &
              " goto state" & Item.State'Image);
      end loop;

      New_Line;
      Put ("   Minimal_Complete_Action => "); --  No trailing 's' for compatibility with previous good parse tables.
      case State.Minimal_Complete_Actions.Length is
      when 0 =>
         null;
      when 1 =>
         --  No () here for compatibity with previous known good parse tables.
         declare
            Action : Minimal_Action renames State.Minimal_Complete_Actions (State.Minimal_Complete_Actions.First_Index);
         begin
            case Action.Verb is
            when Shift =>
               Put (Image (Action.ID, Descriptor));
            when Reduce =>
               Put (Image (Action.Production.LHS, Descriptor));
            end case;
            Put (" " & Trimmed_Image (Action.Production));
         end;
      when others =>
         Put ("(");
         for I in State.Minimal_Complete_Actions.First_Index .. State.Minimal_Complete_Actions.Last_Index loop
            declare
               Action : Minimal_Action renames State.Minimal_Complete_Actions (I);
            begin
               case Action.Verb is
               when Shift =>
                  Put (Image (Action.ID, Descriptor));
               when Reduce =>
                  Put (Image (Action.Production.LHS, Descriptor));
               end case;
               Put (" " & Trimmed_Image (Action.Production));
            end;
            if I < State.Minimal_Complete_Actions.Last_Index then
               Put (", ");
            end if;
         end loop;
         Put (")");
      end case;
      New_Line;
   end Put;

   procedure Put_Parse_Table
     (Table                 : in Parse_Table_Ptr;
      Parse_Table_File_Name : in String;
      Title                 : in String;
      Grammar               : in WisiToken.Productions.Prod_Arrays.Vector;
      Recursions            : in Generate.Recursions;
      Kernels               : in LR1_Items.Item_Set_List;
      Conflicts             : in Conflict_Count_Lists.Vector;
      Descriptor            : in WisiToken.Descriptor;
      Include_Extra         : in Boolean := False)
   is
      use all type WisiToken.Syntax_Trees.Element_Index;
      use all type Ada.Containers.Count_Type;
      use Ada.Text_IO;

      Parse_Table_File : File_Type;

      Minimal_Complete_Action_States : Integer := 0;
      Minimal_Complete_Actions       : Ada.Containers.Count_Type := 0;
   begin
      Create (Parse_Table_File, Out_File, Parse_Table_File_Name);
      Set_Output (Parse_Table_File);
      Put_Line ("Tokens:");
      WisiToken.Put_Tokens (Descriptor);

      New_Line;
      Put_Line ("Productions:");
      WisiToken.Productions.Put (Grammar, Descriptor);

      if Include_Extra then
         New_Line;
         Put_Line ((if Recursions.Full then "Recursions:" else "Partial recursions:"));
         for I in Recursions.Recursions.First_Index .. Recursions.Recursions.Last_Index loop
            Put_Line (Trimmed_Image (I) & " => " & Grammar_Graphs.Image (Recursions.Recursions (I)));
         end loop;
      end if;

      if Table.McKenzie_Param.Check_Limit /= Default_McKenzie_Param.Check_Limit or
        Table.McKenzie_Param.Check_Delta_Limit /= Default_McKenzie_Param.Check_Delta_Limit or
        Table.McKenzie_Param.Enqueue_Limit /= Default_McKenzie_Param.Enqueue_Limit
      then
         New_Line;
         Put_Line ("McKenzie:");
         Put (Table.McKenzie_Param, Descriptor);
      end if;

      New_Line;
      Put_Line (Title & " Parse Table:");

      for State_Index in Table.States'Range loop
         Put_Line ("State" & Unknown_State_Index'Image (State_Index) & ":");

         declare
            use WisiToken.Generate.LR1_Items;
         begin
            for Item of Kernels (State_Index).Set loop
               if In_Kernel (Grammar, Descriptor, Item) then
                  Put ("  " & Image (Grammar, Descriptor, Item, Show_Lookaheads => False));
                  New_Line;
               end if;
            end loop;
         end;
         New_Line;
         Put (Descriptor, Table.States (State_Index));

         if State_Index /= Table.States'Last then
            New_Line;
         end if;

         Minimal_Complete_Actions := @ + Table.States (State_Index).Minimal_Complete_Actions.Length;
         if Table.States (State_Index).Minimal_Complete_Actions.Length > 0 then
            Minimal_Complete_Action_States := @ + 1;
         end if;
      end loop;

      New_Line;
      Put_Line
        (Trimmed_Image (Minimal_Complete_Action_States) & " states with minimal_complete_actions;" &
           Minimal_Complete_Actions'Image & " total minimal_complete_actions.");

      declare
         use Ada.Strings.Unbounded;
         Line          : Unbounded_String;
         State_Count   : Integer          := 0;
         Accept_Reduce : Integer          := 0;
         Shift_Reduce  : Integer          := 0;
         Reduce_Reduce : Integer          := 0;
      begin
         for State in Conflicts.Iterate loop
            if Conflicts (State).Accept_Reduce > 0 or
              Conflicts (State).Shift_Reduce > 0 or
              Conflicts (State).Reduce_Reduce > 0
            then
               State_Count   := State_Count + 1;
               if Include_Extra then
                  Line := Line & Conflict_Count_Lists.To_Index (State)'Image;
               end if;
               Accept_Reduce := @ + Conflicts (State).Accept_Reduce;
               Shift_Reduce  := @ + Conflicts (State).Shift_Reduce;
               Reduce_Reduce := @ + Conflicts (State).Reduce_Reduce;
            end if;
         end loop;

         if State_Count > 0 then
            New_Line;

            if Include_Extra then
               Line := Trimmed_Image (State_Count) & " states with conflicts:" & Line;
               Indent_Wrap (-Line);
               New_Line;
            else
               Put_Line (Trimmed_Image (State_Count) & " states with conflicts");
            end if;

            Put_Line
              (Accept_Reduce'Image & " accept/reduce conflicts," &
                 Shift_Reduce'Image & " shift/reduce conflicts," &
                 Reduce_Reduce'Image & " reduce/reduce conflicts");
         else
            New_Line;
            Put_Line (" 0 accept/reduce conflicts, 0 shift/reduce conflicts, 0 reduce/reduce conflicts");
         end if;
      end;
      Set_Output (Standard_Output);
      Close (Parse_Table_File);
   end Put_Parse_Table;

end WisiToken.Generate.LR;<|MERGE_RESOLUTION|>--- conflicted
+++ resolved
@@ -21,11 +21,8 @@
 with Ada.Text_IO;
 with System.Multiprocessors;
 with WisiToken.Generate;
-<<<<<<< HEAD
 with WisiToken.Syntax_Trees;
-=======
 with SAL.Unix_Text_IO;
->>>>>>> 8359a729
 package body WisiToken.Generate.LR is
 
    package RHS_Set is new SAL.Gen_Unbounded_Definite_Vectors (Natural, Boolean, Default_Element => False);
