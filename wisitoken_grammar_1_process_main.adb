--- conflicted
+++ resolved
@@ -2,7 +2,7 @@
 --  command line: wisitoken-bnf-generate.exe  --generate LR1 Ada_Emacs re2c PROCESS wisitoken_grammar_1.wy
 --
 
---  Copyright (C) 2017 - 2019 Free Software Foundation, Inc.
+--  Copyright (C) 2017, 2018 Free Software Foundation, Inc.
 --
 --  Author: Stephen Leake <stephe-leake@stephe-leake.org>
 --
@@ -77,21 +77,12 @@
             Add_Action (Table.States (0), 21, 1);
             Add_Action (Table.States (0), 31, 2);
             Add_Error (Table.States (0));
-<<<<<<< HEAD
-            Add_Goto (Table.States (0), 27, 3);
-            Add_Goto (Table.States (0), 32, 4);
-            Add_Goto (Table.States (0), 36, 5);
-            Add_Goto (Table.States (0), 37, 6);
-            Table.States (0).Minimal_Complete_Action := (Shift, 18, 1);
-            Table.States (1).Productions := WisiToken.To_Vector (((27, 0), (27, 1), (27, 2), (27, 3), (27, 4), (27,
-=======
             Add_Goto (Table.States (0), 36, 3);
             Add_Goto (Table.States (0), 41, 4);
             Add_Goto (Table.States (0), 47, 5);
             Add_Goto (Table.States (0), 48, 6);
             Set_Minimal_Action (Table.States (0).Minimal_Complete_Actions, (1 => (Shift, 31, 2)));
             Table.States (1).Productions := WisiToken.To_Vector (((36, 0), (36, 1), (36, 2), (36, 3), (36, 4), (36,
->>>>>>> 8c4c986e
             5)));
             Add_Action (Table.States (1), 3, 7);
             Add_Action (Table.States (1), 4, 8);
@@ -101,27 +92,6 @@
             Add_Action (Table.States (1), 8, 12);
             Add_Action (Table.States (1), 31, 13);
             Add_Error (Table.States (1));
-<<<<<<< HEAD
-            Add_Goto (Table.States (1), 28, 14);
-            Table.States (1).Minimal_Complete_Action := (Shift, 22, 13);
-            Table.States (2).Productions := WisiToken.To_Vector ((1 => (32, 0)));
-            Add_Action (Table.States (2), 13, 15);
-            Add_Error (Table.States (2));
-            Table.States (2).Minimal_Complete_Action := (Shift, 13, 15);
-            Table.States (3).Productions := WisiToken.To_Vector ((1 => (36, 0)));
-            Add_Action (Table.States (3), (18, 22, 25), (36, 0), 1, null, null);
-            Table.States (3).Minimal_Complete_Action := (Reduce, 36, 1);
-            Table.States (4).Productions := WisiToken.To_Vector ((1 => (36, 1)));
-            Add_Action (Table.States (4), (18, 22, 25), (36, 1), 1, null, null);
-            Table.States (4).Minimal_Complete_Action := (Reduce, 36, 1);
-            Table.States (5).Productions := WisiToken.To_Vector ((1 => (37, 0)));
-            Add_Action (Table.States (5), (18, 22, 25), (37, 0), 1, compilation_unit_list_0'Access, null);
-            Table.States (5).Minimal_Complete_Action := (Reduce, 37, 1);
-            Table.States (6).Productions := WisiToken.To_Vector (((26, 0), (37, 1)));
-            Add_Action (Table.States (6), 18, 1);
-            Add_Action (Table.States (6), 22, 2);
-            Add_Action (Table.States (6), 25, Accept_It, (26, 0), 1, null, null);
-=======
             Add_Goto (Table.States (1), 37, 14);
             Set_Minimal_Action (Table.States (1).Minimal_Complete_Actions, ((Shift, 3, 7), (Shift, 4, 8), (Shift, 5,
             9), (Shift, 8, 12), (Shift, 31, 13)));
@@ -142,7 +112,6 @@
             Add_Action (Table.States (6), 21, 1);
             Add_Action (Table.States (6), 31, 2);
             Add_Action (Table.States (6), 34, Accept_It, (35, 0), 1, null, null);
->>>>>>> 8c4c986e
             Add_Error (Table.States (6));
             Add_Goto (Table.States (6), 36, 3);
             Add_Goto (Table.States (6), 41, 4);
@@ -150,30 +119,6 @@
             Table.States (7).Productions := WisiToken.To_Vector ((1 => (36, 1)));
             Add_Action (Table.States (7), 31, 17);
             Add_Error (Table.States (7));
-<<<<<<< HEAD
-            Add_Goto (Table.States (7), 29, 18);
-            Table.States (7).Minimal_Complete_Action := (Shift, 22, 17);
-            Table.States (8).Productions := WisiToken.To_Vector ((1 => (27, 5)));
-            Add_Action (Table.States (8), 5, 19);
-            Add_Error (Table.States (8));
-            Table.States (8).Minimal_Complete_Action := (Shift, 5, 19);
-            Table.States (9).Productions := WisiToken.To_Vector ((1 => (27, 4)));
-            Add_Action (Table.States (9), 22, 20);
-            Add_Error (Table.States (9));
-            Table.States (9).Minimal_Complete_Action := (Shift, 22, 20);
-            Table.States (10).Productions := WisiToken.To_Vector ((1 => (28, 0)));
-            Add_Action (Table.States (10), (1 =>  22), (28, 0), 1, null, null);
-            Table.States (10).Minimal_Complete_Action := (Reduce, 28, 1);
-            Table.States (11).Productions := WisiToken.To_Vector ((1 => (28, 1)));
-            Add_Action (Table.States (11), 17, 21);
-            Add_Error (Table.States (11));
-            Table.States (11).Minimal_Complete_Action := (Shift, 17, 21);
-            Table.States (12).Productions := WisiToken.To_Vector ((1 => (28, 2)));
-            Add_Action (Table.States (12), 17, 22);
-            Add_Error (Table.States (12));
-            Table.States (12).Minimal_Complete_Action := (Shift, 17, 22);
-            Table.States (13).Productions := WisiToken.To_Vector (((27, 2), (27, 3)));
-=======
             Add_Goto (Table.States (7), 38, 18);
             Set_Minimal_Action (Table.States (7).Minimal_Complete_Actions, (1 => (Shift, 31, 17)));
             Table.States (8).Productions := WisiToken.To_Vector ((1 => (36, 5)));
@@ -197,7 +142,6 @@
             Add_Error (Table.States (12));
             Set_Minimal_Action (Table.States (12).Minimal_Complete_Actions, (1 => (Reduce, 37, 1)));
             Table.States (13).Productions := WisiToken.To_Vector (((36, 2), (36, 3)));
->>>>>>> 8c4c986e
             Add_Action (Table.States (13), 8, 23);
             Add_Action (Table.States (13), 10, 24);
             Add_Action (Table.States (13), 14, 25);
@@ -210,80 +154,6 @@
             Add_Action (Table.States (13), 33, 31);
             Add_Action (Table.States (13), 34, Reduce, (36, 3), 2, declaration_3'Access, null);
             Add_Error (Table.States (13));
-<<<<<<< HEAD
-            Add_Goto (Table.States (13), 30, 32);
-            Add_Goto (Table.States (13), 31, 33);
-            Table.States (13).Minimal_Complete_Action := (Reduce, 27, 2);
-            Table.States (14).Productions := WisiToken.To_Vector ((1 => (27, 0)));
-            Add_Action (Table.States (14), 22, 34);
-            Add_Error (Table.States (14));
-            Table.States (14).Minimal_Complete_Action := (Shift, 22, 34);
-            Table.States (15).Productions := WisiToken.To_Vector ((1 => (32, 0)));
-            Add_Action (Table.States (15), 12, Reduce, (34, 0), 0, null, null);
-            Add_Action (Table.States (15), 18, Reduce, (34, 0), 0, null, null);
-            Add_Action (Table.States (15), 19, Reduce, (34, 0), 0, null, null);
-            Add_Action (Table.States (15), 22, 35);
-            Add_Error (Table.States (15));
-            Add_Goto (Table.States (15), 33, 36);
-            Add_Goto (Table.States (15), 34, 37);
-            Add_Goto (Table.States (15), 35, 38);
-            Table.States (15).Minimal_Complete_Action := (Reduce, 33, 0);
-            Table.States (16).Productions := WisiToken.To_Vector ((1 => (37, 1)));
-            Add_Action (Table.States (16), (18, 22, 25), (37, 1), 2, compilation_unit_list_1'Access, null);
-            Table.States (16).Minimal_Complete_Action := (Reduce, 37, 2);
-            Table.States (17).Productions := WisiToken.To_Vector ((1 => (29, 0)));
-            Add_Action (Table.States (17), (9, 22), (29, 0), 1, null, null);
-            Table.States (17).Minimal_Complete_Action := (Reduce, 29, 1);
-            Table.States (18).Productions := WisiToken.To_Vector (((27, 1), (29, 1)));
-            Add_Action (Table.States (18), 9, 39);
-            Add_Action (Table.States (18), 22, 40);
-            Add_Error (Table.States (18));
-            Table.States (18).Minimal_Complete_Action := (Shift, 9, 39);
-            Table.States (19).Productions := WisiToken.To_Vector ((1 => (27, 5)));
-            Add_Action (Table.States (19), (18, 22, 25), (27, 5), 3, declaration_5'Access, null);
-            Table.States (19).Minimal_Complete_Action := (Reduce, 27, 3);
-            Table.States (20).Productions := WisiToken.To_Vector ((1 => (27, 4)));
-            Add_Action (Table.States (20), 15, 41);
-            Add_Error (Table.States (20));
-            Table.States (20).Minimal_Complete_Action := (Shift, 15, 41);
-            Table.States (21).Productions := WisiToken.To_Vector ((1 => (28, 1)));
-            Add_Action (Table.States (21), 22, 42);
-            Add_Error (Table.States (21));
-            Table.States (21).Minimal_Complete_Action := (Shift, 22, 42);
-            Table.States (22).Productions := WisiToken.To_Vector ((1 => (28, 2)));
-            Add_Action (Table.States (22), 22, 43);
-            Add_Error (Table.States (22));
-            Table.States (22).Minimal_Complete_Action := (Shift, 22, 43);
-            Table.States (23).Productions := WisiToken.To_Vector ((1 => (31, 8)));
-            Add_Action (Table.States (23), (8, 10, 14, 15, 18, 20, 21, 22, 23, 24, 25), (31, 8), 1, null, null);
-            Table.States (23).Minimal_Complete_Action := (Reduce, 31, 1);
-            Table.States (24).Productions := WisiToken.To_Vector ((1 => (31, 4)));
-            Add_Action (Table.States (24), (8, 10, 14, 15, 18, 20, 21, 22, 23, 24, 25), (31, 4), 1,
-            declaration_item_4'Access, null);
-            Table.States (24).Minimal_Complete_Action := (Reduce, 31, 1);
-            Table.States (25).Productions := WisiToken.To_Vector ((1 => (31, 0)));
-            Add_Action (Table.States (25), (8, 10, 14, 15, 18, 20, 21, 22, 23, 24, 25), (31, 0), 1, null, null);
-            Table.States (25).Minimal_Complete_Action := (Reduce, 31, 1);
-            Table.States (26).Productions := WisiToken.To_Vector ((1 => (31, 2)));
-            Add_Action (Table.States (26), (8, 10, 14, 15, 18, 20, 21, 22, 23, 24, 25), (31, 2), 1, null, null);
-            Table.States (26).Minimal_Complete_Action := (Reduce, 31, 1);
-            Table.States (27).Productions := WisiToken.To_Vector ((1 => (31, 5)));
-            Add_Action (Table.States (27), (8, 10, 14, 15, 18, 20, 21, 22, 23, 24, 25), (31, 5), 1, null, null);
-            Table.States (27).Minimal_Complete_Action := (Reduce, 31, 1);
-            Table.States (28).Productions := WisiToken.To_Vector ((1 => (31, 3)));
-            Add_Action (Table.States (28), (8, 10, 14, 15, 18, 20, 21, 22, 23, 24, 25), (31, 3), 1, null, null);
-            Table.States (28).Minimal_Complete_Action := (Reduce, 31, 1);
-            Table.States (29).Productions := WisiToken.To_Vector ((1 => (31, 1)));
-            Add_Action (Table.States (29), (8, 10, 14, 15, 18, 20, 21, 22, 23, 24, 25), (31, 1), 1, null, null);
-            Table.States (29).Minimal_Complete_Action := (Reduce, 31, 1);
-            Table.States (30).Productions := WisiToken.To_Vector ((1 => (31, 6)));
-            Add_Action (Table.States (30), (8, 10, 14, 15, 18, 20, 21, 22, 23, 24, 25), (31, 6), 1, null, null);
-            Table.States (30).Minimal_Complete_Action := (Reduce, 31, 1);
-            Table.States (31).Productions := WisiToken.To_Vector ((1 => (31, 7)));
-            Add_Action (Table.States (31), (8, 10, 14, 15, 18, 20, 21, 22, 23, 24, 25), (31, 7), 1, null, null);
-            Table.States (31).Minimal_Complete_Action := (Reduce, 31, 1);
-            Table.States (32).Productions := WisiToken.To_Vector (((27, 2), (30, 1)));
-=======
             Add_Goto (Table.States (13), 39, 32);
             Add_Goto (Table.States (13), 40, 33);
             Set_Minimal_Action (Table.States (13).Minimal_Complete_Actions, (1 => (Reduce, 36, 2)));
@@ -371,7 +241,6 @@
             Add_Action (Table.States (31), (8, 10, 14, 15, 21, 28, 30, 31, 32, 33, 34), (40, 7), 1, null, null);
             Set_Minimal_Action (Table.States (31).Minimal_Complete_Actions, (1 => (Reduce, 40, 1)));
             Table.States (32).Productions := WisiToken.To_Vector (((36, 2), (39, 1)));
->>>>>>> 8c4c986e
             Add_Action (Table.States (32), 8, 23);
             Add_Action (Table.States (32), 10, 24);
             Add_Action (Table.States (32), 14, 25);
@@ -384,21 +253,12 @@
             Add_Action (Table.States (32), 33, 31);
             Add_Action (Table.States (32), 34, Reduce, (36, 2), 3, declaration_2'Access, null);
             Add_Error (Table.States (32));
-<<<<<<< HEAD
-            Add_Goto (Table.States (32), 31, 44);
-            Table.States (32).Minimal_Complete_Action := (Reduce, 27, 3);
-            Table.States (33).Productions := WisiToken.To_Vector ((1 => (30, 0)));
-            Add_Action (Table.States (33), (8, 10, 14, 15, 18, 20, 21, 22, 23, 24, 25), (30, 0), 1, null, null);
-            Table.States (33).Minimal_Complete_Action := (Reduce, 30, 1);
-            Table.States (34).Productions := WisiToken.To_Vector ((1 => (27, 0)));
-=======
             Add_Goto (Table.States (32), 40, 58);
             Set_Minimal_Action (Table.States (32).Minimal_Complete_Actions, (1 => (Reduce, 36, 3)));
             Table.States (33).Productions := WisiToken.To_Vector ((1 => (39, 0)));
             Add_Action (Table.States (33), (8, 10, 14, 15, 21, 28, 30, 31, 32, 33, 34), (39, 0), 1, null, null);
             Set_Minimal_Action (Table.States (33).Minimal_Complete_Actions, (1 => (Reduce, 39, 1)));
             Table.States (34).Productions := WisiToken.To_Vector ((1 => (36, 0)));
->>>>>>> 8c4c986e
             Add_Action (Table.States (34), 8, 23);
             Add_Action (Table.States (34), 10, 24);
             Add_Action (Table.States (34), 14, 25);
@@ -409,131 +269,6 @@
             Add_Action (Table.States (34), 32, 30);
             Add_Action (Table.States (34), 33, 31);
             Add_Error (Table.States (34));
-<<<<<<< HEAD
-            Add_Goto (Table.States (34), 30, 45);
-            Add_Goto (Table.States (34), 31, 33);
-            Table.States (34).Minimal_Complete_Action := (Shift, 14, 25);
-            Table.States (35).Productions := WisiToken.To_Vector ((1 => (35, 0)));
-            Add_Action (Table.States (35), (11, 12, 18, 19, 22), (35, 0), 1, null, null);
-            Table.States (35).Minimal_Complete_Action := (Reduce, 35, 1);
-            Table.States (36).Productions := WisiToken.To_Vector (((32, 0), (33, 1), (33, 2), (33, 3)));
-            Add_Action (Table.States (36), 12, 46);
-            Add_Action (Table.States (36), 18, 47);
-            Add_Action (Table.States (36), 19, 48);
-            Add_Error (Table.States (36));
-            Table.States (36).Minimal_Complete_Action := (Shift, 19, 48);
-            Table.States (37).Productions := WisiToken.To_Vector ((1 => (33, 0)));
-            Add_Action (Table.States (37), (12, 18, 19), (33, 0), 1, null, null);
-            Table.States (37).Minimal_Complete_Action := (Reduce, 33, 1);
-            Table.States (38).Productions := WisiToken.To_Vector (((34, 1), (34, 2), (34, 3), (35, 1)));
-            Add_Action (Table.States (38), 11, 49);
-            Add_Action (Table.States (38), 12, Reduce, (34, 1), 1, null, null);
-            Add_Action (Table.States (38), 18, Reduce, (34, 1), 1, null, null);
-            Add_Action (Table.States (38), 19, Reduce, (34, 1), 1, null, null);
-            Add_Action (Table.States (38), 22, 50);
-            Add_Error (Table.States (38));
-            Table.States (38).Minimal_Complete_Action := (Reduce, 34, 1);
-            Table.States (39).Productions := WisiToken.To_Vector ((1 => (27, 1)));
-            Add_Action (Table.States (39), (18, 22, 25), (27, 1), 4, null, null);
-            Table.States (39).Minimal_Complete_Action := (Reduce, 27, 4);
-            Table.States (40).Productions := WisiToken.To_Vector ((1 => (29, 1)));
-            Add_Action (Table.States (40), (9, 22), (29, 1), 2, null, null);
-            Table.States (40).Minimal_Complete_Action := (Reduce, 29, 2);
-            Table.States (41).Productions := WisiToken.To_Vector ((1 => (27, 4)));
-            Add_Action (Table.States (41), 22, 51);
-            Add_Error (Table.States (41));
-            Table.States (41).Minimal_Complete_Action := (Shift, 22, 51);
-            Table.States (42).Productions := WisiToken.To_Vector ((1 => (28, 1)));
-            Add_Action (Table.States (42), 16, 52);
-            Add_Error (Table.States (42));
-            Table.States (42).Minimal_Complete_Action := (Shift, 16, 52);
-            Table.States (43).Productions := WisiToken.To_Vector ((1 => (28, 2)));
-            Add_Action (Table.States (43), 16, 53);
-            Add_Error (Table.States (43));
-            Table.States (43).Minimal_Complete_Action := (Shift, 16, 53);
-            Table.States (44).Productions := WisiToken.To_Vector ((1 => (30, 1)));
-            Add_Action (Table.States (44), (8, 10, 14, 15, 18, 20, 21, 22, 23, 24, 25), (30, 1), 2, null, null);
-            Table.States (44).Minimal_Complete_Action := (Reduce, 30, 2);
-            Table.States (45).Productions := WisiToken.To_Vector (((27, 0), (30, 1)));
-            Add_Action (Table.States (45), 8, 23);
-            Add_Action (Table.States (45), 10, 24);
-            Add_Action (Table.States (45), 14, 25);
-            Add_Action (Table.States (45), 15, 26);
-            Add_Action (Table.States (45), 18, Reduce, (27, 0), 4, declaration_0'Access, null);
-            Add_Action (Table.States (45), 20, 27);
-            Add_Action (Table.States (45), 21, 28);
-            Add_Action (Table.States (45), 22, 29, (27, 0), 4, declaration_0'Access, null);
-            Add_Action (Table.States (45), 23, 30);
-            Add_Action (Table.States (45), 24, 31);
-            Add_Action (Table.States (45), 25, Reduce, (27, 0), 4, declaration_0'Access, null);
-            Add_Error (Table.States (45));
-            Add_Goto (Table.States (45), 31, 44);
-            Table.States (45).Minimal_Complete_Action := (Reduce, 27, 4);
-            Table.States (46).Productions := WisiToken.To_Vector ((1 => (33, 1)));
-            Add_Action (Table.States (46), 12, Reduce, (34, 0), 0, null, null);
-            Add_Action (Table.States (46), 18, Reduce, (34, 0), 0, null, null);
-            Add_Action (Table.States (46), 19, Reduce, (34, 0), 0, null, null);
-            Add_Action (Table.States (46), 22, 35);
-            Add_Error (Table.States (46));
-            Add_Goto (Table.States (46), 34, 54);
-            Add_Goto (Table.States (46), 35, 38);
-            Table.States (46).Minimal_Complete_Action := (Reduce, 34, 0);
-            Table.States (47).Productions := WisiToken.To_Vector (((33, 2), (33, 3)));
-            Add_Action (Table.States (47), 4, 55);
-            Add_Action (Table.States (47), 5, 56);
-            Add_Error (Table.States (47));
-            Table.States (47).Minimal_Complete_Action := (Shift, 4, 55);
-            Table.States (48).Productions := WisiToken.To_Vector ((1 => (32, 0)));
-            Add_Action (Table.States (48), (18, 22, 25), (32, 0), 4, nonterminal_0'Access, null);
-            Table.States (48).Minimal_Complete_Action := (Reduce, 32, 4);
-            Table.States (49).Productions := WisiToken.To_Vector (((34, 2), (34, 3)));
-            Add_Action (Table.States (49), 11, 57);
-            Add_Action (Table.States (49), 12, Reduce, (34, 2), 2, rhs_2'Access, null);
-            Add_Action (Table.States (49), 18, Reduce, (34, 2), 2, rhs_2'Access, null);
-            Add_Action (Table.States (49), 19, Reduce, (34, 2), 2, rhs_2'Access, null);
-            Add_Error (Table.States (49));
-            Table.States (49).Minimal_Complete_Action := (Reduce, 34, 2);
-            Table.States (50).Productions := WisiToken.To_Vector ((1 => (35, 1)));
-            Add_Action (Table.States (50), (11, 12, 18, 19, 22), (35, 1), 2, null, null);
-            Table.States (50).Minimal_Complete_Action := (Reduce, 35, 2);
-            Table.States (51).Productions := WisiToken.To_Vector ((1 => (27, 4)));
-            Add_Action (Table.States (51), (18, 22, 25), (27, 4), 5, declaration_4'Access, null);
-            Table.States (51).Minimal_Complete_Action := (Reduce, 27, 5);
-            Table.States (52).Productions := WisiToken.To_Vector ((1 => (28, 1)));
-            Add_Action (Table.States (52), (1 =>  22), (28, 1), 4, token_keyword_non_grammar_1'Access, null);
-            Table.States (52).Minimal_Complete_Action := (Reduce, 28, 4);
-            Table.States (53).Productions := WisiToken.To_Vector ((1 => (28, 2)));
-            Add_Action (Table.States (53), (1 =>  22), (28, 2), 4, token_keyword_non_grammar_2'Access, null);
-            Table.States (53).Minimal_Complete_Action := (Reduce, 28, 4);
-            Table.States (54).Productions := WisiToken.To_Vector ((1 => (33, 1)));
-            Add_Action (Table.States (54), (12, 18, 19), (33, 1), 3, null, null);
-            Table.States (54).Minimal_Complete_Action := (Reduce, 33, 3);
-            Table.States (55).Productions := WisiToken.To_Vector ((1 => (33, 3)));
-            Add_Action (Table.States (55), 5, 58);
-            Add_Error (Table.States (55));
-            Table.States (55).Minimal_Complete_Action := (Shift, 5, 58);
-            Table.States (56).Productions := WisiToken.To_Vector ((1 => (33, 2)));
-            Add_Action (Table.States (56), 22, 59);
-            Add_Error (Table.States (56));
-            Table.States (56).Minimal_Complete_Action := (Shift, 22, 59);
-            Table.States (57).Productions := WisiToken.To_Vector ((1 => (34, 3)));
-            Add_Action (Table.States (57), (12, 18, 19), (34, 3), 3, rhs_3'Access, null);
-            Table.States (57).Minimal_Complete_Action := (Reduce, 34, 3);
-            Table.States (58).Productions := WisiToken.To_Vector ((1 => (33, 3)));
-            Add_Action (Table.States (58), (12, 18, 19), (33, 3), 4, rhs_list_3'Access, null);
-            Table.States (58).Minimal_Complete_Action := (Reduce, 33, 4);
-            Table.States (59).Productions := WisiToken.To_Vector ((1 => (33, 2)));
-            Add_Action (Table.States (59), 15, 60);
-            Add_Error (Table.States (59));
-            Table.States (59).Minimal_Complete_Action := (Shift, 15, 60);
-            Table.States (60).Productions := WisiToken.To_Vector ((1 => (33, 2)));
-            Add_Action (Table.States (60), 22, 61);
-            Add_Error (Table.States (60));
-            Table.States (60).Minimal_Complete_Action := (Shift, 22, 61);
-            Table.States (61).Productions := WisiToken.To_Vector ((1 => (33, 2)));
-            Add_Action (Table.States (61), (12, 18, 19), (33, 2), 6, rhs_list_2'Access, null);
-            Table.States (61).Minimal_Complete_Action := (Reduce, 33, 6);
-=======
             Add_Goto (Table.States (34), 39, 59);
             Add_Goto (Table.States (34), 40, 33);
             Set_Minimal_Action (Table.States (34).Minimal_Complete_Actions, (1 => (Shift, 8, 23)));
@@ -753,7 +488,6 @@
             Table.States (76).Productions := WisiToken.To_Vector ((1 => (43, 2)));
             Add_Action (Table.States (76), (12, 21, 27, 31, 34), (43, 2), 6, rhs_list_2'Access, null);
             Set_Minimal_Action (Table.States (76).Minimal_Complete_Actions, (1 => (Reduce, 43, 6)));
->>>>>>> 8c4c986e
          end Subr_1;
       begin
          Subr_1;
@@ -762,7 +496,7 @@
       WisiToken.Parse.LR.Parser.New_Parser
         (Parser,
          Trace,
-         Lexer.New_Lexer (Trace.Descriptor),
+         Lexer.New_Lexer (Trace),
          Table,
          Language_Fixes,
          Language_Use_Minimal_Complete_Actions,
