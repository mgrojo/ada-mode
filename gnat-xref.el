--- conflicted
+++ resolved
@@ -27,11 +27,8 @@
 ;; M-x gnat-xref
 
 (defgroup gnat-xref nil
-<<<<<<< HEAD
-  "Minor mode for navigating sources using GNAT cross reference tool."
+  "Minor mode for navigating sources using GNAT cross reference tool `gnatinspect'."
   :group 'languages)
-=======
-  "Minor mode for navigating sources using GNAT cross reference tool `gnatinspect'.")
 
 (defun gnat-xref-other (identifier file line col parent)
   "For `ada-xref-other-function', using gnatinspect."
@@ -114,7 +111,6 @@
 	(compilation-start cmd)
     ))))
 
->>>>>>> a4800fe6
 
 (defun gnat-xref-goto-declaration (other-window-frame &optional parent)
   "Move to the declaration or body of the identifier around point.
