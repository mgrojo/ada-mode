;;; wisi-parse-common.el --- declarations used by wisi-parse.el, wisi-ada-parse.el, and wisi.el
;;
;; Copyright (C) 2014, 2015, 2017 - 2019  Free Software Foundation, Inc.
;;
;; Author: Stephen Leake <stephen_leake@member.fsf.org>
;;
;; This file is part of GNU Emacs.
;;
;; GNU Emacs is free software: you can redistribute it and/or modify
;; it under the terms of the GNU General Public License as published by
;; the Free Software Foundation, either version 3 of the License, or
;; (at your option) any later version.
;;
;; GNU Emacs is distributed in the hope that it will be useful,
;; but WITHOUT ANY WARRANTY; without even the implied warranty of
;; MERCHANTABILITY or FITNESS FOR A PARTICULAR PURPOSE.  See the
;; GNU General Public License for more details.
;;
;; You should have received a copy of the GNU General Public License
;; along with GNU Emacs.  If not, see <http://www.gnu.org/licenses/>.

;;; Code:

(cl-defstruct (wisi--lexer-error)
  pos ;; position (integer) in buffer where error was detected.
  message  ;; string error message
  inserted ;; char inserted after pos.
  )

(cl-defstruct (wisi--parse-error-repair)
  pos ;; position (integer) in buffer where insert/delete is done.
  inserted ;; list of token IDs that were inserted before pos
  deleted  ;; list of token IDs that were deleted after pos
  )

(cl-defstruct (wisi--parse-error)
  ;; Includes information derived from compiler error recovery to edit
  ;; text to fix one error. Used by ’wisi-repair-error’ to edit buffer.
  pos      ;; position (integer or marker) in buffer where error was detected.
  message  ;; string error message
  repair   ;; list of wisi--parse-error-repair.
  )

(cl-defstruct wisi-parser
  ;; Separate lists for lexer and parse errors, because lexer errors
  ;; must be repaired first, before parse errors can be repaired. And
  ;; they have different structures.
  lexer-errors
  ;; list of wisi--lexer-errors from last parse.  Can be more than one if
  ;; lexer supports error recovery.
  parse-errors
  ;; List of wisi--parse-errors from last parse. Can be more than one if
  ;; parser supports error recovery.
)

(cl-defgeneric wisi-parse-format-language-options ((parser wisi-parser))
  "Return a string to be sent to the parser, containing settings
for the language-specific parser options."
  ;; not needed for the elisp parser, which can see the options directly.
  )

(cl-defgeneric wisi-parse-expand-region ((parser wisi-parser) begin end)
  "Return a cons SEND-BEGIN . SEND-END that is an expansion of
region BEGIN END that starts at a valid parse start point,
contains END, and ends at a point the parser can handle
gracefully."
  (cons begin end))
<<<<<<< HEAD

(cl-defgeneric wisi-parse-adjust-indent ((parser wisi-parser) indent repair)
  "Adjust INDENT for REPAIR (a wisi--parse-error-repair struct). Return new indent.")
=======
>>>>>>> 58e421a6

(cl-defgeneric wisi-parse-current ((parser wisi-parser) begin send-end parse-end)
  "Parse current buffer starting at BEGIN, continuing at least thru PARSE-END.
If using an external parser, send it BEGIN thru SEND-END.")

(cl-defgeneric wisi-parse-kill ((parser wisi-parser))
  "Kill any external process associated with parser.")

(cl-defgeneric wisi-parse-find-token ((parser wisi-parser) token-symbol)
  "Find token with TOKEN-SYMBOL on current parser stack, return token struct.
For use in grammar actions.")

(cl-defgeneric wisi-parse-stack-peek ((parser wisi-parser) n)
  "Return the Nth token on the parse stack.
For use in grammar actions.")

(cl-defstruct
  (wisi-cache
   (:constructor wisi-cache-create)
   (:copier nil))
  nonterm;; nonterminal from parse

  token
  ;; terminal symbol from wisi-keyword-table or
  ;; wisi-punctuation-table, or lower-level nonterminal from parse

  last ;; pos of last char in token, relative to first (0 indexed)

  class ;; one of wisi-class-list

  containing
  ;; Marker at the start of the containing statement for this token.
  ;; nil only for first token in buffer

  prev ;; marker at previous motion token in statement; nil if none
  next ;; marker at next motion token in statement; nil if none
  end  ;; marker at token at end of current statement
  )

(defun wisi-get-cache (pos)
  "Return `wisi-cache' struct from the `wisi-cache' text property at POS."
  (get-text-property pos 'wisi-cache))

(defun wisi-backward-cache ()
  "Move point backward to the beginning of the first token preceding point that has a cache.
Returns cache, or nil if at beginning of buffer."
  ;; If point is not near cache, p-s-p-c will return pos just after
  ;; cache, so 1- is the beginning of cache.
  ;;
  ;; If point is just after end of cache, p-s-p-c will return pos at
  ;; start of cache.
  ;;
  ;; So we test for the property before subtracting 1.
  (let ((pos (previous-single-property-change (point) 'wisi-cache))
	cache)
    (cond
     ((null pos)
      (goto-char (point-min))
      nil)

     ((setq cache (get-text-property pos 'wisi-cache))
      (goto-char pos)
      cache)

     (t
      (setq pos (1- pos))
      (setq cache (get-text-property pos 'wisi-cache))
      (goto-char pos)
      cache)
     )))

(defun wisi-forward-cache ()
  "Move point forward to the beginning of the first token after point that has a cache.
Returns cache, or nil if at end of buffer."
  (let (cache pos)
    (when (get-text-property (point) 'wisi-cache)
      ;; on a cache; get past it
      (goto-char (1+ (point))))

    (setq cache (get-text-property (point) 'wisi-cache))
    (if cache
	nil

      (setq pos (next-single-property-change (point) 'wisi-cache))
      (if pos
	  (progn
	    (goto-char pos)
	    (setq cache (get-text-property pos 'wisi-cache)))
	;; at eob
	(goto-char (point-max))
	(setq cache nil))
      )
    cache
    ))

(defun wisi-cache-region (cache &optional start)
  "Return region designated by START (default point) to cache last."
  (unless start (setq start (point)))
  (cons start (+ start (wisi-cache-last cache))))

(defvar wisi-debug 0
  "wisi debug mode:
0 : normal - ignore parse errors, for indenting new code
1 : report parse errors (for running tests)
2 : show parse states, position point at parse errors
3 : also show top 10 items of parser stack.")

;; The following parameters are easily changeable for debugging.
(defvar wisi-action-disable nil
  "If non-nil, disable all elisp actions during parsing.
Allows timing parse separate from actions.")

(defvar-local wisi-trace-mckenzie 0
  "McKenzie trace level; 0 for none")

(defvar-local wisi-trace-action 0
  "Parse action trace level; 0 for none")

(defvar-local wisi-mckenzie-disable nil
  "If non-nil, disable McKenzie error recovery. Otherwise, use parser default.")

(defcustom wisi-mckenzie-task-count nil
  "If integer, sets McKenzie error recovery task count.
Higher value (up to system processor limit) runs error recovery
faster, but may encounter race conditions.  Using only one task
makes error recovery repeatable; useful for tests.  If nil, uses
value from grammar file."
  :type 'integer
  :group 'wisi
  :safe 'integerp)
(make-variable-buffer-local 'wisi-mckenzie-task-count)

(defcustom wisi-mckenzie-cost-limit nil
  "If integer, sets McKenzie error recovery algorithm cost limit.
Higher value has more recover power, but takes longer.  If nil,
uses value from grammar file."
  :type 'integer
  :group 'wisi
  :safe 'integerp)
(make-variable-buffer-local 'wisi-mckenzie-cost-limit)

(defcustom wisi-mckenzie-check-limit nil
  "If integer, sets McKenzie error recovery algorithm token check limit.
This sets the number of tokens past the error point that must be
parsed successfully for a solution to be deemed successful.
Higher value gives better solutions, but may fail if there are
two errors close together.  If nil, uses value from grammar
file."
  :type 'integer
  :group 'wisi
  :safe 'integerp)
(make-variable-buffer-local 'wisi-mckenzie-check-limit)

(defcustom wisi-mckenzie-enqueue-limit nil
  "If integer, sets McKenzie error recovery algorithm enqueue limit.
This sets the maximum number of solutions that will be considered.
Higher value has more recover power, but will be slower to fail.
If nil, uses value from grammar file."
  :type 'integer
  :group 'wisi
  :safe 'integerp)
(make-variable-buffer-local 'wisi-mckenzie-enqueue-limit)

(defvar wisi-parse-max-parallel 15
  "Maximum number of parallel parsers during regular parsing.
Parallel parsers are used to resolve redundancy in the grammar.
If a file needs more than this, it's probably an indication that
the grammar is excessively redundant.")

(defvar wisi-parse-max-stack-size 500
  "Maximum parse stack size.
Larger stack size allows more deeply nested constructs.")
;; end of easily changeable parameters

(defvar wisi--parse-action nil
  ;; not buffer-local; only let-bound in wisi-indent-region, wisi-validate-cache
  "Reason current parse is begin run; one of
{indent, face, navigate}.")

(defvar-local wisi-indent-comment-col-0 nil
  "If non-nil, comments currently starting in column 0 are left in column 0.
Otherwise, they are indented with previous comments or code.
Normally set from a language-specific option.")

(defvar-local wisi-end-caches nil
  "List of buffer positions of caches in current statement that need wisi-cache-end set.")

(defconst wisi-eoi-term 'Wisi_EOI
  ;; must match FastToken wisi-output_elisp.adb EOI_Name, which must
  ;; be part of a valid Ada identifer.
  "End Of Input token.")

(defconst wisi-class-list
  [motion ;; motion-action
   name ;; for which-function
   statement-end
   statement-override
   statement-start
   misc ;; other stuff
   ]
  "array of valid token classes; checked in wisi-statement-action, used in wisi-process-parse.")

(defun wisi-error-msg (message &rest args)
  (let ((line (line-number-at-pos))
	(col (- (point) (line-beginning-position))))
    (format
     "%s:%d:%d: %s"
       (buffer-name) ;; buffer-file-name is sometimes nil here!?
       line col
       (apply 'format message args))))

(defvar wisi-parse-error nil)
(put 'wisi-parse-error
     'error-conditions
     '(error wisi-parse-error))
(put 'wisi-parse-error
     'error-message
     "wisi parse error")

(cl-defstruct wisi-tok
  token  ;; symbol from a token table ;; IMPROVEME: rename to ’id’?
  region ;; cons giving buffer region containing token text

  nonterminal ;; t if a nonterminal

  line ;; Line number at start of token. Nil for empty nonterminals

  first
  ;; For terminals, t if token is the first token on a line.
  ;;
  ;; For nonterminals, line number of first contained line (not
  ;; including trailing comments) that needs indenting; it is a
  ;; comment, or begins with a contained token.
  ;;
  ;; Otherwise nil.

  ;; The following are non-nil if token (terminal or non-terminal) is
  ;; followed by blank or comment lines
  comment-line ;; first blank or comment line following token
  comment-end ;; position at end of blank or comment lines
  )

(defun wisi-token-text (token)
  "Return buffer text from token range."
  (let ((region (wisi-tok-region token)))
    (and region
       (buffer-substring-no-properties (car region) (cdr region)))))

(defun wisi-and-regions (left right)
  "Return region enclosing both LEFT and RIGHT."
  (if left
      (if right
	  (cons (min (car left) (car right))
		(max (cdr left) (cdr right)))
	left)
    right))

(defun wisi--set-line-begin (line-count)
  "Return a vector of line-beginning positions, with length LINE-COUNT."
  (let ((result (make-vector line-count 0)))
    (save-excursion
      (goto-char (point-min))

      (dotimes (i line-count)
	(aset result i (point))
	(forward-line 1)))
    result))

;;;; debugging
(defun wisi-tok-debug-image (tok)
  "Return id and region from TOK, as string."
  (cond
   ((wisi-tok-region tok)
    (format "(%s %d . %d)"
	    (wisi-tok-token tok)
	    (car (wisi-tok-region tok))
	    (cdr (wisi-tok-region tok))))
   (t
    (format "(%s)" (wisi-tok-token tok)))
   ))

(provide 'wisi-parse-common)<|MERGE_RESOLUTION|>--- conflicted
+++ resolved
@@ -1,355 +1,352 @@
-;;; wisi-parse-common.el --- declarations used by wisi-parse.el, wisi-ada-parse.el, and wisi.el
-;;
-;; Copyright (C) 2014, 2015, 2017 - 2019  Free Software Foundation, Inc.
-;;
-;; Author: Stephen Leake <stephen_leake@member.fsf.org>
-;;
-;; This file is part of GNU Emacs.
-;;
-;; GNU Emacs is free software: you can redistribute it and/or modify
-;; it under the terms of the GNU General Public License as published by
-;; the Free Software Foundation, either version 3 of the License, or
-;; (at your option) any later version.
-;;
-;; GNU Emacs is distributed in the hope that it will be useful,
-;; but WITHOUT ANY WARRANTY; without even the implied warranty of
-;; MERCHANTABILITY or FITNESS FOR A PARTICULAR PURPOSE.  See the
-;; GNU General Public License for more details.
-;;
-;; You should have received a copy of the GNU General Public License
-;; along with GNU Emacs.  If not, see <http://www.gnu.org/licenses/>.
-
-;;; Code:
-
-(cl-defstruct (wisi--lexer-error)
-  pos ;; position (integer) in buffer where error was detected.
-  message  ;; string error message
-  inserted ;; char inserted after pos.
-  )
-
-(cl-defstruct (wisi--parse-error-repair)
-  pos ;; position (integer) in buffer where insert/delete is done.
-  inserted ;; list of token IDs that were inserted before pos
-  deleted  ;; list of token IDs that were deleted after pos
-  )
-
-(cl-defstruct (wisi--parse-error)
-  ;; Includes information derived from compiler error recovery to edit
-  ;; text to fix one error. Used by ’wisi-repair-error’ to edit buffer.
-  pos      ;; position (integer or marker) in buffer where error was detected.
-  message  ;; string error message
-  repair   ;; list of wisi--parse-error-repair.
-  )
-
-(cl-defstruct wisi-parser
-  ;; Separate lists for lexer and parse errors, because lexer errors
-  ;; must be repaired first, before parse errors can be repaired. And
-  ;; they have different structures.
-  lexer-errors
-  ;; list of wisi--lexer-errors from last parse.  Can be more than one if
-  ;; lexer supports error recovery.
-  parse-errors
-  ;; List of wisi--parse-errors from last parse. Can be more than one if
-  ;; parser supports error recovery.
-)
-
-(cl-defgeneric wisi-parse-format-language-options ((parser wisi-parser))
-  "Return a string to be sent to the parser, containing settings
-for the language-specific parser options."
-  ;; not needed for the elisp parser, which can see the options directly.
-  )
-
-(cl-defgeneric wisi-parse-expand-region ((parser wisi-parser) begin end)
-  "Return a cons SEND-BEGIN . SEND-END that is an expansion of
-region BEGIN END that starts at a valid parse start point,
-contains END, and ends at a point the parser can handle
-gracefully."
-  (cons begin end))
-<<<<<<< HEAD
-
-(cl-defgeneric wisi-parse-adjust-indent ((parser wisi-parser) indent repair)
-  "Adjust INDENT for REPAIR (a wisi--parse-error-repair struct). Return new indent.")
-=======
->>>>>>> 58e421a6
-
-(cl-defgeneric wisi-parse-current ((parser wisi-parser) begin send-end parse-end)
-  "Parse current buffer starting at BEGIN, continuing at least thru PARSE-END.
-If using an external parser, send it BEGIN thru SEND-END.")
-
-(cl-defgeneric wisi-parse-kill ((parser wisi-parser))
-  "Kill any external process associated with parser.")
-
-(cl-defgeneric wisi-parse-find-token ((parser wisi-parser) token-symbol)
-  "Find token with TOKEN-SYMBOL on current parser stack, return token struct.
-For use in grammar actions.")
-
-(cl-defgeneric wisi-parse-stack-peek ((parser wisi-parser) n)
-  "Return the Nth token on the parse stack.
-For use in grammar actions.")
-
-(cl-defstruct
-  (wisi-cache
-   (:constructor wisi-cache-create)
-   (:copier nil))
-  nonterm;; nonterminal from parse
-
-  token
-  ;; terminal symbol from wisi-keyword-table or
-  ;; wisi-punctuation-table, or lower-level nonterminal from parse
-
-  last ;; pos of last char in token, relative to first (0 indexed)
-
-  class ;; one of wisi-class-list
-
-  containing
-  ;; Marker at the start of the containing statement for this token.
-  ;; nil only for first token in buffer
-
-  prev ;; marker at previous motion token in statement; nil if none
-  next ;; marker at next motion token in statement; nil if none
-  end  ;; marker at token at end of current statement
-  )
-
-(defun wisi-get-cache (pos)
-  "Return `wisi-cache' struct from the `wisi-cache' text property at POS."
-  (get-text-property pos 'wisi-cache))
-
-(defun wisi-backward-cache ()
-  "Move point backward to the beginning of the first token preceding point that has a cache.
-Returns cache, or nil if at beginning of buffer."
-  ;; If point is not near cache, p-s-p-c will return pos just after
-  ;; cache, so 1- is the beginning of cache.
-  ;;
-  ;; If point is just after end of cache, p-s-p-c will return pos at
-  ;; start of cache.
-  ;;
-  ;; So we test for the property before subtracting 1.
-  (let ((pos (previous-single-property-change (point) 'wisi-cache))
-	cache)
-    (cond
-     ((null pos)
-      (goto-char (point-min))
-      nil)
-
-     ((setq cache (get-text-property pos 'wisi-cache))
-      (goto-char pos)
-      cache)
-
-     (t
-      (setq pos (1- pos))
-      (setq cache (get-text-property pos 'wisi-cache))
-      (goto-char pos)
-      cache)
-     )))
-
-(defun wisi-forward-cache ()
-  "Move point forward to the beginning of the first token after point that has a cache.
-Returns cache, or nil if at end of buffer."
-  (let (cache pos)
-    (when (get-text-property (point) 'wisi-cache)
-      ;; on a cache; get past it
-      (goto-char (1+ (point))))
-
-    (setq cache (get-text-property (point) 'wisi-cache))
-    (if cache
-	nil
-
-      (setq pos (next-single-property-change (point) 'wisi-cache))
-      (if pos
-	  (progn
-	    (goto-char pos)
-	    (setq cache (get-text-property pos 'wisi-cache)))
-	;; at eob
-	(goto-char (point-max))
-	(setq cache nil))
-      )
-    cache
-    ))
-
-(defun wisi-cache-region (cache &optional start)
-  "Return region designated by START (default point) to cache last."
-  (unless start (setq start (point)))
-  (cons start (+ start (wisi-cache-last cache))))
-
-(defvar wisi-debug 0
-  "wisi debug mode:
-0 : normal - ignore parse errors, for indenting new code
-1 : report parse errors (for running tests)
-2 : show parse states, position point at parse errors
-3 : also show top 10 items of parser stack.")
-
-;; The following parameters are easily changeable for debugging.
-(defvar wisi-action-disable nil
-  "If non-nil, disable all elisp actions during parsing.
-Allows timing parse separate from actions.")
-
-(defvar-local wisi-trace-mckenzie 0
-  "McKenzie trace level; 0 for none")
-
-(defvar-local wisi-trace-action 0
-  "Parse action trace level; 0 for none")
-
-(defvar-local wisi-mckenzie-disable nil
-  "If non-nil, disable McKenzie error recovery. Otherwise, use parser default.")
-
-(defcustom wisi-mckenzie-task-count nil
-  "If integer, sets McKenzie error recovery task count.
-Higher value (up to system processor limit) runs error recovery
-faster, but may encounter race conditions.  Using only one task
-makes error recovery repeatable; useful for tests.  If nil, uses
-value from grammar file."
-  :type 'integer
-  :group 'wisi
-  :safe 'integerp)
-(make-variable-buffer-local 'wisi-mckenzie-task-count)
-
-(defcustom wisi-mckenzie-cost-limit nil
-  "If integer, sets McKenzie error recovery algorithm cost limit.
-Higher value has more recover power, but takes longer.  If nil,
-uses value from grammar file."
-  :type 'integer
-  :group 'wisi
-  :safe 'integerp)
-(make-variable-buffer-local 'wisi-mckenzie-cost-limit)
-
-(defcustom wisi-mckenzie-check-limit nil
-  "If integer, sets McKenzie error recovery algorithm token check limit.
-This sets the number of tokens past the error point that must be
-parsed successfully for a solution to be deemed successful.
-Higher value gives better solutions, but may fail if there are
-two errors close together.  If nil, uses value from grammar
-file."
-  :type 'integer
-  :group 'wisi
-  :safe 'integerp)
-(make-variable-buffer-local 'wisi-mckenzie-check-limit)
-
-(defcustom wisi-mckenzie-enqueue-limit nil
-  "If integer, sets McKenzie error recovery algorithm enqueue limit.
-This sets the maximum number of solutions that will be considered.
-Higher value has more recover power, but will be slower to fail.
-If nil, uses value from grammar file."
-  :type 'integer
-  :group 'wisi
-  :safe 'integerp)
-(make-variable-buffer-local 'wisi-mckenzie-enqueue-limit)
-
-(defvar wisi-parse-max-parallel 15
-  "Maximum number of parallel parsers during regular parsing.
-Parallel parsers are used to resolve redundancy in the grammar.
-If a file needs more than this, it's probably an indication that
-the grammar is excessively redundant.")
-
-(defvar wisi-parse-max-stack-size 500
-  "Maximum parse stack size.
-Larger stack size allows more deeply nested constructs.")
-;; end of easily changeable parameters
-
-(defvar wisi--parse-action nil
-  ;; not buffer-local; only let-bound in wisi-indent-region, wisi-validate-cache
-  "Reason current parse is begin run; one of
-{indent, face, navigate}.")
-
-(defvar-local wisi-indent-comment-col-0 nil
-  "If non-nil, comments currently starting in column 0 are left in column 0.
-Otherwise, they are indented with previous comments or code.
-Normally set from a language-specific option.")
-
-(defvar-local wisi-end-caches nil
-  "List of buffer positions of caches in current statement that need wisi-cache-end set.")
-
-(defconst wisi-eoi-term 'Wisi_EOI
-  ;; must match FastToken wisi-output_elisp.adb EOI_Name, which must
-  ;; be part of a valid Ada identifer.
-  "End Of Input token.")
-
-(defconst wisi-class-list
-  [motion ;; motion-action
-   name ;; for which-function
-   statement-end
-   statement-override
-   statement-start
-   misc ;; other stuff
-   ]
-  "array of valid token classes; checked in wisi-statement-action, used in wisi-process-parse.")
-
-(defun wisi-error-msg (message &rest args)
-  (let ((line (line-number-at-pos))
-	(col (- (point) (line-beginning-position))))
-    (format
-     "%s:%d:%d: %s"
-       (buffer-name) ;; buffer-file-name is sometimes nil here!?
-       line col
-       (apply 'format message args))))
-
-(defvar wisi-parse-error nil)
-(put 'wisi-parse-error
-     'error-conditions
-     '(error wisi-parse-error))
-(put 'wisi-parse-error
-     'error-message
-     "wisi parse error")
-
-(cl-defstruct wisi-tok
-  token  ;; symbol from a token table ;; IMPROVEME: rename to ’id’?
-  region ;; cons giving buffer region containing token text
-
-  nonterminal ;; t if a nonterminal
-
-  line ;; Line number at start of token. Nil for empty nonterminals
-
-  first
-  ;; For terminals, t if token is the first token on a line.
-  ;;
-  ;; For nonterminals, line number of first contained line (not
-  ;; including trailing comments) that needs indenting; it is a
-  ;; comment, or begins with a contained token.
-  ;;
-  ;; Otherwise nil.
-
-  ;; The following are non-nil if token (terminal or non-terminal) is
-  ;; followed by blank or comment lines
-  comment-line ;; first blank or comment line following token
-  comment-end ;; position at end of blank or comment lines
-  )
-
-(defun wisi-token-text (token)
-  "Return buffer text from token range."
-  (let ((region (wisi-tok-region token)))
-    (and region
-       (buffer-substring-no-properties (car region) (cdr region)))))
-
-(defun wisi-and-regions (left right)
-  "Return region enclosing both LEFT and RIGHT."
-  (if left
-      (if right
-	  (cons (min (car left) (car right))
-		(max (cdr left) (cdr right)))
-	left)
-    right))
-
-(defun wisi--set-line-begin (line-count)
-  "Return a vector of line-beginning positions, with length LINE-COUNT."
-  (let ((result (make-vector line-count 0)))
-    (save-excursion
-      (goto-char (point-min))
-
-      (dotimes (i line-count)
-	(aset result i (point))
-	(forward-line 1)))
-    result))
-
-;;;; debugging
-(defun wisi-tok-debug-image (tok)
-  "Return id and region from TOK, as string."
-  (cond
-   ((wisi-tok-region tok)
-    (format "(%s %d . %d)"
-	    (wisi-tok-token tok)
-	    (car (wisi-tok-region tok))
-	    (cdr (wisi-tok-region tok))))
-   (t
-    (format "(%s)" (wisi-tok-token tok)))
-   ))
-
-(provide 'wisi-parse-common)+;;; wisi-parse-common.el --- declarations used by wisi-parse.el, wisi-ada-parse.el, and wisi.el
+;;
+;; Copyright (C) 2014, 2015, 2017 - 2019  Free Software Foundation, Inc.
+;;
+;; Author: Stephen Leake <stephen_leake@member.fsf.org>
+;;
+;; This file is part of GNU Emacs.
+;;
+;; GNU Emacs is free software: you can redistribute it and/or modify
+;; it under the terms of the GNU General Public License as published by
+;; the Free Software Foundation, either version 3 of the License, or
+;; (at your option) any later version.
+;;
+;; GNU Emacs is distributed in the hope that it will be useful,
+;; but WITHOUT ANY WARRANTY; without even the implied warranty of
+;; MERCHANTABILITY or FITNESS FOR A PARTICULAR PURPOSE.  See the
+;; GNU General Public License for more details.
+;;
+;; You should have received a copy of the GNU General Public License
+;; along with GNU Emacs.  If not, see <http://www.gnu.org/licenses/>.
+
+;;; Code:
+
+(cl-defstruct (wisi--lexer-error)
+  pos ;; position (integer) in buffer where error was detected.
+  message  ;; string error message
+  inserted ;; char inserted after pos.
+  )
+
+(cl-defstruct (wisi--parse-error-repair)
+  pos ;; position (integer) in buffer where insert/delete is done.
+  inserted ;; list of token IDs that were inserted before pos
+  deleted  ;; list of token IDs that were deleted after pos
+  )
+
+(cl-defstruct (wisi--parse-error)
+  ;; Includes information derived from compiler error recovery to edit
+  ;; text to fix one error. Used by ’wisi-repair-error’ to edit buffer.
+  pos      ;; position (integer or marker) in buffer where error was detected.
+  message  ;; string error message
+  repair   ;; list of wisi--parse-error-repair.
+  )
+
+(cl-defstruct wisi-parser
+  ;; Separate lists for lexer and parse errors, because lexer errors
+  ;; must be repaired first, before parse errors can be repaired. And
+  ;; they have different structures.
+  lexer-errors
+  ;; list of wisi--lexer-errors from last parse.  Can be more than one if
+  ;; lexer supports error recovery.
+  parse-errors
+  ;; List of wisi--parse-errors from last parse. Can be more than one if
+  ;; parser supports error recovery.
+)
+
+(cl-defgeneric wisi-parse-format-language-options ((parser wisi-parser))
+  "Return a string to be sent to the parser, containing settings
+for the language-specific parser options."
+  ;; not needed for the elisp parser, which can see the options directly.
+  )
+
+(cl-defgeneric wisi-parse-expand-region ((parser wisi-parser) begin end)
+  "Return a cons SEND-BEGIN . SEND-END that is an expansion of
+region BEGIN END that starts at a valid parse start point,
+contains END, and ends at a point the parser can handle
+gracefully."
+  (cons begin end))
+
+(cl-defgeneric wisi-parse-adjust-indent ((parser wisi-parser) indent repair)
+  "Adjust INDENT for REPAIR (a wisi--parse-error-repair struct). Return new indent.")
+
+(cl-defgeneric wisi-parse-current ((parser wisi-parser) begin send-end parse-end)
+  "Parse current buffer starting at BEGIN, continuing at least thru PARSE-END.
+If using an external parser, send it BEGIN thru SEND-END.")
+
+(cl-defgeneric wisi-parse-kill ((parser wisi-parser))
+  "Kill any external process associated with parser.")
+
+(cl-defgeneric wisi-parse-find-token ((parser wisi-parser) token-symbol)
+  "Find token with TOKEN-SYMBOL on current parser stack, return token struct.
+For use in grammar actions.")
+
+(cl-defgeneric wisi-parse-stack-peek ((parser wisi-parser) n)
+  "Return the Nth token on the parse stack.
+For use in grammar actions.")
+
+(cl-defstruct
+  (wisi-cache
+   (:constructor wisi-cache-create)
+   (:copier nil))
+  nonterm;; nonterminal from parse
+
+  token
+  ;; terminal symbol from wisi-keyword-table or
+  ;; wisi-punctuation-table, or lower-level nonterminal from parse
+
+  last ;; pos of last char in token, relative to first (0 indexed)
+
+  class ;; one of wisi-class-list
+
+  containing
+  ;; Marker at the start of the containing statement for this token.
+  ;; nil only for first token in buffer
+
+  prev ;; marker at previous motion token in statement; nil if none
+  next ;; marker at next motion token in statement; nil if none
+  end  ;; marker at token at end of current statement
+  )
+
+(defun wisi-get-cache (pos)
+  "Return `wisi-cache' struct from the `wisi-cache' text property at POS."
+  (get-text-property pos 'wisi-cache))
+
+(defun wisi-backward-cache ()
+  "Move point backward to the beginning of the first token preceding point that has a cache.
+Returns cache, or nil if at beginning of buffer."
+  ;; If point is not near cache, p-s-p-c will return pos just after
+  ;; cache, so 1- is the beginning of cache.
+  ;;
+  ;; If point is just after end of cache, p-s-p-c will return pos at
+  ;; start of cache.
+  ;;
+  ;; So we test for the property before subtracting 1.
+  (let ((pos (previous-single-property-change (point) 'wisi-cache))
+	cache)
+    (cond
+     ((null pos)
+      (goto-char (point-min))
+      nil)
+
+     ((setq cache (get-text-property pos 'wisi-cache))
+      (goto-char pos)
+      cache)
+
+     (t
+      (setq pos (1- pos))
+      (setq cache (get-text-property pos 'wisi-cache))
+      (goto-char pos)
+      cache)
+     )))
+
+(defun wisi-forward-cache ()
+  "Move point forward to the beginning of the first token after point that has a cache.
+Returns cache, or nil if at end of buffer."
+  (let (cache pos)
+    (when (get-text-property (point) 'wisi-cache)
+      ;; on a cache; get past it
+      (goto-char (1+ (point))))
+
+    (setq cache (get-text-property (point) 'wisi-cache))
+    (if cache
+	nil
+
+      (setq pos (next-single-property-change (point) 'wisi-cache))
+      (if pos
+	  (progn
+	    (goto-char pos)
+	    (setq cache (get-text-property pos 'wisi-cache)))
+	;; at eob
+	(goto-char (point-max))
+	(setq cache nil))
+      )
+    cache
+    ))
+
+(defun wisi-cache-region (cache &optional start)
+  "Return region designated by START (default point) to cache last."
+  (unless start (setq start (point)))
+  (cons start (+ start (wisi-cache-last cache))))
+
+(defvar wisi-debug 0
+  "wisi debug mode:
+0 : normal - ignore parse errors, for indenting new code
+1 : report parse errors (for running tests)
+2 : show parse states, position point at parse errors
+3 : also show top 10 items of parser stack.")
+
+;; The following parameters are easily changeable for debugging.
+(defvar wisi-action-disable nil
+  "If non-nil, disable all elisp actions during parsing.
+Allows timing parse separate from actions.")
+
+(defvar-local wisi-trace-mckenzie 0
+  "McKenzie trace level; 0 for none")
+
+(defvar-local wisi-trace-action 0
+  "Parse action trace level; 0 for none")
+
+(defvar-local wisi-mckenzie-disable nil
+  "If non-nil, disable McKenzie error recovery. Otherwise, use parser default.")
+
+(defcustom wisi-mckenzie-task-count nil
+  "If integer, sets McKenzie error recovery task count.
+Higher value (up to system processor limit) runs error recovery
+faster, but may encounter race conditions.  Using only one task
+makes error recovery repeatable; useful for tests.  If nil, uses
+value from grammar file."
+  :type 'integer
+  :group 'wisi
+  :safe 'integerp)
+(make-variable-buffer-local 'wisi-mckenzie-task-count)
+
+(defcustom wisi-mckenzie-cost-limit nil
+  "If integer, sets McKenzie error recovery algorithm cost limit.
+Higher value has more recover power, but takes longer.  If nil,
+uses value from grammar file."
+  :type 'integer
+  :group 'wisi
+  :safe 'integerp)
+(make-variable-buffer-local 'wisi-mckenzie-cost-limit)
+
+(defcustom wisi-mckenzie-check-limit nil
+  "If integer, sets McKenzie error recovery algorithm token check limit.
+This sets the number of tokens past the error point that must be
+parsed successfully for a solution to be deemed successful.
+Higher value gives better solutions, but may fail if there are
+two errors close together.  If nil, uses value from grammar
+file."
+  :type 'integer
+  :group 'wisi
+  :safe 'integerp)
+(make-variable-buffer-local 'wisi-mckenzie-check-limit)
+
+(defcustom wisi-mckenzie-enqueue-limit nil
+  "If integer, sets McKenzie error recovery algorithm enqueue limit.
+This sets the maximum number of solutions that will be considered.
+Higher value has more recover power, but will be slower to fail.
+If nil, uses value from grammar file."
+  :type 'integer
+  :group 'wisi
+  :safe 'integerp)
+(make-variable-buffer-local 'wisi-mckenzie-enqueue-limit)
+
+(defvar wisi-parse-max-parallel 15
+  "Maximum number of parallel parsers during regular parsing.
+Parallel parsers are used to resolve redundancy in the grammar.
+If a file needs more than this, it's probably an indication that
+the grammar is excessively redundant.")
+
+(defvar wisi-parse-max-stack-size 500
+  "Maximum parse stack size.
+Larger stack size allows more deeply nested constructs.")
+;; end of easily changeable parameters
+
+(defvar wisi--parse-action nil
+  ;; not buffer-local; only let-bound in wisi-indent-region, wisi-validate-cache
+  "Reason current parse is begin run; one of
+{indent, face, navigate}.")
+
+(defvar-local wisi-indent-comment-col-0 nil
+  "If non-nil, comments currently starting in column 0 are left in column 0.
+Otherwise, they are indented with previous comments or code.
+Normally set from a language-specific option.")
+
+(defvar-local wisi-end-caches nil
+  "List of buffer positions of caches in current statement that need wisi-cache-end set.")
+
+(defconst wisi-eoi-term 'Wisi_EOI
+  ;; must match FastToken wisi-output_elisp.adb EOI_Name, which must
+  ;; be part of a valid Ada identifer.
+  "End Of Input token.")
+
+(defconst wisi-class-list
+  [motion ;; motion-action
+   name ;; for which-function
+   statement-end
+   statement-override
+   statement-start
+   misc ;; other stuff
+   ]
+  "array of valid token classes; checked in wisi-statement-action, used in wisi-process-parse.")
+
+(defun wisi-error-msg (message &rest args)
+  (let ((line (line-number-at-pos))
+	(col (- (point) (line-beginning-position))))
+    (format
+     "%s:%d:%d: %s"
+       (buffer-name) ;; buffer-file-name is sometimes nil here!?
+       line col
+       (apply 'format message args))))
+
+(defvar wisi-parse-error nil)
+(put 'wisi-parse-error
+     'error-conditions
+     '(error wisi-parse-error))
+(put 'wisi-parse-error
+     'error-message
+     "wisi parse error")
+
+(cl-defstruct wisi-tok
+  token  ;; symbol from a token table ;; IMPROVEME: rename to ’id’?
+  region ;; cons giving buffer region containing token text
+
+  nonterminal ;; t if a nonterminal
+
+  line ;; Line number at start of token. Nil for empty nonterminals
+
+  first
+  ;; For terminals, t if token is the first token on a line.
+  ;;
+  ;; For nonterminals, line number of first contained line (not
+  ;; including trailing comments) that needs indenting; it is a
+  ;; comment, or begins with a contained token.
+  ;;
+  ;; Otherwise nil.
+
+  ;; The following are non-nil if token (terminal or non-terminal) is
+  ;; followed by blank or comment lines
+  comment-line ;; first blank or comment line following token
+  comment-end ;; position at end of blank or comment lines
+  )
+
+(defun wisi-token-text (token)
+  "Return buffer text from token range."
+  (let ((region (wisi-tok-region token)))
+    (and region
+       (buffer-substring-no-properties (car region) (cdr region)))))
+
+(defun wisi-and-regions (left right)
+  "Return region enclosing both LEFT and RIGHT."
+  (if left
+      (if right
+	  (cons (min (car left) (car right))
+		(max (cdr left) (cdr right)))
+	left)
+    right))
+
+(defun wisi--set-line-begin (line-count)
+  "Return a vector of line-beginning positions, with length LINE-COUNT."
+  (let ((result (make-vector line-count 0)))
+    (save-excursion
+      (goto-char (point-min))
+
+      (dotimes (i line-count)
+	(aset result i (point))
+	(forward-line 1)))
+    result))
+
+;;;; debugging
+(defun wisi-tok-debug-image (tok)
+  "Return id and region from TOK, as string."
+  (cond
+   ((wisi-tok-region tok)
+    (format "(%s %d . %d)"
+	    (wisi-tok-token tok)
+	    (car (wisi-tok-region tok))
+	    (cdr (wisi-tok-region tok))))
+   (t
+    (format "(%s)" (wisi-tok-token tok)))
+   ))
+
+(provide 'wisi-parse-common)