--  Abstract :
--
--  see spec.
--
--  Copyright (C) 2017 Stephen Leake All Rights Reserved.
--
--  This library is free software;  you can redistribute it and/or modify it
--  under terms of the  GNU General Public License  as published by the Free
--  Software  Foundation;  either version 3,  or (at your  option) any later
--  version. This library is distributed in the hope that it will be useful,
--  but WITHOUT ANY WARRANTY;  without even the implied warranty of MERCHAN-
--  TABILITY or FITNESS FOR A PARTICULAR PURPOSE.

--  As a special exception under Section 7 of GPL version 3, you are granted
--  additional permissions described in the GCC Runtime Library Exception,
--  version 3.1, as published by the Free Software Foundation.

pragma License (Modified_GPL);

with Ada.Strings.Fixed;
with Ada_Process; -- FIXME: module? move token_enum_id (and more?) to separate package?
package body WisiToken.Wisi_Runtime.Ada is

   function Find_ID_On_Stack
     (Data : in Wisi_Runtime.Parse_Data_Type'Class;
      ID   : in Token_ID)
     return Token_Line_Comment.Token
   is begin
      for Tok of reverse Data.Semantic_State.Stack loop
         if Tok.ID = ID then
            return Token_Line_Comment.Token (Tok);
         end if;
      end loop;
      raise Programmer_Error with Image (ID, Data.Semantic_State.Trace.Descriptor.all) & " not found on parse stack";
   end Find_ID_On_Stack;

   function Indent_Record
     (Data            : in out Parse_Data_Type;
      Anchor_Token    : in     Token_Line_Comment.Token;
      Record_Token    : in     Token_Line_Comment.Token;
      Indenting_Token : in     Token_Line_Comment.Token;
      Offset          : in     Integer)
     return WisiToken.Wisi_Runtime.Delta_Type
   is
   begin
      --  [1] ada-wisi-elisp-parse--indent-record-1.

      if Anchor_Token.Virtual or Record_Token.Virtual or Indenting_Token.Virtual then
         return Null_Delta;
      end if;

      if not Data.Indenting_Comment and Indenting_Token.ID = Data.Record_ID then
         --  Indenting 'record'
         return Indent_Anchored_2
           (Data, Anchor_Token.Line, Record_Token.Last_Line (Data.Indenting_Comment), Ada_Indent_Record_Rel_Type,
            Accumulate => True);

      else
         --  Indenting comment, component or 'end'
         --
         --  Ensure 'record' line is anchored.
         if not (Data.Indents (Record_Token.Line).Label = Anchored or
                   Data.Indents (Record_Token.Line).Label = Anchor_Anchored)
         then
            if Anchor_Token.Line /= Record_Token.Line then
               --  We don't pass Data.Indenting_Comment here, because 'record' is
               --  always treated as code.
               Indent_Token_1
                 (Data,
                  Record_Token,
                  Indent_Anchored_2
                    (Data, Anchor_Token.Line,
                     Record_Token.Last_Line (Indenting_Comment => False),
                     Ada_Indent_Record_Rel_Type,
                     Accumulate => True));
            end if;
         end if;

         --  from [2] wisi-elisp-parse--anchored-1
         return Indent_Anchored_2
           (Data,
            Anchor_Line => Anchor_Token.Line,
            Last_Line   => Indenting_Token.Last_Line (Data.Indenting_Comment),
            Offset      => Current_Indent_Offset
              (Data, Anchor_Token,
               Offset   =>
                 (if Anchor_Token.Line = Record_Token.Line
                  then Offset
                  else Offset + Ada_Indent_Record_Rel_Type)),
            Accumulate => True);
      end if;
   end Indent_Record;

   function Peek_ID (Data : in out Wisi_Runtime.Parse_Data_Type'Class; N : in Positive_Index_Type) return Token_ID
   is
      use all type Positive_Index_Type;
   begin
      if N > Positive_Index_Type (Data.Semantic_State.Stack.Length) then
         return Invalid_Token_ID;
      else
         return Data.Semantic_State.Stack (Data.Semantic_State.Stack.Last_Index - N + 1).ID;
      end if;
   end Peek_ID;

   ----------
   --  Public subprograms

   overriding
   procedure Initialize
     (Data             : in out Parse_Data_Type;
      Semantic_State   : in     WisiToken.Token_Line_Comment.State_Access;
      Source_File_Name : in     String;
      Parse_Action     : in     Parse_Action_Type;
      Line_Count       : in     Line_Number_Type;
      Params           : in     String)
   is
      use Standard.Ada.Strings.Fixed;
      First : Integer := Params'First;
      Last  : Integer := Index (Params, " ");
   begin
      Wisi_Runtime.Initialize
        (Wisi_Runtime.Parse_Data_Type (Data), Semantic_State, Source_File_Name, Parse_Action, Line_Count, "");

      if Params /= "" then
         Ada_Indent := Integer'Value (Params (First .. Last - 1));

         First := Last + 1;
         Last := Index (Params, " ", First);
         Ada_Indent_Broken := Integer'Value (Params (First .. Last - 1));

         First := Last + 1;
         Last := First + 1;
         Ada_Indent_Comment_Col_0 := Params (First) = '1';

         First := Last + 1;
         Last := First + 1;
         Ada_Indent_Comment_GNAT := Params (First) = '1';

         First := Last + 1;
         Last := Index (Params, " ", First);
         Ada_Indent_Label := Integer'Value (Params (First .. Last - 1));

         First := Last + 1;
         Last := Index (Params, " ", First);
         Ada_Indent_Record_Rel_Type := Integer'Value (Params (First .. Last - 1));

         First := Last + 1;
         Last := Index (Params, " ", First);
         Ada_Indent_Renames := Integer'Value (Params (First .. Last - 1));

         First := Last + 1;
         Last := Index (Params, " ", First);
         Ada_Indent_Return := Integer'Value (Params (First .. Last - 1));

         First := Last + 1;
         Last := Index (Params, " ", First);
         Ada_Indent_Use := Integer'Value (Params (First .. Last - 1));

         First := Last + 1;
         Last := Index (Params, " ", First);
         Ada_Indent_When := Integer'Value (Params (First .. Last - 1));

         First := Last + 1;
         Last := Index (Params, " ", First);
         Ada_Indent_With := Integer'Value (Params (First .. Last - 1));

         First := Last + 1;
         Ada_Indent_Hanging_Rel_Exp := Params (First) = '1';
      end if;

      Data.Indent_Comment_Col_0 := Ada_Indent_Comment_Col_0;

      Data.Record_ID := Find_ID (Data.Semantic_State.Trace.Descriptor.all, "RECORD");
   end Initialize;

   overriding
   function Indent_Hanging_1
     (Data            : in out Parse_Data_Type;
      Tokens          : in     Semantic_State.Augmented_Token_Array;
      Indenting_Token : in     Token_Line_Comment.Token;
      Delta_1         : in     Simple_Indent_Param;
      Delta_2         : in     Simple_Indent_Param;
      Option          : in     Boolean;
      Accumulate      : in     Boolean)
     return Delta_Type
   is
      function Result (Delta_1 : in Simple_Indent_Param; Delta_2 : in Simple_Delta_Type) return Delta_Type
      is begin
         return
           (Hanging,
            Hanging_First_Line  => Indenting_Token.Line,
            Hanging_Paren_State => Indenting_Token.Paren_State,
            Hanging_Delta_1     => Indent_Compute_Delta
              (Data, Tokens, (Simple, Delta_1), Indenting_Token).Simple_Delta,
            Hanging_Delta_2     => Delta_2,
            Hanging_Accumulate => Accumulate);
      end Result;

      function Result (Delta_1 : in Simple_Delta_Type) return Delta_Type
      is begin
         return
           (Hanging,
            Hanging_First_Line  => Indenting_Token.Line,
            Hanging_Paren_State => Indenting_Token.Paren_State,
            Hanging_Delta_1     => Delta_1,
            Hanging_Delta_2     => Delta_1,
            Hanging_Accumulate => Accumulate);
      end Result;

   begin
      if Data.Indenting_Comment
      then
         return Indent_Compute_Delta (Data, Tokens, (Simple, Delta_1), Indenting_Token);
      else
         declare
            use Ada_Process;
            Prev_1 : constant Token_ID := Peek_ID (Data, 1);
            Prev_3 : constant Token_ID := Peek_ID (Data, 3);
         begin
            if Indenting_Token.ID = +expression_opt_ID
              and
              ((Prev_1 = +WITH_ID and
                  (Prev_3 = Invalid_Token_ID or
                     Prev_3 /= +LEFT_PAREN_ID))
                 or
                 Prev_3 = +WITH_ID)
            then
               --  in aspect_specification_opt
               return Result
                 (Delta_1,
                  Indent_Anchored_2
                    (Data, Indenting_Token.Line, Indenting_Token.Last_Indent_Line,
                     Current_Indent_Offset (Data, Indenting_Token, 0),
                     Accumulate => False).Simple_Delta);

            elsif Ada_Indent_Hanging_Rel_Exp then
               declare
                  New_Delta_2 : constant Simple_Delta_Type := Indent_Anchored_2
                    (Data, Indenting_Token.Line, Indenting_Token.Last_Indent_Line,
                     Current_Indent_Offset (Data, Indenting_Token, Ada_Indent_Broken),
                     Accumulate => False).Simple_Delta;
               begin
                  if not Option or Indenting_Token.Line = Indenting_Token.First_Indent_Line then
                     return Result (Delta_1, New_Delta_2);
                  else
                     return Result (New_Delta_2);
                  end if;
               end;
            elsif not Option or Indenting_Token.Line = Indenting_Token.First_Indent_Line then
               return Result
                 (Delta_1,
                  Indent_Compute_Delta
                    (Data, Tokens, (Simple, Delta_2), Indenting_Token).Simple_Delta);

            else
               return Result
                 (Indent_Compute_Delta
                    (Data, Tokens, (Simple, Delta_1), Indenting_Token).Simple_Delta);
            end if;
         end;
      end if;
   end Indent_Hanging_1;

   function Ada_Indent_Aggregate
     (Data      : in out Wisi_Runtime.Parse_Data_Type'Class;
      Tokens    : in     Semantic_State.Augmented_Token_Array;
      Indenting : in     Token_Line_Comment.Token;
      Args      : in     WisiToken.Wisi_Runtime.Indent_Arg_Arrays.Vector)
     return WisiToken.Wisi_Runtime.Delta_Type
   is
      pragma Unreferenced (Args);
      pragma Unreferenced (Indenting);
      pragma Unreferenced (Tokens);
      use Ada_Process;
   begin
      --  [1] ada-indent-aggregate
      case Token_Enum_ID'(-Peek_ID (Data, 1)) is
      when ELSE_ID =>
         case Token_Enum_ID'(-Peek_ID (Data, 2)) is
         when OR_ID =>
            return Null_Delta;
         when others =>
            return (Simple, (Int, Ada_Indent_Broken - Ada_Indent));
         end case;

      when EQUAL_GREATER_ID =>
         case Token_Enum_ID'(-Peek_ID (Data, 3)) is
         when WHEN_ID =>
            return (Simple, (Int, Ada_Indent_Broken - Ada_Indent));
         when others =>
            return Null_Delta;
         end case;

      when THEN_ID =>
         case Token_Enum_ID'(-Peek_ID (Data, 2)) is
         when AND_ID =>
            return Null_Delta;
         when others =>
            return (Simple, (Int, Ada_Indent_Broken - Ada_Indent));
         end case;

      when others =>
         return Null_Delta;
      end case;
   end Ada_Indent_Aggregate;

   function Ada_Indent_Renames_0
     (Data      : in out Wisi_Runtime.Parse_Data_Type'Class;
      Tokens    : in     Semantic_State.Augmented_Token_Array;
      Indenting : in     Token_Line_Comment.Token;
      Args      : in     WisiToken.Wisi_Runtime.Indent_Arg_Arrays.Vector)
     return WisiToken.Wisi_Runtime.Delta_Type
   is
      use all type SAL.Base_Peek_Type;
      Subp_Tok    : Token_Line_Comment.Token renames Token_Line_Comment.Token
        (Tokens (Positive_Index_Type (Args (1).Element.all)).Element.all);
      Renames_Tok : Token_Line_Comment.Token renames Indenting;
<<<<<<< HEAD
      Paren_I     : Standard.Ada.Containers.Count_Type;
=======
      Paren_I     : constant SAL.Base_Peek_Type := Token_Line_Comment.Find
        (Data.Semantic_State.all, Data.Semantic_State.Trace.Descriptor.Left_Paren_ID, Subp_Tok);
>>>>>>> 393e990d
   begin
      if Subp_Tok.Char_Region = Null_Buffer_Region then
         --  built from virtual tokens
         return Null_Delta;
      end if;

      Paren_I := Token_Line_Comment.Find
        (Data.Semantic_State.all, Data.Semantic_State.Trace.Descriptor.Left_Paren_ID, Subp_Tok);

      if Paren_I /= Token_Line_Comment.Invalid_All_Tokens_Index then
         --  paren is present
         declare
            Paren_Tok : Token_Line_Comment.Token renames Data.Semantic_State.All_Tokens (Paren_I).Element.all;
         begin
            if Ada_Indent_Renames > 0 then
               return Indent_Anchored_2
                 (Data,
                  Anchor_Line => Subp_Tok.Line,
                  Last_Line   => Renames_Tok.Last_Line (Data.Indenting_Comment),
                  Offset      => Ada_Indent_Renames,
                  Accumulate  => True);
            else
               return Indent_Anchored_2
                 (Data,
                  Anchor_Line => Paren_Tok.Line,
                  Last_Line   => Renames_Tok.Last_Line (Data.Indenting_Comment),
                  Offset      => Current_Indent_Offset (Data, Paren_Tok, abs Ada_Indent_Renames),
                  Accumulate  => True);
            end if;
         end;
      else
         return Indent_Anchored_2
           (Data,
            Anchor_Line => Subp_Tok.Line,
            Last_Line   => Renames_Tok.Last_Line (Data.Indenting_Comment),
            Offset      => Ada_Indent_Broken,
            Accumulate  => True);
      end if;
   end Ada_Indent_Renames_0;

   function Ada_Indent_Return_0
     (Data      : in out Wisi_Runtime.Parse_Data_Type'Class;
      Tokens    : in     Semantic_State.Augmented_Token_Array;
      Indenting : in     Token_Line_Comment.Token;
      Args      : in     WisiToken.Wisi_Runtime.Indent_Arg_Arrays.Vector)
     return WisiToken.Wisi_Runtime.Delta_Type
   is
      use all type Ada_Process.Token_Enum_ID;
   begin
      --  'return-tok' is Indenting,
      if Indenting.Line = Indenting.First_Indent_Line then
         if Ada_Indent_Return <= 0 then
            declare
               Anchor_Token : Token_Line_Comment.Token renames Token_Line_Comment.Token
                 (Tokens (Positive_Index_Type (Args (1).Element.all)).Element.all);
            begin
               return Indent_Anchored_2
                 (Data,
                  Anchor_Line => Anchor_Token.Line,
                  Last_Line   => Indenting.Last_Line (Data.Indenting_Comment),
                  Offset      => Current_Indent_Offset (Data, Anchor_Token, Args (2) + abs Ada_Indent_Return),
                  Accumulate  => True);
            end;
         else
            declare
               Anchor_Token : Token_Line_Comment.Token renames Find_ID_On_Stack (Data, +FUNCTION_ID);
            begin
               return Indent_Anchored_2
                 (Data,
                  Anchor_Line => Anchor_Token.Line,
                  Last_Line   => Indenting.Last_Line (Data.Indenting_Comment),
                  Offset      => Current_Indent_Offset (Data, Anchor_Token, Args (2) + abs Ada_Indent_Return),
                  Accumulate  => True);
            end;
         end if;

      else
         return Null_Delta;
      end if;
   end Ada_Indent_Return_0;

   function Ada_Indent_Record_0
     (Data      : in out Wisi_Runtime.Parse_Data_Type'Class;
      Tokens    : in     Semantic_State.Augmented_Token_Array;
      Indenting : in     Token_Line_Comment.Token;
      Args      : in     WisiToken.Wisi_Runtime.Indent_Arg_Arrays.Vector)
     return WisiToken.Wisi_Runtime.Delta_Type
   is begin
      return Indent_Record
        (Parse_Data_Type (Data),
         Anchor_Token    => Token_Line_Comment.Token (Tokens (Positive_Index_Type (Integer'(Args (1)))).Element.all),
         Record_Token    => Token_Line_Comment.Token (Tokens (Positive_Index_Type (Integer'(Args (2)))).Element.all),
         Offset          => Args (3),
         Indenting_Token => Indenting);
   end Ada_Indent_Record_0;

   function Ada_Indent_Record_1
     (Data      : in out Wisi_Runtime.Parse_Data_Type'Class;
      Tokens    : in     Semantic_State.Augmented_Token_Array;
      Indenting : in     Token_Line_Comment.Token;
      Args      : in     WisiToken.Wisi_Runtime.Indent_Arg_Arrays.Vector)
     return WisiToken.Wisi_Runtime.Delta_Type
   is
      Anchor_Tok : Token_Line_Comment.Token renames Find_Token_On_Stack (Data, Token_ID (Integer'(Args (1))));
      Record_Tok : Token_Line_Comment.Token renames Token_Line_Comment.Token
        (Tokens (Positive_Index_Type (Integer'(Args (2)))).Element.all);
   begin
      return Indent_Record (Parse_Data_Type (Data), Anchor_Tok, Record_Tok, Indenting, Args (3));
   end Ada_Indent_Record_1;

end WisiToken.Wisi_Runtime.Ada;<|MERGE_RESOLUTION|>--- conflicted
+++ resolved
@@ -1,434 +1,429 @@
---  Abstract :
---
---  see spec.
---
---  Copyright (C) 2017 Stephen Leake All Rights Reserved.
---
---  This library is free software;  you can redistribute it and/or modify it
---  under terms of the  GNU General Public License  as published by the Free
---  Software  Foundation;  either version 3,  or (at your  option) any later
---  version. This library is distributed in the hope that it will be useful,
---  but WITHOUT ANY WARRANTY;  without even the implied warranty of MERCHAN-
---  TABILITY or FITNESS FOR A PARTICULAR PURPOSE.
-
---  As a special exception under Section 7 of GPL version 3, you are granted
---  additional permissions described in the GCC Runtime Library Exception,
---  version 3.1, as published by the Free Software Foundation.
-
-pragma License (Modified_GPL);
-
-with Ada.Strings.Fixed;
-with Ada_Process; -- FIXME: module? move token_enum_id (and more?) to separate package?
-package body WisiToken.Wisi_Runtime.Ada is
-
-   function Find_ID_On_Stack
-     (Data : in Wisi_Runtime.Parse_Data_Type'Class;
-      ID   : in Token_ID)
-     return Token_Line_Comment.Token
-   is begin
-      for Tok of reverse Data.Semantic_State.Stack loop
-         if Tok.ID = ID then
-            return Token_Line_Comment.Token (Tok);
-         end if;
-      end loop;
-      raise Programmer_Error with Image (ID, Data.Semantic_State.Trace.Descriptor.all) & " not found on parse stack";
-   end Find_ID_On_Stack;
-
-   function Indent_Record
-     (Data            : in out Parse_Data_Type;
-      Anchor_Token    : in     Token_Line_Comment.Token;
-      Record_Token    : in     Token_Line_Comment.Token;
-      Indenting_Token : in     Token_Line_Comment.Token;
-      Offset          : in     Integer)
-     return WisiToken.Wisi_Runtime.Delta_Type
-   is
-   begin
-      --  [1] ada-wisi-elisp-parse--indent-record-1.
-
-      if Anchor_Token.Virtual or Record_Token.Virtual or Indenting_Token.Virtual then
-         return Null_Delta;
-      end if;
-
-      if not Data.Indenting_Comment and Indenting_Token.ID = Data.Record_ID then
-         --  Indenting 'record'
-         return Indent_Anchored_2
-           (Data, Anchor_Token.Line, Record_Token.Last_Line (Data.Indenting_Comment), Ada_Indent_Record_Rel_Type,
-            Accumulate => True);
-
-      else
-         --  Indenting comment, component or 'end'
-         --
-         --  Ensure 'record' line is anchored.
-         if not (Data.Indents (Record_Token.Line).Label = Anchored or
-                   Data.Indents (Record_Token.Line).Label = Anchor_Anchored)
-         then
-            if Anchor_Token.Line /= Record_Token.Line then
-               --  We don't pass Data.Indenting_Comment here, because 'record' is
-               --  always treated as code.
-               Indent_Token_1
-                 (Data,
-                  Record_Token,
-                  Indent_Anchored_2
-                    (Data, Anchor_Token.Line,
-                     Record_Token.Last_Line (Indenting_Comment => False),
-                     Ada_Indent_Record_Rel_Type,
-                     Accumulate => True));
-            end if;
-         end if;
-
-         --  from [2] wisi-elisp-parse--anchored-1
-         return Indent_Anchored_2
-           (Data,
-            Anchor_Line => Anchor_Token.Line,
-            Last_Line   => Indenting_Token.Last_Line (Data.Indenting_Comment),
-            Offset      => Current_Indent_Offset
-              (Data, Anchor_Token,
-               Offset   =>
-                 (if Anchor_Token.Line = Record_Token.Line
-                  then Offset
-                  else Offset + Ada_Indent_Record_Rel_Type)),
-            Accumulate => True);
-      end if;
-   end Indent_Record;
-
-   function Peek_ID (Data : in out Wisi_Runtime.Parse_Data_Type'Class; N : in Positive_Index_Type) return Token_ID
-   is
-      use all type Positive_Index_Type;
-   begin
-      if N > Positive_Index_Type (Data.Semantic_State.Stack.Length) then
-         return Invalid_Token_ID;
-      else
-         return Data.Semantic_State.Stack (Data.Semantic_State.Stack.Last_Index - N + 1).ID;
-      end if;
-   end Peek_ID;
-
-   ----------
-   --  Public subprograms
-
-   overriding
-   procedure Initialize
-     (Data             : in out Parse_Data_Type;
-      Semantic_State   : in     WisiToken.Token_Line_Comment.State_Access;
-      Source_File_Name : in     String;
-      Parse_Action     : in     Parse_Action_Type;
-      Line_Count       : in     Line_Number_Type;
-      Params           : in     String)
-   is
-      use Standard.Ada.Strings.Fixed;
-      First : Integer := Params'First;
-      Last  : Integer := Index (Params, " ");
-   begin
-      Wisi_Runtime.Initialize
-        (Wisi_Runtime.Parse_Data_Type (Data), Semantic_State, Source_File_Name, Parse_Action, Line_Count, "");
-
-      if Params /= "" then
-         Ada_Indent := Integer'Value (Params (First .. Last - 1));
-
-         First := Last + 1;
-         Last := Index (Params, " ", First);
-         Ada_Indent_Broken := Integer'Value (Params (First .. Last - 1));
-
-         First := Last + 1;
-         Last := First + 1;
-         Ada_Indent_Comment_Col_0 := Params (First) = '1';
-
-         First := Last + 1;
-         Last := First + 1;
-         Ada_Indent_Comment_GNAT := Params (First) = '1';
-
-         First := Last + 1;
-         Last := Index (Params, " ", First);
-         Ada_Indent_Label := Integer'Value (Params (First .. Last - 1));
-
-         First := Last + 1;
-         Last := Index (Params, " ", First);
-         Ada_Indent_Record_Rel_Type := Integer'Value (Params (First .. Last - 1));
-
-         First := Last + 1;
-         Last := Index (Params, " ", First);
-         Ada_Indent_Renames := Integer'Value (Params (First .. Last - 1));
-
-         First := Last + 1;
-         Last := Index (Params, " ", First);
-         Ada_Indent_Return := Integer'Value (Params (First .. Last - 1));
-
-         First := Last + 1;
-         Last := Index (Params, " ", First);
-         Ada_Indent_Use := Integer'Value (Params (First .. Last - 1));
-
-         First := Last + 1;
-         Last := Index (Params, " ", First);
-         Ada_Indent_When := Integer'Value (Params (First .. Last - 1));
-
-         First := Last + 1;
-         Last := Index (Params, " ", First);
-         Ada_Indent_With := Integer'Value (Params (First .. Last - 1));
-
-         First := Last + 1;
-         Ada_Indent_Hanging_Rel_Exp := Params (First) = '1';
-      end if;
-
-      Data.Indent_Comment_Col_0 := Ada_Indent_Comment_Col_0;
-
-      Data.Record_ID := Find_ID (Data.Semantic_State.Trace.Descriptor.all, "RECORD");
-   end Initialize;
-
-   overriding
-   function Indent_Hanging_1
-     (Data            : in out Parse_Data_Type;
-      Tokens          : in     Semantic_State.Augmented_Token_Array;
-      Indenting_Token : in     Token_Line_Comment.Token;
-      Delta_1         : in     Simple_Indent_Param;
-      Delta_2         : in     Simple_Indent_Param;
-      Option          : in     Boolean;
-      Accumulate      : in     Boolean)
-     return Delta_Type
-   is
-      function Result (Delta_1 : in Simple_Indent_Param; Delta_2 : in Simple_Delta_Type) return Delta_Type
-      is begin
-         return
-           (Hanging,
-            Hanging_First_Line  => Indenting_Token.Line,
-            Hanging_Paren_State => Indenting_Token.Paren_State,
-            Hanging_Delta_1     => Indent_Compute_Delta
-              (Data, Tokens, (Simple, Delta_1), Indenting_Token).Simple_Delta,
-            Hanging_Delta_2     => Delta_2,
-            Hanging_Accumulate => Accumulate);
-      end Result;
-
-      function Result (Delta_1 : in Simple_Delta_Type) return Delta_Type
-      is begin
-         return
-           (Hanging,
-            Hanging_First_Line  => Indenting_Token.Line,
-            Hanging_Paren_State => Indenting_Token.Paren_State,
-            Hanging_Delta_1     => Delta_1,
-            Hanging_Delta_2     => Delta_1,
-            Hanging_Accumulate => Accumulate);
-      end Result;
-
-   begin
-      if Data.Indenting_Comment
-      then
-         return Indent_Compute_Delta (Data, Tokens, (Simple, Delta_1), Indenting_Token);
-      else
-         declare
-            use Ada_Process;
-            Prev_1 : constant Token_ID := Peek_ID (Data, 1);
-            Prev_3 : constant Token_ID := Peek_ID (Data, 3);
-         begin
-            if Indenting_Token.ID = +expression_opt_ID
-              and
-              ((Prev_1 = +WITH_ID and
-                  (Prev_3 = Invalid_Token_ID or
-                     Prev_3 /= +LEFT_PAREN_ID))
-                 or
-                 Prev_3 = +WITH_ID)
-            then
-               --  in aspect_specification_opt
-               return Result
-                 (Delta_1,
-                  Indent_Anchored_2
-                    (Data, Indenting_Token.Line, Indenting_Token.Last_Indent_Line,
-                     Current_Indent_Offset (Data, Indenting_Token, 0),
-                     Accumulate => False).Simple_Delta);
-
-            elsif Ada_Indent_Hanging_Rel_Exp then
-               declare
-                  New_Delta_2 : constant Simple_Delta_Type := Indent_Anchored_2
-                    (Data, Indenting_Token.Line, Indenting_Token.Last_Indent_Line,
-                     Current_Indent_Offset (Data, Indenting_Token, Ada_Indent_Broken),
-                     Accumulate => False).Simple_Delta;
-               begin
-                  if not Option or Indenting_Token.Line = Indenting_Token.First_Indent_Line then
-                     return Result (Delta_1, New_Delta_2);
-                  else
-                     return Result (New_Delta_2);
-                  end if;
-               end;
-            elsif not Option or Indenting_Token.Line = Indenting_Token.First_Indent_Line then
-               return Result
-                 (Delta_1,
-                  Indent_Compute_Delta
-                    (Data, Tokens, (Simple, Delta_2), Indenting_Token).Simple_Delta);
-
-            else
-               return Result
-                 (Indent_Compute_Delta
-                    (Data, Tokens, (Simple, Delta_1), Indenting_Token).Simple_Delta);
-            end if;
-         end;
-      end if;
-   end Indent_Hanging_1;
-
-   function Ada_Indent_Aggregate
-     (Data      : in out Wisi_Runtime.Parse_Data_Type'Class;
-      Tokens    : in     Semantic_State.Augmented_Token_Array;
-      Indenting : in     Token_Line_Comment.Token;
-      Args      : in     WisiToken.Wisi_Runtime.Indent_Arg_Arrays.Vector)
-     return WisiToken.Wisi_Runtime.Delta_Type
-   is
-      pragma Unreferenced (Args);
-      pragma Unreferenced (Indenting);
-      pragma Unreferenced (Tokens);
-      use Ada_Process;
-   begin
-      --  [1] ada-indent-aggregate
-      case Token_Enum_ID'(-Peek_ID (Data, 1)) is
-      when ELSE_ID =>
-         case Token_Enum_ID'(-Peek_ID (Data, 2)) is
-         when OR_ID =>
-            return Null_Delta;
-         when others =>
-            return (Simple, (Int, Ada_Indent_Broken - Ada_Indent));
-         end case;
-
-      when EQUAL_GREATER_ID =>
-         case Token_Enum_ID'(-Peek_ID (Data, 3)) is
-         when WHEN_ID =>
-            return (Simple, (Int, Ada_Indent_Broken - Ada_Indent));
-         when others =>
-            return Null_Delta;
-         end case;
-
-      when THEN_ID =>
-         case Token_Enum_ID'(-Peek_ID (Data, 2)) is
-         when AND_ID =>
-            return Null_Delta;
-         when others =>
-            return (Simple, (Int, Ada_Indent_Broken - Ada_Indent));
-         end case;
-
-      when others =>
-         return Null_Delta;
-      end case;
-   end Ada_Indent_Aggregate;
-
-   function Ada_Indent_Renames_0
-     (Data      : in out Wisi_Runtime.Parse_Data_Type'Class;
-      Tokens    : in     Semantic_State.Augmented_Token_Array;
-      Indenting : in     Token_Line_Comment.Token;
-      Args      : in     WisiToken.Wisi_Runtime.Indent_Arg_Arrays.Vector)
-     return WisiToken.Wisi_Runtime.Delta_Type
-   is
-      use all type SAL.Base_Peek_Type;
-      Subp_Tok    : Token_Line_Comment.Token renames Token_Line_Comment.Token
-        (Tokens (Positive_Index_Type (Args (1).Element.all)).Element.all);
-      Renames_Tok : Token_Line_Comment.Token renames Indenting;
-<<<<<<< HEAD
-      Paren_I     : Standard.Ada.Containers.Count_Type;
-=======
-      Paren_I     : constant SAL.Base_Peek_Type := Token_Line_Comment.Find
-        (Data.Semantic_State.all, Data.Semantic_State.Trace.Descriptor.Left_Paren_ID, Subp_Tok);
->>>>>>> 393e990d
-   begin
-      if Subp_Tok.Char_Region = Null_Buffer_Region then
-         --  built from virtual tokens
-         return Null_Delta;
-      end if;
-
-      Paren_I := Token_Line_Comment.Find
-        (Data.Semantic_State.all, Data.Semantic_State.Trace.Descriptor.Left_Paren_ID, Subp_Tok);
-
-      if Paren_I /= Token_Line_Comment.Invalid_All_Tokens_Index then
-         --  paren is present
-         declare
-            Paren_Tok : Token_Line_Comment.Token renames Data.Semantic_State.All_Tokens (Paren_I).Element.all;
-         begin
-            if Ada_Indent_Renames > 0 then
-               return Indent_Anchored_2
-                 (Data,
-                  Anchor_Line => Subp_Tok.Line,
-                  Last_Line   => Renames_Tok.Last_Line (Data.Indenting_Comment),
-                  Offset      => Ada_Indent_Renames,
-                  Accumulate  => True);
-            else
-               return Indent_Anchored_2
-                 (Data,
-                  Anchor_Line => Paren_Tok.Line,
-                  Last_Line   => Renames_Tok.Last_Line (Data.Indenting_Comment),
-                  Offset      => Current_Indent_Offset (Data, Paren_Tok, abs Ada_Indent_Renames),
-                  Accumulate  => True);
-            end if;
-         end;
-      else
-         return Indent_Anchored_2
-           (Data,
-            Anchor_Line => Subp_Tok.Line,
-            Last_Line   => Renames_Tok.Last_Line (Data.Indenting_Comment),
-            Offset      => Ada_Indent_Broken,
-            Accumulate  => True);
-      end if;
-   end Ada_Indent_Renames_0;
-
-   function Ada_Indent_Return_0
-     (Data      : in out Wisi_Runtime.Parse_Data_Type'Class;
-      Tokens    : in     Semantic_State.Augmented_Token_Array;
-      Indenting : in     Token_Line_Comment.Token;
-      Args      : in     WisiToken.Wisi_Runtime.Indent_Arg_Arrays.Vector)
-     return WisiToken.Wisi_Runtime.Delta_Type
-   is
-      use all type Ada_Process.Token_Enum_ID;
-   begin
-      --  'return-tok' is Indenting,
-      if Indenting.Line = Indenting.First_Indent_Line then
-         if Ada_Indent_Return <= 0 then
-            declare
-               Anchor_Token : Token_Line_Comment.Token renames Token_Line_Comment.Token
-                 (Tokens (Positive_Index_Type (Args (1).Element.all)).Element.all);
-            begin
-               return Indent_Anchored_2
-                 (Data,
-                  Anchor_Line => Anchor_Token.Line,
-                  Last_Line   => Indenting.Last_Line (Data.Indenting_Comment),
-                  Offset      => Current_Indent_Offset (Data, Anchor_Token, Args (2) + abs Ada_Indent_Return),
-                  Accumulate  => True);
-            end;
-         else
-            declare
-               Anchor_Token : Token_Line_Comment.Token renames Find_ID_On_Stack (Data, +FUNCTION_ID);
-            begin
-               return Indent_Anchored_2
-                 (Data,
-                  Anchor_Line => Anchor_Token.Line,
-                  Last_Line   => Indenting.Last_Line (Data.Indenting_Comment),
-                  Offset      => Current_Indent_Offset (Data, Anchor_Token, Args (2) + abs Ada_Indent_Return),
-                  Accumulate  => True);
-            end;
-         end if;
-
-      else
-         return Null_Delta;
-      end if;
-   end Ada_Indent_Return_0;
-
-   function Ada_Indent_Record_0
-     (Data      : in out Wisi_Runtime.Parse_Data_Type'Class;
-      Tokens    : in     Semantic_State.Augmented_Token_Array;
-      Indenting : in     Token_Line_Comment.Token;
-      Args      : in     WisiToken.Wisi_Runtime.Indent_Arg_Arrays.Vector)
-     return WisiToken.Wisi_Runtime.Delta_Type
-   is begin
-      return Indent_Record
-        (Parse_Data_Type (Data),
-         Anchor_Token    => Token_Line_Comment.Token (Tokens (Positive_Index_Type (Integer'(Args (1)))).Element.all),
-         Record_Token    => Token_Line_Comment.Token (Tokens (Positive_Index_Type (Integer'(Args (2)))).Element.all),
-         Offset          => Args (3),
-         Indenting_Token => Indenting);
-   end Ada_Indent_Record_0;
-
-   function Ada_Indent_Record_1
-     (Data      : in out Wisi_Runtime.Parse_Data_Type'Class;
-      Tokens    : in     Semantic_State.Augmented_Token_Array;
-      Indenting : in     Token_Line_Comment.Token;
-      Args      : in     WisiToken.Wisi_Runtime.Indent_Arg_Arrays.Vector)
-     return WisiToken.Wisi_Runtime.Delta_Type
-   is
-      Anchor_Tok : Token_Line_Comment.Token renames Find_Token_On_Stack (Data, Token_ID (Integer'(Args (1))));
-      Record_Tok : Token_Line_Comment.Token renames Token_Line_Comment.Token
-        (Tokens (Positive_Index_Type (Integer'(Args (2)))).Element.all);
-   begin
-      return Indent_Record (Parse_Data_Type (Data), Anchor_Tok, Record_Tok, Indenting, Args (3));
-   end Ada_Indent_Record_1;
-
-end WisiToken.Wisi_Runtime.Ada;+--  Abstract :
+--
+--  see spec.
+--
+--  Copyright (C) 2017 Stephen Leake All Rights Reserved.
+--
+--  This library is free software;  you can redistribute it and/or modify it
+--  under terms of the  GNU General Public License  as published by the Free
+--  Software  Foundation;  either version 3,  or (at your  option) any later
+--  version. This library is distributed in the hope that it will be useful,
+--  but WITHOUT ANY WARRANTY;  without even the implied warranty of MERCHAN-
+--  TABILITY or FITNESS FOR A PARTICULAR PURPOSE.
+
+--  As a special exception under Section 7 of GPL version 3, you are granted
+--  additional permissions described in the GCC Runtime Library Exception,
+--  version 3.1, as published by the Free Software Foundation.
+
+pragma License (Modified_GPL);
+
+with Ada.Strings.Fixed;
+with Ada_Process; -- FIXME: module? move token_enum_id (and more?) to separate package?
+package body WisiToken.Wisi_Runtime.Ada is
+
+   function Find_ID_On_Stack
+     (Data : in Wisi_Runtime.Parse_Data_Type'Class;
+      ID   : in Token_ID)
+     return Token_Line_Comment.Token
+   is begin
+      for Tok of reverse Data.Semantic_State.Stack loop
+         if Tok.ID = ID then
+            return Token_Line_Comment.Token (Tok);
+         end if;
+      end loop;
+      raise Programmer_Error with Image (ID, Data.Semantic_State.Trace.Descriptor.all) & " not found on parse stack";
+   end Find_ID_On_Stack;
+
+   function Indent_Record
+     (Data            : in out Parse_Data_Type;
+      Anchor_Token    : in     Token_Line_Comment.Token;
+      Record_Token    : in     Token_Line_Comment.Token;
+      Indenting_Token : in     Token_Line_Comment.Token;
+      Offset          : in     Integer)
+     return WisiToken.Wisi_Runtime.Delta_Type
+   is
+   begin
+      --  [1] ada-wisi-elisp-parse--indent-record-1.
+
+      if Anchor_Token.Virtual or Record_Token.Virtual or Indenting_Token.Virtual then
+         return Null_Delta;
+      end if;
+
+      if not Data.Indenting_Comment and Indenting_Token.ID = Data.Record_ID then
+         --  Indenting 'record'
+         return Indent_Anchored_2
+           (Data, Anchor_Token.Line, Record_Token.Last_Line (Data.Indenting_Comment), Ada_Indent_Record_Rel_Type,
+            Accumulate => True);
+
+      else
+         --  Indenting comment, component or 'end'
+         --
+         --  Ensure 'record' line is anchored.
+         if not (Data.Indents (Record_Token.Line).Label = Anchored or
+                   Data.Indents (Record_Token.Line).Label = Anchor_Anchored)
+         then
+            if Anchor_Token.Line /= Record_Token.Line then
+               --  We don't pass Data.Indenting_Comment here, because 'record' is
+               --  always treated as code.
+               Indent_Token_1
+                 (Data,
+                  Record_Token,
+                  Indent_Anchored_2
+                    (Data, Anchor_Token.Line,
+                     Record_Token.Last_Line (Indenting_Comment => False),
+                     Ada_Indent_Record_Rel_Type,
+                     Accumulate => True));
+            end if;
+         end if;
+
+         --  from [2] wisi-elisp-parse--anchored-1
+         return Indent_Anchored_2
+           (Data,
+            Anchor_Line => Anchor_Token.Line,
+            Last_Line   => Indenting_Token.Last_Line (Data.Indenting_Comment),
+            Offset      => Current_Indent_Offset
+              (Data, Anchor_Token,
+               Offset   =>
+                 (if Anchor_Token.Line = Record_Token.Line
+                  then Offset
+                  else Offset + Ada_Indent_Record_Rel_Type)),
+            Accumulate => True);
+      end if;
+   end Indent_Record;
+
+   function Peek_ID (Data : in out Wisi_Runtime.Parse_Data_Type'Class; N : in Positive_Index_Type) return Token_ID
+   is
+      use all type Positive_Index_Type;
+   begin
+      if N > Positive_Index_Type (Data.Semantic_State.Stack.Length) then
+         return Invalid_Token_ID;
+      else
+         return Data.Semantic_State.Stack (Data.Semantic_State.Stack.Last_Index - N + 1).ID;
+      end if;
+   end Peek_ID;
+
+   ----------
+   --  Public subprograms
+
+   overriding
+   procedure Initialize
+     (Data             : in out Parse_Data_Type;
+      Semantic_State   : in     WisiToken.Token_Line_Comment.State_Access;
+      Source_File_Name : in     String;
+      Parse_Action     : in     Parse_Action_Type;
+      Line_Count       : in     Line_Number_Type;
+      Params           : in     String)
+   is
+      use Standard.Ada.Strings.Fixed;
+      First : Integer := Params'First;
+      Last  : Integer := Index (Params, " ");
+   begin
+      Wisi_Runtime.Initialize
+        (Wisi_Runtime.Parse_Data_Type (Data), Semantic_State, Source_File_Name, Parse_Action, Line_Count, "");
+
+      if Params /= "" then
+         Ada_Indent := Integer'Value (Params (First .. Last - 1));
+
+         First := Last + 1;
+         Last := Index (Params, " ", First);
+         Ada_Indent_Broken := Integer'Value (Params (First .. Last - 1));
+
+         First := Last + 1;
+         Last := First + 1;
+         Ada_Indent_Comment_Col_0 := Params (First) = '1';
+
+         First := Last + 1;
+         Last := First + 1;
+         Ada_Indent_Comment_GNAT := Params (First) = '1';
+
+         First := Last + 1;
+         Last := Index (Params, " ", First);
+         Ada_Indent_Label := Integer'Value (Params (First .. Last - 1));
+
+         First := Last + 1;
+         Last := Index (Params, " ", First);
+         Ada_Indent_Record_Rel_Type := Integer'Value (Params (First .. Last - 1));
+
+         First := Last + 1;
+         Last := Index (Params, " ", First);
+         Ada_Indent_Renames := Integer'Value (Params (First .. Last - 1));
+
+         First := Last + 1;
+         Last := Index (Params, " ", First);
+         Ada_Indent_Return := Integer'Value (Params (First .. Last - 1));
+
+         First := Last + 1;
+         Last := Index (Params, " ", First);
+         Ada_Indent_Use := Integer'Value (Params (First .. Last - 1));
+
+         First := Last + 1;
+         Last := Index (Params, " ", First);
+         Ada_Indent_When := Integer'Value (Params (First .. Last - 1));
+
+         First := Last + 1;
+         Last := Index (Params, " ", First);
+         Ada_Indent_With := Integer'Value (Params (First .. Last - 1));
+
+         First := Last + 1;
+         Ada_Indent_Hanging_Rel_Exp := Params (First) = '1';
+      end if;
+
+      Data.Indent_Comment_Col_0 := Ada_Indent_Comment_Col_0;
+
+      Data.Record_ID := Find_ID (Data.Semantic_State.Trace.Descriptor.all, "RECORD");
+   end Initialize;
+
+   overriding
+   function Indent_Hanging_1
+     (Data            : in out Parse_Data_Type;
+      Tokens          : in     Semantic_State.Augmented_Token_Array;
+      Indenting_Token : in     Token_Line_Comment.Token;
+      Delta_1         : in     Simple_Indent_Param;
+      Delta_2         : in     Simple_Indent_Param;
+      Option          : in     Boolean;
+      Accumulate      : in     Boolean)
+     return Delta_Type
+   is
+      function Result (Delta_1 : in Simple_Indent_Param; Delta_2 : in Simple_Delta_Type) return Delta_Type
+      is begin
+         return
+           (Hanging,
+            Hanging_First_Line  => Indenting_Token.Line,
+            Hanging_Paren_State => Indenting_Token.Paren_State,
+            Hanging_Delta_1     => Indent_Compute_Delta
+              (Data, Tokens, (Simple, Delta_1), Indenting_Token).Simple_Delta,
+            Hanging_Delta_2     => Delta_2,
+            Hanging_Accumulate => Accumulate);
+      end Result;
+
+      function Result (Delta_1 : in Simple_Delta_Type) return Delta_Type
+      is begin
+         return
+           (Hanging,
+            Hanging_First_Line  => Indenting_Token.Line,
+            Hanging_Paren_State => Indenting_Token.Paren_State,
+            Hanging_Delta_1     => Delta_1,
+            Hanging_Delta_2     => Delta_1,
+            Hanging_Accumulate => Accumulate);
+      end Result;
+
+   begin
+      if Data.Indenting_Comment
+      then
+         return Indent_Compute_Delta (Data, Tokens, (Simple, Delta_1), Indenting_Token);
+      else
+         declare
+            use Ada_Process;
+            Prev_1 : constant Token_ID := Peek_ID (Data, 1);
+            Prev_3 : constant Token_ID := Peek_ID (Data, 3);
+         begin
+            if Indenting_Token.ID = +expression_opt_ID
+              and
+              ((Prev_1 = +WITH_ID and
+                  (Prev_3 = Invalid_Token_ID or
+                     Prev_3 /= +LEFT_PAREN_ID))
+                 or
+                 Prev_3 = +WITH_ID)
+            then
+               --  in aspect_specification_opt
+               return Result
+                 (Delta_1,
+                  Indent_Anchored_2
+                    (Data, Indenting_Token.Line, Indenting_Token.Last_Indent_Line,
+                     Current_Indent_Offset (Data, Indenting_Token, 0),
+                     Accumulate => False).Simple_Delta);
+
+            elsif Ada_Indent_Hanging_Rel_Exp then
+               declare
+                  New_Delta_2 : constant Simple_Delta_Type := Indent_Anchored_2
+                    (Data, Indenting_Token.Line, Indenting_Token.Last_Indent_Line,
+                     Current_Indent_Offset (Data, Indenting_Token, Ada_Indent_Broken),
+                     Accumulate => False).Simple_Delta;
+               begin
+                  if not Option or Indenting_Token.Line = Indenting_Token.First_Indent_Line then
+                     return Result (Delta_1, New_Delta_2);
+                  else
+                     return Result (New_Delta_2);
+                  end if;
+               end;
+            elsif not Option or Indenting_Token.Line = Indenting_Token.First_Indent_Line then
+               return Result
+                 (Delta_1,
+                  Indent_Compute_Delta
+                    (Data, Tokens, (Simple, Delta_2), Indenting_Token).Simple_Delta);
+
+            else
+               return Result
+                 (Indent_Compute_Delta
+                    (Data, Tokens, (Simple, Delta_1), Indenting_Token).Simple_Delta);
+            end if;
+         end;
+      end if;
+   end Indent_Hanging_1;
+
+   function Ada_Indent_Aggregate
+     (Data      : in out Wisi_Runtime.Parse_Data_Type'Class;
+      Tokens    : in     Semantic_State.Augmented_Token_Array;
+      Indenting : in     Token_Line_Comment.Token;
+      Args      : in     WisiToken.Wisi_Runtime.Indent_Arg_Arrays.Vector)
+     return WisiToken.Wisi_Runtime.Delta_Type
+   is
+      pragma Unreferenced (Args);
+      pragma Unreferenced (Indenting);
+      pragma Unreferenced (Tokens);
+      use Ada_Process;
+   begin
+      --  [1] ada-indent-aggregate
+      case Token_Enum_ID'(-Peek_ID (Data, 1)) is
+      when ELSE_ID =>
+         case Token_Enum_ID'(-Peek_ID (Data, 2)) is
+         when OR_ID =>
+            return Null_Delta;
+         when others =>
+            return (Simple, (Int, Ada_Indent_Broken - Ada_Indent));
+         end case;
+
+      when EQUAL_GREATER_ID =>
+         case Token_Enum_ID'(-Peek_ID (Data, 3)) is
+         when WHEN_ID =>
+            return (Simple, (Int, Ada_Indent_Broken - Ada_Indent));
+         when others =>
+            return Null_Delta;
+         end case;
+
+      when THEN_ID =>
+         case Token_Enum_ID'(-Peek_ID (Data, 2)) is
+         when AND_ID =>
+            return Null_Delta;
+         when others =>
+            return (Simple, (Int, Ada_Indent_Broken - Ada_Indent));
+         end case;
+
+      when others =>
+         return Null_Delta;
+      end case;
+   end Ada_Indent_Aggregate;
+
+   function Ada_Indent_Renames_0
+     (Data      : in out Wisi_Runtime.Parse_Data_Type'Class;
+      Tokens    : in     Semantic_State.Augmented_Token_Array;
+      Indenting : in     Token_Line_Comment.Token;
+      Args      : in     WisiToken.Wisi_Runtime.Indent_Arg_Arrays.Vector)
+     return WisiToken.Wisi_Runtime.Delta_Type
+   is
+      use all type SAL.Base_Peek_Type;
+      Subp_Tok    : Token_Line_Comment.Token renames Token_Line_Comment.Token
+        (Tokens (Positive_Index_Type (Args (1).Element.all)).Element.all);
+      Renames_Tok : Token_Line_Comment.Token renames Indenting;
+      Paren_I     : SAL.Base_Peek_Type;
+   begin
+      if Subp_Tok.Char_Region = Null_Buffer_Region then
+         --  built from virtual tokens
+         return Null_Delta;
+      end if;
+
+      Paren_I := Token_Line_Comment.Find
+        (Data.Semantic_State.all, Data.Semantic_State.Trace.Descriptor.Left_Paren_ID, Subp_Tok);
+
+      if Paren_I /= Token_Line_Comment.Invalid_All_Tokens_Index then
+         --  paren is present
+         declare
+            Paren_Tok : Token_Line_Comment.Token renames Data.Semantic_State.All_Tokens (Paren_I).Element.all;
+         begin
+            if Ada_Indent_Renames > 0 then
+               return Indent_Anchored_2
+                 (Data,
+                  Anchor_Line => Subp_Tok.Line,
+                  Last_Line   => Renames_Tok.Last_Line (Data.Indenting_Comment),
+                  Offset      => Ada_Indent_Renames,
+                  Accumulate  => True);
+            else
+               return Indent_Anchored_2
+                 (Data,
+                  Anchor_Line => Paren_Tok.Line,
+                  Last_Line   => Renames_Tok.Last_Line (Data.Indenting_Comment),
+                  Offset      => Current_Indent_Offset (Data, Paren_Tok, abs Ada_Indent_Renames),
+                  Accumulate  => True);
+            end if;
+         end;
+      else
+         return Indent_Anchored_2
+           (Data,
+            Anchor_Line => Subp_Tok.Line,
+            Last_Line   => Renames_Tok.Last_Line (Data.Indenting_Comment),
+            Offset      => Ada_Indent_Broken,
+            Accumulate  => True);
+      end if;
+   end Ada_Indent_Renames_0;
+
+   function Ada_Indent_Return_0
+     (Data      : in out Wisi_Runtime.Parse_Data_Type'Class;
+      Tokens    : in     Semantic_State.Augmented_Token_Array;
+      Indenting : in     Token_Line_Comment.Token;
+      Args      : in     WisiToken.Wisi_Runtime.Indent_Arg_Arrays.Vector)
+     return WisiToken.Wisi_Runtime.Delta_Type
+   is
+      use all type Ada_Process.Token_Enum_ID;
+   begin
+      --  'return-tok' is Indenting,
+      if Indenting.Line = Indenting.First_Indent_Line then
+         if Ada_Indent_Return <= 0 then
+            declare
+               Anchor_Token : Token_Line_Comment.Token renames Token_Line_Comment.Token
+                 (Tokens (Positive_Index_Type (Args (1).Element.all)).Element.all);
+            begin
+               return Indent_Anchored_2
+                 (Data,
+                  Anchor_Line => Anchor_Token.Line,
+                  Last_Line   => Indenting.Last_Line (Data.Indenting_Comment),
+                  Offset      => Current_Indent_Offset (Data, Anchor_Token, Args (2) + abs Ada_Indent_Return),
+                  Accumulate  => True);
+            end;
+         else
+            declare
+               Anchor_Token : Token_Line_Comment.Token renames Find_ID_On_Stack (Data, +FUNCTION_ID);
+            begin
+               return Indent_Anchored_2
+                 (Data,
+                  Anchor_Line => Anchor_Token.Line,
+                  Last_Line   => Indenting.Last_Line (Data.Indenting_Comment),
+                  Offset      => Current_Indent_Offset (Data, Anchor_Token, Args (2) + abs Ada_Indent_Return),
+                  Accumulate  => True);
+            end;
+         end if;
+
+      else
+         return Null_Delta;
+      end if;
+   end Ada_Indent_Return_0;
+
+   function Ada_Indent_Record_0
+     (Data      : in out Wisi_Runtime.Parse_Data_Type'Class;
+      Tokens    : in     Semantic_State.Augmented_Token_Array;
+      Indenting : in     Token_Line_Comment.Token;
+      Args      : in     WisiToken.Wisi_Runtime.Indent_Arg_Arrays.Vector)
+     return WisiToken.Wisi_Runtime.Delta_Type
+   is begin
+      return Indent_Record
+        (Parse_Data_Type (Data),
+         Anchor_Token    => Token_Line_Comment.Token (Tokens (Positive_Index_Type (Integer'(Args (1)))).Element.all),
+         Record_Token    => Token_Line_Comment.Token (Tokens (Positive_Index_Type (Integer'(Args (2)))).Element.all),
+         Offset          => Args (3),
+         Indenting_Token => Indenting);
+   end Ada_Indent_Record_0;
+
+   function Ada_Indent_Record_1
+     (Data      : in out Wisi_Runtime.Parse_Data_Type'Class;
+      Tokens    : in     Semantic_State.Augmented_Token_Array;
+      Indenting : in     Token_Line_Comment.Token;
+      Args      : in     WisiToken.Wisi_Runtime.Indent_Arg_Arrays.Vector)
+     return WisiToken.Wisi_Runtime.Delta_Type
+   is
+      Anchor_Tok : Token_Line_Comment.Token renames Find_Token_On_Stack (Data, Token_ID (Integer'(Args (1))));
+      Record_Tok : Token_Line_Comment.Token renames Token_Line_Comment.Token
+        (Tokens (Positive_Index_Type (Integer'(Args (2)))).Element.all);
+   begin
+      return Indent_Record (Parse_Data_Type (Data), Anchor_Tok, Record_Tok, Indenting, Args (3));
+   end Ada_Indent_Record_1;
+
+end WisiToken.Wisi_Runtime.Ada;