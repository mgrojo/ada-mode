Emacs wisi package 1.1.5

The wisi package provides utilities for using generalized LALR parsers
<<<<<<< HEAD
to do indentation and navigation. It also supports
parsers in external processes. See ada-mode for an example of its
use.
=======
to do indentation, fontification, and navigation. See ada-mode for an
example of its use.
>>>>>>> 3d17356a

<|MERGE_RESOLUTION|>--- conflicted
+++ resolved
@@ -1,12 +1,7 @@
 Emacs wisi package 1.1.5
 
 The wisi package provides utilities for using generalized LALR parsers
-<<<<<<< HEAD
-to do indentation and navigation. It also supports
+to do indentation, fontification, and navigation. It also supports
 parsers in external processes. See ada-mode for an example of its
 use.
-=======
-to do indentation, fontification, and navigation. See ada-mode for an
-example of its use.
->>>>>>> 3d17356a
 
