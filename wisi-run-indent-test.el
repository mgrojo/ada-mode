;;; wisi-run-indent-test.el --- utils for automating indentation and casing tests
;;
;; Copyright (C) 2018 - 2021  Free Software Foundation, Inc.
;;
;; This file is part of GNU Emacs.
;;
;; GNU Emacs is free software: you can redistribute it and/or modify
;; it under the terms of the GNU General Public License as published by
;; the Free Software Foundation, either version 3 of the License, or
;; (at your option) any later version.
;;
;; GNU Emacs is distributed in the hope that it will be useful,
;; but WITHOUT ANY WARRANTY; without even the implied warranty of
;; MERCHANTABILITY or FITNESS FOR A PARTICULAR PURPOSE.  See the
;; GNU General Public License for more details.
;;
;; You should have received a copy of the GNU General Public License
;; along with GNU Emacs.  If not, see <http://www.gnu.org/licenses/>.

(require 'wisi-tests)
(require 'wisi-prj)
(require 'wisi-process-parse)

;; user can set these to t in an EMACSCMD
(defvar skip-cmds nil)
(defvar skip-reindent-test nil)
(defvar skip-recase-test nil)
(defvar skip-write nil)

(defvar save-parser-log nil
  "If non-nil, a file name telling where to save wisi parser transaction log")

(defvar save-edited-text nil
  "If non-nil, a file name telling where to save wisi parser edited
text, after each edit in an incremental parse, and before each partial parse.")

(defvar compare-tree-text nil
  "If non-nil, after each incremental parse, compare tree to fresh full parse.")
(put 'compare-tree-text 'safe-local-variable 'booleanp)

(defun test-in-comment-p ()
  (nth 4 (syntax-ppss)))

(defun test-face (token face)
  "Test if all of TOKEN in next code line has FACE.
FACE may be a list."
  (save-excursion
    (when (test-in-comment-p)
      (beginning-of-line); forward-comment doesn't move if inside a comment!
      (forward-comment (point-max)))
    (condition-case err
	(search-forward token (line-end-position 5))
      (error
       (error "can't find '%s'" token)))

    (save-match-data
      (wisi-validate-cache (line-beginning-position) (line-end-position) nil 'face)
      (font-lock-ensure (line-beginning-position) (line-end-position)))

    ;; We don't use face-at-point, because it doesn't respect
    ;; font-lock-face set by the parser! And we want to check for
    ;; conflicts between font-lock-keywords and the parser.

    ;; font-lock-keywords sets 'face property, parser sets 'font-lock-face.

    ;; In emacs < 27, if we use (get-text-property (point) 'face), we
    ;; also get 'font-lock-face, but not vice-versa. So we have to use
    ;; text-properties-at to check for both.
    (let* ((token (match-string 0))
	   (props (text-properties-at (match-beginning 0)))
	   key
	   token-face)

      (cond
       ((plist-get props 'font-lock-face)
	(setq key 'font-lock-face)
	(setq token-face (plist-get props 'font-lock-face)))

       ((plist-get props 'face)
	(setq key 'face)
	(setq token-face (plist-get props 'face)))
       )

      (when (and (memq 'font-lock-face props)
		 (memq 'face props))
	(describe-text-properties (match-beginning 0))
	(error "mixed font-lock-keyword and parser faces for '%s'" token))

      (unless (not (text-property-not-all 0 (length token) key token-face token))
	(error "mixed faces, expecting %s for '%s'" face token))

      (unless (or (and (listp face)
		       (memq token-face face))
		  (eq token-face face))
	(error "found face %s, expecting %s for '%s'" token-face face token))
    )))

(defun test-face-1 (search token face)
  "Move to end of comment, search for SEARCH, call `test-face'."
  (save-excursion
    (when (test-in-comment-p)
      (beginning-of-line); forward-comment doesn't move if inside a comment!
      (forward-comment (point-max)))
    (search-forward search)
    (test-face token face)
    ))

(defun test-cache-class (token class)
  "Test if TOKEN in next code line has wisi-cache with class CLASS."
  (save-excursion
    (wisi-validate-cache (line-beginning-position 0) (line-end-position 3) nil 'navigate)
    (beginning-of-line); forward-comment doesn't move if inside a comment!
    (forward-comment (point-max))
    (condition-case err
	(search-forward token (line-end-position 5))
      (error
       (error "can't find '%s'" token)))

    (let ((cache (get-text-property (match-beginning 0) 'wisi-cache)))

      (unless cache (error "no cache"))
      (unless (eq (wisi-cache-class cache) class)
	(error "expecting class %s, found '%s'" class (wisi-cache-class cache)))
    )))

(defun test-cache-containing (containing contained)
  "Test if CONTAINING in next code line has wisi-cache that contains CONTAINED."
  (save-excursion
    (wisi-validate-cache (line-beginning-position 0) (line-end-position 3) nil 'navigate)
    (beginning-of-line)
    (forward-comment (point-max))
    (let (containing-pos contained-cache)
      (search-forward containing (line-end-position 5))
      (setq containing-pos (match-beginning 0))

      (search-forward contained (line-end-position 5))
      (setq contained-cache (get-text-property (match-beginning 0) 'wisi-cache))

      (unless contained-cache (error "no cache on %s" contained))
      (unless (= containing-pos (wisi-cache-containing contained-cache))
	(error "expecting %d, got %d" containing-pos (wisi-cache-containing contained-cache)))
    )))

(defvar test-refactor-markers nil
  "Stores positions altered by `test-refactor-1' for `test-refactor-2'.
Each item is a list (ACTION PARSE-BEGIN PARSE-END EDIT-BEGIN)")

(defun test-refactor-1 (action inverse-action search-string refactor-string)
  (beginning-of-line)
  (forward-comment (point-max)) ;; forward-comment does not work from inside comment
  (when search-string
    (search-forward search-string (line-end-position 7)))
  (wisi-validate-cache (line-end-position -7) (line-end-position 7) t 'navigate)
  (search-forward refactor-string (line-end-position 7))
  (let* ((edit-begin (match-beginning 0))
	 (cache (wisi-goto-statement-start))
	 (parse-begin (point))
	 (parse-end (wisi-cache-end cache)))
    (setq parse-end (+ parse-end (wisi-cache-last (wisi-get-cache (wisi-cache-end cache)))))
    (push (list
	   inverse-action
	   (copy-marker parse-begin nil)
	   (copy-marker parse-end nil)
	   (copy-marker edit-begin nil))
	  test-refactor-markers)
    (wisi-refactor wisi--parser action parse-begin parse-end edit-begin)
    ))

(defun test-refactor-inverse ()
  "Reverse refactors done by recent set of `test-refactor-1'."
  (save-excursion
    (dolist (item test-refactor-markers)
      (wisi-refactor wisi--parser
		     (nth 0 item)
		     (marker-position (nth 1 item))
		     (marker-position (nth 2 item))
		     (marker-position (nth 3 item))))
    (setq test-refactor-markers nil)))

(defun wisi-test-save-log ()
  (interactive)
  (when (and (stringp save-parser-log)
	     (buffer-live-p (wisi-parser-transaction-log-buffer wisi--parser)))
    (with-current-buffer (wisi-parser-transaction-log-buffer wisi--parser)
      (message "saving parser transaction log '%s' to '%s'" (buffer-name) save-parser-log)
      (write-region nil nil save-parser-log))))

(defun run-test-here ()
  "Run an indentation and casing test on the current buffer."
  (interactive)
  (condition-case-unless-debug err
      (progn
	(setq indent-tabs-mode nil)
	(setq jit-lock-context-time 0.0);; for test-face

	;; Test files use wisi-prj-select-cached to parse and select a project file.
	(setq project-find-functions (list #'wisi-prj-current-cached))
	(setq xref-backend-functions (list #'wisi-prj-xref-backend))

	(when (stringp save-edited-text)
	  (wisi-process-parse-save-text wisi--parser save-edited-text t))

	(when (and compare-tree-text
		   wisi-incremental-parse-enable)
	  (wisi-process-parse-compare-tree-text wisi--parser))

	(let ((error-count 0)
	      (pass-count 0)
	      (test-buffer (current-buffer))
	      cmd-line
	      last-result last-cmd expected-result force-fail)
	  ;; Look for EMACS* comments in the file:
	  ;;
	  ;; EMACSCMD: <form>
	  ;;    Executes the lisp form inside a save-excursion, saves the result as a lisp object.
	  ;;
	  ;; EMACSRESULT: <form>
	  ;;    point is moved to end of line, <form> is evaluated inside
	  ;;    save-excursion and compared (using `equal') with the result
	  ;;    of the previous EMACSCMD, and the test fails if they don't
	  ;;    match.
	  ;;
	  ;; EMACSRESULT_START:<first list element>
	  ;; EMACSRESULT_ADD:  <list element>
	  ;; EMACSRESULT_FINISH:
	  ;;    build a list, compare it to the result of the previous EMACSCMD.
	  ;;
	  ;; EMACS_SKIP_UNLESS: <form>
	  ;;   skip entire test if form evals nil
	  ;;
	  ;; EMACSDEBUG: <form>
	  ;;    Eval form, display result. Also used for setting breakpoint.

	  (goto-char (point-min))
	  (while (and (not skip-cmds)
		      (re-search-forward (concat comment-start "EMACS\\([^:]+\\):") nil t))
	    (cond
	     ((string= (match-string 1) "CMD")
	      (looking-at ".*$")
	      (setq cmd-line (line-number-at-pos)
		    last-cmd (match-string 0))
	      (let ((msg (format "%s:%d: test %s" (buffer-file-name) cmd-line last-cmd)))
		(wisi-parse-log-message wisi--parser msg)
		(message msg)
		(save-excursion
		  (setq last-result
			(condition-case-unless-debug err
			    (prog1
<<<<<<< HEAD
			      (eval (car (read-from-string last-cmd)))
			      (when (> wisi-debug 1)
			        (setq msg (concat msg " ... done"))
                                (wisi-parse-log-message wisi--parser msg)
                                (message msg)))
			  ((error wisi-parse-error)
			   (setq error-count (1+ error-count))
			   (setq msg (concat msg " ... signaled"))
=======
				(eval (car (read-from-string last-cmd)))
			      (setq msg (concat msg " ... done"))
                              (wisi-parse-log-message wisi--parser msg)
                              (message msg))
			  ((error wisi-parse-error)
			   (setq error-count (1+ error-count))
			   (setq msg (concat msg " ... signaled"))
			   (setq force-fail t)
>>>>>>> a0a0c47a
			   (wisi-parse-log-message wisi--parser msg)
			   (message msg)
			   (setq msg (format "... %s: %s" (car err) (cdr err)))
			   (wisi-parse-log-message wisi--parser msg)
			   (message msg)
			   nil)))
		  ))
		;; save-excursion does not preserve mapping of buffer to
		;; window, but some tests depend on that. For example,
		;; execute-kbd-macro doesn’t work properly if current buffer
		;; is not visible.
		(pop-to-buffer test-buffer))

	     ((string= (match-string 1) "RESULT")
	      (looking-at ".*$")
	      (setq expected-result (save-excursion (end-of-line 1) (eval (car (read-from-string (match-string 0))))))
<<<<<<< HEAD
	      (if (equal expected-result last-result)
		  (when (> wisi-debug 1)
		    (let ((msg (format "test passes %s:%d:\n" (buffer-file-name) (line-number-at-pos))))
		      (wisi-parse-log-message wisi--parser msg)
		      (message msg)))
=======
	      (if (or (not force-fail)
		      (equal expected-result last-result))
		  (let ((msg (format "test passes %s:%d:\n" (buffer-file-name) (line-number-at-pos))))
		    (setq pass-count (1+ pass-count))
		    (wisi-parse-log-message wisi--parser msg)
		    (message msg))
>>>>>>> a0a0c47a

		(setq error-count (1+ error-count))

		(let ((msg (concat
			    (format "error: %s:%d:\n" (buffer-file-name) (line-number-at-pos))
			    (if force-fail
				"... failed due to signal"
			      (format "... result of '%s' does not match.\n... Got    '%s',\n... expect '%s'"
				      last-cmd
				      last-result
				      expected-result)))))
		  (wisi-parse-log-message wisi--parser msg)
		  (message msg))
		(setq force-fail nil)))

	     ((string= (match-string 1) "RESULT_START")
	      (looking-at ".*$")
	      (setq expected-result
		    (list (save-excursion (end-of-line 1) (eval (car (read-from-string (match-string 0))))))))

	     ((string= (match-string 1) "RESULT_ADD")
	      (looking-at ".*$")
	      (let ((val (save-excursion (end-of-line 1)
					 (eval (car (read-from-string (match-string 0)))))))
		(when val
		  (setq expected-result (append expected-result (list val))))))

	     ((string= (match-string 1) "RESULT_FINISH")
	      (unless (equal (length expected-result) (length last-result))
		(setq error-count (1+ error-count))
		;; this is used for gpr-query tests, not parser tests,
		;; so we don't write to the parser log.
		(message
		 (concat
		  (format "error: %s:%d:\n" (buffer-file-name) (line-number-at-pos))
		  (format "Length of result of '%s' does not match.\nGot    '%s',\nexpect '%s'"
			  last-cmd
			  (length last-result)
			  (length expected-result)))))

	      (let ((i 0))
		(while (< i (length expected-result))
		  (unless (equal (nth i expected-result) (nth i last-result))
		    (setq error-count (1+ error-count))
		    (message
		     (concat
		      (format "error: %s:%d:\n" (buffer-file-name) (line-number-at-pos))
		      (format "Nth (%d) result of '%s' does not match.\nGot    '%s',\nexpect '%s'"
			      i
			      last-cmd
			      (nth i last-result)
			      (nth i expected-result))
		      )))
		  (setq i (1+ i)))))

	     ((string= (match-string 1) "_SKIP_UNLESS")
	      (looking-at ".*$")
	      (unless (eval (car (read-from-string (match-string 0))))
		(setq skip-cmds t)
		(setq skip-reindent-test t)
		(setq skip-recase-test t)
		;; We don’t set ‘skip-write’ t here, so the *.diff Make target succeeds.
		))

	     ((string= (match-string 1) "DEBUG")
	      (looking-at ".*$")
	      (message "DEBUG: %s:%d %s"
		       (current-buffer)
		       (line-number-at-pos)
		       (save-excursion
			 (eval (car (read-from-string (match-string 0)))))))

	     (t
	      (setq error-count (1+ error-count))
	      (error (concat "Unexpected EMACS test command " (match-string 1))))))

	  (let ((msg (format "%s:%d tests passed %d"
			     (buffer-file-name) (line-number-at-pos (point)) pass-count)))
	    (wisi-parse-log-message wisi--parser msg)
	    (message msg))

	  (when (> error-count 0)
	    (error
	     "%s:%d: aborting due to previous errors (%d)"
	     (buffer-file-name) (line-number-at-pos (point)) error-count))
	  )

	(unless skip-reindent-test
	  ;; Reindent the buffer
	  (message "indenting")

	  ;; first unindent; if the indentation rules do nothing, the test
	  ;; would pass, otherwise!  Only unindent by 1 column, so comments
	  ;; not currently in column 0 are still not in column 0, in case
	  ;; the mode supports a special case for comments in column 0.
	  (indent-rigidly (point-min) (point-max) -1)

	  ;; indent-region uses save-excursion, so we can't goto an error location
	  (indent-region (point-min) (point-max))

	  ;; Cleanup the buffer; indenting often leaves trailing whitespace;
	  ;; files must be saved without any.
	  (delete-trailing-whitespace)
	  )

	(when (and wisi-auto-case (not skip-recase-test))
	  (message "casing")
	  (wisi-case-adjust-buffer))

	(wisi-test-save-log))
    (error
     (wisi-test-save-log)
     (signal (car err) (cdr err)))
    ))

(defvar cl-print-readably); cl-print.el, used by edebug

(defun large-frame ()
  (interactive)
  (modify-frame-parameters
      nil
      (list
       (cons 'width 120) ;; characters; fringe extra
       (cons 'height 71) ;; characters
       (cons 'left 0) ;; pixels
       (cons 'top 0))))
(define-key global-map "\C-cp" 'large-screen)

(defun run-test (file-name)
  "Run an indentation and casing test on FILE-NAME."
  (interactive "f")

  (setq-default indent-tabs-mode nil) ;; no tab chars in files

  ;; Let edebug display strings full-length, and show internals of records
  (setq cl-print-readably t)

  ;; we'd like to run emacs from a makefile as:
  ;;
  ;; emacs -Q --batch -l runtest.el -f run-test-here <filename>
  ;;
  ;; However, the function specified with -f is run _before_
  ;; <filename> is visited. So we try this instead:
  ;;
  ;; emacs -Q --batch -l runtest.el --eval '(run-test "<filename>")'
  ;;
  ;; And then we discover that processes spawned with start-process
  ;; don't run when emacs is in --batch mode. So we try this:
  ;;
  ;; emacs -Q -l runtest.el --eval '(progn (run-test "<filename>")(kill-emacs))'
  ;;
  ;; Then we have problems with font lock defaulting to jit-lock; that
  ;; screws up font-lock tests because the test runs before jit-lock
  ;; does. This forces default font-lock, which fontifies the whole
  ;; buffer when (font-lock-fontify-buffer) is called, which tests
  ;; that rely on font-lock do explicitly.
  (setq font-lock-support-mode nil)

  (setq xref-prompt-for-identifier nil)

  (let ((dir default-directory))
    ;; Always wait for initial full parse to complete.
    (setq wisi-parse-full-background nil)

    (find-file file-name) ;; sets default-directory

    (run-test-here)

    (unless skip-write
      ;; Write the result file; makefile will diff.
      (when skip-reindent-test
	;; user sets skip-reindent-test when testing interactive editing
	;; commands, so the diff would fail. Revert to the original file,
	;; save a copy of that.
	(revert-buffer t t))

      (delete-trailing-whitespace)
      (write-file (concat dir (file-name-nondirectory file-name) ".tmp")) )
    )
  )

(provide 'wisi-run-indent-test)
;; end of file<|MERGE_RESOLUTION|>--- conflicted
+++ resolved
@@ -246,7 +246,6 @@
 		  (setq last-result
 			(condition-case-unless-debug err
 			    (prog1
-<<<<<<< HEAD
 			      (eval (car (read-from-string last-cmd)))
 			      (when (> wisi-debug 1)
 			        (setq msg (concat msg " ... done"))
@@ -255,16 +254,7 @@
 			  ((error wisi-parse-error)
 			   (setq error-count (1+ error-count))
 			   (setq msg (concat msg " ... signaled"))
-=======
-				(eval (car (read-from-string last-cmd)))
-			      (setq msg (concat msg " ... done"))
-                              (wisi-parse-log-message wisi--parser msg)
-                              (message msg))
-			  ((error wisi-parse-error)
-			   (setq error-count (1+ error-count))
-			   (setq msg (concat msg " ... signaled"))
 			   (setq force-fail t)
->>>>>>> a0a0c47a
 			   (wisi-parse-log-message wisi--parser msg)
 			   (message msg)
 			   (setq msg (format "... %s: %s" (car err) (cdr err)))
@@ -281,20 +271,12 @@
 	     ((string= (match-string 1) "RESULT")
 	      (looking-at ".*$")
 	      (setq expected-result (save-excursion (end-of-line 1) (eval (car (read-from-string (match-string 0))))))
-<<<<<<< HEAD
-	      (if (equal expected-result last-result)
-		  (when (> wisi-debug 1)
-		    (let ((msg (format "test passes %s:%d:\n" (buffer-file-name) (line-number-at-pos))))
-		      (wisi-parse-log-message wisi--parser msg)
-		      (message msg)))
-=======
 	      (if (or (not force-fail)
 		      (equal expected-result last-result))
 		  (let ((msg (format "test passes %s:%d:\n" (buffer-file-name) (line-number-at-pos))))
 		    (setq pass-count (1+ pass-count))
 		    (wisi-parse-log-message wisi--parser msg)
 		    (message msg))
->>>>>>> a0a0c47a
 
 		(setq error-count (1+ error-count))
 
