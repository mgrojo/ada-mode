-------------------------------------------------------------------------------
--
<<<<<<< HEAD
-- Copyright (C) 1999, 2013, 2015 Christoph Karl Walter Grein
=======
--  Copyright (C) 2015 Stephen Leake
--  Copyright (C) 1999, 2013 Christoph Karl Walter Grein
>>>>>>> 930ba688
--
--  This file is part of the OpenToken package.
--
--  The OpenToken package is free software; you can redistribute it
--  and/or modify it under the terms of the GNU General Public License
--  as published by the Free Software Foundation; either version 3, or
--  (at your option) any later version. The OpenToken package is
--  distributed in the hope that it will be useful, but WITHOUT ANY
--  WARRANTY; without even the implied warranty of MERCHANTABILITY or
--  FITNESS FOR A PARTICULAR PURPOSE. See the GNU General Public
--  License for more details. You should have received a copy of the
--  GNU General Public License distributed with the OpenToken package;
--  see file GPL.txt. If not, write to the Free Software Foundation,
--  59 Temple Place - Suite 330, Boston, MA 02111-1307, USA.
--
--  As a special exception, if other files instantiate generics from
--  this unit, or you link this unit with other files to produce an
--  executable, this unit does not by itself cause the resulting
--  executable to be covered by the GNU General Public License. This
--  exception does not however invalidate any other reasons why the
--  executable file might be covered by the GNU Public License.
--  -----------------------------------------------------------------------------

with Ada.Strings.Maps.Constants;

with OpenToken.Text_Feeder.String;
with OpenToken.Token.Analyzer;

with OpenToken.Recognizer.Character_Set;
with OpenToken.Recognizer.End_Of_File;
with OpenToken.Recognizer.Keyword;
with OpenToken.Recognizer.Nothing;
with OpenToken.Recognizer.Separator;
with OpenToken.Recognizer.String;

private package HTML_Lexer.Tags is

   ---------------------------------------------------------------------
   --  A lexical analyser for the HTML language. It analyses
   --  only the tag contents:
   --
   --    <Tag Attribute=Value Attribute="String"> not considered </Tag>
   --
   --  This very first version is not complete. It simply serves as a
   --  demonstration of feasibility.
   --  Missing tags and attributes are returned as Value.
   ---------------------------------------------------------------------

<<<<<<< HEAD
   type Tag_Token is (-- Tag delimiters
                      Start_Tag_Opener,  -- <
                      End_Tag_Opener,    -- </
                      Tag_Closer,        -- >

                      -- Tags (without delimiters, ... standing for attributes)
                      HTML,              -- <HTML ...>
                      Head,              -- <HEAD ...>
                      Meta,              -- <META ...>
                      HTML_Body,         -- <BODY ...>
                      Anchor,            -- <A ...>
                      Heading_1,         -- <H1 ...>
                      Image,             -- <IMG ...>

                      -- add further tags here
                      -- Attributes (the left side of assignments without = and following value)
                      Content,           -- CONTENT=
                      Hyper_Reference,   -- HREF=
                      Link_Type,         -- TYPE=
                      Name,              -- NAME=
                      Title,             -- TITLE=

                      -- add further attributes here
                      -- The assignment character in attributes
                      Assignment,        -- =

                      -- Values (the right side of assignments)
                      Value,             -- unquoted
                      String,            -- "quoted"

                      -- Syntax error
                      Bad_Token,
                      --
                      Whitespace, End_Of_Tag);

   package Master_Tag_Token is new OpenToken.Token.Enumerated
     (Tag_Token, Tag_Token'First, Tag_Token'Last, Tag_Token'Image);
=======
   type Tag_Token is
     (
      --  Tag delimiters
      Start_Tag_Opener,  -- <
      End_Tag_Opener,    -- </
      Tag_Closer,        -- >

      --  Tags (without delimiters, ... standing for attributes)
      HTML,              -- <HTML ...>
      Head,              -- <HEAD ...>
      Meta,              -- <META ...>
      HTML_Body,         -- <BODY ...>
      Anchor,            -- <A ...>
      Heading_1,         -- <H1 ...>
      Image,             -- <IMG ...>

      --  add further tags here
      --  Attributes (the left side of assignments without = and following value)
      Content,           -- CONTENT=
      Hyper_Reference,   -- HREF=
      Link_Type,         -- TYPE=
      Name,              -- NAME=
      Title,             -- TITLE=

      --  add further attributes here
      --  The assignment character in attributes
      Assignment,        -- =

      --  Values (the right side of assignments)
      Value,             -- unquoted
      String,            -- "quoted"

      --  Syntax error
      Bad_Token,
      --
      Whitespace, End_Of_Tag);

   package Master_Tag_Token is new OpenToken.Token (Tag_Token, Tag_Token'First, Tag_Token'Last, Tag_Token'Image);
>>>>>>> 930ba688
   package Tokenizer is new Master_Tag_Token.Analyzer;

   use type Ada.Strings.Maps.Character_Set;

   Syntax : constant Tokenizer.Syntax :=
     (Start_Tag_Opener => Tokenizer.Get (OpenToken.Recognizer.Separator.Get ("<")),
      End_Tag_Opener   => Tokenizer.Get (OpenToken.Recognizer.Separator.Get ("</")),
      Tag_Closer       => Tokenizer.Get (OpenToken.Recognizer.Separator.Get (">")),
      HTML             => Tokenizer.Get (OpenToken.Recognizer.Keyword.Get ("HTML")),
      Head             => Tokenizer.Get (OpenToken.Recognizer.Keyword.Get ("Head")),
      Meta             => Tokenizer.Get (OpenToken.Recognizer.Keyword.Get ("Meta")),
      HTML_Body        => Tokenizer.Get (OpenToken.Recognizer.Keyword.Get ("HTML_Body")),
      Heading_1        => Tokenizer.Get (OpenToken.Recognizer.Keyword.Get ("H1")),
      Anchor           => Tokenizer.Get (OpenToken.Recognizer.Keyword.Get ("A")),
      Image            => Tokenizer.Get (OpenToken.Recognizer.Keyword.Get ("IMG")),
      Content          => Tokenizer.Get (OpenToken.Recognizer.Keyword.Get ("CONTENT")),
      Hyper_Reference  => Tokenizer.Get (OpenToken.Recognizer.Keyword.Get ("HREF")),
      Link_Type        => Tokenizer.Get (OpenToken.Recognizer.Keyword.Get ("TYPE")),
      Name             => Tokenizer.Get (OpenToken.Recognizer.Keyword.Get ("NAME")),
      Title            => Tokenizer.Get (OpenToken.Recognizer.Keyword.Get ("TITLE")),
      Assignment       => Tokenizer.Get (OpenToken.Recognizer.Separator.Get ("=")),
      Value            => Tokenizer.Get
        (OpenToken.Recognizer.Character_Set.Get
           (Ada.Strings.Maps.Constants.Letter_Set        or
              Ada.Strings.Maps.Constants.Decimal_Digit_Set or
              Ada.Strings.Maps.To_Set (".-"),
            Reportable => True)),
      String           => Tokenizer.Get (OpenToken.Recognizer.String.Get (Double_Delimiter => False)),
      Whitespace       => Tokenizer.Get
        (OpenToken.Recognizer.Character_Set.Get
           (OpenToken.Recognizer.Character_Set.Standard_Whitespace)),
      Bad_Token        => Tokenizer.Get (OpenToken.Recognizer.Nothing.Get),
      End_Of_Tag       => Tokenizer.Get (OpenToken.Recognizer.End_Of_File.Get));

   Tag_Input_Feeder : aliased OpenToken.Text_Feeder.String.Instance;

<<<<<<< HEAD
   Analyzer: Tokenizer.Instance := Tokenizer.Initialize
     (Syntax,
      Feeder  => Tag_Input_Feeder'access).all;
=======
   Analyzer : Tokenizer.Handle := Tokenizer.Initialize
     (Syntax,
      Default => Bad_Token,
      Feeder  => Tag_Input_Feeder'Access);
>>>>>>> 930ba688

end HTML_Lexer.Tags;<|MERGE_RESOLUTION|>--- conflicted
+++ resolved
@@ -1,11 +1,7 @@
 -------------------------------------------------------------------------------
 --
-<<<<<<< HEAD
--- Copyright (C) 1999, 2013, 2015 Christoph Karl Walter Grein
-=======
 --  Copyright (C) 2015 Stephen Leake
 --  Copyright (C) 1999, 2013 Christoph Karl Walter Grein
->>>>>>> 930ba688
 --
 --  This file is part of the OpenToken package.
 --
@@ -54,45 +50,6 @@
    --  Missing tags and attributes are returned as Value.
    ---------------------------------------------------------------------
 
-<<<<<<< HEAD
-   type Tag_Token is (-- Tag delimiters
-                      Start_Tag_Opener,  -- <
-                      End_Tag_Opener,    -- </
-                      Tag_Closer,        -- >
-
-                      -- Tags (without delimiters, ... standing for attributes)
-                      HTML,              -- <HTML ...>
-                      Head,              -- <HEAD ...>
-                      Meta,              -- <META ...>
-                      HTML_Body,         -- <BODY ...>
-                      Anchor,            -- <A ...>
-                      Heading_1,         -- <H1 ...>
-                      Image,             -- <IMG ...>
-
-                      -- add further tags here
-                      -- Attributes (the left side of assignments without = and following value)
-                      Content,           -- CONTENT=
-                      Hyper_Reference,   -- HREF=
-                      Link_Type,         -- TYPE=
-                      Name,              -- NAME=
-                      Title,             -- TITLE=
-
-                      -- add further attributes here
-                      -- The assignment character in attributes
-                      Assignment,        -- =
-
-                      -- Values (the right side of assignments)
-                      Value,             -- unquoted
-                      String,            -- "quoted"
-
-                      -- Syntax error
-                      Bad_Token,
-                      --
-                      Whitespace, End_Of_Tag);
-
-   package Master_Tag_Token is new OpenToken.Token.Enumerated
-     (Tag_Token, Tag_Token'First, Tag_Token'Last, Tag_Token'Image);
-=======
    type Tag_Token is
      (
       --  Tag delimiters
@@ -131,7 +88,6 @@
       Whitespace, End_Of_Tag);
 
    package Master_Tag_Token is new OpenToken.Token (Tag_Token, Tag_Token'First, Tag_Token'Last, Tag_Token'Image);
->>>>>>> 930ba688
    package Tokenizer is new Master_Tag_Token.Analyzer;
 
    use type Ada.Strings.Maps.Character_Set;
@@ -168,15 +124,8 @@
 
    Tag_Input_Feeder : aliased OpenToken.Text_Feeder.String.Instance;
 
-<<<<<<< HEAD
    Analyzer: Tokenizer.Instance := Tokenizer.Initialize
      (Syntax,
       Feeder  => Tag_Input_Feeder'access).all;
-=======
-   Analyzer : Tokenizer.Handle := Tokenizer.Initialize
-     (Syntax,
-      Default => Bad_Token,
-      Feeder  => Tag_Input_Feeder'Access);
->>>>>>> 930ba688
 
 end HTML_Lexer.Tags;