;; xref-ada.el --- ada-mode backend for xref.el -*-lexical-binding:t-*-
;;
;; requires emacs 25

(eval-and-compile
  (when (> emacs-major-version 24)
    (require 'xref)))

(defun xref-ada-find-backend ()
  'xref-ada)

(cl-defmethod xref-backend-definitions ((_backend (eql xref-ada)) identifier)
  (let* ((t-prop (get-text-property 0 'xref-ada-identifier identifier))
	 (identifier (substring-no-properties identifier 0 nil))
	 (file (plist-get t-prop ':file))
	 (line (plist-get t-prop ':line))
	 (column (plist-get t-prop ':column))
	 )

    ;; t-prop is nil when identifier is from prompt

    (unless file
      ;; WORKARUND: gpr-query-other requires a non-nil file arg.
      ;; Should prompt for file with identifier, or improve gpr-query to handle nil file.
      ;; For now, use current buffer file; will search spec and body (a common use case).
      (setq file (buffer-file-name)))

    (ada-check-current-project file)

    (when (null ada-xref-other-function)
      (error "no cross reference information available"))

    (let ((target
	   (funcall
	    ada-xref-other-function
	    identifier file line column)))
      ;; IMPROVEME: change ada-xref-other-function to return xref-file-location
      (list
       (xref-make
	identifier
	(xref-make-file-location
	 (nth 0 target) ;; file
	 (nth 1 target) ;; line
	 (nth 2 target)) ;; column
	)))
    ))

(cl-defmethod xref-backend-identifier-at-point ((_backend (eql xref-ada)))
  (save-excursion
    (condition-case nil
	(let ((ident (ada-identifier-at-point))) ;; moves point to start of ident
	  (put-text-property
	   0 1
	   'xref-ada-identifier
	   (list ':file (buffer-file-name)
		 ':line (line-number-at-pos)
		 ':column (current-column))
	   ident)
	  ident)
	(error
	 ;; from ada-identifier-at-point; no identifier
	 nil))))

(cl-defmethod xref-backend-identifier-completion-table ((_backend (eql xref-ada)))
  (wisi-validate-cache (point-max) t 'navigate)
  (save-excursion
    (let ((table nil)
	  cache)
      (goto-char (point-min))
      (while (not (eobp))
<<<<<<< HEAD
	(setq cache (wisi-forward-find-cache-token '(IDENTIFIER name) (point-max)))
=======
	(setq cache (wisi-forward-find-cache-token '(IDENTIFIER name )(point-max)))
>>>>>>> 29af9725
	(cond
	 ((null cache)
	  ;; eob
	  )

	 ((memq (wisi-cache-nonterm cache)
		'(abstract_subprogram_declaration
		  exception_declaration
		  function_specification
		  full_type_declaration
		  generic_declaration
		  generic_instantiation
		  null_procedure_declaration
		  object_declaration
		  procedure_specification
		  package_specification
		  subtype_declaration
		  type_declaration))
	  (push (wisi-cache-text cache) table))
	 ))
      table)))

(define-minor-mode xref-ada-mode ()
  "Use xref-ada functions."
  :init-value t
  ;; The macro code sets the mode variable to the new value before we get here.
  (if xref-ada-mode
      (add-hook 'xref-backend-functions #'xref-ada-find-backend nil t)

    (setq xref-backend-functions (remq #'xref-ada-find-backend xref-backend-functions))))

(add-hook 'ada-mode-hook 'xref-ada-mode)

(provide 'xref-ada)<|MERGE_RESOLUTION|>--- conflicted
+++ resolved
@@ -68,11 +68,7 @@
 	  cache)
       (goto-char (point-min))
       (while (not (eobp))
-<<<<<<< HEAD
-	(setq cache (wisi-forward-find-cache-token '(IDENTIFIER name) (point-max)))
-=======
 	(setq cache (wisi-forward-find-cache-token '(IDENTIFIER name )(point-max)))
->>>>>>> 29af9725
 	(cond
 	 ((null cache)
 	  ;; eob
