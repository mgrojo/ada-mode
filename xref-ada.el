--- conflicted
+++ resolved
@@ -68,11 +68,7 @@
 	  cache)
       (goto-char (point-min))
       (while (not (eobp))
-<<<<<<< HEAD
-	(setq cache (wisi-forward-find-cache-token 'name (point-max)))
-=======
 	(setq cache (wisi-forward-find-cache-token '(IDENTIFIER name) (point-max)))
->>>>>>> 2d86f67d
 	(cond
 	 ((null cache)
 	  ;; eob
@@ -82,20 +78,13 @@
 		'(abstract_subprogram_declaration
 		  exception_declaration
 		  function_specification
-<<<<<<< HEAD
-=======
 		  full_type_declaration
->>>>>>> 2d86f67d
 		  generic_declaration
 		  generic_instantiation
 		  null_procedure_declaration
 		  object_declaration
 		  procedure_specification
-<<<<<<< HEAD
-		  package-specification
-=======
 		  package_specification
->>>>>>> 2d86f67d
 		  subtype_declaration
 		  type_declaration))
 	  (push (wisi-cache-text cache) table))
