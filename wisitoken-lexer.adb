--  Abstract :
--
--  See spec.
--
--  Copyright (C) 2017 - 2022 Free Software Foundation, Inc.
--
--  This library is free software;  you can redistribute it and/or modify it
--  under terms of the  GNU General Public License  as published by the Free
--  Software  Foundation;  either version 3,  or (at your  option) any later
--  version. This library is distributed in the hope that it will be useful,
--  but WITHOUT ANY WARRANTY;  without even the implied warranty of MERCHAN-
--  TABILITY or FITNESS FOR A PARTICULAR PURPOSE.

--  As a special exception under Section 7 of GPL version 3, you are granted
--  additional permissions described in the GCC Runtime Library Exception,
--  version 3.1, as published by the Free Software Foundation.

pragma License (Modified_GPL);

with GNAT.Strings;
package body WisiToken.Lexer is

   function Image
     (Item       : in Token;
      Descriptor : in WisiToken.Descriptor)
     return String
   is
      ID_Image : constant String := WisiToken.Image (Item.ID, Descriptor);
   begin
      if Item.Char_Region = Null_Buffer_Region then
         return "(" & ID_Image & ")";

      else
         return "(" & ID_Image & ", " & Image (Item.Char_Region) &
           (if Item.ID = Descriptor.New_Line_ID
            then ", " & Image (Item.Line_Region)
            else "") & ")";
      end if;
   end Image;

   function Full_Image
     (Item       : in Token;
      Descriptor : in WisiToken.Descriptor)
     return String
   is begin
      return "(" & Image (Item.ID, Descriptor) & ", " &
        Image (Item.Byte_Region) & ", " &
        Image (Item.Char_Region) & ", " &
        Image (Item.Line_Region) & ")";
   end Full_Image;

   procedure Shift
     (Token       : in out Lexer.Token;
      Shift_Bytes : in     Base_Buffer_Pos;
      Shift_Chars : in     Base_Buffer_Pos;
      Shift_Lines : in     Base_Line_Number_Type)
   is begin
      Token.Byte_Region := @ + Shift_Bytes;
      Token.Char_Region := @ + Shift_Chars;
      Token.Line_Region := @ + Shift_Lines;
   end Shift;

   function To_String (Item : in Recover_Characters) return String
   is begin
      for I in Item'Range loop
         if Item (I) = ASCII.NUL then
            return Item (Item'First .. I - 1);
         end if;
      end loop;
      return Item;
   end To_String;

   function Column (Token : in Lexer.Token; Line_Begin_Char_Pos : in Buffer_Pos) return Ada.Text_IO.Count
   is begin
      if Token.Line_Region.First = 1 then
         return Ada.Text_IO.Count (Token.Char_Region.First);

      elsif Line_Begin_Char_Pos = Invalid_Buffer_Pos then
         return 0;

      else
         return Ada.Text_IO.Count (Token.Char_Region.First - Line_Begin_Char_Pos);
      end if;
   end Column;

   procedure Begin_Pos
     (Object     : in     Source;
      Begin_Byte :    out Buffer_Pos;
      Begin_Char :    out Buffer_Pos;
      Begin_Line :    out Line_Number_Type)
   is begin
      Begin_Byte := Object.Buffer_Nominal_First_Byte;
      Begin_Char := Object.Buffer_Nominal_First_Char;
      Begin_Line := Object.Line_Nominal_First;
   end Begin_Pos;

   function Has_Source (Lexer : access constant Instance) return Boolean
   is begin
      return Has_Source (Lexer.Source);
   end Has_Source;

   function Buffer_Text (Lexer : in Instance; Byte_Region : in WisiToken.Buffer_Region) return String
   is
      First : constant Integer := Integer
        (Byte_Region.First - Lexer.Source.Buffer_Nominal_First_Byte + Buffer_Pos'First);
      Last  : constant Integer := Integer
        (Byte_Region.Last - Lexer.Source.Buffer_Nominal_First_Byte + Buffer_Pos'First);
   begin
      return String (Buffer (Lexer.Source) (First .. Last));
   end Buffer_Text;

   function Buffer_Region_Byte (Lexer : in Instance) return WisiToken.Buffer_Region
   is begin
      return Buffer_Region_Byte (Lexer.Source);
   end Buffer_Region_Byte;

   function File_Name (Lexer : in Instance) return String
   is begin
      return File_Name (Lexer.Source);
   end File_Name;

   procedure Begin_Pos
     (Lexer      : in     Instance;
      Begin_Byte :    out Buffer_Pos;
      Begin_Char :    out Buffer_Pos;
      Begin_Line :    out Line_Number_Type)
   is begin
      Begin_Pos (Lexer.Source, Begin_Byte, Begin_Char, Begin_Line);
   end Begin_Pos;

   function Line_At_Byte_Pos
     (Lexer    : in Instance;
      Token    : in WisiToken.Lexer.Token;
      Byte_Pos : in Buffer_Pos)
     return Line_Number_Type
   is begin
      return Line_At_Byte_Pos
        (Instance'Class (Lexer), Token.Byte_Region, Byte_Pos, First_Line => Token.Line_Region.First);
   end Line_At_Byte_Pos;

   function Find_New_Line
     (Lexer  : in Instance;
      Region : in Buffer_Region)
     return Base_Buffer_Pos
   is begin
      return Find_New_Line (Lexer.Source, Region);
   end Find_New_Line;

   function Contains_New_Line
     (Lexer       : in Instance;
      Byte_Region : in Buffer_Region;
      First       : in Boolean)
     return Base_Buffer_Pos
   is begin
      return Contains_New_Line (Lexer.Source, Byte_Region, First);
   end Contains_New_Line;

   function Contains_New_Line
     (Lexer       : in Instance;
      ID          : in Token_ID;
      Byte_Region : in Buffer_Region;
      First       : in Boolean)
     return Base_Buffer_Pos
   is begin
      if Instance'Class (Lexer).Can_Contain_New_Line (ID) then
         return Contains_New_Line (Lexer.Source, Byte_Region, First);
      else
         return Invalid_Buffer_Pos;
      end if;
   end Contains_New_Line;

   function New_Line_Count
     (Lexer : in Instance;
      Item  : in Token_Arrays.Vector)
     return Base_Line_Number_Type
   is
      Result : Base_Line_Number_Type := 0;
      Pos    : Base_Buffer_Pos;
   begin
      for Token of Item loop
         Pos := Lexer.Contains_New_Line (Token.ID, Token.Byte_Region, First => True);
         if Pos /= Invalid_Buffer_Pos then
            Result := @ + New_Line_Count (Lexer.Source, Token.Byte_Region);
         end if;
      end loop;
      return Result;
   end New_Line_Count;

   function Find_New_Line
     (Source : in WisiToken.Lexer.Source;
      Start  : in Buffer_Pos)
     return Buffer_Pos
   is begin
      for I in To_Buffer_Index (Source, Start) .. Source.Buffer'Last loop
         if Source.Buffer (I) = ASCII.LF then
            return From_Buffer_Index (Source, I);
         end if;
      end loop;
      return From_Buffer_Index (Source, Source.Buffer'Last);
   end Find_New_Line;

   function Find_String_Or_New_Line
     (Source : in WisiToken.Lexer.Source;
      Start  : in Buffer_Pos;
      Item   : in String)
     return Buffer_Pos
   is begin
      for I in To_Buffer_Index (Source, Start) .. Source.Buffer'Last loop
         if Source.Buffer (I) = ASCII.LF or
           ((I + Item'Length <= Source.Buffer'Last) and then
              Source.Buffer (I .. I + Item'Length - 1) = Item)
         then
            return From_Buffer_Index (Source, I);
         end if;
      end loop;
      return From_Buffer_Index (Source, Source.Buffer'Last); --  Implicit new_line at EOI
   end Find_String_Or_New_Line;

   function Find_String
     (Source : in WisiToken.Lexer.Source;
      Start  : in Buffer_Pos;
      Item   : in String)
     return Buffer_Pos
   is begin
      for I in To_Buffer_Index (Source, Start) .. Source.Buffer'Last loop
         if (I + Item'Length <= Source.Buffer'Last) and then
           Source.Buffer (I .. I + Item'Length - 1) = Item
         then
            return From_Buffer_Index (Source, I);
         end if;
      end loop;
      return From_Buffer_Index (Source, Source.Buffer'Last); --  Implicit delimiter at EOI
   end Find_String;

   function Find_New_Line
     (Source : in WisiToken.Lexer.Source;
      Region : in Buffer_Region)
     return Base_Buffer_Pos
   is begin
      for I in To_Buffer_Index (Source, Region.First) .. To_Buffer_Index (Source, Region.Last) loop
         if Source.Buffer (I) = ASCII.LF then
            return From_Buffer_Index (Source, I);
         end if;
      end loop;
      return Invalid_Buffer_Pos;
   end Find_New_Line;

   function Find_String_Or_New_Line
     (Source : in WisiToken.Lexer.Source;
      Region : in Buffer_Region;
      Item   : in String)
     return Base_Buffer_Pos
   is
      Index_Last : constant Integer := To_Buffer_Index (Source, Region.Last);
   begin
      for I in To_Buffer_Index (Source, Region.First) .. Index_Last loop
         if Source.Buffer (I) = ASCII.LF or
           ((I + Item'Length - 1 <= Index_Last) and then
              Source.Buffer (I .. I + Item'Length - 1) = Item)
         then
            return From_Buffer_Index (Source, I);
         end if;
      end loop;
      return Invalid_Buffer_Pos;
   end Find_String_Or_New_Line;

   function Find_String
     (Source : in WisiToken.Lexer.Source;
      Region : in Buffer_Region;
      Item   : in String)
     return Base_Buffer_Pos
   is
      Index_Last : constant Integer := To_Buffer_Index (Source, Region.Last);
   begin
      for I in To_Buffer_Index (Source, Region.First) .. Index_Last loop
         if (I + Item'Length <= Index_Last) and then
           Source.Buffer (I .. I + Item'Length - 1) = Item
         then
            return From_Buffer_Index (Source, I);
         end if;
      end loop;
      return Invalid_Buffer_Pos;
   end Find_String;

   function Line_Begin_Char_Pos
     (Source : in WisiToken.Lexer.Source;
      Token  : in WisiToken.Lexer.Token;
      Line   : in Line_Number_Type)
     return Base_Buffer_Pos
   is
      Found_Line : Base_Line_Number_Type := Token.Line_Region.First;
   begin
      for I in To_Buffer_Index (Source, Token.Byte_Region.First) ..
        To_Buffer_Index (Source, Token.Byte_Region.Last)
      loop
         if Source.Buffer (I) = ASCII.LF then
            Found_Line := @ + 1;
            if Found_Line = Line then
               return Base_Buffer_Pos (I) + 1;
            end if;
         end if;
      end loop;
      return Invalid_Buffer_Pos;
   end Line_Begin_Char_Pos;

   function Get_Byte
     (Source : in WisiToken.Lexer.Source;
      Pos    : in Integer)
     return Character
   is begin
      return
        (case Source.Label is
         when String_Label => Source.Buffer (Pos),
         when File_Label => GNATCOLL.Mmap.Data (Source.Region)(Pos));
   end Get_Byte;

   function Line_At_Byte_Pos
     (Source      : in WisiToken.Lexer.Source;
      Byte_Region : in WisiToken.Buffer_Region;
      Byte_Pos    : in Buffer_Pos;
      First_Line  : in Line_Number_Type)
     return Line_Number_Type
   is
      Index_Pos : constant Integer := To_Buffer_Index (Source, Byte_Pos);
      Found_Line : Base_Line_Number_Type := First_Line;
   begin
<<<<<<< HEAD
      case Source.Label is
      when String_Label =>
         for I in To_Buffer_Index (Source, Byte_Region.First) ..
           To_Buffer_Index (Source, Byte_Region.Last)
         loop
            if I = Index_Pos then
               return Found_Line;
            end if;

            if Source.Buffer (I) = ASCII.LF then
               Found_Line := @ + 1;
            end if;
         end loop;
         raise SAL.Programmer_Error; -- precondition false.

      when File_Label =>
         --  FIXME: need to read a char from the mapped region; gnatcoll.mmap
         --  doesn't have a simple function for that. This is enough for most
         --  testing.
         return Found_Line;
      end case;
=======
      for I in To_Buffer_Index (Source, Byte_Region.First) ..
        To_Buffer_Index (Source, Byte_Region.Last)
      loop
         if Get_Byte (Source, I) = ASCII.LF then
            Found_Line := @ + 1;
         end if;

         if I = Index_Pos then
            return Found_Line;
         end if;
      end loop;
      raise SAL.Programmer_Error; -- precondition false.
>>>>>>> 7ad1e859
   end Line_At_Byte_Pos;

   function Contains_New_Line
     (Source      : in WisiToken.Lexer.Source;
      Byte_Region : in Buffer_Region;
      First       : in Boolean)
     return Base_Buffer_Pos
   is
      First_Index : constant Integer := To_Buffer_Index (Source, Byte_Region.First);
   begin
      if First then
         for I in First_Index .. To_Buffer_Index (Source, Byte_Region.Last) loop
            if Get_Byte (Source, I) = ASCII.LF then
               return Byte_Region.First + Base_Buffer_Pos (I - First_Index);
            end if;
         end loop;
      else
         for I in reverse First_Index .. To_Buffer_Index (Source, Byte_Region.Last) loop
            if Get_Byte (Source, I) = ASCII.LF then
               return Byte_Region.First + Base_Buffer_Pos (I - First_Index);
            end if;
         end loop;
      end if;
      return Invalid_Buffer_Pos;
   end Contains_New_Line;

   function New_Line_Count
     (Source      : in WisiToken.Lexer.Source;
      Byte_Region : in Buffer_Region)
     return Base_Line_Number_Type
   is begin
      return Count : Base_Line_Number_Type := 0 do
         for I in To_Buffer_Index (Source, Byte_Region.First) ..
           To_Buffer_Index (Source, Byte_Region.Last)
         loop
            if Get_Byte (Source, I) = ASCII.LF then
               Count := @ + 1;
            end if;
         end loop;
      end return;
   end New_Line_Count;

   procedure Finalize (Object : in out Source)
   is begin
      case Object.Label is
      when String_Label =>
         if not Object.User_Buffer then
            Ada.Strings.Unbounded.Free (Object.Buffer);
         end if;

      when File_Label =>
         GNATCOLL.Mmap.Free (Object.Region);
         GNATCOLL.Mmap.Close (Object.File);
      end case;

      Object.Buffer_Nominal_First_Byte := Buffer_Pos'First;
      Object.Buffer_Nominal_First_Char := Buffer_Pos'First;
      Object.Line_Nominal_First        := Line_Number_Type'First;
   end Finalize;

   function Has_Source (Object : in Source) return Boolean
   is
      use all type Ada.Strings.Unbounded.String_Access;
   begin
      case Object.Label is
      when String_Label =>
         return Object.Buffer /= null;

      when File_Label =>
         --  Mmap doesn't provice "Is_Open".
         return Object.Buffer_Nominal_First_Byte /= Invalid_Buffer_Pos;
      end case;
   end Has_Source;

   function Buffer_Region_Byte (Object : in Source) return Buffer_Region
   is begin
      case Object.Label is
      when String_Label =>
         return (Base_Buffer_Pos (Object.Buffer'First), Base_Buffer_Pos (Object.Buffer'Last));

      when File_Label =>
         return (Object.Buffer_Nominal_First_Byte,
                 Object.Buffer_Nominal_First_Byte + Base_Buffer_Pos (Object.Buffer_Last));
      end case;
   end Buffer_Region_Byte;

   function Buffer (Source : in Lexer.Source) return GNATCOLL.Mmap.Str_Access
   is
      use GNATCOLL.Mmap;
   begin
      case Source.Label is
      when String_Label =>
         return Short.To_Str_Access (GNAT.Strings.String_Access (Source.Buffer));

      when File_Label =>
         return Data (Source.Region);
      end case;

   end Buffer;

   function File_Name (Source : in Lexer.Source) return String
   is begin
      return -Source.File_Name;
   end File_Name;

   function To_Char_Pos (Source : in Lexer.Source; Lexer_Char_Pos : in Integer) return Base_Buffer_Pos
   is begin
      return Base_Buffer_Pos (Lexer_Char_Pos) + Source.Buffer_Nominal_First_Char - Buffer_Pos'First;
   end To_Char_Pos;

end WisiToken.Lexer;<|MERGE_RESOLUTION|>--- conflicted
+++ resolved
@@ -324,29 +324,6 @@
       Index_Pos : constant Integer := To_Buffer_Index (Source, Byte_Pos);
       Found_Line : Base_Line_Number_Type := First_Line;
    begin
-<<<<<<< HEAD
-      case Source.Label is
-      when String_Label =>
-         for I in To_Buffer_Index (Source, Byte_Region.First) ..
-           To_Buffer_Index (Source, Byte_Region.Last)
-         loop
-            if I = Index_Pos then
-               return Found_Line;
-            end if;
-
-            if Source.Buffer (I) = ASCII.LF then
-               Found_Line := @ + 1;
-            end if;
-         end loop;
-         raise SAL.Programmer_Error; -- precondition false.
-
-      when File_Label =>
-         --  FIXME: need to read a char from the mapped region; gnatcoll.mmap
-         --  doesn't have a simple function for that. This is enough for most
-         --  testing.
-         return Found_Line;
-      end case;
-=======
       for I in To_Buffer_Index (Source, Byte_Region.First) ..
         To_Buffer_Index (Source, Byte_Region.Last)
       loop
@@ -359,7 +336,6 @@
          end if;
       end loop;
       raise SAL.Programmer_Error; -- precondition false.
->>>>>>> 7ad1e859
    end Line_At_Byte_Pos;
 
    function Contains_New_Line
