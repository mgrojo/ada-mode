--- conflicted
+++ resolved
@@ -2,7 +2,7 @@
 --  command line: wisitoken-bnf-generate.exe  --generate LALR Ada re2c PROCESS wisitoken_grammar.wy
 --
 
---  Copyright (C) 2017 - 2019 Free Software Foundation, Inc.
+--  Copyright (C) 2017, 2018 Free Software Foundation, Inc.
 --
 --  Author: Stephen Leake <stephe-leake@stephe-leake.org>
 --
@@ -26,19 +26,11 @@
 
    Descriptor : aliased WisiToken.Descriptor :=
      (First_Terminal                => 3,
-<<<<<<< HEAD
-      Last_Terminal                 => 25,
-      First_Nonterminal             => 26,
-      Last_Nonterminal              => 37,
-      EOI_ID                        => 25,
-      Accept_ID                     => 26,
-=======
       Last_Terminal                 => 34,
       First_Nonterminal             => 35,
       Last_Nonterminal              => 52,
       EOF_ID                        => 34,
       Accept_ID                     => 35,
->>>>>>> 2dfcc2af
       Case_Insensitive              => False,
       New_Line_ID                   => 1,
       Comment_ID                    => 2,
