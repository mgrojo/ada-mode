--- conflicted
+++ resolved
@@ -210,16 +210,11 @@
 rhs
   : ;; empty
   | rhs_item_list
-<<<<<<< HEAD
-  | rhs_item_list ACTION
-  | rhs_item_list ACTION ACTION
-=======
     %((wisi-indent-action [[(wisi-hanging 0 2) 0]]))%
   | rhs_item_list ACTION
     %((wisi-check-parens [2]))%
   | rhs_item_list ACTION ACTION
     %((wisi-check-parens [2 3]))%
->>>>>>> 76924c74
   ;
 
 rhs_attribute
