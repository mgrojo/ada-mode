;;; WisiToken grammar for WisiToken grammar, for Emacs wisitoken-grammar mode.
;;
;;  WisiToken uses the same grammar for parsing .wy files, but with
;;  different actions.
;;  (ediff "wisitoken_grammar_1.wy" "../org.wisitoken/wisitoken_grammar.wy")
;;
;;  The supported syntax is close to Extended Backus-Naur form, as defined by
;;  https://en.wikipedia.org/wiki/Extended_Backus%E2%80%93Naur_form
;;
;;  Differences from EBNF:
;;  - ':' instead of '='
;;
;;  - Terminating ';' optional in nonterminals.
;;
;;  One requirement is to parse the Python grammar file given at
;;  https://docs.python.org/3.8/reference/grammar.html
;;  and the Java grammar file given at
;;  https://github.com/antlr/grammars-v4/tree/master/java

%code copyright_license %{
;;  Copyright (C) 2017 - 2019 Free Software Foundation, Inc.
;;
;;  Author: Stephen Leake <stephe-leake@stephe-leake.org>
;;
;;  This file is part of GNU Emacs.
;;
;;  GNU Emacs is free software: you can redistribute it and/or modify
;;  it under the terms of the GNU General Public License as published by
;;  the Free Software Foundation, either version 3 of the License, or
;;  (at your option) any later version.
;;
;;  GNU Emacs is distributed in the hope that it will be useful,
;;  but WITHOUT ANY WARRANTY; without even the implied warranty of
;;  MERCHANTABILITY or FITNESS FOR A PARTICULAR PURPOSE.  See the
;;  GNU General Public License for more details.
;;
;;  You should have received a copy of the GNU General Public License
;;  along with GNU Emacs.  If not, see <http://www.gnu.org/licenses/>.
}%

<<<<<<< HEAD
%code actions spec post %{
Partial_Parse_Active    : Boolean := False;
Partial_Parse_Byte_Goal : WisiToken.Buffer_Pos := WisiToken.Buffer_Pos'Last;
}%
=======
;; LR1 for better error correction
%generate LR1 Ada_Emacs re2c Process
%start compilation_unit_list
>>>>>>> 8c4c986e

%no_language_runtime

%keyword CODE "code"
%keyword END "end"
%keyword IF "if"
%keyword KEYWORD "keyword"
%keyword NON_GRAMMAR "non_grammar"
%keyword TOKEN "token"

%token <delimited-text> RAW_CODE "%{" "}%"
%token <delimited-text> REGEXP "%[" "]%"
%token <delimited-text> ACTION "%(" ")%"

%token <punctuation> BAR "|"
%token <punctuation> COLON ":"
%token <punctuation> COMMA ","
%token <punctuation> EQUAL "="
%token <punctuation> GREATER ">"
%token <punctuation> LEFT_BRACE "{"
%token <punctuation> LEFT_BRACKET "["
%token <punctuation> LEFT_PAREN "("
%token <punctuation> LESS "<"
%token <punctuation> PERCENT "%"
%token <punctuation> PLUS "+"
%token <punctuation> QUESTION "?"
%token <punctuation> RIGHT_BRACE "}"
%token <punctuation> RIGHT_BRACKET "]"
%token <punctuation> RIGHT_PAREN ")"
%token <punctuation> SEMICOLON ";"
%token <punctuation> SLASH "/"
%token <punctuation> STAR "*"

%if lexer = elisp
%token <number> NUMERIC_LITERAL wisi-number-p
%end if
%if lexer = re2c
%token <number> NUMERIC_LITERAL %[ [0-9][0-9_]* ]%
%end if

%token <symbol> IDENTIFIER %[ [a-zA-Z][0-9a-zA-Z_-]* ]%

;; In re2c regexps, '...' indicates a case-insensitive match.
;;
;; In nonterminals, '...' indicates a literal, which we translate to a
;; token; case-sensitive is then determined by the 'case_insensitive'
;; declaration.
;;
;; 0x22 = "
;; 0x27 = '
%token <string-double> STRING_LITERAL_1 %[ (["][\x20-\x21\x23-\U0010FFFF]*["])+ ]%
%token <string-single> STRING_LITERAL_2 %[ (['][\x20-\x26\x28-\U0010FFFF]*['])+ ]%

%non_grammar <non-reporting> WHITESPACE %[ [ \t] ]%
%non_grammar <new-line> NEW_LINE %[ [\x0a]|[\x0d][\x0a] ]%
%non_grammar <comment> COMMENT %[ ";;"[^\x0a\x04]* ]%

%elisp_face font-lock-constant-face
%elisp_face font-lock-function-name-face
%elisp_face font-lock-keyword-face
%elisp_face font-lock-string-face
%elisp_face font-lock-type-face
%elisp_face nil

%mckenzie_cost_default 2 2 2 2
%mckenzie_cost_insert SEMICOLON 1
%mckenzie_enqueue_limit 10_000
%mckenzie_check_limit 4

%conflict SHIFT/REDUCE in state declaration, declaration  on token IDENTIFIER
%conflict SHIFT/REDUCE in state declaration_item_list, declaration  on token IDENTIFIER

%conflict SHIFT/REDUCE in state nonterminal, nonterminal  on token IDENTIFIER ( 15)
%conflict SHIFT/REDUCE in state rhs_list, nonterminal  on token PERCENT ( 43)
%conflict SHIFT/REDUCE in state token_list, rhs  on token IDENTIFIER ( 46)
%conflict SHIFT/REDUCE in state rhs_list, rhs_list  on token IDENTIFIER ( 54)

;;;; grammar rules, no particular order

;;EMACSCMD:indent-line-function
;;EMACSRESULT:'mmm-indent-line
;;EMACSCMD:(progn (forward-line 8) (null (mmm-overlay-at (point))))
;;EMACSRESULT:nil
;;EMACSCMD:(progn (forward-line 6) (mmm-update-submode-region) (calculate-lisp-indent (lisp-ppss)))
;;EMACSRESULT:9
declaration
  : PERCENT token_keyword_non_grammar IDENTIFIER declaration_item_list
    %( (progn
         (wisi-statement-action [1 statement-start 3 name])
         (wisi-face-apply-action
          [1 nil font-lock-constant-face
             2 nil font-lock-keyword-face
             3 nil font-lock-function-name-face])) )%
  | PERCENT CODE identifier_list RAW_CODE
  | PERCENT IDENTIFIER declaration_item_list
    %( (wisi-face-apply-action [1 nil font-lock-constant-face 2 nil font-lock-keyword-face]) )%
  | PERCENT IDENTIFIER
    %( (wisi-face-apply-action [1 nil font-lock-constant-face 2 nil font-lock-keyword-face]) )%
  | PERCENT IF IDENTIFIER EQUAL IDENTIFIER
    %( (wisi-face-apply-action [1 nil font-lock-constant-face 2 nil font-lock-keyword-face]) )%
  | PERCENT END IF
    %( (wisi-face-apply-action [1 nil font-lock-constant-face 2 nil font-lock-keyword-face 3 nil
        font-lock-keyword-face]) )%
  ;

token_keyword_non_grammar
  : KEYWORD
  | NON_GRAMMAR LESS IDENTIFIER GREATER
    %( (wisi-face-apply-action [3 nil font-lock-type-face]) )%
  | TOKEN LESS IDENTIFIER GREATER
    %( (wisi-face-apply-action [3 nil font-lock-type-face]) )%
  | TOKEN ;; default <punctuation>
  ;

identifier_list
  : IDENTIFIER
  | identifier_list IDENTIFIER
  ;

declaration_item_list
  : declaration_item
  | declaration_item_list declaration_item
  ;

declaration_item
  : COMMA
  | IDENTIFIER
  | EQUAL
  | NUMERIC_LITERAL
  | REGEXP
    %((wisi-face-apply-action [1 nil font-lock-string-face]))%
  | SLASH
  | STRING_LITERAL_1
  | STRING_LITERAL_2
  | TOKEN
  ;; ",", "token", "/" appear in %conflict declarations
  ;

nonterminal
  : IDENTIFIER COLON rhs_list semicolon_opt
    %( (progn
         (wisi-statement-action [1 statement-start 4 statement-end])
         (wisi-face-apply-action [1 nil font-lock-function-name-face])
         (wisi-indent-action [0 [2 -1] 2 2])) )%
  ;

semicolon_opt : SEMICOLON | ;

rhs_list
  : rhs
  | rhs_list BAR rhs
  | rhs_list PERCENT IF IDENTIFIER EQUAL IDENTIFIER
    %( (wisi-indent-action [0 -2 0 0 0 0]) )%
  | rhs_list PERCENT END IF
    %( (wisi-indent-action [0 -2 0 0]) )%
  ;

rhs
  : ;; empty
  | token_list
  | token_list ACTION
    %( (wisi-indent-action [[(wisi-hanging 0 2) -1] [2 -1]]) )%
  | token_list ACTION ACTION
    %( (wisi-indent-action [[(wisi-hanging 0 2) -1] [2 -1] [2 -1]]) )%
  ;

token_item
  : EQUAL
  | GREATER
  | IDENTIFIER
  | LEFT_BRACE
  | LEFT_BRACKET
  | LEFT_PAREN
  | LESS
  | PLUS
  | QUESTION
  | RIGHT_BRACE
  | RIGHT_BRACKET
  | RIGHT_PAREN
  | STAR
  | STRING_LITERAL_2
  ;

token_list
  : token_item
  | token_list token_item
  ;

;; We don't enforce a complete order, nor require all parts, so
;; partial files can still be parsed successfully.
compilation_unit
  : declaration
  | nonterminal
  ;

;; Compute indent for trailing comments.
compilation_unit_list
  : compilation_unit
    %((wisi-indent-action [[0 0]]))%
  | compilation_unit_list compilation_unit
    %((wisi-indent-action [0 [0 0]]))%
  ;

;; end of file<|MERGE_RESOLUTION|>--- conflicted
+++ resolved
@@ -1,254 +1,251 @@
-;;; WisiToken grammar for WisiToken grammar, for Emacs wisitoken-grammar mode.
-;;
-;;  WisiToken uses the same grammar for parsing .wy files, but with
-;;  different actions.
-;;  (ediff "wisitoken_grammar_1.wy" "../org.wisitoken/wisitoken_grammar.wy")
-;;
-;;  The supported syntax is close to Extended Backus-Naur form, as defined by
-;;  https://en.wikipedia.org/wiki/Extended_Backus%E2%80%93Naur_form
-;;
-;;  Differences from EBNF:
-;;  - ':' instead of '='
-;;
-;;  - Terminating ';' optional in nonterminals.
-;;
-;;  One requirement is to parse the Python grammar file given at
-;;  https://docs.python.org/3.8/reference/grammar.html
-;;  and the Java grammar file given at
-;;  https://github.com/antlr/grammars-v4/tree/master/java
-
-%code copyright_license %{
-;;  Copyright (C) 2017 - 2019 Free Software Foundation, Inc.
-;;
-;;  Author: Stephen Leake <stephe-leake@stephe-leake.org>
-;;
-;;  This file is part of GNU Emacs.
-;;
-;;  GNU Emacs is free software: you can redistribute it and/or modify
-;;  it under the terms of the GNU General Public License as published by
-;;  the Free Software Foundation, either version 3 of the License, or
-;;  (at your option) any later version.
-;;
-;;  GNU Emacs is distributed in the hope that it will be useful,
-;;  but WITHOUT ANY WARRANTY; without even the implied warranty of
-;;  MERCHANTABILITY or FITNESS FOR A PARTICULAR PURPOSE.  See the
-;;  GNU General Public License for more details.
-;;
-;;  You should have received a copy of the GNU General Public License
-;;  along with GNU Emacs.  If not, see <http://www.gnu.org/licenses/>.
-}%
-
-<<<<<<< HEAD
-%code actions spec post %{
-Partial_Parse_Active    : Boolean := False;
-Partial_Parse_Byte_Goal : WisiToken.Buffer_Pos := WisiToken.Buffer_Pos'Last;
-}%
-=======
-;; LR1 for better error correction
-%generate LR1 Ada_Emacs re2c Process
-%start compilation_unit_list
->>>>>>> 8c4c986e
-
-%no_language_runtime
-
-%keyword CODE "code"
-%keyword END "end"
-%keyword IF "if"
-%keyword KEYWORD "keyword"
-%keyword NON_GRAMMAR "non_grammar"
-%keyword TOKEN "token"
-
-%token <delimited-text> RAW_CODE "%{" "}%"
-%token <delimited-text> REGEXP "%[" "]%"
-%token <delimited-text> ACTION "%(" ")%"
-
-%token <punctuation> BAR "|"
-%token <punctuation> COLON ":"
-%token <punctuation> COMMA ","
-%token <punctuation> EQUAL "="
-%token <punctuation> GREATER ">"
-%token <punctuation> LEFT_BRACE "{"
-%token <punctuation> LEFT_BRACKET "["
-%token <punctuation> LEFT_PAREN "("
-%token <punctuation> LESS "<"
-%token <punctuation> PERCENT "%"
-%token <punctuation> PLUS "+"
-%token <punctuation> QUESTION "?"
-%token <punctuation> RIGHT_BRACE "}"
-%token <punctuation> RIGHT_BRACKET "]"
-%token <punctuation> RIGHT_PAREN ")"
-%token <punctuation> SEMICOLON ";"
-%token <punctuation> SLASH "/"
-%token <punctuation> STAR "*"
-
-%if lexer = elisp
-%token <number> NUMERIC_LITERAL wisi-number-p
-%end if
-%if lexer = re2c
-%token <number> NUMERIC_LITERAL %[ [0-9][0-9_]* ]%
-%end if
-
-%token <symbol> IDENTIFIER %[ [a-zA-Z][0-9a-zA-Z_-]* ]%
-
-;; In re2c regexps, '...' indicates a case-insensitive match.
-;;
-;; In nonterminals, '...' indicates a literal, which we translate to a
-;; token; case-sensitive is then determined by the 'case_insensitive'
-;; declaration.
-;;
-;; 0x22 = "
-;; 0x27 = '
-%token <string-double> STRING_LITERAL_1 %[ (["][\x20-\x21\x23-\U0010FFFF]*["])+ ]%
-%token <string-single> STRING_LITERAL_2 %[ (['][\x20-\x26\x28-\U0010FFFF]*['])+ ]%
-
-%non_grammar <non-reporting> WHITESPACE %[ [ \t] ]%
-%non_grammar <new-line> NEW_LINE %[ [\x0a]|[\x0d][\x0a] ]%
-%non_grammar <comment> COMMENT %[ ";;"[^\x0a\x04]* ]%
-
-%elisp_face font-lock-constant-face
-%elisp_face font-lock-function-name-face
-%elisp_face font-lock-keyword-face
-%elisp_face font-lock-string-face
-%elisp_face font-lock-type-face
-%elisp_face nil
-
-%mckenzie_cost_default 2 2 2 2
-%mckenzie_cost_insert SEMICOLON 1
-%mckenzie_enqueue_limit 10_000
-%mckenzie_check_limit 4
-
-%conflict SHIFT/REDUCE in state declaration, declaration  on token IDENTIFIER
-%conflict SHIFT/REDUCE in state declaration_item_list, declaration  on token IDENTIFIER
-
-%conflict SHIFT/REDUCE in state nonterminal, nonterminal  on token IDENTIFIER ( 15)
-%conflict SHIFT/REDUCE in state rhs_list, nonterminal  on token PERCENT ( 43)
-%conflict SHIFT/REDUCE in state token_list, rhs  on token IDENTIFIER ( 46)
-%conflict SHIFT/REDUCE in state rhs_list, rhs_list  on token IDENTIFIER ( 54)
-
-;;;; grammar rules, no particular order
-
-;;EMACSCMD:indent-line-function
-;;EMACSRESULT:'mmm-indent-line
-;;EMACSCMD:(progn (forward-line 8) (null (mmm-overlay-at (point))))
-;;EMACSRESULT:nil
-;;EMACSCMD:(progn (forward-line 6) (mmm-update-submode-region) (calculate-lisp-indent (lisp-ppss)))
-;;EMACSRESULT:9
-declaration
-  : PERCENT token_keyword_non_grammar IDENTIFIER declaration_item_list
-    %( (progn
-         (wisi-statement-action [1 statement-start 3 name])
-         (wisi-face-apply-action
-          [1 nil font-lock-constant-face
-             2 nil font-lock-keyword-face
-             3 nil font-lock-function-name-face])) )%
-  | PERCENT CODE identifier_list RAW_CODE
-  | PERCENT IDENTIFIER declaration_item_list
-    %( (wisi-face-apply-action [1 nil font-lock-constant-face 2 nil font-lock-keyword-face]) )%
-  | PERCENT IDENTIFIER
-    %( (wisi-face-apply-action [1 nil font-lock-constant-face 2 nil font-lock-keyword-face]) )%
-  | PERCENT IF IDENTIFIER EQUAL IDENTIFIER
-    %( (wisi-face-apply-action [1 nil font-lock-constant-face 2 nil font-lock-keyword-face]) )%
-  | PERCENT END IF
-    %( (wisi-face-apply-action [1 nil font-lock-constant-face 2 nil font-lock-keyword-face 3 nil
-        font-lock-keyword-face]) )%
-  ;
-
-token_keyword_non_grammar
-  : KEYWORD
-  | NON_GRAMMAR LESS IDENTIFIER GREATER
-    %( (wisi-face-apply-action [3 nil font-lock-type-face]) )%
-  | TOKEN LESS IDENTIFIER GREATER
-    %( (wisi-face-apply-action [3 nil font-lock-type-face]) )%
-  | TOKEN ;; default <punctuation>
-  ;
-
-identifier_list
-  : IDENTIFIER
-  | identifier_list IDENTIFIER
-  ;
-
-declaration_item_list
-  : declaration_item
-  | declaration_item_list declaration_item
-  ;
-
-declaration_item
-  : COMMA
-  | IDENTIFIER
-  | EQUAL
-  | NUMERIC_LITERAL
-  | REGEXP
-    %((wisi-face-apply-action [1 nil font-lock-string-face]))%
-  | SLASH
-  | STRING_LITERAL_1
-  | STRING_LITERAL_2
-  | TOKEN
-  ;; ",", "token", "/" appear in %conflict declarations
-  ;
-
-nonterminal
-  : IDENTIFIER COLON rhs_list semicolon_opt
-    %( (progn
-         (wisi-statement-action [1 statement-start 4 statement-end])
-         (wisi-face-apply-action [1 nil font-lock-function-name-face])
-         (wisi-indent-action [0 [2 -1] 2 2])) )%
-  ;
-
-semicolon_opt : SEMICOLON | ;
-
-rhs_list
-  : rhs
-  | rhs_list BAR rhs
-  | rhs_list PERCENT IF IDENTIFIER EQUAL IDENTIFIER
-    %( (wisi-indent-action [0 -2 0 0 0 0]) )%
-  | rhs_list PERCENT END IF
-    %( (wisi-indent-action [0 -2 0 0]) )%
-  ;
-
-rhs
-  : ;; empty
-  | token_list
-  | token_list ACTION
-    %( (wisi-indent-action [[(wisi-hanging 0 2) -1] [2 -1]]) )%
-  | token_list ACTION ACTION
-    %( (wisi-indent-action [[(wisi-hanging 0 2) -1] [2 -1] [2 -1]]) )%
-  ;
-
-token_item
-  : EQUAL
-  | GREATER
-  | IDENTIFIER
-  | LEFT_BRACE
-  | LEFT_BRACKET
-  | LEFT_PAREN
-  | LESS
-  | PLUS
-  | QUESTION
-  | RIGHT_BRACE
-  | RIGHT_BRACKET
-  | RIGHT_PAREN
-  | STAR
-  | STRING_LITERAL_2
-  ;
-
-token_list
-  : token_item
-  | token_list token_item
-  ;
-
-;; We don't enforce a complete order, nor require all parts, so
-;; partial files can still be parsed successfully.
-compilation_unit
-  : declaration
-  | nonterminal
-  ;
-
-;; Compute indent for trailing comments.
-compilation_unit_list
-  : compilation_unit
-    %((wisi-indent-action [[0 0]]))%
-  | compilation_unit_list compilation_unit
-    %((wisi-indent-action [0 [0 0]]))%
-  ;
-
-;; end of file+;;; WisiToken grammar for WisiToken grammar, for Emacs wisitoken-grammar mode.
+;;
+;;  WisiToken uses the same grammar for parsing .wy files, but with
+;;  different actions.
+;;  (ediff "wisitoken_grammar_1.wy" "../org.wisitoken/wisitoken_grammar.wy")
+;;
+;;  The supported syntax is close to Extended Backus-Naur form, as defined by
+;;  https://en.wikipedia.org/wiki/Extended_Backus%E2%80%93Naur_form
+;;
+;;  Differences from EBNF:
+;;  - ':' instead of '='
+;;
+;;  - Terminating ';' optional in nonterminals.
+;;
+;;  One requirement is to parse the Python grammar file given at
+;;  https://docs.python.org/3.8/reference/grammar.html
+;;  and the Java grammar file given at
+;;  https://github.com/antlr/grammars-v4/tree/master/java
+
+%code copyright_license %{
+;;  Copyright (C) 2017 - 2019 Free Software Foundation, Inc.
+;;
+;;  Author: Stephen Leake <stephe-leake@stephe-leake.org>
+;;
+;;  This file is part of GNU Emacs.
+;;
+;;  GNU Emacs is free software: you can redistribute it and/or modify
+;;  it under the terms of the GNU General Public License as published by
+;;  the Free Software Foundation, either version 3 of the License, or
+;;  (at your option) any later version.
+;;
+;;  GNU Emacs is distributed in the hope that it will be useful,
+;;  but WITHOUT ANY WARRANTY; without even the implied warranty of
+;;  MERCHANTABILITY or FITNESS FOR A PARTICULAR PURPOSE.  See the
+;;  GNU General Public License for more details.
+;;
+;;  You should have received a copy of the GNU General Public License
+;;  along with GNU Emacs.  If not, see <http://www.gnu.org/licenses/>.
+}%
+
+%code actions spec post %{
+Partial_Parse_Active    : Boolean := False;
+Partial_Parse_Byte_Goal : WisiToken.Buffer_Pos := WisiToken.Buffer_Pos'Last;
+}%
+
+;; LR1 for better error correction
+%generate LR1 Ada_Emacs re2c Process
+%start compilation_unit_list
+
+%no_language_runtime
+
+%keyword CODE "code"
+%keyword END "end"
+%keyword IF "if"
+%keyword KEYWORD "keyword"
+%keyword NON_GRAMMAR "non_grammar"
+%keyword TOKEN "token"
+
+%token <delimited-text> RAW_CODE "%{" "}%"
+%token <delimited-text> REGEXP "%[" "]%"
+%token <delimited-text> ACTION "%(" ")%"
+
+%token <punctuation> BAR "|"
+%token <punctuation> COLON ":"
+%token <punctuation> COMMA ","
+%token <punctuation> EQUAL "="
+%token <punctuation> GREATER ">"
+%token <punctuation> LEFT_BRACE "{"
+%token <punctuation> LEFT_BRACKET "["
+%token <punctuation> LEFT_PAREN "("
+%token <punctuation> LESS "<"
+%token <punctuation> PERCENT "%"
+%token <punctuation> PLUS "+"
+%token <punctuation> QUESTION "?"
+%token <punctuation> RIGHT_BRACE "}"
+%token <punctuation> RIGHT_BRACKET "]"
+%token <punctuation> RIGHT_PAREN ")"
+%token <punctuation> SEMICOLON ";"
+%token <punctuation> SLASH "/"
+%token <punctuation> STAR "*"
+
+%if lexer = elisp
+%token <number> NUMERIC_LITERAL wisi-number-p
+%end if
+%if lexer = re2c
+%token <number> NUMERIC_LITERAL %[ [0-9][0-9_]* ]%
+%end if
+
+%token <symbol> IDENTIFIER %[ [a-zA-Z][0-9a-zA-Z_-]* ]%
+
+;; In re2c regexps, '...' indicates a case-insensitive match.
+;;
+;; In nonterminals, '...' indicates a literal, which we translate to a
+;; token; case-sensitive is then determined by the 'case_insensitive'
+;; declaration.
+;;
+;; 0x22 = "
+;; 0x27 = '
+%token <string-double> STRING_LITERAL_1 %[ (["][\x20-\x21\x23-\U0010FFFF]*["])+ ]%
+%token <string-single> STRING_LITERAL_2 %[ (['][\x20-\x26\x28-\U0010FFFF]*['])+ ]%
+
+%non_grammar <non-reporting> WHITESPACE %[ [ \t] ]%
+%non_grammar <new-line> NEW_LINE %[ [\x0a]|[\x0d][\x0a] ]%
+%non_grammar <comment> COMMENT %[ ";;"[^\x0a\x04]* ]%
+
+%elisp_face font-lock-constant-face
+%elisp_face font-lock-function-name-face
+%elisp_face font-lock-keyword-face
+%elisp_face font-lock-string-face
+%elisp_face font-lock-type-face
+%elisp_face nil
+
+%mckenzie_cost_default 2 2 2 2
+%mckenzie_cost_insert SEMICOLON 1
+%mckenzie_enqueue_limit 10_000
+%mckenzie_check_limit 4
+
+%conflict SHIFT/REDUCE in state declaration, declaration  on token IDENTIFIER
+%conflict SHIFT/REDUCE in state declaration_item_list, declaration  on token IDENTIFIER
+%conflict SHIFT/REDUCE in state nonterminal, nonterminal  on token IDENTIFIER ( 15)
+%conflict SHIFT/REDUCE in state rhs_list, nonterminal  on token PERCENT ( 43)
+%conflict SHIFT/REDUCE in state rhs_list, rhs_list  on token IDENTIFIER ( 54)
+%conflict SHIFT/REDUCE in state token_list, rhs  on token IDENTIFIER ( 46)
+
+;;;; grammar rules, no particular order
+
+;;EMACSCMD:indent-line-function
+;;EMACSRESULT:'mmm-indent-line
+;;EMACSCMD:(progn (forward-line 8) (null (mmm-overlay-at (point))))
+;;EMACSRESULT:nil
+;;EMACSCMD:(progn (forward-line 6) (mmm-update-submode-region) (calculate-lisp-indent (lisp-ppss)))
+;;EMACSRESULT:9
+declaration
+  : PERCENT token_keyword_non_grammar IDENTIFIER declaration_item_list
+    %( (progn
+         (wisi-statement-action [1 statement-start 3 name])
+         (wisi-face-apply-action
+          [1 nil font-lock-constant-face
+             2 nil font-lock-keyword-face
+             3 nil font-lock-function-name-face])) )%
+  | PERCENT CODE identifier_list RAW_CODE
+  | PERCENT IDENTIFIER declaration_item_list
+    %( (wisi-face-apply-action [1 nil font-lock-constant-face 2 nil font-lock-keyword-face]) )%
+  | PERCENT IDENTIFIER
+    %( (wisi-face-apply-action [1 nil font-lock-constant-face 2 nil font-lock-keyword-face]) )%
+  | PERCENT IF IDENTIFIER EQUAL IDENTIFIER
+    %( (wisi-face-apply-action [1 nil font-lock-constant-face 2 nil font-lock-keyword-face]) )%
+  | PERCENT END IF
+    %( (wisi-face-apply-action [1 nil font-lock-constant-face 2 nil font-lock-keyword-face 3 nil
+        font-lock-keyword-face]) )%
+  ;
+
+token_keyword_non_grammar
+  : KEYWORD
+  | NON_GRAMMAR LESS IDENTIFIER GREATER
+    %( (wisi-face-apply-action [3 nil font-lock-type-face]) )%
+  | TOKEN LESS IDENTIFIER GREATER
+    %( (wisi-face-apply-action [3 nil font-lock-type-face]) )%
+  | TOKEN ;; default <punctuation>
+  ;
+
+identifier_list
+  : IDENTIFIER
+  | identifier_list IDENTIFIER
+  ;
+
+declaration_item_list
+  : declaration_item
+  | declaration_item_list declaration_item
+  ;
+
+declaration_item
+  : COMMA
+  | IDENTIFIER
+  | EQUAL
+  | NUMERIC_LITERAL
+  | REGEXP
+    %((wisi-face-apply-action [1 nil font-lock-string-face]))%
+  | SLASH
+  | STRING_LITERAL_1
+  | STRING_LITERAL_2
+  | TOKEN
+  ;; ",", "token", "/" appear in %conflict declarations
+  ;
+
+nonterminal
+  : IDENTIFIER COLON rhs_list semicolon_opt
+    %( (progn
+         (wisi-statement-action [1 statement-start 4 statement-end])
+         (wisi-face-apply-action [1 nil font-lock-function-name-face])
+         (wisi-indent-action [0 [2 -1] 2 2])) )%
+  ;
+
+semicolon_opt : SEMICOLON | ;
+
+rhs_list
+  : rhs
+  | rhs_list BAR rhs
+  | rhs_list PERCENT IF IDENTIFIER EQUAL IDENTIFIER
+    %( (wisi-indent-action [0 -2 0 0 0 0]) )%
+  | rhs_list PERCENT END IF
+    %( (wisi-indent-action [0 -2 0 0]) )%
+  ;
+
+rhs
+  : ;; empty
+  | token_list
+  | token_list ACTION
+    %( (wisi-indent-action [[(wisi-hanging 0 2) -1] [2 -1]]) )%
+  | token_list ACTION ACTION
+    %( (wisi-indent-action [[(wisi-hanging 0 2) -1] [2 -1] [2 -1]]) )%
+  ;
+
+token_item
+  : EQUAL
+  | GREATER
+  | IDENTIFIER
+  | LEFT_BRACE
+  | LEFT_BRACKET
+  | LEFT_PAREN
+  | LESS
+  | PLUS
+  | QUESTION
+  | RIGHT_BRACE
+  | RIGHT_BRACKET
+  | RIGHT_PAREN
+  | STAR
+  | STRING_LITERAL_2
+  ;
+
+token_list
+  : token_item
+  | token_list token_item
+  ;
+
+;; We don't enforce a complete order, nor require all parts, so
+;; partial files can still be parsed successfully.
+compilation_unit
+  : declaration
+  | nonterminal
+  ;
+
+;; Compute indent for trailing comments.
+compilation_unit_list
+  : compilation_unit
+    %((wisi-indent-action [[0 0]]))%
+  | compilation_unit_list compilation_unit
+    %((wisi-indent-action [0 [0 0]]))%
+  ;
+
+;; end of file