--  Abstract :
--
--  build ada_mode_wisi_parse and other executables
--
--  Copyright (C) 2014, 2018 - 2020 Free Software Foundation, Inc.
--
--  This program is free software; you can redistribute it and/or
--  modify it under terms of the GNU General Public License as
--  published by the Free Software Foundation; either version 3, or (at
--  your option) any later version. This program is distributed in the
--  hope that it will be useful, but WITHOUT ANY WARRANTY; without even
--  the implied warranty of MERCHANTABILITY or FITNESS FOR A PARTICULAR
--  PURPOSE. See the GNU General Public License for more details. You
--  should have received a copy of the GNU General Public License
--  distributed with this program; see file COPYING. If not, write to
--  the Free Software Foundation, 51 Franklin Street, Suite 500, Boston,
--  MA 02110-1335, USA.

#if ELPA="yes"
with "wisi";
#else
with "aunit";
with "aunit_ext";
with "sal_devel";
with "wisitoken_devel";
#end if;
with "standard_common";
with "gnatcoll";
with "gnatcoll_sqlite";
with "gnatcoll_xref";
#if HAVE_GNAT_UTIL="yes"
with "gnat_util";
#end if;
#if HAVE_LIBADALANG="yes"
with "libadalang";
#end if;
project Ada_Mode_Wisi_Parse is

   for Main use
     ("ada_mode_wisi_lalr_parse.ads",
      "ada_mode_wisi_lr1_parse.ads",
      "run_ada_lalr_parse.ads",
      "run_ada_lr1_parse.ads",
-- #if ELPA="no"
--        #if HAVE_LIBADALANG="yes"
--          "dump_libadalang_corrected.adb",
--        #end if;
--       "dump_wisitoken_corrected.adb", FIXME: broken by wisitoken changes
-- #end if;
      "gpr_mode_wisi_parse.ads",
      "run_gpr_parse.ads",
      "gpr_query.adb"
     );

   for Source_Dirs use (".");

   case Standard_Common.Profile is
   when "On" =>
      for Object_Dir use "obj_pro";
      for Exec_Dir use "exec_pro";

   when "Off" =>
      for Object_Dir use "obj";
      for Exec_Dir use ".";
   end case;

   for Languages use ("Ada", "C");

   package Compiler is

      case Standard_Common.Build is
      when "Debug" =>
         for Default_Switches ("Ada") use
           Standard_Common.Compiler.Common_Switches &
           Standard_Common.Compiler.Style_Checks &
           Standard_Common.Compiler.Debug_Switches;

         --  Generated files; lines too long, don't need debug
         for Switches ("ada_process_actions.adb") use
           Standard_Common.Compiler.Common_Switches &
           Standard_Common.Compiler.Base_Style_Checks &
           Standard_Common.Compiler.Base_Release_Switches & ("-O1", "-gnat2020");

         for Switches ("ada_process_main.adb") use
           Standard_Common.Compiler.Common_Switches &
           Standard_Common.Compiler.Base_Style_Checks &
           Standard_Common.Compiler.Base_Release_Switches & ("-O1", "-gnat2020");

         for Switches ("gpr_process_main.adb") use
           Standard_Common.Compiler.Common_Switches &
           Standard_Common.Compiler.Base_Style_Checks &
           Standard_Common.Compiler.Base_Release_Switches & ("-O1", "-gnat2020");

         for Default_Switches ("C") use Standard_Common.Compiler.Debug_Switches_C;

         for Switches ("gpr_query.adb") use
           -- WORKAROUND: GNAT Community 2021 reports that gnatcoll 21.2 is missing an "overrides" somewhere
           Standard_Common.Compiler.Common_Switches &
           "-gnaty3abcefhiklnprtx" & -- not overrding -- Standard_Common.Compiler.Base_Style_Checks &
           Standard_Common.Compiler.Debug_Switches;
           
      when "Normal" =>
         for Default_Switches ("Ada") use
           Standard_Common.Compiler.Common_Switches &
           Standard_Common.Compiler.Style_Checks &
           Standard_Common.Compiler.Release_Switches;

         for Switches ("ada_process_actions.adb") use
           Standard_Common.Compiler.Common_Switches &
           Standard_Common.Compiler.Base_Style_Checks &
           Standard_Common.Compiler.Base_Release_Switches & ("-O1", "-gnat2020");

         for Switches ("ada_process_main.adb") use
           Standard_Common.Compiler.Common_Switches &
           Standard_Common.Compiler.Base_Style_Checks &
           Standard_Common.Compiler.Base_Release_Switches & ("-O1", "-gnat2020");

         for Switches ("gpr_process.adb") use
           Standard_Common.Compiler.Common_Switches &
           Standard_Common.Compiler.Base_Style_Checks &
           Standard_Common.Compiler.Base_Release_Switches & ("-O1", "-gnat2020");

         for Switches ("gpr_query.adb") use
<<<<<<< HEAD
           -- WORKAROUND: GNAT Community 2021 with gnatcoll 21.2 reports a missing "overrides"; AdaCore ticket U618-051
           Standard_Common.Compiler.Common_Switches &
           "-gnaty3abcefhiklnprtx" & "-gnatyM120" & -- not overriding -- Standard_Common.Compiler.Base_Style_Checks &
=======
           -- WORKAROUND: GNAT Community 2021 reports that gnatcoll 21.2 is missing an "overrides" somewhere
           Standard_Common.Compiler.Common_Switches &
           "-gnaty3abcefhiklnprtx" & -- not overrding -- Standard_Common.Compiler.Base_Style_Checks &
>>>>>>> c6030543
           Standard_Common.Compiler.Release_Switches;
           
         for Default_Switches ("C") use Standard_Common.Compiler.Release_Switches_C;
      end case;

   end Compiler;

   package Builder is
      --  Specifying some configuration pragmas can reduce parse times
      --  by 10% or so, on some systems. But doing so only here causes
      --  recompiling of wisitoken. If we add Global_ or Local_
      --  Configuration_Pragmas in wisitoken.gpr, we get compilation
      --  errors there. So we leave it up to users to patch this if
      --  they want it.
      --  for Global_Configuration_Pragmas use "config.pragmas";

      for Global_Compilation_Switches ("Ada") use Standard_Common.Builder'Global_Compilation_Switches ("Ada");

   end Builder;

   package Binder is
      for default_switches ("Ada") use ("-E"); -- symbolic traceback
   end Binder;

   package Install is
      for Required_Artifacts ("bin") use
        ("ada_annex_p_lr1_parse_table.txt");
   end Install;

end Ada_Mode_Wisi_Parse;<|MERGE_RESOLUTION|>--- conflicted
+++ resolved
@@ -121,15 +121,10 @@
            Standard_Common.Compiler.Base_Release_Switches & ("-O1", "-gnat2020");
 
          for Switches ("gpr_query.adb") use
-<<<<<<< HEAD
-           -- WORKAROUND: GNAT Community 2021 with gnatcoll 21.2 reports a missing "overrides"; AdaCore ticket U618-051
+           -- WORKAROUND: GNAT Community 2021 with gnatcoll 21.2 and -gnat2020 reports a missing "overrides"
+           -- AdaCore ticket U618-051
            Standard_Common.Compiler.Common_Switches &
-           "-gnaty3abcefhiklnprtx" & "-gnatyM120" & -- not overriding -- Standard_Common.Compiler.Base_Style_Checks &
-=======
-           -- WORKAROUND: GNAT Community 2021 reports that gnatcoll 21.2 is missing an "overrides" somewhere
-           Standard_Common.Compiler.Common_Switches &
-           "-gnaty3abcefhiklnprtx" & -- not overrding -- Standard_Common.Compiler.Base_Style_Checks &
->>>>>>> c6030543
+           "-gnaty3abcefhiklnprtx" & "-gnatyM120" & -- not overriding
            Standard_Common.Compiler.Release_Switches;
            
          for Default_Switches ("C") use Standard_Common.Compiler.Release_Switches_C;
