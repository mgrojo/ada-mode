--  Abstract :
--
--  build ada_mode_wisi_parse and other executables
--
--  Copyright (C) 2014, 2018 - 2020, 2022 Free Software Foundation, Inc.
--
--  This program is free software; you can redistribute it and/or
--  modify it under terms of the GNU General Public License as
--  published by the Free Software Foundation; either version 3, or (at
--  your option) any later version. This program is distributed in the
--  hope that it will be useful, but WITHOUT ANY WARRANTY; without even
--  the implied warranty of MERCHANTABILITY or FITNESS FOR A PARTICULAR
--  PURPOSE. See the GNU General Public License for more details. You
--  should have received a copy of the GNU General Public License
--  distributed with this program; see file COPYING. If not, write to
--  the Free Software Foundation, 51 Franklin Street, Suite 500, Boston,
--  MA 02110-1335, USA.

with "standard_common";
with "gnatcoll";
with "gnatcoll_sqlite";
with "gnatcoll_xref";
#if HAVE_GNAT_UTIL="yes"
with "gnat_util";
#end if;
with "wisi";
project Ada_Mode_Wisi_Parse is

   for Main use
     ("ada_mode_wisi_lalr_parse.ads",
      "ada_mode_wisi_lr1_parse.ads",
      "run_ada_lalr_parse.ads",
      "run_ada_lr1_parse.ads",
<<<<<<< HEAD
      "gpr_query.adb"
=======
      "gpr_query.adb"  --  FIXME: move gpr-query to a separate package
>>>>>>> 3f1e2c18
     );

   for Source_Dirs use (".");

   case Standard_Common.Profile is
   when "On" =>
      for Object_Dir use "obj_pro";
      for Exec_Dir use "exec_pro";

   when "Off" =>
      for Object_Dir use "obj";
      for Exec_Dir use ".";
   end case;

   for Languages use ("Ada", "C");

   package Compiler is

      case Standard_Common.Build is
      when "Debug" =>
         for Default_Switches ("Ada") use
           Standard_Common.Compiler.Common_Switches &
           Standard_Common.Compiler.Style_Checks &
           Standard_Common.Compiler.Debug_Switches;

         --  Generated files; lines too long, don't need debug
         for Switches ("ada_process_actions.adb") use
           Standard_Common.Compiler.Common_Switches &
           Standard_Common.Compiler.Base_Style_Checks &
           Standard_Common.Compiler.Base_Release_Switches & ("-O1", "-gnat2020");

         for Switches ("ada_process_main.adb") use
           Standard_Common.Compiler.Common_Switches &
           Standard_Common.Compiler.Base_Style_Checks &
           Standard_Common.Compiler.Base_Release_Switches & ("-O1", "-gnat2020");

         for Default_Switches ("C") use Standard_Common.Compiler.Debug_Switches_C;

         for Switches ("gpr_query.adb") use
           -- WORKAROUND: GNAT Community 2021 reports that gnatcoll 21.2 is missing an "overrides" somewhere
           Standard_Common.Compiler.Common_Switches &
           "-gnaty3abcefhiklnprtx" & -- not overrding -- Standard_Common.Compiler.Base_Style_Checks &
           Standard_Common.Compiler.Debug_Switches;

      when "Normal" =>
         for Default_Switches ("Ada") use
           Standard_Common.Compiler.Common_Switches &
           Standard_Common.Compiler.Style_Checks &
           Standard_Common.Compiler.Release_Switches;

         for Switches ("ada_process_actions.adb") use
           Standard_Common.Compiler.Common_Switches &
           Standard_Common.Compiler.Base_Style_Checks &
           Standard_Common.Compiler.Base_Release_Switches & ("-O1", "-gnat2020");

         for Switches ("ada_process_main.adb") use
           Standard_Common.Compiler.Common_Switches &
           Standard_Common.Compiler.Base_Style_Checks &
           Standard_Common.Compiler.Base_Release_Switches & ("-O1", "-gnat2020");

         for Switches ("gpr_query.adb") use
           -- WORKAROUND: GNAT Community 2021 with gnatcoll 21.2 and -gnat2020 reports a missing "overrides"
           -- AdaCore ticket U618-051
           Standard_Common.Compiler.Common_Switches &
           "-gnaty3abcefhiklnprtx" & "-gnatyM120" & -- not overriding
           Standard_Common.Compiler.Release_Switches;

         for Default_Switches ("C") use Standard_Common.Compiler.Release_Switches_C;
      end case;

   end Compiler;

   package Builder is
      --  Specifying some configuration pragmas can reduce parse times
      --  by 10% or so, on some systems. But doing so only here causes
      --  recompiling of wisitoken. If we add Global_ or Local_
      --  Configuration_Pragmas in wisitoken.gpr, we get compilation
      --  errors there. So we leave it up to users to patch this if
      --  they want it.
      --  for Global_Configuration_Pragmas use "config.pragmas";

      for Global_Compilation_Switches ("Ada") use Standard_Common.Builder'Global_Compilation_Switches ("Ada");

   end Builder;

   package Binder is
      for default_switches ("Ada") use ("-E"); -- symbolic traceback
   end Binder;

   package Install is
      for Required_Artifacts ("bin") use
        ("ada_annex_p_lr1_parse_table.txt");
   end Install;

end Ada_Mode_Wisi_Parse;<|MERGE_RESOLUTION|>--- conflicted
+++ resolved
@@ -31,11 +31,7 @@
       "ada_mode_wisi_lr1_parse.ads",
       "run_ada_lalr_parse.ads",
       "run_ada_lr1_parse.ads",
-<<<<<<< HEAD
-      "gpr_query.adb"
-=======
       "gpr_query.adb"  --  FIXME: move gpr-query to a separate package
->>>>>>> 3f1e2c18
      );
 
    for Source_Dirs use (".");
