--- conflicted
+++ resolved
@@ -85,14 +85,6 @@
            Standard_Common.Compiler.Common_Switches &
            Standard_Common.Compiler.Base_Style_Checks &
            Standard_Common.Compiler.Base_Release_Switches & ("-O1", "-gnat2020");
-<<<<<<< HEAD
-
-         for Switches ("gpr_process_actions.adb") use
-           Standard_Common.Compiler.Common_Switches &
-           Standard_Common.Compiler.Base_Style_Checks &
-           Standard_Common.Compiler.Base_Release_Switches & ("-O1", "-gnat2020");
-=======
->>>>>>> eadadda7
 
          for Switches ("gpr_process_main.adb") use
            Standard_Common.Compiler.Common_Switches &
