--  Abstract :
--
--  See spec
--
--  Copyright (C) 2017 - 2018 Stephen Leake All Rights Reserved.
--
--  This library is free software;  you can redistribute it and/or modify it
--  under terms of the  GNU General Public License  as published by the Free
--  Software  Foundation;  either version 3,  or (at your  option) any later
--  version. This library is distributed in the hope that it will be useful,
--  but WITHOUT ANY WARRANTY;  without even the implied warranty of MERCHAN-
--  TABILITY or FITNESS FOR A PARTICULAR PURPOSE.
--
--  As a special exception under Section 7 of GPL version 3, you are granted
--  additional permissions described in the GCC Runtime Library Exception,
--  version 3.1, as published by the Free Software Foundation.

pragma License (Modified_GPL);

with Ada.Characters.Handling;
with Ada.Exceptions;
with Ada.Task_Identification;
with System.Multiprocessors;
with WisiToken.LR.McKenzie_Recover.Base;
with WisiToken.LR.McKenzie_Recover.Explore;
with WisiToken.LR.Parser_Lists;
package body WisiToken.LR.McKenzie_Recover is

   task type Worker_Task
     (Super  : not null access Base.Supervisor;
      Shared : not null access Base.Shared)
   is
      entry Start;
      --  Start getting parser/configs to check from Config_Store.

      entry Done;
      --  Available when task is ready to terminate; after this rendezvous,
      --  task discriminants may be freed.

   end Worker_Task;

   task body Worker_Task
   is
      use all type Base.Config_Status;
      Status : Base.Config_Status;
   begin
      accept Start;

      loop
         Explore.Process_One (Super, Shared, Status);

         exit when Status = All_Done;
      end loop;

      accept Done;
   exception
   when E : others =>
      Super.Fatal (E);
   end Worker_Task;

   function To_Recover
     (Parser_Stack : in Parser_Lists.Parser_Stacks.Stack;
      Tree         : in Syntax_Trees.Tree)
     return Recover_Stacks.Stack
   is
      use all type SAL.Base_Peek_Type;
      Result : Recover_Stacks.Stack;
      Depth  : constant SAL.Peek_Type := Parser_Stack.Depth;
   begin
      Result.Set_Depth (Depth);
      for I in 1 .. Depth loop
         declare
            Item  : Parser_Lists.Parser_Stack_Item renames Parser_Stack (I);
            Token : constant Recover_Token := (if I = Depth then (others => <>) else Tree.Recover_Token (Item.Token));
         begin
            Result.Set (I, Depth, (Item.State, Item.Token, Token));
         end;
      end loop;
      return Result;
   end To_Recover;

   procedure Recover_Init
     (Shared_Parser : in out LR.Parser.Parser;
      Parser_State  : in out Parser_Lists.Parser_State)
   is
      use all type WisiToken.LR.Parser.Language_Fixes_Access;

      Trace  : WisiToken.Trace'Class renames Shared_Parser.Trace.all;
      Config : constant Configuration_Access := Parser_State.Recover.Config_Heap.Add (Configuration'(others => <>));
      Error  : Parse_Error renames Parser_State.Errors (Parser_State.Errors.Last);
   begin
      Config.Resume_Token_Goal := Parser_State.Shared_Token + Shared_Parser.Table.McKenzie_Param.Check_Limit;

      if Trace_McKenzie > Outline then
         Trace.New_Line;
         Trace.Put_Line
           ("parser" & Integer'Image (Parser_State.Label) &
              ": State" & State_Index'Image (Parser_State.Stack (1).State) &
              " Current_Token" & Parser_State.Tree.Image (Parser_State.Current_Token, Trace.Descriptor.all) &
              " Resume_Token_Goal" & Token_Index'Image (Config.Resume_Token_Goal));
         Trace.Put_Line (Image (Error, Parser_State.Tree, Trace.Descriptor.all));
         if Trace_McKenzie > Extra then
            Put_Line
              (Trace, Parser_State.Label, Parser_Lists.Image
                 (Parser_State.Stack, Trace.Descriptor.all, Parser_State.Tree));
         end if;
      end if;

      --  Additional initialization of Parser_State.Recover is done in
      --  Supervisor.Initialize.

      Config.Stack := To_Recover (Parser_State.Stack, Parser_State.Tree);

      --  Parser_State.Recover_Insert_Delete must be empty (else we would not get
      --  here). Therefore Parser_State current token is in
      --  Shared_Parser.Shared_Token.

      Config.Current_Shared_Token := Parser_State.Shared_Token;

      case Error.Label is
      when Action =>
         Config.Error_Token := Parser_State.Tree.Recover_Token (Error.Error_Token);
         if Trace_McKenzie > Detail then
            Put ("enqueue", Trace, Parser_State.Label, Shared_Parser.Terminals, Config.all,
                 Task_ID => False);
         end if;

      when Check =>
         if Shared_Parser.Language_Fixes = null then
            --  The only fix is to ignore the error.
            if Trace_McKenzie > Detail then
               Put ("enqueue", Trace, Parser_State.Label, Shared_Parser.Terminals, Config.all,
                    Task_ID => False);
            end if;

         else
            --  Undo the reduction that encountered the error, let Process_One
            --  enqueue possible solutions. We leave the cost at 0, because this
            --  is the root config.

            Config.Check_Status      := Error.Check_Status;
            Config.Error_Token       := Config.Stack (1).Token;
            Config.Check_Token_Count := Undo_Reduce (Config.Stack, Parser_State.Tree);

            Config.Ops.Append ((Undo_Reduce, Config.Error_Token.ID, Config.Check_Token_Count));

            if Trace_McKenzie > Detail then
               Put ("undo_reduce " & Image
                      (Config.Error_Token.ID, Trace.Descriptor.all), Trace, Parser_State.Label,
                    Shared_Parser.Terminals, Config.all, Task_ID => False);
            end if;
         end if;

      when Message =>
         --  Last error entry should be the failure that caused us to enter
         --  recovery.
         raise Programmer_Error;
      end case;

      Parser_State.Recover.Enqueue_Count := Parser_State.Recover.Enqueue_Count + 1;
   end Recover_Init;

   function Recover (Shared_Parser : in out LR.Parser.Parser) return Recover_Status
   is
      use all type Parser.Post_Recover_Access;
      use all type SAL.Base_Peek_Type;
      use all type System.Multiprocessors.CPU_Range;
      Trace : WisiToken.Trace'Class renames Shared_Parser.Trace.all;

      Parsers : Parser_Lists.List renames Shared_Parser.Parsers;

      Current_Parser : Parser_Lists.Cursor;

      Super : aliased Base.Supervisor
        (Trace'Access,
         Cost_Limit        => Shared_Parser.Table.McKenzie_Param.Cost_Limit,
         Check_Delta_Limit => Shared_Parser.Table.McKenzie_Param.Check_Delta_Limit,
         Enqueue_Limit     => Shared_Parser.Table.McKenzie_Param.Enqueue_Limit,
         Parser_Count      => Parsers.Count);

      Shared : aliased Base.Shared
        (Shared_Parser.Trace,
         Shared_Parser.Lexer.all'Access,
         Shared_Parser.Table,
         Shared_Parser.Language_Fixes,
         Shared_Parser.Language_Use_Minimal_Complete_Actions,
         Shared_Parser.Language_String_ID_Set,
         Shared_Parser.Terminals'Access,
         Shared_Parser.Line_Begin_Token'Access);

      Task_Count : constant System.Multiprocessors.CPU_Range :=
        (if Shared_Parser.Table.McKenzie_Param.Task_Count = 0
         then System.Multiprocessors.CPU_Range'Max (1, System.Multiprocessors.Number_Of_CPUs - 1)
         --  Keep one CPU free for this main task, and the user.
         else Shared_Parser.Table.McKenzie_Param.Task_Count);

      Worker_Tasks : array (1 .. Task_Count) of Worker_Task (Super'Access, Shared'Access);

      procedure Cleanup
      is begin
         for I in Worker_Tasks'Range loop
            if Worker_Tasks (I)'Callable then
               abort Worker_Tasks (I);
            end if;
         end loop;
      end Cleanup;

   begin
      if Trace_McKenzie > Outline then
         Trace.New_Line;
         Trace.Put_Line (" McKenzie error recovery");
      end if;

      Super.Initialize (Parsers'Unrestricted_Access, Shared_Parser.Terminals'Unrestricted_Access);

      for Parser_State of Parsers loop
         Recover_Init (Shared_Parser, Parser_State);
      end loop;

      if Trace_McKenzie > Outline then
         Trace.New_Line;
         Trace.Put_Line (System.Multiprocessors.CPU_Range'Image (Worker_Tasks'Last) & " parallel tasks");
      end if;

      for I in Worker_Tasks'Range loop
         Worker_Tasks (I).Start;
      end loop;

      declare
         use Ada.Exceptions;
         ID : Exception_Id;
         Message : Ada.Strings.Unbounded.Unbounded_String;
      begin
         Super.Done (ID, Message); -- Wait for all parsers to fail or succeed
         if ID /= Null_Id then
            Raise_Exception (ID, -Message);
         end if;
      end;

      --  Ensure all tasks terminate before proceeding; otherwise local
      --  variables disappear while task is still trying to access them.
      for I in Worker_Tasks'Range loop
         if Worker_Tasks (I)'Callable then
            Worker_Tasks (I).Done;
         end if;
      end loop;

      --  Adjust parser state for each successful recovery.
      --
      --  One option here would be to keep only the parser with the least
      --  cost fix. However, the normal reason for having multiple parsers
      --  is to resolve a grammar ambiguity; the least cost fix might
      --  resolve the ambiguity the wrong way. As could any other fix, of
      --  course.

      --  Spawn new parsers for multiple solutions
      declare
         use Parser_Lists;
         Cur         : Cursor             := Parsers.First;
         Solutions   : SAL.Base_Peek_Type := 0;
         Spawn_Limit : SAL.Base_Peek_Type := Shared_Parser.Max_Parallel; -- per parser
      begin
         for Parser of Parsers loop
            if Parser.Recover.Success then
               Solutions := Solutions + Parser.Recover.Results.Count;
            end if;
         end loop;

         if Solutions > Shared_Parser.Max_Parallel and Trace_McKenzie > Outline then
            Trace.Put_Line ("too many parallel parsers required in recover; dropping some solutions");
            Spawn_Limit := Shared_Parser.Max_Parallel / Parsers.Count;
         end if;

         loop
            declare
               Data : McKenzie_Data renames State_Ref (Cur).Recover;
            begin
               if Data.Success then
                  if Trace_McKenzie > Outline then
                     Trace.Put_Line
                       (Integer'Image (Label (Cur)) &
                          ": succeed" & SAL.Base_Peek_Type'Image (Data.Results.Count) &
                          ", enqueue" & Integer'Image (Data.Enqueue_Count) &
                          ", check " & Integer'Image (Data.Check_Count) &
                          ", cost: " & Integer'Image (Data.Results.Min_Key));
                  end if;

                  if Data.Results.Count > 1 then
                     for I in 1 .. SAL.Base_Peek_Type'Min (Spawn_Limit, Data.Results.Count - 1) loop
                        Parsers.Prepend_Copy (Cur); --  does not copy recover
                        if Trace_McKenzie > Outline or Trace_Parse > Outline then
                           Trace.Put_Line
                             ("spawn parser" & Integer'Image (Parsers.First.Label) & " from " &
                                Trimmed_Image (Cur.Label) & " (" & Trimmed_Image (Integer (Parsers.Count)) &
                                " active)");
                           Put ("", Trace, Parsers.First.Label, Shared_Parser.Terminals,
                                Data.Results.Peek, Task_ID => False);
                        end if;

                        State_Ref (Parsers.First).Recover.Results.Add (Data.Results.Remove);
                        State_Ref (Parsers.First).Recover.Success := True;
                     end loop;
                  end if;

                  if Trace_McKenzie > Outline or Trace_Parse > Outline then
                     Put ("", Trace, Cur.State_Ref.Label, Shared_Parser.Terminals, Data.Results.Peek,
                          Task_ID => False);
                  end if;
               else
                  if Trace_McKenzie > Outline then
                     Trace.Put_Line
                       (Integer'Image (Cur.Label) &
                          ": fail, enqueue" & Integer'Image (Data.Enqueue_Count) &
                          ", check " & Integer'Image (Data.Check_Count) &
                          ", cost_limit: " & Integer'Image (Shared_Parser.Table.McKenzie_Param.Cost_Limit) &
                          ", max shared_token " & Token_Index'Image (Shared_Parser.Terminals.Last_Index));
                  end if;
               end if;

            end;
            Next (Cur);
            exit when Is_Done (Cur);
         end loop;
      end;

      --  Edit Parser_State to apply solutions.

      --  We don't use 'for Parser_State of Parsers loop' here,
      --  because we might need to terminate a parser.
      Current_Parser := Parsers.First;
      loop
         exit when Current_Parser.Is_Done;

         if Current_Parser.State_Ref.Recover.Success then
            begin
               --  Can't have active 'renames State_Ref' when terminate a parser
               declare
                  use all type Syntax_Trees.Node_Index;
                  use Parser_Lists;

                  Parser_State : Parser_Lists.Parser_State renames Current_Parser.State_Ref;

                  Descriptor : WisiToken.Descriptor renames Shared_Parser.Trace.Descriptor.all;
                  Tree       : Syntax_Trees.Tree renames Parser_State.Tree;
                  Data       : McKenzie_Data renames Parser_State.Recover;
                  Result     : Configuration renames Data.Results.Peek;

                  Min_Op_Token_Index        : WisiToken.Token_Index := WisiToken.Token_Index'Last;
                  Min_Push_Back_Token_Index : WisiToken.Token_Index := WisiToken.Token_Index'Last;

                  Stack_Matches_Ops     : Boolean := True;
                  Shared_Token_Changed  : Boolean := False;
                  Current_Token_Virtual : Boolean := False;

                  Sorted_Insert_Delete : Sorted_Insert_Delete_Arrays.Vector;
               begin
                  Parser_State.Errors (Parser_State.Errors.Last).Recover := Result;

                  Parser_State.Resume_Token_Goal := Result.Resume_Token_Goal;

                  if Trace_McKenzie > Extra then
                     Put_Line (Trace, Parser_State.Label, "before Ops applied:", Task_ID => False);
                     Put_Line
                       (Trace, Parser_State.Label, "stack " & Image (Parser_State.Stack, Descriptor, Tree),
                        Task_ID => False);
                     Put_Line
                       (Trace, Parser_State.Label, "Shared_Token  " & Image
                          (Parser_State.Shared_Token, Shared_Parser.Terminals, Descriptor),
                        Task_ID => False);
                     Put_Line
                       (Trace, Parser_State.Label, "Current_Token " & Parser_State.Tree.Image
                          (Parser_State.Current_Token, Descriptor),
                        Task_ID => False);
                  end if;

                  --  We don't apply all Ops to the parser stack here, because that
                  --  requires updating the syntax tree as well, and we want to let the
                  --  main parser do that, partly as a double check on the algorithms
                  --  here.
                  --
                  --  However, the main parser can only apply Insert and Delete ops; we
                  --  must apply Push_Back and Undo_Reduce here. Note that Fast_Forward
                  --  ops are just for bookkeeping.
                  --
                  --  In order to apply Undo_Reduce, we also need to apply any preceding
                  --  ops. See test_mckenzie_recover.adb Missing_Name_2 for an example
                  --  of multiple Undo_Reduce. On the other hand, Push_Back can be
                  --  applied without the preceding ops.
                  --
                  --  A Push_Back can go back past preceding ops, including Undo_Reduce;
                  --  there's no point in applying ops that are later superceded by such
                  --  a Push_Back. See test_mckenzie_recover.adb Out_Of_Order_Ops for an
                  --  example.
                  --
                  --  So first we go thru Ops to find the earliest Push_Back. Then we
                  --  apply ops that are before that point, up to the first Insert or
                  --  Fast_Forward. After that, we enqueue Insert and Delete ops on
                  --  Parser_State.Recover_Insert_Delete, in token_index order, and any
                  --  Undo_Reduce are rejected.
                  --
                  --  Then the main parser parses the edited input stream.
                  --
                  --  There's no need to modify Parser_State.Tree. Any tree nodes
                  --  created by the failed parse that are pushed back are useful for
                  --  error repair, and will just be ignored in future parsing. This
                  --  also avoids enlarging a non-flushed branched tree, which saves
                  --  time and space.

                  for Op of Result.Ops loop
<<<<<<< HEAD
                     case Op.Op is
                     when Fast_Forward =>
                        if Op.FF_Token_Index < Min_Op_Token_Index then
                           Min_Op_Token_Index := Op.FF_Token_Index;
                        end if;

                     when Undo_Reduce =>
                        null;

                     when Push_Back | Insert | Delete =>
                        if Op.Token_Index /= Invalid_Token_Index then
                           if Op.Token_Index < Min_Op_Token_Index then
                              Min_Op_Token_Index := Op.Token_Index;
                           end if;
                           if Op.Token_Index < Min_Push_Back_Token_Index then
                              Min_Push_Back_Token_Index := Op.Token_Index;
=======
                     if Op.Op in Insert | Delete then
                        if Op.Token_Index < Last_Token_Index then
                           if Trace_McKenzie > Outline then
                              Trace.Put_Line
                                (Trimmed_Image (Parser_State.Label) &
                                   ": " & Image (Op, Descriptor) & ": insert/delete not in token_index order");
>>>>>>> 0ed9f2b0
                           end if;
                        end if;

                     end case;
                  end loop;

                  for Op of Result.Ops loop
                     case Op.Op is
                     when Fast_Forward =>
                        Stack_Matches_Ops := False;

                     when Undo_Reduce =>
                        if not Stack_Matches_Ops then
                           if Trace_McKenzie > Outline then
                              Put_Line
                                (Trace, Parser_State.Label, "Undo_Reduce after insert or fast_forward",
                                 Task_ID => False);
                           end if;
                           raise Bad_Config;
                        end if;

                        declare
                           Item : constant Parser_Lists.Parser_Stack_Item := Parser_State.Stack.Pop;
                        begin
                           case Tree.Label (Item.Token) is
                           when Syntax_Trees.Shared_Terminal | Syntax_Trees.Virtual_Terminal =>
                              raise Bad_Config;

                           when Syntax_Trees.Nonterm =>
                              for C of Tree.Children (Item.Token) loop
                                 Parser_State.Stack.Push ((Tree.State (C), C));
                              end loop;
                           end case;
                        end;

                     when Push_Back =>
                        if Stack_Matches_Ops then
                           Parser_State.Stack.Pop;
                           if Op.Token_Index /= Invalid_Token_Index then
                              Parser_State.Shared_Token := Op.Token_Index;
                              Shared_Token_Changed      := True;
                           end if;

                        elsif Op.Token_Index = Min_Op_Token_Index then
                           loop
                              --  Multiple push_backs can have the same Op.Token_Index, so we may
                              --  already be at the target.
                              exit when Parser_State.Shared_Token <= Op.Token_Index and
                                Tree.Min_Terminal_Index (Parser_State.Stack (1).Token) /= Invalid_Token_Index;
                              --  also push back empty tokens.

                              declare
                                 Item : constant Parser_Lists.Parser_Stack_Item := Parser_State.Stack.Pop;

                                 Min_Index : constant Base_Token_Index :=
                                   Parser_State.Tree.Min_Terminal_Index (Item.Token);
                              begin
                                 if Min_Index /= Invalid_Token_Index then
                                    Shared_Token_Changed := True;
                                    Parser_State.Shared_Token := Min_Index;
                                 end if;
                              end;
                           end loop;
                           pragma Assert (Parser_State.Shared_Token = Op.Token_Index);
                        end if;

                     when Insert =>
                        if Stack_Matches_Ops and Op.Token_Index = Parser_State.Shared_Token then
                           --  This is the first Insert. Even if a later Push_Back supercedes it,
                           --  we record Stack_Matches_Ops false here.
                           Stack_Matches_Ops := False;

                           if Op.Token_Index <= Min_Push_Back_Token_Index then
                              Parser_State.Current_Token := Parser_State.Tree.Add_Terminal (Op.ID);
                              Current_Token_Virtual      := True;
                           else
                              Sorted_Insert_Delete.Insert (Op);
                           end if;
                        else
                           Sorted_Insert_Delete.Insert (Op);
                        end if;

                     when Delete =>
                        if Stack_Matches_Ops and Op.Token_Index = Parser_State.Shared_Token then
                           --  We can apply multiple deletes.
                           Parser_State.Shared_Token := Op.Token_Index + 1;
                           Shared_Token_Changed      := True;
                        else
                           Sorted_Insert_Delete.Insert (Op);
                        end if;
                     end case;
                  end loop;

                  --  We may not have processed the current Insert or Delete above, if
                  --  they are after a fast_forward.
                  for Op of Sorted_Insert_Delete loop
                     if Op.Token_Index = Parser_State.Shared_Token and not Current_Token_Virtual then
                        case Insert_Delete_Op_Label'(Op.Op) is
                        when Insert =>
                           Parser_State.Current_Token := Parser_State.Tree.Add_Terminal (Op.ID);
                           Current_Token_Virtual      := True;

                        when Delete =>
                           Parser_State.Shared_Token := Op.Token_Index + 1;
                           Shared_Token_Changed      := True;
                        end case;
                     else
                        Parser_State.Recover_Insert_Delete.Put (Op);
                     end if;
                  end loop;

                  --  If not Shared_Token_Changed, Shared_Token is the error token,
                  --  which is the next token to read. If Shared_Token_Changed, we
                  --  have set Shared_Token consistent with that; it is the next token to
                  --  read.

                  if (not Current_Token_Virtual) and Shared_Token_Changed then
                     Parser_State.Current_Token := Parser_State.Tree.Add_Terminal
                       (Parser_State.Shared_Token, Shared_Parser.Terminals);
                  end if;

                  --  Parser_State.Verb is the action that produced the current stack
                  --  top. Parser_State.Inc_Shared_Token determines how to get the next
                  --  token from Shared_Parser.Terminals.
                  --
                  --  If the stack top or Current_Token is virtual, then after all
                  --  virtuals are inserted, the main parser would normally increment
                  --  Parser_State.Shared_Token to get the next token. However, we have
                  --  set Shared_Token to the next token, so we don't want it to
                  --  increment. We could set Shared_Token to 1 less, but this way the
                  --  debug messages all show the expected Shared_Terminal.

                  if Parser_State.Stack (1).Token = Syntax_Trees.Invalid_Node_Index then
                     --  a virtual token from a previous recover
                     Parser_State.Set_Verb (Shift_Recover);
                     Parser_State.Inc_Shared_Token := False;
                  else
                     case Tree.Label (Parser_State.Stack (1).Token) is
                     when Syntax_Trees.Shared_Terminal =>
                        Parser_State.Set_Verb (Shift_Recover);
                        Parser_State.Inc_Shared_Token := not Current_Token_Virtual;

                     when Syntax_Trees.Virtual_Terminal =>
                        Parser_State.Set_Verb (Shift_Recover);
                        Parser_State.Inc_Shared_Token := False;

                     when Syntax_Trees.Nonterm =>
                        Parser_State.Set_Verb (Reduce);
                        Parser_State.Inc_Shared_Token := not Current_Token_Virtual;
                     end case;
                  end if;

                  if Trace_McKenzie > Extra then
                     Put_Line (Trace, Parser_State.Label, "after Ops applied:", Task_ID => False);
                     Put_Line
                       (Trace, Parser_State.Label, "stack " & Parser_Lists.Image
                          (Parser_State.Stack, Descriptor, Tree),
                        Task_ID => False);
                     Put_Line
                       (Trace, Parser_State.Label, "Shared_Token  " & Image
                          (Parser_State.Shared_Token, Shared_Parser.Terminals, Descriptor), Task_ID => False);
                     Put_Line
                       (Trace, Parser_State.Label, "Current_Token " & Parser_State.Tree.Image
                          (Parser_State.Current_Token, Descriptor), Task_ID => False);
                     Put_Line
                       (Trace, Parser_State.Label, "recover_insert_delete " & Image
                          (Parser_State.Recover_Insert_Delete, Descriptor), Task_ID => False);
                     Put_Line
                       (Trace, Parser_State.Label, "inc_shared_token " & Boolean'Image (Parser_State.Inc_Shared_Token) &
                          " parser verb " & All_Parse_Action_Verbs'Image (Parser_State.Verb),
                        Task_ID => False);

                  elsif Trace_McKenzie > Outline then
                     Put_Line
                       (Trace, Parser_State.Label, "inc_shared_token " & Boolean'Image (Parser_State.Inc_Shared_Token) &
                          " parser verb " & All_Parse_Action_Verbs'Image (Parser_State.Verb),
                        Task_ID => False);
                  end if;
               end;
            exception
            when Bad_Config =>
               if Parsers.Count = 1 then
                  --  Oops. just give up
                  return Fail_Programmer_Error;
               end if;
               Parsers.Terminate_Parser (Current_Parser, "bad config in recover", Trace);
            end;
         end if;
         Current_Parser.Next;
      end loop;

      if Shared_Parser.Post_Recover /= null then
         Shared_Parser.Post_Recover.all;
      end if;

      return Super.Recover_Result;

   exception
   when others =>
      Cleanup;
      return Fail_Programmer_Error;
   end Recover;

   ----------
   --  Spec private subprograms; for language-specific
   --  child packages.

   procedure Check (ID : Token_ID; Expected_ID : in Token_ID)
   is begin
      pragma Assert (ID = Expected_ID, Token_ID'Image (ID) & " /=" & Token_ID'Image (Expected_ID));
   end Check;

   function Current_Token
     (Terminals                 : in     Base_Token_Arrays.Vector;
      Terminals_Current         : in out WisiToken.Base_Token_Index;
      Restore_Terminals_Current :    out WisiToken.Base_Token_Index;
      Insert_Delete             : in out Sorted_Insert_Delete_Arrays.Vector;
      Current_Insert_Delete     : in out SAL.Base_Peek_Type)
     return Base_Token
   is
      use all type SAL.Base_Peek_Type;

      procedure Inc_I_D
      is begin
         Current_Insert_Delete := Current_Insert_Delete + 1;
         if Current_Insert_Delete > Insert_Delete.Last_Index then
            Current_Insert_Delete := No_Insert_Delete;
            Insert_Delete.Clear;
         end if;
      end Inc_I_D;

   begin
      if Terminals_Current = Base_Token_Index'First then
         --  Happens with really bad syntax; see test_mckenzie_recover.adb Error_4.
         raise Bad_Config;
      end if;

      Restore_Terminals_Current := Terminals_Current;

      loop
         if Current_Insert_Delete = No_Insert_Delete then
            return Terminals (Terminals_Current);

         elsif Insert_Delete (Current_Insert_Delete).Token_Index = Terminals_Current then
            declare
               Op : Insert_Delete_Op renames Insert_Delete (Current_Insert_Delete);
            begin
               case Insert_Delete_Op_Label (Op.Op) is
               when Insert =>
                  --  Decrement Terminals_Current so Next_Token knows it should always
                  --  increment it. Save the initial value, to restore in case of error.
                  Terminals_Current := Terminals_Current - 1;
                  return (ID => Op.ID, others => <>);

               when Delete =>
                  Inc_I_D;
               end case;
            end;
         else
            return Terminals (Terminals_Current);
         end if;
      end loop;
   end Current_Token;

   procedure Find_ID
     (Config         : in     Configuration;
      ID             : in     Token_ID;
      Matching_Index : in out SAL.Peek_Type)
   is
      use all type SAL.Peek_Type;
   begin
      loop
         exit when Matching_Index = Config.Stack.Depth; -- Depth has Invalid_Token_ID
         declare
            Stack_ID : Token_ID renames Config.Stack (Matching_Index).Token.ID;
         begin
            exit when Stack_ID = ID;
         end;
         Matching_Index := Matching_Index + 1;
      end loop;
   end Find_ID;

   procedure Find_ID
     (Config         : in     Configuration;
      IDs            : in     Token_ID_Set;
      Matching_Index : in out SAL.Peek_Type)
   is
      use all type SAL.Peek_Type;
   begin
      loop
         exit when Matching_Index = Config.Stack.Depth; -- Depth has Invalid_Token_ID
         declare
            ID : Token_ID renames Config.Stack (Matching_Index).Token.ID;
         begin
            exit when ID in IDs'First .. IDs'Last and then IDs (ID);
         end;
         Matching_Index := Matching_Index + 1;
      end loop;
   end Find_ID;

   procedure Find_Descendant_ID
     (Tree           : in     Syntax_Trees.Tree;
      Config         : in     Configuration;
      ID             : in     Token_ID;
      ID_Set         : in     Token_ID_Set;
      Matching_Index : in out SAL.Peek_Type)
   is
      use Syntax_Trees;
      use all type SAL.Peek_Type;
   begin
      loop
         exit when Matching_Index = Config.Stack.Depth; -- Depth has Invalid_Token_ID
         exit when ID_Set (Config.Stack (Matching_Index).Token.ID) and
           (Config.Stack (Matching_Index).Tree_Index /= Invalid_Node_Index and then
              Tree.Find_Descendant (Config.Stack (Matching_Index).Tree_Index, ID) /= Invalid_Node_Index);

         Matching_Index := Matching_Index + 1;
      end loop;
   end Find_Descendant_ID;

   procedure Find_Matching_Name
     (Config              : in     Configuration;
      Lexer               : access constant WisiToken.Lexer.Instance'Class;
      Name                : in     String;
      Matching_Name_Index : in out SAL.Peek_Type;
      Case_Insensitive    : in     Boolean)
   is
      use Ada.Characters.Handling;
      use all type SAL.Peek_Type;
      Match_Name : constant String := (if Case_Insensitive then To_Lower (Name) else Name);
   begin
      loop
         exit when Matching_Name_Index = Config.Stack.Depth; -- Depth has Invalid_Token_ID
         declare
            Token       : Recover_Token renames Config.Stack (Matching_Name_Index).Token;
            Name_Region : constant Buffer_Region :=
              (if Token.Name = Null_Buffer_Region
               then Token.Byte_Region
               else Token.Name);
         begin
            exit when Name_Region /= Null_Buffer_Region and then
              Match_Name =
              (if Case_Insensitive
               then To_Lower (Lexer.Buffer_Text (Name_Region))
               else Lexer.Buffer_Text (Name_Region));

            Matching_Name_Index := Matching_Name_Index + 1;
         end;
      end loop;
   end Find_Matching_Name;

   procedure Find_Matching_Name
     (Config              : in     Configuration;
      Lexer               : access constant WisiToken.Lexer.Instance'Class;
      Name                : in     String;
      Matching_Name_Index : in out SAL.Peek_Type;
      Other_ID            : in     Token_ID;
      Other_Count         :    out Integer;
      Case_Insensitive    : in     Boolean)
   is
      use Ada.Characters.Handling;
      use all type SAL.Peek_Type;
      Match_Name : constant String := (if Case_Insensitive then To_Lower (Name) else Name);
   begin
      Other_Count := 0;

      loop
         exit when Matching_Name_Index = Config.Stack.Depth; -- Depth has Invalid_Token_ID
         declare
            Token       : Recover_Token renames Config.Stack (Matching_Name_Index).Token;
            Name_Region : constant Buffer_Region :=
              (if Token.Name = Null_Buffer_Region
               then Token.Byte_Region
               else Token.Name);
         begin
            exit when Name_Region /= Null_Buffer_Region and then
              Match_Name =
              (if Case_Insensitive
               then To_Lower (Lexer.Buffer_Text (Name_Region))
               else Lexer.Buffer_Text (Name_Region));

            if Other_ID = Token.ID then
               Other_Count := Other_Count + 1;
            end if;

            Matching_Name_Index := Matching_Name_Index + 1;
         end;
      end loop;
   end Find_Matching_Name;

   procedure Insert (Config : in out Configuration; ID : in Token_ID)
   is
      Op : constant Config_Op := (Insert, ID, Config.Current_Shared_Token);
   begin
      Config.Ops.Append (Op);
      Config.Insert_Delete.Insert (Op);
      Config.Current_Insert_Delete := 1;
   exception
   when SAL.Container_Full =>
      raise Bad_Config;
   end Insert;

   procedure Insert (Config : in out Configuration; IDs : in Token_ID_Array)
   is begin
      for ID of IDs loop
         Insert (Config, ID);
      end loop;
   end Insert;

   function Next_Token
     (Terminals                 : in     Base_Token_Arrays.Vector;
      Terminals_Current         : in out Base_Token_Index;
      Restore_Terminals_Current : in out WisiToken.Base_Token_Index;
      Insert_Delete             : in out Sorted_Insert_Delete_Arrays.Vector;
      Current_Insert_Delete     : in out SAL.Base_Peek_Type)
     return Base_Token
   is
      use all type SAL.Base_Peek_Type;
   begin
      loop
         if Insert_Delete.Last_Index > 0 and then Current_Insert_Delete = Insert_Delete.Last_Index then
            Current_Insert_Delete     := No_Insert_Delete;
            Insert_Delete.Clear;
            Terminals_Current         := Terminals_Current + 1;
            Restore_Terminals_Current := Terminals_Current;
            return Terminals (Terminals_Current);

         elsif Current_Insert_Delete = No_Insert_Delete then
            Terminals_Current         := Terminals_Current + 1;
            Restore_Terminals_Current := Terminals_Current;
            return Terminals (Terminals_Current);

         elsif Insert_Delete (Current_Insert_Delete + 1).Token_Index = Terminals_Current + 1 then
            Current_Insert_Delete := Current_Insert_Delete + 1;
            declare
               Op : constant Insert_Delete_Op := Insert_Delete (Current_Insert_Delete);
            begin
               case Insert_Delete_Op_Label'(Op.Op) is
               when Insert =>
                  return (ID => Op.ID, others => <>);

               when Delete =>
                  null;
               end case;
            end;

         else
            Terminals_Current         := Terminals_Current + 1;
            Restore_Terminals_Current := Terminals_Current;
            return Terminals (Terminals_Current);
         end if;
      end loop;
   end Next_Token;

   procedure Push_Back (Config : in out Configuration)
   is
      Item        : constant Recover_Stack_Item := Config.Stack.Pop;
      Token_Index : constant Base_Token_Index   := Item.Token.Min_Terminal_Index;

      function Compare (Left : in Base_Token_Index; Right : in Config_Op) return Boolean
        is (case Right.Op is
            when Fast_Forward    => False,
            when Undo_Reduce     => False,
            when Push_Back       => False,
            when Insert | Delete => Left <= Right.Token_Index);
   begin
      if Token_Index /= Invalid_Token_Index then
         Config.Current_Shared_Token := Token_Index;
         for I in Config.Ops.First_Index .. Config.Ops.Last_Index loop
            if Compare (Token_Index, Config.Ops (I)) then
               Config.Insert_Delete.Insert (Config.Ops (I));
            end if;
         end loop;
      end if;

      Config.Ops.Append ((Push_Back, Item.Token.ID, Config.Current_Shared_Token));
   exception
   when SAL.Container_Full =>
      raise Bad_Config;
   end Push_Back;

   procedure Push_Back_Check (Config : in out Configuration; Expected_ID : in Token_ID)
   is begin
      Check (Config.Stack (1).Token.ID, Expected_ID);
      Push_Back (Config);
   end Push_Back_Check;

   procedure Push_Back_Check (Config : in out Configuration; Expected : in Token_ID_Array)
   is begin
      for ID of Expected loop
         Push_Back_Check (Config, ID);
      end loop;
   end Push_Back_Check;

   procedure Put
     (Message      : in     String;
      Trace        : in out WisiToken.Trace'Class;
      Parser_Label : in     Natural;
      Terminals    : in     Base_Token_Arrays.Vector;
      Config       : in     Configuration;
      Task_ID      : in     Boolean := True)
   is
      --  For debugging output

      --  Build a string, call trace.put_line once, so output from multiple
      --  tasks is not interleaved (mostly).
      use all type Ada.Strings.Unbounded.Unbounded_String;
      use all type SAL.Base_Peek_Type;
      use all type WisiToken.Semantic_Checks.Check_Status_Label;

      Descriptor : WisiToken.Descriptor renames Trace.Descriptor.all;

      Result : Ada.Strings.Unbounded.Unbounded_String :=
        (if Task_ID then +Ada.Task_Identification.Image (Ada.Task_Identification.Current_Task) else +"") &
        Integer'Image (Parser_Label) & ": " &
        (if Message'Length > 0 then Message & ":" else "");
   begin
      Result := Result & Natural'Image (Config.Cost) & ", ";
      if Config.Check_Status.Label /= Ok then
         Result := Result & Semantic_Checks.Check_Status_Label'Image (Config.Check_Status.Label) & " ";
      elsif Config.Error_Token.ID /= Invalid_Token_ID then
         Result := Result & "Error " & Image (Config.Error_Token, Descriptor) & " ";
      end if;
      Result := Result & Image (Config.Stack, Descriptor, Depth => 1);

      if Config.Current_Insert_Delete = No_Insert_Delete then
         Result := Result & "|" & Image (Config.Current_Shared_Token, Terminals, Descriptor) & "|";
      else
         Result := Result & "/" & Trimmed_Image (Config.Current_Insert_Delete) & ":" &
           Image (Config.Insert_Delete (Config.Current_Insert_Delete), Descriptor) & "/";
      end if;

      Result := Result & Image (Config.Ops, Descriptor);
      Trace.Put_Line (-Result);
   end Put;

   procedure Put_Line
     (Trace        : in out WisiToken.Trace'Class;
      Parser_Label : in     Natural;
      Message      : in     String;
      Task_ID      : in     Boolean := True)
   is begin
      Trace.Put_Line
        ((if Task_ID then Ada.Task_Identification.Image (Ada.Task_Identification.Current_Task) else "") &
           Integer'Image (Parser_Label) & ": " & Message);
   end Put_Line;

   function Undo_Reduce
     (Stack : in out Recover_Stacks.Stack;
      Tree  : in     Syntax_Trees.Tree)
     return Ada.Containers.Count_Type
   is
      Nonterm_Item : constant Recover_Stack_Item                  := Stack.Pop;
      Children     : constant Syntax_Trees.Valid_Node_Index_Array := Tree.Children (Nonterm_Item.Tree_Index);
   begin
      for C of Children loop
         Stack.Push ((Tree.State (C), C, Tree.Recover_Token (C)));
      end loop;
      return Children'Length;
   end Undo_Reduce;

   procedure Undo_Reduce_Check
     (Config   : in out Configuration;
      Tree     : in     Syntax_Trees.Tree;
      Expected : in     Token_ID)
   is begin
      Check (Config.Stack (1).Token.ID, Expected);
      Config.Ops.Append ((Undo_Reduce, Expected, Undo_Reduce (Config.Stack, Tree)));
   exception
   when SAL.Container_Full =>
      raise Bad_Config;
   end Undo_Reduce_Check;

   procedure Undo_Reduce_Check
     (Config   : in out Configuration;
      Tree     : in     Syntax_Trees.Tree;
      Expected : in     Token_ID_Array)
   is begin
      for ID of Expected loop
         Undo_Reduce_Check (Config, Tree, ID);
      end loop;
   end Undo_Reduce_Check;

end WisiToken.LR.McKenzie_Recover;<|MERGE_RESOLUTION|>--- conflicted
+++ resolved
@@ -1,1018 +1,1009 @@
---  Abstract :
---
---  See spec
---
---  Copyright (C) 2017 - 2018 Stephen Leake All Rights Reserved.
---
---  This library is free software;  you can redistribute it and/or modify it
---  under terms of the  GNU General Public License  as published by the Free
---  Software  Foundation;  either version 3,  or (at your  option) any later
---  version. This library is distributed in the hope that it will be useful,
---  but WITHOUT ANY WARRANTY;  without even the implied warranty of MERCHAN-
---  TABILITY or FITNESS FOR A PARTICULAR PURPOSE.
---
---  As a special exception under Section 7 of GPL version 3, you are granted
---  additional permissions described in the GCC Runtime Library Exception,
---  version 3.1, as published by the Free Software Foundation.
-
-pragma License (Modified_GPL);
-
-with Ada.Characters.Handling;
-with Ada.Exceptions;
-with Ada.Task_Identification;
-with System.Multiprocessors;
-with WisiToken.LR.McKenzie_Recover.Base;
-with WisiToken.LR.McKenzie_Recover.Explore;
-with WisiToken.LR.Parser_Lists;
-package body WisiToken.LR.McKenzie_Recover is
-
-   task type Worker_Task
-     (Super  : not null access Base.Supervisor;
-      Shared : not null access Base.Shared)
-   is
-      entry Start;
-      --  Start getting parser/configs to check from Config_Store.
-
-      entry Done;
-      --  Available when task is ready to terminate; after this rendezvous,
-      --  task discriminants may be freed.
-
-   end Worker_Task;
-
-   task body Worker_Task
-   is
-      use all type Base.Config_Status;
-      Status : Base.Config_Status;
-   begin
-      accept Start;
-
-      loop
-         Explore.Process_One (Super, Shared, Status);
-
-         exit when Status = All_Done;
-      end loop;
-
-      accept Done;
-   exception
-   when E : others =>
-      Super.Fatal (E);
-   end Worker_Task;
-
-   function To_Recover
-     (Parser_Stack : in Parser_Lists.Parser_Stacks.Stack;
-      Tree         : in Syntax_Trees.Tree)
-     return Recover_Stacks.Stack
-   is
-      use all type SAL.Base_Peek_Type;
-      Result : Recover_Stacks.Stack;
-      Depth  : constant SAL.Peek_Type := Parser_Stack.Depth;
-   begin
-      Result.Set_Depth (Depth);
-      for I in 1 .. Depth loop
-         declare
-            Item  : Parser_Lists.Parser_Stack_Item renames Parser_Stack (I);
-            Token : constant Recover_Token := (if I = Depth then (others => <>) else Tree.Recover_Token (Item.Token));
-         begin
-            Result.Set (I, Depth, (Item.State, Item.Token, Token));
-         end;
-      end loop;
-      return Result;
-   end To_Recover;
-
-   procedure Recover_Init
-     (Shared_Parser : in out LR.Parser.Parser;
-      Parser_State  : in out Parser_Lists.Parser_State)
-   is
-      use all type WisiToken.LR.Parser.Language_Fixes_Access;
-
-      Trace  : WisiToken.Trace'Class renames Shared_Parser.Trace.all;
-      Config : constant Configuration_Access := Parser_State.Recover.Config_Heap.Add (Configuration'(others => <>));
-      Error  : Parse_Error renames Parser_State.Errors (Parser_State.Errors.Last);
-   begin
-      Config.Resume_Token_Goal := Parser_State.Shared_Token + Shared_Parser.Table.McKenzie_Param.Check_Limit;
-
-      if Trace_McKenzie > Outline then
-         Trace.New_Line;
-         Trace.Put_Line
-           ("parser" & Integer'Image (Parser_State.Label) &
-              ": State" & State_Index'Image (Parser_State.Stack (1).State) &
-              " Current_Token" & Parser_State.Tree.Image (Parser_State.Current_Token, Trace.Descriptor.all) &
-              " Resume_Token_Goal" & Token_Index'Image (Config.Resume_Token_Goal));
-         Trace.Put_Line (Image (Error, Parser_State.Tree, Trace.Descriptor.all));
-         if Trace_McKenzie > Extra then
-            Put_Line
-              (Trace, Parser_State.Label, Parser_Lists.Image
-                 (Parser_State.Stack, Trace.Descriptor.all, Parser_State.Tree));
-         end if;
-      end if;
-
-      --  Additional initialization of Parser_State.Recover is done in
-      --  Supervisor.Initialize.
-
-      Config.Stack := To_Recover (Parser_State.Stack, Parser_State.Tree);
-
-      --  Parser_State.Recover_Insert_Delete must be empty (else we would not get
-      --  here). Therefore Parser_State current token is in
-      --  Shared_Parser.Shared_Token.
-
-      Config.Current_Shared_Token := Parser_State.Shared_Token;
-
-      case Error.Label is
-      when Action =>
-         Config.Error_Token := Parser_State.Tree.Recover_Token (Error.Error_Token);
-         if Trace_McKenzie > Detail then
-            Put ("enqueue", Trace, Parser_State.Label, Shared_Parser.Terminals, Config.all,
-                 Task_ID => False);
-         end if;
-
-      when Check =>
-         if Shared_Parser.Language_Fixes = null then
-            --  The only fix is to ignore the error.
-            if Trace_McKenzie > Detail then
-               Put ("enqueue", Trace, Parser_State.Label, Shared_Parser.Terminals, Config.all,
-                    Task_ID => False);
-            end if;
-
-         else
-            --  Undo the reduction that encountered the error, let Process_One
-            --  enqueue possible solutions. We leave the cost at 0, because this
-            --  is the root config.
-
-            Config.Check_Status      := Error.Check_Status;
-            Config.Error_Token       := Config.Stack (1).Token;
-            Config.Check_Token_Count := Undo_Reduce (Config.Stack, Parser_State.Tree);
-
-            Config.Ops.Append ((Undo_Reduce, Config.Error_Token.ID, Config.Check_Token_Count));
-
-            if Trace_McKenzie > Detail then
-               Put ("undo_reduce " & Image
-                      (Config.Error_Token.ID, Trace.Descriptor.all), Trace, Parser_State.Label,
-                    Shared_Parser.Terminals, Config.all, Task_ID => False);
-            end if;
-         end if;
-
-      when Message =>
-         --  Last error entry should be the failure that caused us to enter
-         --  recovery.
-         raise Programmer_Error;
-      end case;
-
-      Parser_State.Recover.Enqueue_Count := Parser_State.Recover.Enqueue_Count + 1;
-   end Recover_Init;
-
-   function Recover (Shared_Parser : in out LR.Parser.Parser) return Recover_Status
-   is
-      use all type Parser.Post_Recover_Access;
-      use all type SAL.Base_Peek_Type;
-      use all type System.Multiprocessors.CPU_Range;
-      Trace : WisiToken.Trace'Class renames Shared_Parser.Trace.all;
-
-      Parsers : Parser_Lists.List renames Shared_Parser.Parsers;
-
-      Current_Parser : Parser_Lists.Cursor;
-
-      Super : aliased Base.Supervisor
-        (Trace'Access,
-         Cost_Limit        => Shared_Parser.Table.McKenzie_Param.Cost_Limit,
-         Check_Delta_Limit => Shared_Parser.Table.McKenzie_Param.Check_Delta_Limit,
-         Enqueue_Limit     => Shared_Parser.Table.McKenzie_Param.Enqueue_Limit,
-         Parser_Count      => Parsers.Count);
-
-      Shared : aliased Base.Shared
-        (Shared_Parser.Trace,
-         Shared_Parser.Lexer.all'Access,
-         Shared_Parser.Table,
-         Shared_Parser.Language_Fixes,
-         Shared_Parser.Language_Use_Minimal_Complete_Actions,
-         Shared_Parser.Language_String_ID_Set,
-         Shared_Parser.Terminals'Access,
-         Shared_Parser.Line_Begin_Token'Access);
-
-      Task_Count : constant System.Multiprocessors.CPU_Range :=
-        (if Shared_Parser.Table.McKenzie_Param.Task_Count = 0
-         then System.Multiprocessors.CPU_Range'Max (1, System.Multiprocessors.Number_Of_CPUs - 1)
-         --  Keep one CPU free for this main task, and the user.
-         else Shared_Parser.Table.McKenzie_Param.Task_Count);
-
-      Worker_Tasks : array (1 .. Task_Count) of Worker_Task (Super'Access, Shared'Access);
-
-      procedure Cleanup
-      is begin
-         for I in Worker_Tasks'Range loop
-            if Worker_Tasks (I)'Callable then
-               abort Worker_Tasks (I);
-            end if;
-         end loop;
-      end Cleanup;
-
-   begin
-      if Trace_McKenzie > Outline then
-         Trace.New_Line;
-         Trace.Put_Line (" McKenzie error recovery");
-      end if;
-
-      Super.Initialize (Parsers'Unrestricted_Access, Shared_Parser.Terminals'Unrestricted_Access);
-
-      for Parser_State of Parsers loop
-         Recover_Init (Shared_Parser, Parser_State);
-      end loop;
-
-      if Trace_McKenzie > Outline then
-         Trace.New_Line;
-         Trace.Put_Line (System.Multiprocessors.CPU_Range'Image (Worker_Tasks'Last) & " parallel tasks");
-      end if;
-
-      for I in Worker_Tasks'Range loop
-         Worker_Tasks (I).Start;
-      end loop;
-
-      declare
-         use Ada.Exceptions;
-         ID : Exception_Id;
-         Message : Ada.Strings.Unbounded.Unbounded_String;
-      begin
-         Super.Done (ID, Message); -- Wait for all parsers to fail or succeed
-         if ID /= Null_Id then
-            Raise_Exception (ID, -Message);
-         end if;
-      end;
-
-      --  Ensure all tasks terminate before proceeding; otherwise local
-      --  variables disappear while task is still trying to access them.
-      for I in Worker_Tasks'Range loop
-         if Worker_Tasks (I)'Callable then
-            Worker_Tasks (I).Done;
-         end if;
-      end loop;
-
-      --  Adjust parser state for each successful recovery.
-      --
-      --  One option here would be to keep only the parser with the least
-      --  cost fix. However, the normal reason for having multiple parsers
-      --  is to resolve a grammar ambiguity; the least cost fix might
-      --  resolve the ambiguity the wrong way. As could any other fix, of
-      --  course.
-
-      --  Spawn new parsers for multiple solutions
-      declare
-         use Parser_Lists;
-         Cur         : Cursor             := Parsers.First;
-         Solutions   : SAL.Base_Peek_Type := 0;
-         Spawn_Limit : SAL.Base_Peek_Type := Shared_Parser.Max_Parallel; -- per parser
-      begin
-         for Parser of Parsers loop
-            if Parser.Recover.Success then
-               Solutions := Solutions + Parser.Recover.Results.Count;
-            end if;
-         end loop;
-
-         if Solutions > Shared_Parser.Max_Parallel and Trace_McKenzie > Outline then
-            Trace.Put_Line ("too many parallel parsers required in recover; dropping some solutions");
-            Spawn_Limit := Shared_Parser.Max_Parallel / Parsers.Count;
-         end if;
-
-         loop
-            declare
-               Data : McKenzie_Data renames State_Ref (Cur).Recover;
-            begin
-               if Data.Success then
-                  if Trace_McKenzie > Outline then
-                     Trace.Put_Line
-                       (Integer'Image (Label (Cur)) &
-                          ": succeed" & SAL.Base_Peek_Type'Image (Data.Results.Count) &
-                          ", enqueue" & Integer'Image (Data.Enqueue_Count) &
-                          ", check " & Integer'Image (Data.Check_Count) &
-                          ", cost: " & Integer'Image (Data.Results.Min_Key));
-                  end if;
-
-                  if Data.Results.Count > 1 then
-                     for I in 1 .. SAL.Base_Peek_Type'Min (Spawn_Limit, Data.Results.Count - 1) loop
-                        Parsers.Prepend_Copy (Cur); --  does not copy recover
-                        if Trace_McKenzie > Outline or Trace_Parse > Outline then
-                           Trace.Put_Line
-                             ("spawn parser" & Integer'Image (Parsers.First.Label) & " from " &
-                                Trimmed_Image (Cur.Label) & " (" & Trimmed_Image (Integer (Parsers.Count)) &
-                                " active)");
-                           Put ("", Trace, Parsers.First.Label, Shared_Parser.Terminals,
-                                Data.Results.Peek, Task_ID => False);
-                        end if;
-
-                        State_Ref (Parsers.First).Recover.Results.Add (Data.Results.Remove);
-                        State_Ref (Parsers.First).Recover.Success := True;
-                     end loop;
-                  end if;
-
-                  if Trace_McKenzie > Outline or Trace_Parse > Outline then
-                     Put ("", Trace, Cur.State_Ref.Label, Shared_Parser.Terminals, Data.Results.Peek,
-                          Task_ID => False);
-                  end if;
-               else
-                  if Trace_McKenzie > Outline then
-                     Trace.Put_Line
-                       (Integer'Image (Cur.Label) &
-                          ": fail, enqueue" & Integer'Image (Data.Enqueue_Count) &
-                          ", check " & Integer'Image (Data.Check_Count) &
-                          ", cost_limit: " & Integer'Image (Shared_Parser.Table.McKenzie_Param.Cost_Limit) &
-                          ", max shared_token " & Token_Index'Image (Shared_Parser.Terminals.Last_Index));
-                  end if;
-               end if;
-
-            end;
-            Next (Cur);
-            exit when Is_Done (Cur);
-         end loop;
-      end;
-
-      --  Edit Parser_State to apply solutions.
-
-      --  We don't use 'for Parser_State of Parsers loop' here,
-      --  because we might need to terminate a parser.
-      Current_Parser := Parsers.First;
-      loop
-         exit when Current_Parser.Is_Done;
-
-         if Current_Parser.State_Ref.Recover.Success then
-            begin
-               --  Can't have active 'renames State_Ref' when terminate a parser
-               declare
-                  use all type Syntax_Trees.Node_Index;
-                  use Parser_Lists;
-
-                  Parser_State : Parser_Lists.Parser_State renames Current_Parser.State_Ref;
-
-                  Descriptor : WisiToken.Descriptor renames Shared_Parser.Trace.Descriptor.all;
-                  Tree       : Syntax_Trees.Tree renames Parser_State.Tree;
-                  Data       : McKenzie_Data renames Parser_State.Recover;
-                  Result     : Configuration renames Data.Results.Peek;
-
-                  Min_Op_Token_Index        : WisiToken.Token_Index := WisiToken.Token_Index'Last;
-                  Min_Push_Back_Token_Index : WisiToken.Token_Index := WisiToken.Token_Index'Last;
-
-                  Stack_Matches_Ops     : Boolean := True;
-                  Shared_Token_Changed  : Boolean := False;
-                  Current_Token_Virtual : Boolean := False;
-
-                  Sorted_Insert_Delete : Sorted_Insert_Delete_Arrays.Vector;
-               begin
-                  Parser_State.Errors (Parser_State.Errors.Last).Recover := Result;
-
-                  Parser_State.Resume_Token_Goal := Result.Resume_Token_Goal;
-
-                  if Trace_McKenzie > Extra then
-                     Put_Line (Trace, Parser_State.Label, "before Ops applied:", Task_ID => False);
-                     Put_Line
-                       (Trace, Parser_State.Label, "stack " & Image (Parser_State.Stack, Descriptor, Tree),
-                        Task_ID => False);
-                     Put_Line
-                       (Trace, Parser_State.Label, "Shared_Token  " & Image
-                          (Parser_State.Shared_Token, Shared_Parser.Terminals, Descriptor),
-                        Task_ID => False);
-                     Put_Line
-                       (Trace, Parser_State.Label, "Current_Token " & Parser_State.Tree.Image
-                          (Parser_State.Current_Token, Descriptor),
-                        Task_ID => False);
-                  end if;
-
-                  --  We don't apply all Ops to the parser stack here, because that
-                  --  requires updating the syntax tree as well, and we want to let the
-                  --  main parser do that, partly as a double check on the algorithms
-                  --  here.
-                  --
-                  --  However, the main parser can only apply Insert and Delete ops; we
-                  --  must apply Push_Back and Undo_Reduce here. Note that Fast_Forward
-                  --  ops are just for bookkeeping.
-                  --
-                  --  In order to apply Undo_Reduce, we also need to apply any preceding
-                  --  ops. See test_mckenzie_recover.adb Missing_Name_2 for an example
-                  --  of multiple Undo_Reduce. On the other hand, Push_Back can be
-                  --  applied without the preceding ops.
-                  --
-                  --  A Push_Back can go back past preceding ops, including Undo_Reduce;
-                  --  there's no point in applying ops that are later superceded by such
-                  --  a Push_Back. See test_mckenzie_recover.adb Out_Of_Order_Ops for an
-                  --  example.
-                  --
-                  --  So first we go thru Ops to find the earliest Push_Back. Then we
-                  --  apply ops that are before that point, up to the first Insert or
-                  --  Fast_Forward. After that, we enqueue Insert and Delete ops on
-                  --  Parser_State.Recover_Insert_Delete, in token_index order, and any
-                  --  Undo_Reduce are rejected.
-                  --
-                  --  Then the main parser parses the edited input stream.
-                  --
-                  --  There's no need to modify Parser_State.Tree. Any tree nodes
-                  --  created by the failed parse that are pushed back are useful for
-                  --  error repair, and will just be ignored in future parsing. This
-                  --  also avoids enlarging a non-flushed branched tree, which saves
-                  --  time and space.
-
-                  for Op of Result.Ops loop
-<<<<<<< HEAD
-                     case Op.Op is
-                     when Fast_Forward =>
-                        if Op.FF_Token_Index < Min_Op_Token_Index then
-                           Min_Op_Token_Index := Op.FF_Token_Index;
-                        end if;
-
-                     when Undo_Reduce =>
-                        null;
-
-                     when Push_Back | Insert | Delete =>
-                        if Op.Token_Index /= Invalid_Token_Index then
-                           if Op.Token_Index < Min_Op_Token_Index then
-                              Min_Op_Token_Index := Op.Token_Index;
-                           end if;
-                           if Op.Token_Index < Min_Push_Back_Token_Index then
-                              Min_Push_Back_Token_Index := Op.Token_Index;
-=======
-                     if Op.Op in Insert | Delete then
-                        if Op.Token_Index < Last_Token_Index then
-                           if Trace_McKenzie > Outline then
-                              Trace.Put_Line
-                                (Trimmed_Image (Parser_State.Label) &
-                                   ": " & Image (Op, Descriptor) & ": insert/delete not in token_index order");
->>>>>>> 0ed9f2b0
-                           end if;
-                        end if;
-
-                     end case;
-                  end loop;
-
-                  for Op of Result.Ops loop
-                     case Op.Op is
-                     when Fast_Forward =>
-                        Stack_Matches_Ops := False;
-
-                     when Undo_Reduce =>
-                        if not Stack_Matches_Ops then
-                           if Trace_McKenzie > Outline then
-                              Put_Line
-                                (Trace, Parser_State.Label, "Undo_Reduce after insert or fast_forward",
-                                 Task_ID => False);
-                           end if;
-                           raise Bad_Config;
-                        end if;
-
-                        declare
-                           Item : constant Parser_Lists.Parser_Stack_Item := Parser_State.Stack.Pop;
-                        begin
-                           case Tree.Label (Item.Token) is
-                           when Syntax_Trees.Shared_Terminal | Syntax_Trees.Virtual_Terminal =>
-                              raise Bad_Config;
-
-                           when Syntax_Trees.Nonterm =>
-                              for C of Tree.Children (Item.Token) loop
-                                 Parser_State.Stack.Push ((Tree.State (C), C));
-                              end loop;
-                           end case;
-                        end;
-
-                     when Push_Back =>
-                        if Stack_Matches_Ops then
-                           Parser_State.Stack.Pop;
-                           if Op.Token_Index /= Invalid_Token_Index then
-                              Parser_State.Shared_Token := Op.Token_Index;
-                              Shared_Token_Changed      := True;
-                           end if;
-
-                        elsif Op.Token_Index = Min_Op_Token_Index then
-                           loop
-                              --  Multiple push_backs can have the same Op.Token_Index, so we may
-                              --  already be at the target.
-                              exit when Parser_State.Shared_Token <= Op.Token_Index and
-                                Tree.Min_Terminal_Index (Parser_State.Stack (1).Token) /= Invalid_Token_Index;
-                              --  also push back empty tokens.
-
-                              declare
-                                 Item : constant Parser_Lists.Parser_Stack_Item := Parser_State.Stack.Pop;
-
-                                 Min_Index : constant Base_Token_Index :=
-                                   Parser_State.Tree.Min_Terminal_Index (Item.Token);
-                              begin
-                                 if Min_Index /= Invalid_Token_Index then
-                                    Shared_Token_Changed := True;
-                                    Parser_State.Shared_Token := Min_Index;
-                                 end if;
-                              end;
-                           end loop;
-                           pragma Assert (Parser_State.Shared_Token = Op.Token_Index);
-                        end if;
-
-                     when Insert =>
-                        if Stack_Matches_Ops and Op.Token_Index = Parser_State.Shared_Token then
-                           --  This is the first Insert. Even if a later Push_Back supercedes it,
-                           --  we record Stack_Matches_Ops false here.
-                           Stack_Matches_Ops := False;
-
-                           if Op.Token_Index <= Min_Push_Back_Token_Index then
-                              Parser_State.Current_Token := Parser_State.Tree.Add_Terminal (Op.ID);
-                              Current_Token_Virtual      := True;
-                           else
-                              Sorted_Insert_Delete.Insert (Op);
-                           end if;
-                        else
-                           Sorted_Insert_Delete.Insert (Op);
-                        end if;
-
-                     when Delete =>
-                        if Stack_Matches_Ops and Op.Token_Index = Parser_State.Shared_Token then
-                           --  We can apply multiple deletes.
-                           Parser_State.Shared_Token := Op.Token_Index + 1;
-                           Shared_Token_Changed      := True;
-                        else
-                           Sorted_Insert_Delete.Insert (Op);
-                        end if;
-                     end case;
-                  end loop;
-
-                  --  We may not have processed the current Insert or Delete above, if
-                  --  they are after a fast_forward.
-                  for Op of Sorted_Insert_Delete loop
-                     if Op.Token_Index = Parser_State.Shared_Token and not Current_Token_Virtual then
-                        case Insert_Delete_Op_Label'(Op.Op) is
-                        when Insert =>
-                           Parser_State.Current_Token := Parser_State.Tree.Add_Terminal (Op.ID);
-                           Current_Token_Virtual      := True;
-
-                        when Delete =>
-                           Parser_State.Shared_Token := Op.Token_Index + 1;
-                           Shared_Token_Changed      := True;
-                        end case;
-                     else
-                        Parser_State.Recover_Insert_Delete.Put (Op);
-                     end if;
-                  end loop;
-
-                  --  If not Shared_Token_Changed, Shared_Token is the error token,
-                  --  which is the next token to read. If Shared_Token_Changed, we
-                  --  have set Shared_Token consistent with that; it is the next token to
-                  --  read.
-
-                  if (not Current_Token_Virtual) and Shared_Token_Changed then
-                     Parser_State.Current_Token := Parser_State.Tree.Add_Terminal
-                       (Parser_State.Shared_Token, Shared_Parser.Terminals);
-                  end if;
-
-                  --  Parser_State.Verb is the action that produced the current stack
-                  --  top. Parser_State.Inc_Shared_Token determines how to get the next
-                  --  token from Shared_Parser.Terminals.
-                  --
-                  --  If the stack top or Current_Token is virtual, then after all
-                  --  virtuals are inserted, the main parser would normally increment
-                  --  Parser_State.Shared_Token to get the next token. However, we have
-                  --  set Shared_Token to the next token, so we don't want it to
-                  --  increment. We could set Shared_Token to 1 less, but this way the
-                  --  debug messages all show the expected Shared_Terminal.
-
-                  if Parser_State.Stack (1).Token = Syntax_Trees.Invalid_Node_Index then
-                     --  a virtual token from a previous recover
-                     Parser_State.Set_Verb (Shift_Recover);
-                     Parser_State.Inc_Shared_Token := False;
-                  else
-                     case Tree.Label (Parser_State.Stack (1).Token) is
-                     when Syntax_Trees.Shared_Terminal =>
-                        Parser_State.Set_Verb (Shift_Recover);
-                        Parser_State.Inc_Shared_Token := not Current_Token_Virtual;
-
-                     when Syntax_Trees.Virtual_Terminal =>
-                        Parser_State.Set_Verb (Shift_Recover);
-                        Parser_State.Inc_Shared_Token := False;
-
-                     when Syntax_Trees.Nonterm =>
-                        Parser_State.Set_Verb (Reduce);
-                        Parser_State.Inc_Shared_Token := not Current_Token_Virtual;
-                     end case;
-                  end if;
-
-                  if Trace_McKenzie > Extra then
-                     Put_Line (Trace, Parser_State.Label, "after Ops applied:", Task_ID => False);
-                     Put_Line
-                       (Trace, Parser_State.Label, "stack " & Parser_Lists.Image
-                          (Parser_State.Stack, Descriptor, Tree),
-                        Task_ID => False);
-                     Put_Line
-                       (Trace, Parser_State.Label, "Shared_Token  " & Image
-                          (Parser_State.Shared_Token, Shared_Parser.Terminals, Descriptor), Task_ID => False);
-                     Put_Line
-                       (Trace, Parser_State.Label, "Current_Token " & Parser_State.Tree.Image
-                          (Parser_State.Current_Token, Descriptor), Task_ID => False);
-                     Put_Line
-                       (Trace, Parser_State.Label, "recover_insert_delete " & Image
-                          (Parser_State.Recover_Insert_Delete, Descriptor), Task_ID => False);
-                     Put_Line
-                       (Trace, Parser_State.Label, "inc_shared_token " & Boolean'Image (Parser_State.Inc_Shared_Token) &
-                          " parser verb " & All_Parse_Action_Verbs'Image (Parser_State.Verb),
-                        Task_ID => False);
-
-                  elsif Trace_McKenzie > Outline then
-                     Put_Line
-                       (Trace, Parser_State.Label, "inc_shared_token " & Boolean'Image (Parser_State.Inc_Shared_Token) &
-                          " parser verb " & All_Parse_Action_Verbs'Image (Parser_State.Verb),
-                        Task_ID => False);
-                  end if;
-               end;
-            exception
-            when Bad_Config =>
-               if Parsers.Count = 1 then
-                  --  Oops. just give up
-                  return Fail_Programmer_Error;
-               end if;
-               Parsers.Terminate_Parser (Current_Parser, "bad config in recover", Trace);
-            end;
-         end if;
-         Current_Parser.Next;
-      end loop;
-
-      if Shared_Parser.Post_Recover /= null then
-         Shared_Parser.Post_Recover.all;
-      end if;
-
-      return Super.Recover_Result;
-
-   exception
-   when others =>
-      Cleanup;
-      return Fail_Programmer_Error;
-   end Recover;
-
-   ----------
-   --  Spec private subprograms; for language-specific
-   --  child packages.
-
-   procedure Check (ID : Token_ID; Expected_ID : in Token_ID)
-   is begin
-      pragma Assert (ID = Expected_ID, Token_ID'Image (ID) & " /=" & Token_ID'Image (Expected_ID));
-   end Check;
-
-   function Current_Token
-     (Terminals                 : in     Base_Token_Arrays.Vector;
-      Terminals_Current         : in out WisiToken.Base_Token_Index;
-      Restore_Terminals_Current :    out WisiToken.Base_Token_Index;
-      Insert_Delete             : in out Sorted_Insert_Delete_Arrays.Vector;
-      Current_Insert_Delete     : in out SAL.Base_Peek_Type)
-     return Base_Token
-   is
-      use all type SAL.Base_Peek_Type;
-
-      procedure Inc_I_D
-      is begin
-         Current_Insert_Delete := Current_Insert_Delete + 1;
-         if Current_Insert_Delete > Insert_Delete.Last_Index then
-            Current_Insert_Delete := No_Insert_Delete;
-            Insert_Delete.Clear;
-         end if;
-      end Inc_I_D;
-
-   begin
-      if Terminals_Current = Base_Token_Index'First then
-         --  Happens with really bad syntax; see test_mckenzie_recover.adb Error_4.
-         raise Bad_Config;
-      end if;
-
-      Restore_Terminals_Current := Terminals_Current;
-
-      loop
-         if Current_Insert_Delete = No_Insert_Delete then
-            return Terminals (Terminals_Current);
-
-         elsif Insert_Delete (Current_Insert_Delete).Token_Index = Terminals_Current then
-            declare
-               Op : Insert_Delete_Op renames Insert_Delete (Current_Insert_Delete);
-            begin
-               case Insert_Delete_Op_Label (Op.Op) is
-               when Insert =>
-                  --  Decrement Terminals_Current so Next_Token knows it should always
-                  --  increment it. Save the initial value, to restore in case of error.
-                  Terminals_Current := Terminals_Current - 1;
-                  return (ID => Op.ID, others => <>);
-
-               when Delete =>
-                  Inc_I_D;
-               end case;
-            end;
-         else
-            return Terminals (Terminals_Current);
-         end if;
-      end loop;
-   end Current_Token;
-
-   procedure Find_ID
-     (Config         : in     Configuration;
-      ID             : in     Token_ID;
-      Matching_Index : in out SAL.Peek_Type)
-   is
-      use all type SAL.Peek_Type;
-   begin
-      loop
-         exit when Matching_Index = Config.Stack.Depth; -- Depth has Invalid_Token_ID
-         declare
-            Stack_ID : Token_ID renames Config.Stack (Matching_Index).Token.ID;
-         begin
-            exit when Stack_ID = ID;
-         end;
-         Matching_Index := Matching_Index + 1;
-      end loop;
-   end Find_ID;
-
-   procedure Find_ID
-     (Config         : in     Configuration;
-      IDs            : in     Token_ID_Set;
-      Matching_Index : in out SAL.Peek_Type)
-   is
-      use all type SAL.Peek_Type;
-   begin
-      loop
-         exit when Matching_Index = Config.Stack.Depth; -- Depth has Invalid_Token_ID
-         declare
-            ID : Token_ID renames Config.Stack (Matching_Index).Token.ID;
-         begin
-            exit when ID in IDs'First .. IDs'Last and then IDs (ID);
-         end;
-         Matching_Index := Matching_Index + 1;
-      end loop;
-   end Find_ID;
-
-   procedure Find_Descendant_ID
-     (Tree           : in     Syntax_Trees.Tree;
-      Config         : in     Configuration;
-      ID             : in     Token_ID;
-      ID_Set         : in     Token_ID_Set;
-      Matching_Index : in out SAL.Peek_Type)
-   is
-      use Syntax_Trees;
-      use all type SAL.Peek_Type;
-   begin
-      loop
-         exit when Matching_Index = Config.Stack.Depth; -- Depth has Invalid_Token_ID
-         exit when ID_Set (Config.Stack (Matching_Index).Token.ID) and
-           (Config.Stack (Matching_Index).Tree_Index /= Invalid_Node_Index and then
-              Tree.Find_Descendant (Config.Stack (Matching_Index).Tree_Index, ID) /= Invalid_Node_Index);
-
-         Matching_Index := Matching_Index + 1;
-      end loop;
-   end Find_Descendant_ID;
-
-   procedure Find_Matching_Name
-     (Config              : in     Configuration;
-      Lexer               : access constant WisiToken.Lexer.Instance'Class;
-      Name                : in     String;
-      Matching_Name_Index : in out SAL.Peek_Type;
-      Case_Insensitive    : in     Boolean)
-   is
-      use Ada.Characters.Handling;
-      use all type SAL.Peek_Type;
-      Match_Name : constant String := (if Case_Insensitive then To_Lower (Name) else Name);
-   begin
-      loop
-         exit when Matching_Name_Index = Config.Stack.Depth; -- Depth has Invalid_Token_ID
-         declare
-            Token       : Recover_Token renames Config.Stack (Matching_Name_Index).Token;
-            Name_Region : constant Buffer_Region :=
-              (if Token.Name = Null_Buffer_Region
-               then Token.Byte_Region
-               else Token.Name);
-         begin
-            exit when Name_Region /= Null_Buffer_Region and then
-              Match_Name =
-              (if Case_Insensitive
-               then To_Lower (Lexer.Buffer_Text (Name_Region))
-               else Lexer.Buffer_Text (Name_Region));
-
-            Matching_Name_Index := Matching_Name_Index + 1;
-         end;
-      end loop;
-   end Find_Matching_Name;
-
-   procedure Find_Matching_Name
-     (Config              : in     Configuration;
-      Lexer               : access constant WisiToken.Lexer.Instance'Class;
-      Name                : in     String;
-      Matching_Name_Index : in out SAL.Peek_Type;
-      Other_ID            : in     Token_ID;
-      Other_Count         :    out Integer;
-      Case_Insensitive    : in     Boolean)
-   is
-      use Ada.Characters.Handling;
-      use all type SAL.Peek_Type;
-      Match_Name : constant String := (if Case_Insensitive then To_Lower (Name) else Name);
-   begin
-      Other_Count := 0;
-
-      loop
-         exit when Matching_Name_Index = Config.Stack.Depth; -- Depth has Invalid_Token_ID
-         declare
-            Token       : Recover_Token renames Config.Stack (Matching_Name_Index).Token;
-            Name_Region : constant Buffer_Region :=
-              (if Token.Name = Null_Buffer_Region
-               then Token.Byte_Region
-               else Token.Name);
-         begin
-            exit when Name_Region /= Null_Buffer_Region and then
-              Match_Name =
-              (if Case_Insensitive
-               then To_Lower (Lexer.Buffer_Text (Name_Region))
-               else Lexer.Buffer_Text (Name_Region));
-
-            if Other_ID = Token.ID then
-               Other_Count := Other_Count + 1;
-            end if;
-
-            Matching_Name_Index := Matching_Name_Index + 1;
-         end;
-      end loop;
-   end Find_Matching_Name;
-
-   procedure Insert (Config : in out Configuration; ID : in Token_ID)
-   is
-      Op : constant Config_Op := (Insert, ID, Config.Current_Shared_Token);
-   begin
-      Config.Ops.Append (Op);
-      Config.Insert_Delete.Insert (Op);
-      Config.Current_Insert_Delete := 1;
-   exception
-   when SAL.Container_Full =>
-      raise Bad_Config;
-   end Insert;
-
-   procedure Insert (Config : in out Configuration; IDs : in Token_ID_Array)
-   is begin
-      for ID of IDs loop
-         Insert (Config, ID);
-      end loop;
-   end Insert;
-
-   function Next_Token
-     (Terminals                 : in     Base_Token_Arrays.Vector;
-      Terminals_Current         : in out Base_Token_Index;
-      Restore_Terminals_Current : in out WisiToken.Base_Token_Index;
-      Insert_Delete             : in out Sorted_Insert_Delete_Arrays.Vector;
-      Current_Insert_Delete     : in out SAL.Base_Peek_Type)
-     return Base_Token
-   is
-      use all type SAL.Base_Peek_Type;
-   begin
-      loop
-         if Insert_Delete.Last_Index > 0 and then Current_Insert_Delete = Insert_Delete.Last_Index then
-            Current_Insert_Delete     := No_Insert_Delete;
-            Insert_Delete.Clear;
-            Terminals_Current         := Terminals_Current + 1;
-            Restore_Terminals_Current := Terminals_Current;
-            return Terminals (Terminals_Current);
-
-         elsif Current_Insert_Delete = No_Insert_Delete then
-            Terminals_Current         := Terminals_Current + 1;
-            Restore_Terminals_Current := Terminals_Current;
-            return Terminals (Terminals_Current);
-
-         elsif Insert_Delete (Current_Insert_Delete + 1).Token_Index = Terminals_Current + 1 then
-            Current_Insert_Delete := Current_Insert_Delete + 1;
-            declare
-               Op : constant Insert_Delete_Op := Insert_Delete (Current_Insert_Delete);
-            begin
-               case Insert_Delete_Op_Label'(Op.Op) is
-               when Insert =>
-                  return (ID => Op.ID, others => <>);
-
-               when Delete =>
-                  null;
-               end case;
-            end;
-
-         else
-            Terminals_Current         := Terminals_Current + 1;
-            Restore_Terminals_Current := Terminals_Current;
-            return Terminals (Terminals_Current);
-         end if;
-      end loop;
-   end Next_Token;
-
-   procedure Push_Back (Config : in out Configuration)
-   is
-      Item        : constant Recover_Stack_Item := Config.Stack.Pop;
-      Token_Index : constant Base_Token_Index   := Item.Token.Min_Terminal_Index;
-
-      function Compare (Left : in Base_Token_Index; Right : in Config_Op) return Boolean
-        is (case Right.Op is
-            when Fast_Forward    => False,
-            when Undo_Reduce     => False,
-            when Push_Back       => False,
-            when Insert | Delete => Left <= Right.Token_Index);
-   begin
-      if Token_Index /= Invalid_Token_Index then
-         Config.Current_Shared_Token := Token_Index;
-         for I in Config.Ops.First_Index .. Config.Ops.Last_Index loop
-            if Compare (Token_Index, Config.Ops (I)) then
-               Config.Insert_Delete.Insert (Config.Ops (I));
-            end if;
-         end loop;
-      end if;
-
-      Config.Ops.Append ((Push_Back, Item.Token.ID, Config.Current_Shared_Token));
-   exception
-   when SAL.Container_Full =>
-      raise Bad_Config;
-   end Push_Back;
-
-   procedure Push_Back_Check (Config : in out Configuration; Expected_ID : in Token_ID)
-   is begin
-      Check (Config.Stack (1).Token.ID, Expected_ID);
-      Push_Back (Config);
-   end Push_Back_Check;
-
-   procedure Push_Back_Check (Config : in out Configuration; Expected : in Token_ID_Array)
-   is begin
-      for ID of Expected loop
-         Push_Back_Check (Config, ID);
-      end loop;
-   end Push_Back_Check;
-
-   procedure Put
-     (Message      : in     String;
-      Trace        : in out WisiToken.Trace'Class;
-      Parser_Label : in     Natural;
-      Terminals    : in     Base_Token_Arrays.Vector;
-      Config       : in     Configuration;
-      Task_ID      : in     Boolean := True)
-   is
-      --  For debugging output
-
-      --  Build a string, call trace.put_line once, so output from multiple
-      --  tasks is not interleaved (mostly).
-      use all type Ada.Strings.Unbounded.Unbounded_String;
-      use all type SAL.Base_Peek_Type;
-      use all type WisiToken.Semantic_Checks.Check_Status_Label;
-
-      Descriptor : WisiToken.Descriptor renames Trace.Descriptor.all;
-
-      Result : Ada.Strings.Unbounded.Unbounded_String :=
-        (if Task_ID then +Ada.Task_Identification.Image (Ada.Task_Identification.Current_Task) else +"") &
-        Integer'Image (Parser_Label) & ": " &
-        (if Message'Length > 0 then Message & ":" else "");
-   begin
-      Result := Result & Natural'Image (Config.Cost) & ", ";
-      if Config.Check_Status.Label /= Ok then
-         Result := Result & Semantic_Checks.Check_Status_Label'Image (Config.Check_Status.Label) & " ";
-      elsif Config.Error_Token.ID /= Invalid_Token_ID then
-         Result := Result & "Error " & Image (Config.Error_Token, Descriptor) & " ";
-      end if;
-      Result := Result & Image (Config.Stack, Descriptor, Depth => 1);
-
-      if Config.Current_Insert_Delete = No_Insert_Delete then
-         Result := Result & "|" & Image (Config.Current_Shared_Token, Terminals, Descriptor) & "|";
-      else
-         Result := Result & "/" & Trimmed_Image (Config.Current_Insert_Delete) & ":" &
-           Image (Config.Insert_Delete (Config.Current_Insert_Delete), Descriptor) & "/";
-      end if;
-
-      Result := Result & Image (Config.Ops, Descriptor);
-      Trace.Put_Line (-Result);
-   end Put;
-
-   procedure Put_Line
-     (Trace        : in out WisiToken.Trace'Class;
-      Parser_Label : in     Natural;
-      Message      : in     String;
-      Task_ID      : in     Boolean := True)
-   is begin
-      Trace.Put_Line
-        ((if Task_ID then Ada.Task_Identification.Image (Ada.Task_Identification.Current_Task) else "") &
-           Integer'Image (Parser_Label) & ": " & Message);
-   end Put_Line;
-
-   function Undo_Reduce
-     (Stack : in out Recover_Stacks.Stack;
-      Tree  : in     Syntax_Trees.Tree)
-     return Ada.Containers.Count_Type
-   is
-      Nonterm_Item : constant Recover_Stack_Item                  := Stack.Pop;
-      Children     : constant Syntax_Trees.Valid_Node_Index_Array := Tree.Children (Nonterm_Item.Tree_Index);
-   begin
-      for C of Children loop
-         Stack.Push ((Tree.State (C), C, Tree.Recover_Token (C)));
-      end loop;
-      return Children'Length;
-   end Undo_Reduce;
-
-   procedure Undo_Reduce_Check
-     (Config   : in out Configuration;
-      Tree     : in     Syntax_Trees.Tree;
-      Expected : in     Token_ID)
-   is begin
-      Check (Config.Stack (1).Token.ID, Expected);
-      Config.Ops.Append ((Undo_Reduce, Expected, Undo_Reduce (Config.Stack, Tree)));
-   exception
-   when SAL.Container_Full =>
-      raise Bad_Config;
-   end Undo_Reduce_Check;
-
-   procedure Undo_Reduce_Check
-     (Config   : in out Configuration;
-      Tree     : in     Syntax_Trees.Tree;
-      Expected : in     Token_ID_Array)
-   is begin
-      for ID of Expected loop
-         Undo_Reduce_Check (Config, Tree, ID);
-      end loop;
-   end Undo_Reduce_Check;
-
-end WisiToken.LR.McKenzie_Recover;+--  Abstract :
+--
+--  See spec
+--
+--  Copyright (C) 2017 - 2018 Stephen Leake All Rights Reserved.
+--
+--  This library is free software;  you can redistribute it and/or modify it
+--  under terms of the  GNU General Public License  as published by the Free
+--  Software  Foundation;  either version 3,  or (at your  option) any later
+--  version. This library is distributed in the hope that it will be useful,
+--  but WITHOUT ANY WARRANTY;  without even the implied warranty of MERCHAN-
+--  TABILITY or FITNESS FOR A PARTICULAR PURPOSE.
+--
+--  As a special exception under Section 7 of GPL version 3, you are granted
+--  additional permissions described in the GCC Runtime Library Exception,
+--  version 3.1, as published by the Free Software Foundation.
+
+pragma License (Modified_GPL);
+
+with Ada.Characters.Handling;
+with Ada.Exceptions;
+with Ada.Task_Identification;
+with System.Multiprocessors;
+with WisiToken.LR.McKenzie_Recover.Base;
+with WisiToken.LR.McKenzie_Recover.Explore;
+with WisiToken.LR.Parser_Lists;
+package body WisiToken.LR.McKenzie_Recover is
+
+   task type Worker_Task
+     (Super  : not null access Base.Supervisor;
+      Shared : not null access Base.Shared)
+   is
+      entry Start;
+      --  Start getting parser/configs to check from Config_Store.
+
+      entry Done;
+      --  Available when task is ready to terminate; after this rendezvous,
+      --  task discriminants may be freed.
+
+   end Worker_Task;
+
+   task body Worker_Task
+   is
+      use all type Base.Config_Status;
+      Status : Base.Config_Status;
+   begin
+      accept Start;
+
+      loop
+         Explore.Process_One (Super, Shared, Status);
+
+         exit when Status = All_Done;
+      end loop;
+
+      accept Done;
+   exception
+   when E : others =>
+      Super.Fatal (E);
+   end Worker_Task;
+
+   function To_Recover
+     (Parser_Stack : in Parser_Lists.Parser_Stacks.Stack;
+      Tree         : in Syntax_Trees.Tree)
+     return Recover_Stacks.Stack
+   is
+      use all type SAL.Base_Peek_Type;
+      Result : Recover_Stacks.Stack;
+      Depth  : constant SAL.Peek_Type := Parser_Stack.Depth;
+   begin
+      Result.Set_Depth (Depth);
+      for I in 1 .. Depth loop
+         declare
+            Item  : Parser_Lists.Parser_Stack_Item renames Parser_Stack (I);
+            Token : constant Recover_Token := (if I = Depth then (others => <>) else Tree.Recover_Token (Item.Token));
+         begin
+            Result.Set (I, Depth, (Item.State, Item.Token, Token));
+         end;
+      end loop;
+      return Result;
+   end To_Recover;
+
+   procedure Recover_Init
+     (Shared_Parser : in out LR.Parser.Parser;
+      Parser_State  : in out Parser_Lists.Parser_State)
+   is
+      use all type WisiToken.LR.Parser.Language_Fixes_Access;
+
+      Trace  : WisiToken.Trace'Class renames Shared_Parser.Trace.all;
+      Config : constant Configuration_Access := Parser_State.Recover.Config_Heap.Add (Configuration'(others => <>));
+      Error  : Parse_Error renames Parser_State.Errors (Parser_State.Errors.Last);
+   begin
+      Config.Resume_Token_Goal := Parser_State.Shared_Token + Shared_Parser.Table.McKenzie_Param.Check_Limit;
+
+      if Trace_McKenzie > Outline then
+         Trace.New_Line;
+         Trace.Put_Line
+           ("parser" & Integer'Image (Parser_State.Label) &
+              ": State" & State_Index'Image (Parser_State.Stack (1).State) &
+              " Current_Token" & Parser_State.Tree.Image (Parser_State.Current_Token, Trace.Descriptor.all) &
+              " Resume_Token_Goal" & Token_Index'Image (Config.Resume_Token_Goal));
+         Trace.Put_Line (Image (Error, Parser_State.Tree, Trace.Descriptor.all));
+         if Trace_McKenzie > Extra then
+            Put_Line
+              (Trace, Parser_State.Label, Parser_Lists.Image
+                 (Parser_State.Stack, Trace.Descriptor.all, Parser_State.Tree));
+         end if;
+      end if;
+
+      --  Additional initialization of Parser_State.Recover is done in
+      --  Supervisor.Initialize.
+
+      Config.Stack := To_Recover (Parser_State.Stack, Parser_State.Tree);
+
+      --  Parser_State.Recover_Insert_Delete must be empty (else we would not get
+      --  here). Therefore Parser_State current token is in
+      --  Shared_Parser.Shared_Token.
+
+      Config.Current_Shared_Token := Parser_State.Shared_Token;
+
+      case Error.Label is
+      when Action =>
+         Config.Error_Token := Parser_State.Tree.Recover_Token (Error.Error_Token);
+         if Trace_McKenzie > Detail then
+            Put ("enqueue", Trace, Parser_State.Label, Shared_Parser.Terminals, Config.all,
+                 Task_ID => False);
+         end if;
+
+      when Check =>
+         if Shared_Parser.Language_Fixes = null then
+            --  The only fix is to ignore the error.
+            if Trace_McKenzie > Detail then
+               Put ("enqueue", Trace, Parser_State.Label, Shared_Parser.Terminals, Config.all,
+                    Task_ID => False);
+            end if;
+
+         else
+            --  Undo the reduction that encountered the error, let Process_One
+            --  enqueue possible solutions. We leave the cost at 0, because this
+            --  is the root config.
+
+            Config.Check_Status      := Error.Check_Status;
+            Config.Error_Token       := Config.Stack (1).Token;
+            Config.Check_Token_Count := Undo_Reduce (Config.Stack, Parser_State.Tree);
+
+            Config.Ops.Append ((Undo_Reduce, Config.Error_Token.ID, Config.Check_Token_Count));
+
+            if Trace_McKenzie > Detail then
+               Put ("undo_reduce " & Image
+                      (Config.Error_Token.ID, Trace.Descriptor.all), Trace, Parser_State.Label,
+                    Shared_Parser.Terminals, Config.all, Task_ID => False);
+            end if;
+         end if;
+
+      when Message =>
+         --  Last error entry should be the failure that caused us to enter
+         --  recovery.
+         raise Programmer_Error;
+      end case;
+
+      Parser_State.Recover.Enqueue_Count := Parser_State.Recover.Enqueue_Count + 1;
+   end Recover_Init;
+
+   function Recover (Shared_Parser : in out LR.Parser.Parser) return Recover_Status
+   is
+      use all type Parser.Post_Recover_Access;
+      use all type SAL.Base_Peek_Type;
+      use all type System.Multiprocessors.CPU_Range;
+      Trace : WisiToken.Trace'Class renames Shared_Parser.Trace.all;
+
+      Parsers : Parser_Lists.List renames Shared_Parser.Parsers;
+
+      Current_Parser : Parser_Lists.Cursor;
+
+      Super : aliased Base.Supervisor
+        (Trace'Access,
+         Cost_Limit        => Shared_Parser.Table.McKenzie_Param.Cost_Limit,
+         Check_Delta_Limit => Shared_Parser.Table.McKenzie_Param.Check_Delta_Limit,
+         Enqueue_Limit     => Shared_Parser.Table.McKenzie_Param.Enqueue_Limit,
+         Parser_Count      => Parsers.Count);
+
+      Shared : aliased Base.Shared
+        (Shared_Parser.Trace,
+         Shared_Parser.Lexer.all'Access,
+         Shared_Parser.Table,
+         Shared_Parser.Language_Fixes,
+         Shared_Parser.Language_Use_Minimal_Complete_Actions,
+         Shared_Parser.Language_String_ID_Set,
+         Shared_Parser.Terminals'Access,
+         Shared_Parser.Line_Begin_Token'Access);
+
+      Task_Count : constant System.Multiprocessors.CPU_Range :=
+        (if Shared_Parser.Table.McKenzie_Param.Task_Count = 0
+         then System.Multiprocessors.CPU_Range'Max (1, System.Multiprocessors.Number_Of_CPUs - 1)
+         --  Keep one CPU free for this main task, and the user.
+         else Shared_Parser.Table.McKenzie_Param.Task_Count);
+
+      Worker_Tasks : array (1 .. Task_Count) of Worker_Task (Super'Access, Shared'Access);
+
+      procedure Cleanup
+      is begin
+         for I in Worker_Tasks'Range loop
+            if Worker_Tasks (I)'Callable then
+               abort Worker_Tasks (I);
+            end if;
+         end loop;
+      end Cleanup;
+
+   begin
+      if Trace_McKenzie > Outline then
+         Trace.New_Line;
+         Trace.Put_Line (" McKenzie error recovery");
+      end if;
+
+      Super.Initialize (Parsers'Unrestricted_Access, Shared_Parser.Terminals'Unrestricted_Access);
+
+      for Parser_State of Parsers loop
+         Recover_Init (Shared_Parser, Parser_State);
+      end loop;
+
+      if Trace_McKenzie > Outline then
+         Trace.New_Line;
+         Trace.Put_Line (System.Multiprocessors.CPU_Range'Image (Worker_Tasks'Last) & " parallel tasks");
+      end if;
+
+      for I in Worker_Tasks'Range loop
+         Worker_Tasks (I).Start;
+      end loop;
+
+      declare
+         use Ada.Exceptions;
+         ID : Exception_Id;
+         Message : Ada.Strings.Unbounded.Unbounded_String;
+      begin
+         Super.Done (ID, Message); -- Wait for all parsers to fail or succeed
+         if ID /= Null_Id then
+            Raise_Exception (ID, -Message);
+         end if;
+      end;
+
+      --  Ensure all tasks terminate before proceeding; otherwise local
+      --  variables disappear while task is still trying to access them.
+      for I in Worker_Tasks'Range loop
+         if Worker_Tasks (I)'Callable then
+            Worker_Tasks (I).Done;
+         end if;
+      end loop;
+
+      --  Adjust parser state for each successful recovery.
+      --
+      --  One option here would be to keep only the parser with the least
+      --  cost fix. However, the normal reason for having multiple parsers
+      --  is to resolve a grammar ambiguity; the least cost fix might
+      --  resolve the ambiguity the wrong way. As could any other fix, of
+      --  course.
+
+      --  Spawn new parsers for multiple solutions
+      declare
+         use Parser_Lists;
+         Cur         : Cursor             := Parsers.First;
+         Solutions   : SAL.Base_Peek_Type := 0;
+         Spawn_Limit : SAL.Base_Peek_Type := Shared_Parser.Max_Parallel; -- per parser
+      begin
+         for Parser of Parsers loop
+            if Parser.Recover.Success then
+               Solutions := Solutions + Parser.Recover.Results.Count;
+            end if;
+         end loop;
+
+         if Solutions > Shared_Parser.Max_Parallel and Trace_McKenzie > Outline then
+            Trace.Put_Line ("too many parallel parsers required in recover; dropping some solutions");
+            Spawn_Limit := Shared_Parser.Max_Parallel / Parsers.Count;
+         end if;
+
+         loop
+            declare
+               Data : McKenzie_Data renames State_Ref (Cur).Recover;
+            begin
+               if Data.Success then
+                  if Trace_McKenzie > Outline then
+                     Trace.Put_Line
+                       (Integer'Image (Label (Cur)) &
+                          ": succeed" & SAL.Base_Peek_Type'Image (Data.Results.Count) &
+                          ", enqueue" & Integer'Image (Data.Enqueue_Count) &
+                          ", check " & Integer'Image (Data.Check_Count) &
+                          ", cost: " & Integer'Image (Data.Results.Min_Key));
+                  end if;
+
+                  if Data.Results.Count > 1 then
+                     for I in 1 .. SAL.Base_Peek_Type'Min (Spawn_Limit, Data.Results.Count - 1) loop
+                        Parsers.Prepend_Copy (Cur); --  does not copy recover
+                        if Trace_McKenzie > Outline or Trace_Parse > Outline then
+                           Trace.Put_Line
+                             ("spawn parser" & Integer'Image (Parsers.First.Label) & " from " &
+                                Trimmed_Image (Cur.Label) & " (" & Trimmed_Image (Integer (Parsers.Count)) &
+                                " active)");
+                           Put ("", Trace, Parsers.First.Label, Shared_Parser.Terminals,
+                                Data.Results.Peek, Task_ID => False);
+                        end if;
+
+                        State_Ref (Parsers.First).Recover.Results.Add (Data.Results.Remove);
+                        State_Ref (Parsers.First).Recover.Success := True;
+                     end loop;
+                  end if;
+
+                  if Trace_McKenzie > Outline or Trace_Parse > Outline then
+                     Put ("", Trace, Cur.State_Ref.Label, Shared_Parser.Terminals, Data.Results.Peek,
+                          Task_ID => False);
+                  end if;
+               else
+                  if Trace_McKenzie > Outline then
+                     Trace.Put_Line
+                       (Integer'Image (Cur.Label) &
+                          ": fail, enqueue" & Integer'Image (Data.Enqueue_Count) &
+                          ", check " & Integer'Image (Data.Check_Count) &
+                          ", cost_limit: " & Integer'Image (Shared_Parser.Table.McKenzie_Param.Cost_Limit) &
+                          ", max shared_token " & Token_Index'Image (Shared_Parser.Terminals.Last_Index));
+                  end if;
+               end if;
+
+            end;
+            Next (Cur);
+            exit when Is_Done (Cur);
+         end loop;
+      end;
+
+      --  Edit Parser_State to apply solutions.
+
+      --  We don't use 'for Parser_State of Parsers loop' here,
+      --  because we might need to terminate a parser.
+      Current_Parser := Parsers.First;
+      loop
+         exit when Current_Parser.Is_Done;
+
+         if Current_Parser.State_Ref.Recover.Success then
+            begin
+               --  Can't have active 'renames State_Ref' when terminate a parser
+               declare
+                  use all type Syntax_Trees.Node_Index;
+                  use Parser_Lists;
+
+                  Parser_State : Parser_Lists.Parser_State renames Current_Parser.State_Ref;
+
+                  Descriptor : WisiToken.Descriptor renames Shared_Parser.Trace.Descriptor.all;
+                  Tree       : Syntax_Trees.Tree renames Parser_State.Tree;
+                  Data       : McKenzie_Data renames Parser_State.Recover;
+                  Result     : Configuration renames Data.Results.Peek;
+
+                  Min_Op_Token_Index        : WisiToken.Token_Index := WisiToken.Token_Index'Last;
+                  Min_Push_Back_Token_Index : WisiToken.Token_Index := WisiToken.Token_Index'Last;
+
+                  Stack_Matches_Ops     : Boolean := True;
+                  Shared_Token_Changed  : Boolean := False;
+                  Current_Token_Virtual : Boolean := False;
+
+                  Sorted_Insert_Delete : Sorted_Insert_Delete_Arrays.Vector;
+               begin
+                  Parser_State.Errors (Parser_State.Errors.Last).Recover := Result;
+
+                  Parser_State.Resume_Token_Goal := Result.Resume_Token_Goal;
+
+                  if Trace_McKenzie > Extra then
+                     Put_Line (Trace, Parser_State.Label, "before Ops applied:", Task_ID => False);
+                     Put_Line
+                       (Trace, Parser_State.Label, "stack " & Image (Parser_State.Stack, Descriptor, Tree),
+                        Task_ID => False);
+                     Put_Line
+                       (Trace, Parser_State.Label, "Shared_Token  " & Image
+                          (Parser_State.Shared_Token, Shared_Parser.Terminals, Descriptor),
+                        Task_ID => False);
+                     Put_Line
+                       (Trace, Parser_State.Label, "Current_Token " & Parser_State.Tree.Image
+                          (Parser_State.Current_Token, Descriptor),
+                        Task_ID => False);
+                  end if;
+
+                  --  We don't apply all Ops to the parser stack here, because that
+                  --  requires updating the syntax tree as well, and we want to let the
+                  --  main parser do that, partly as a double check on the algorithms
+                  --  here.
+                  --
+                  --  However, the main parser can only apply Insert and Delete ops; we
+                  --  must apply Push_Back and Undo_Reduce here. Note that Fast_Forward
+                  --  ops are just for bookkeeping.
+                  --
+                  --  In order to apply Undo_Reduce, we also need to apply any preceding
+                  --  ops. See test_mckenzie_recover.adb Missing_Name_2 for an example
+                  --  of multiple Undo_Reduce. On the other hand, Push_Back can be
+                  --  applied without the preceding ops.
+                  --
+                  --  A Push_Back can go back past preceding ops, including Undo_Reduce;
+                  --  there's no point in applying ops that are later superceded by such
+                  --  a Push_Back. See test_mckenzie_recover.adb Out_Of_Order_Ops for an
+                  --  example.
+                  --
+                  --  So first we go thru Ops to find the earliest Push_Back. Then we
+                  --  apply ops that are before that point, up to the first Insert or
+                  --  Fast_Forward. After that, we enqueue Insert and Delete ops on
+                  --  Parser_State.Recover_Insert_Delete, in token_index order, and any
+                  --  Undo_Reduce are rejected.
+                  --
+                  --  Then the main parser parses the edited input stream.
+                  --
+                  --  There's no need to modify Parser_State.Tree. Any tree nodes
+                  --  created by the failed parse that are pushed back are useful for
+                  --  error repair, and will just be ignored in future parsing. This
+                  --  also avoids enlarging a non-flushed branched tree, which saves
+                  --  time and space.
+
+                  for Op of Result.Ops loop
+                     case Op.Op is
+                     when Fast_Forward =>
+                        if Op.FF_Token_Index < Min_Op_Token_Index then
+                           Min_Op_Token_Index := Op.FF_Token_Index;
+                        end if;
+
+                     when Undo_Reduce =>
+                        null;
+
+                     when Push_Back | Insert | Delete =>
+                        if Op.Token_Index /= Invalid_Token_Index then
+                           if Op.Token_Index < Min_Op_Token_Index then
+                              Min_Op_Token_Index := Op.Token_Index;
+                           end if;
+                           if Op.Token_Index < Min_Push_Back_Token_Index then
+                              Min_Push_Back_Token_Index := Op.Token_Index;
+                           end if;
+                        end if;
+
+                     end case;
+                  end loop;
+
+                  for Op of Result.Ops loop
+                     case Op.Op is
+                     when Fast_Forward =>
+                        Stack_Matches_Ops := False;
+
+                     when Undo_Reduce =>
+                        if not Stack_Matches_Ops then
+                           if Trace_McKenzie > Outline then
+                              Put_Line
+                                (Trace, Parser_State.Label, "Undo_Reduce after insert or fast_forward",
+                                 Task_ID => False);
+                           end if;
+                           raise Bad_Config;
+                        end if;
+
+                        declare
+                           Item : constant Parser_Lists.Parser_Stack_Item := Parser_State.Stack.Pop;
+                        begin
+                           case Tree.Label (Item.Token) is
+                           when Syntax_Trees.Shared_Terminal | Syntax_Trees.Virtual_Terminal =>
+                              raise Bad_Config;
+
+                           when Syntax_Trees.Nonterm =>
+                              for C of Tree.Children (Item.Token) loop
+                                 Parser_State.Stack.Push ((Tree.State (C), C));
+                              end loop;
+                           end case;
+                        end;
+
+                     when Push_Back =>
+                        if Stack_Matches_Ops then
+                           Parser_State.Stack.Pop;
+                           if Op.Token_Index /= Invalid_Token_Index then
+                              Parser_State.Shared_Token := Op.Token_Index;
+                              Shared_Token_Changed      := True;
+                           end if;
+
+                        elsif Op.Token_Index = Min_Op_Token_Index then
+                           loop
+                              --  Multiple push_backs can have the same Op.Token_Index, so we may
+                              --  already be at the target.
+                              exit when Parser_State.Shared_Token <= Op.Token_Index and
+                                Tree.Min_Terminal_Index (Parser_State.Stack (1).Token) /= Invalid_Token_Index;
+                              --  also push back empty tokens.
+
+                              declare
+                                 Item : constant Parser_Lists.Parser_Stack_Item := Parser_State.Stack.Pop;
+
+                                 Min_Index : constant Base_Token_Index :=
+                                   Parser_State.Tree.Min_Terminal_Index (Item.Token);
+                              begin
+                                 if Min_Index /= Invalid_Token_Index then
+                                    Shared_Token_Changed := True;
+                                    Parser_State.Shared_Token := Min_Index;
+                                 end if;
+                              end;
+                           end loop;
+                           pragma Assert (Parser_State.Shared_Token = Op.Token_Index);
+                        end if;
+
+                     when Insert =>
+                        if Stack_Matches_Ops and Op.Token_Index = Parser_State.Shared_Token then
+                           --  This is the first Insert. Even if a later Push_Back supercedes it,
+                           --  we record Stack_Matches_Ops false here.
+                           Stack_Matches_Ops := False;
+
+                           if Op.Token_Index <= Min_Push_Back_Token_Index then
+                              Parser_State.Current_Token := Parser_State.Tree.Add_Terminal (Op.ID);
+                              Current_Token_Virtual      := True;
+                           else
+                              Sorted_Insert_Delete.Insert (Op);
+                           end if;
+                        else
+                           Sorted_Insert_Delete.Insert (Op);
+                        end if;
+
+                     when Delete =>
+                        if Stack_Matches_Ops and Op.Token_Index = Parser_State.Shared_Token then
+                           --  We can apply multiple deletes.
+                           Parser_State.Shared_Token := Op.Token_Index + 1;
+                           Shared_Token_Changed      := True;
+                        else
+                           Sorted_Insert_Delete.Insert (Op);
+                        end if;
+                     end case;
+                  end loop;
+
+                  --  We may not have processed the current Insert or Delete above, if
+                  --  they are after a fast_forward.
+                  for Op of Sorted_Insert_Delete loop
+                     if Op.Token_Index = Parser_State.Shared_Token and not Current_Token_Virtual then
+                        case Insert_Delete_Op_Label'(Op.Op) is
+                        when Insert =>
+                           Parser_State.Current_Token := Parser_State.Tree.Add_Terminal (Op.ID);
+                           Current_Token_Virtual      := True;
+
+                        when Delete =>
+                           Parser_State.Shared_Token := Op.Token_Index + 1;
+                           Shared_Token_Changed      := True;
+                        end case;
+                     else
+                        Parser_State.Recover_Insert_Delete.Put (Op);
+                     end if;
+                  end loop;
+
+                  --  If not Shared_Token_Changed, Shared_Token is the error token,
+                  --  which is the next token to read. If Shared_Token_Changed, we
+                  --  have set Shared_Token consistent with that; it is the next token to
+                  --  read.
+
+                  if (not Current_Token_Virtual) and Shared_Token_Changed then
+                     Parser_State.Current_Token := Parser_State.Tree.Add_Terminal
+                       (Parser_State.Shared_Token, Shared_Parser.Terminals);
+                  end if;
+
+                  --  Parser_State.Verb is the action that produced the current stack
+                  --  top. Parser_State.Inc_Shared_Token determines how to get the next
+                  --  token from Shared_Parser.Terminals.
+                  --
+                  --  If the stack top or Current_Token is virtual, then after all
+                  --  virtuals are inserted, the main parser would normally increment
+                  --  Parser_State.Shared_Token to get the next token. However, we have
+                  --  set Shared_Token to the next token, so we don't want it to
+                  --  increment. We could set Shared_Token to 1 less, but this way the
+                  --  debug messages all show the expected Shared_Terminal.
+
+                  if Parser_State.Stack (1).Token = Syntax_Trees.Invalid_Node_Index then
+                     --  a virtual token from a previous recover
+                     Parser_State.Set_Verb (Shift_Recover);
+                     Parser_State.Inc_Shared_Token := False;
+                  else
+                     case Tree.Label (Parser_State.Stack (1).Token) is
+                     when Syntax_Trees.Shared_Terminal =>
+                        Parser_State.Set_Verb (Shift_Recover);
+                        Parser_State.Inc_Shared_Token := not Current_Token_Virtual;
+
+                     when Syntax_Trees.Virtual_Terminal =>
+                        Parser_State.Set_Verb (Shift_Recover);
+                        Parser_State.Inc_Shared_Token := False;
+
+                     when Syntax_Trees.Nonterm =>
+                        Parser_State.Set_Verb (Reduce);
+                        Parser_State.Inc_Shared_Token := not Current_Token_Virtual;
+                     end case;
+                  end if;
+
+                  if Trace_McKenzie > Extra then
+                     Put_Line (Trace, Parser_State.Label, "after Ops applied:", Task_ID => False);
+                     Put_Line
+                       (Trace, Parser_State.Label, "stack " & Parser_Lists.Image
+                          (Parser_State.Stack, Descriptor, Tree),
+                        Task_ID => False);
+                     Put_Line
+                       (Trace, Parser_State.Label, "Shared_Token  " & Image
+                          (Parser_State.Shared_Token, Shared_Parser.Terminals, Descriptor), Task_ID => False);
+                     Put_Line
+                       (Trace, Parser_State.Label, "Current_Token " & Parser_State.Tree.Image
+                          (Parser_State.Current_Token, Descriptor), Task_ID => False);
+                     Put_Line
+                       (Trace, Parser_State.Label, "recover_insert_delete " & Image
+                          (Parser_State.Recover_Insert_Delete, Descriptor), Task_ID => False);
+                     Put_Line
+                       (Trace, Parser_State.Label, "inc_shared_token " & Boolean'Image (Parser_State.Inc_Shared_Token) &
+                          " parser verb " & All_Parse_Action_Verbs'Image (Parser_State.Verb),
+                        Task_ID => False);
+
+                  elsif Trace_McKenzie > Outline then
+                     Put_Line
+                       (Trace, Parser_State.Label, "inc_shared_token " & Boolean'Image (Parser_State.Inc_Shared_Token) &
+                          " parser verb " & All_Parse_Action_Verbs'Image (Parser_State.Verb),
+                        Task_ID => False);
+                  end if;
+               end;
+            exception
+            when Bad_Config =>
+               if Parsers.Count = 1 then
+                  --  Oops. just give up
+                  return Fail_Programmer_Error;
+               end if;
+               Parsers.Terminate_Parser (Current_Parser, "bad config in recover", Trace);
+            end;
+         end if;
+         Current_Parser.Next;
+      end loop;
+
+      if Shared_Parser.Post_Recover /= null then
+         Shared_Parser.Post_Recover.all;
+      end if;
+
+      return Super.Recover_Result;
+
+   exception
+   when others =>
+      Cleanup;
+      return Fail_Programmer_Error;
+   end Recover;
+
+   ----------
+   --  Spec private subprograms; for language-specific
+   --  child packages.
+
+   procedure Check (ID : Token_ID; Expected_ID : in Token_ID)
+   is begin
+      pragma Assert (ID = Expected_ID, Token_ID'Image (ID) & " /=" & Token_ID'Image (Expected_ID));
+   end Check;
+
+   function Current_Token
+     (Terminals                 : in     Base_Token_Arrays.Vector;
+      Terminals_Current         : in out WisiToken.Base_Token_Index;
+      Restore_Terminals_Current :    out WisiToken.Base_Token_Index;
+      Insert_Delete             : in out Sorted_Insert_Delete_Arrays.Vector;
+      Current_Insert_Delete     : in out SAL.Base_Peek_Type)
+     return Base_Token
+   is
+      use all type SAL.Base_Peek_Type;
+
+      procedure Inc_I_D
+      is begin
+         Current_Insert_Delete := Current_Insert_Delete + 1;
+         if Current_Insert_Delete > Insert_Delete.Last_Index then
+            Current_Insert_Delete := No_Insert_Delete;
+            Insert_Delete.Clear;
+         end if;
+      end Inc_I_D;
+
+   begin
+      if Terminals_Current = Base_Token_Index'First then
+         --  Happens with really bad syntax; see test_mckenzie_recover.adb Error_4.
+         raise Bad_Config;
+      end if;
+
+      Restore_Terminals_Current := Terminals_Current;
+
+      loop
+         if Current_Insert_Delete = No_Insert_Delete then
+            return Terminals (Terminals_Current);
+
+         elsif Insert_Delete (Current_Insert_Delete).Token_Index = Terminals_Current then
+            declare
+               Op : Insert_Delete_Op renames Insert_Delete (Current_Insert_Delete);
+            begin
+               case Insert_Delete_Op_Label (Op.Op) is
+               when Insert =>
+                  --  Decrement Terminals_Current so Next_Token knows it should always
+                  --  increment it. Save the initial value, to restore in case of error.
+                  Terminals_Current := Terminals_Current - 1;
+                  return (ID => Op.ID, others => <>);
+
+               when Delete =>
+                  Inc_I_D;
+               end case;
+            end;
+         else
+            return Terminals (Terminals_Current);
+         end if;
+      end loop;
+   end Current_Token;
+
+   procedure Find_ID
+     (Config         : in     Configuration;
+      ID             : in     Token_ID;
+      Matching_Index : in out SAL.Peek_Type)
+   is
+      use all type SAL.Peek_Type;
+   begin
+      loop
+         exit when Matching_Index = Config.Stack.Depth; -- Depth has Invalid_Token_ID
+         declare
+            Stack_ID : Token_ID renames Config.Stack (Matching_Index).Token.ID;
+         begin
+            exit when Stack_ID = ID;
+         end;
+         Matching_Index := Matching_Index + 1;
+      end loop;
+   end Find_ID;
+
+   procedure Find_ID
+     (Config         : in     Configuration;
+      IDs            : in     Token_ID_Set;
+      Matching_Index : in out SAL.Peek_Type)
+   is
+      use all type SAL.Peek_Type;
+   begin
+      loop
+         exit when Matching_Index = Config.Stack.Depth; -- Depth has Invalid_Token_ID
+         declare
+            ID : Token_ID renames Config.Stack (Matching_Index).Token.ID;
+         begin
+            exit when ID in IDs'First .. IDs'Last and then IDs (ID);
+         end;
+         Matching_Index := Matching_Index + 1;
+      end loop;
+   end Find_ID;
+
+   procedure Find_Descendant_ID
+     (Tree           : in     Syntax_Trees.Tree;
+      Config         : in     Configuration;
+      ID             : in     Token_ID;
+      ID_Set         : in     Token_ID_Set;
+      Matching_Index : in out SAL.Peek_Type)
+   is
+      use Syntax_Trees;
+      use all type SAL.Peek_Type;
+   begin
+      loop
+         exit when Matching_Index = Config.Stack.Depth; -- Depth has Invalid_Token_ID
+         exit when ID_Set (Config.Stack (Matching_Index).Token.ID) and
+           (Config.Stack (Matching_Index).Tree_Index /= Invalid_Node_Index and then
+              Tree.Find_Descendant (Config.Stack (Matching_Index).Tree_Index, ID) /= Invalid_Node_Index);
+
+         Matching_Index := Matching_Index + 1;
+      end loop;
+   end Find_Descendant_ID;
+
+   procedure Find_Matching_Name
+     (Config              : in     Configuration;
+      Lexer               : access constant WisiToken.Lexer.Instance'Class;
+      Name                : in     String;
+      Matching_Name_Index : in out SAL.Peek_Type;
+      Case_Insensitive    : in     Boolean)
+   is
+      use Ada.Characters.Handling;
+      use all type SAL.Peek_Type;
+      Match_Name : constant String := (if Case_Insensitive then To_Lower (Name) else Name);
+   begin
+      loop
+         exit when Matching_Name_Index = Config.Stack.Depth; -- Depth has Invalid_Token_ID
+         declare
+            Token       : Recover_Token renames Config.Stack (Matching_Name_Index).Token;
+            Name_Region : constant Buffer_Region :=
+              (if Token.Name = Null_Buffer_Region
+               then Token.Byte_Region
+               else Token.Name);
+         begin
+            exit when Name_Region /= Null_Buffer_Region and then
+              Match_Name =
+              (if Case_Insensitive
+               then To_Lower (Lexer.Buffer_Text (Name_Region))
+               else Lexer.Buffer_Text (Name_Region));
+
+            Matching_Name_Index := Matching_Name_Index + 1;
+         end;
+      end loop;
+   end Find_Matching_Name;
+
+   procedure Find_Matching_Name
+     (Config              : in     Configuration;
+      Lexer               : access constant WisiToken.Lexer.Instance'Class;
+      Name                : in     String;
+      Matching_Name_Index : in out SAL.Peek_Type;
+      Other_ID            : in     Token_ID;
+      Other_Count         :    out Integer;
+      Case_Insensitive    : in     Boolean)
+   is
+      use Ada.Characters.Handling;
+      use all type SAL.Peek_Type;
+      Match_Name : constant String := (if Case_Insensitive then To_Lower (Name) else Name);
+   begin
+      Other_Count := 0;
+
+      loop
+         exit when Matching_Name_Index = Config.Stack.Depth; -- Depth has Invalid_Token_ID
+         declare
+            Token       : Recover_Token renames Config.Stack (Matching_Name_Index).Token;
+            Name_Region : constant Buffer_Region :=
+              (if Token.Name = Null_Buffer_Region
+               then Token.Byte_Region
+               else Token.Name);
+         begin
+            exit when Name_Region /= Null_Buffer_Region and then
+              Match_Name =
+              (if Case_Insensitive
+               then To_Lower (Lexer.Buffer_Text (Name_Region))
+               else Lexer.Buffer_Text (Name_Region));
+
+            if Other_ID = Token.ID then
+               Other_Count := Other_Count + 1;
+            end if;
+
+            Matching_Name_Index := Matching_Name_Index + 1;
+         end;
+      end loop;
+   end Find_Matching_Name;
+
+   procedure Insert (Config : in out Configuration; ID : in Token_ID)
+   is
+      Op : constant Config_Op := (Insert, ID, Config.Current_Shared_Token);
+   begin
+      Config.Ops.Append (Op);
+      Config.Insert_Delete.Insert (Op);
+      Config.Current_Insert_Delete := 1;
+   exception
+   when SAL.Container_Full =>
+      raise Bad_Config;
+   end Insert;
+
+   procedure Insert (Config : in out Configuration; IDs : in Token_ID_Array)
+   is begin
+      for ID of IDs loop
+         Insert (Config, ID);
+      end loop;
+   end Insert;
+
+   function Next_Token
+     (Terminals                 : in     Base_Token_Arrays.Vector;
+      Terminals_Current         : in out Base_Token_Index;
+      Restore_Terminals_Current : in out WisiToken.Base_Token_Index;
+      Insert_Delete             : in out Sorted_Insert_Delete_Arrays.Vector;
+      Current_Insert_Delete     : in out SAL.Base_Peek_Type)
+     return Base_Token
+   is
+      use all type SAL.Base_Peek_Type;
+   begin
+      loop
+         if Insert_Delete.Last_Index > 0 and then Current_Insert_Delete = Insert_Delete.Last_Index then
+            Current_Insert_Delete     := No_Insert_Delete;
+            Insert_Delete.Clear;
+            Terminals_Current         := Terminals_Current + 1;
+            Restore_Terminals_Current := Terminals_Current;
+            return Terminals (Terminals_Current);
+
+         elsif Current_Insert_Delete = No_Insert_Delete then
+            Terminals_Current         := Terminals_Current + 1;
+            Restore_Terminals_Current := Terminals_Current;
+            return Terminals (Terminals_Current);
+
+         elsif Insert_Delete (Current_Insert_Delete + 1).Token_Index = Terminals_Current + 1 then
+            Current_Insert_Delete := Current_Insert_Delete + 1;
+            declare
+               Op : constant Insert_Delete_Op := Insert_Delete (Current_Insert_Delete);
+            begin
+               case Insert_Delete_Op_Label'(Op.Op) is
+               when Insert =>
+                  return (ID => Op.ID, others => <>);
+
+               when Delete =>
+                  null;
+               end case;
+            end;
+
+         else
+            Terminals_Current         := Terminals_Current + 1;
+            Restore_Terminals_Current := Terminals_Current;
+            return Terminals (Terminals_Current);
+         end if;
+      end loop;
+   end Next_Token;
+
+   procedure Push_Back (Config : in out Configuration)
+   is
+      Item        : constant Recover_Stack_Item := Config.Stack.Pop;
+      Token_Index : constant Base_Token_Index   := Item.Token.Min_Terminal_Index;
+
+      function Compare (Left : in Base_Token_Index; Right : in Config_Op) return Boolean
+        is (case Right.Op is
+            when Fast_Forward    => False,
+            when Undo_Reduce     => False,
+            when Push_Back       => False,
+            when Insert | Delete => Left <= Right.Token_Index);
+   begin
+      if Token_Index /= Invalid_Token_Index then
+         Config.Current_Shared_Token := Token_Index;
+         for I in Config.Ops.First_Index .. Config.Ops.Last_Index loop
+            if Compare (Token_Index, Config.Ops (I)) then
+               Config.Insert_Delete.Insert (Config.Ops (I));
+            end if;
+         end loop;
+      end if;
+
+      Config.Ops.Append ((Push_Back, Item.Token.ID, Config.Current_Shared_Token));
+   exception
+   when SAL.Container_Full =>
+      raise Bad_Config;
+   end Push_Back;
+
+   procedure Push_Back_Check (Config : in out Configuration; Expected_ID : in Token_ID)
+   is begin
+      Check (Config.Stack (1).Token.ID, Expected_ID);
+      Push_Back (Config);
+   end Push_Back_Check;
+
+   procedure Push_Back_Check (Config : in out Configuration; Expected : in Token_ID_Array)
+   is begin
+      for ID of Expected loop
+         Push_Back_Check (Config, ID);
+      end loop;
+   end Push_Back_Check;
+
+   procedure Put
+     (Message      : in     String;
+      Trace        : in out WisiToken.Trace'Class;
+      Parser_Label : in     Natural;
+      Terminals    : in     Base_Token_Arrays.Vector;
+      Config       : in     Configuration;
+      Task_ID      : in     Boolean := True)
+   is
+      --  For debugging output
+
+      --  Build a string, call trace.put_line once, so output from multiple
+      --  tasks is not interleaved (mostly).
+      use all type Ada.Strings.Unbounded.Unbounded_String;
+      use all type SAL.Base_Peek_Type;
+      use all type WisiToken.Semantic_Checks.Check_Status_Label;
+
+      Descriptor : WisiToken.Descriptor renames Trace.Descriptor.all;
+
+      Result : Ada.Strings.Unbounded.Unbounded_String :=
+        (if Task_ID then +Ada.Task_Identification.Image (Ada.Task_Identification.Current_Task) else +"") &
+        Integer'Image (Parser_Label) & ": " &
+        (if Message'Length > 0 then Message & ":" else "");
+   begin
+      Result := Result & Natural'Image (Config.Cost) & ", ";
+      if Config.Check_Status.Label /= Ok then
+         Result := Result & Semantic_Checks.Check_Status_Label'Image (Config.Check_Status.Label) & " ";
+      elsif Config.Error_Token.ID /= Invalid_Token_ID then
+         Result := Result & "Error " & Image (Config.Error_Token, Descriptor) & " ";
+      end if;
+      Result := Result & Image (Config.Stack, Descriptor, Depth => 1);
+
+      if Config.Current_Insert_Delete = No_Insert_Delete then
+         Result := Result & "|" & Image (Config.Current_Shared_Token, Terminals, Descriptor) & "|";
+      else
+         Result := Result & "/" & Trimmed_Image (Config.Current_Insert_Delete) & ":" &
+           Image (Config.Insert_Delete (Config.Current_Insert_Delete), Descriptor) & "/";
+      end if;
+
+      Result := Result & Image (Config.Ops, Descriptor);
+      Trace.Put_Line (-Result);
+   end Put;
+
+   procedure Put_Line
+     (Trace        : in out WisiToken.Trace'Class;
+      Parser_Label : in     Natural;
+      Message      : in     String;
+      Task_ID      : in     Boolean := True)
+   is begin
+      Trace.Put_Line
+        ((if Task_ID then Ada.Task_Identification.Image (Ada.Task_Identification.Current_Task) else "") &
+           Integer'Image (Parser_Label) & ": " & Message);
+   end Put_Line;
+
+   function Undo_Reduce
+     (Stack : in out Recover_Stacks.Stack;
+      Tree  : in     Syntax_Trees.Tree)
+     return Ada.Containers.Count_Type
+   is
+      Nonterm_Item : constant Recover_Stack_Item                  := Stack.Pop;
+      Children     : constant Syntax_Trees.Valid_Node_Index_Array := Tree.Children (Nonterm_Item.Tree_Index);
+   begin
+      for C of Children loop
+         Stack.Push ((Tree.State (C), C, Tree.Recover_Token (C)));
+      end loop;
+      return Children'Length;
+   end Undo_Reduce;
+
+   procedure Undo_Reduce_Check
+     (Config   : in out Configuration;
+      Tree     : in     Syntax_Trees.Tree;
+      Expected : in     Token_ID)
+   is begin
+      Check (Config.Stack (1).Token.ID, Expected);
+      Config.Ops.Append ((Undo_Reduce, Expected, Undo_Reduce (Config.Stack, Tree)));
+   exception
+   when SAL.Container_Full =>
+      raise Bad_Config;
+   end Undo_Reduce_Check;
+
+   procedure Undo_Reduce_Check
+     (Config   : in out Configuration;
+      Tree     : in     Syntax_Trees.Tree;
+      Expected : in     Token_ID_Array)
+   is begin
+      for ID of Expected loop
+         Undo_Reduce_Check (Config, Tree, ID);
+      end loop;
+   end Undo_Reduce_Check;
+
+end WisiToken.LR.McKenzie_Recover;