--- conflicted
+++ resolved
@@ -1,495 +1,491 @@
---  Abstract :
---
---  See spec.
---
---  Copyright (C) 2002 - 2005, 2008 - 2015, 2017, 2018 Free Software Foundation, Inc.
---
---  This file is part of the WisiToken package.
---
---  The WisiToken package is free software; you can redistribute it
---  and/or modify it under the terms of the GNU General Public License
---  as published by the Free Software Foundation; either version 3, or
---  (at your option) any later version. The WisiToken package is
---  distributed in the hope that it will be useful, but WITHOUT ANY
---  WARRANTY; without even the implied warranty of MERCHANTABILITY or
---  FITNESS FOR A PARTICULAR PURPOSE. See the GNU General Public
---  License for more details. You should have received a copy of the
---  GNU General Public License distributed with the WisiToken package;
---  see file GPL.txt. If not, write to the Free Software Foundation,
---  59 Temple Place - Suite 330, Boston, MA 02111-1307, USA.
---
---  As a special exception, if other files instantiate generics from
---  this unit, or you link this unit with other files to produce an
---  executable, this unit does not by itself cause the resulting
---  executable to be covered by the GNU General Public License. This
---  exception does not however invalidate any other reasons why the
---  executable file might be covered by the GNU Public License.
-
-pragma License (Modified_GPL);
-
-package body WisiToken.Parse.LR.Parser_No_Recover is
-
-   procedure Reduce_Stack_1
-     (Current_Parser : in     Parser_Lists.Cursor;
-      Action         : in     Reduce_Action_Rec;
-      Nonterm        :    out WisiToken.Syntax_Trees.Valid_Node_Index;
-      Trace          : in out WisiToken.Trace'Class)
-   is
-      use all type SAL.Base_Peek_Type;
-
-      Parser_State  : Parser_Lists.Parser_State renames Current_Parser.State_Ref.Element.all;
-      Children_Tree : Syntax_Trees.Valid_Node_Index_Array (1 .. SAL.Base_Peek_Type (Action.Token_Count));
-      --  for Set_Children.
-   begin
-      for I in reverse Children_Tree'Range loop
-         Children_Tree (I) := Parser_State.Stack.Pop.Token;
-      end loop;
-
-      Nonterm := Parser_State.Tree.Add_Nonterm
-        (Action.Production, Children_Tree, Action.Action, Default_Virtual => False);
-      --  Computes Nonterm.Byte_Region
-
-      if Trace_Parse > Detail then
-         Trace.Put_Line (Parser_State.Tree.Image (Nonterm, Trace.Descriptor.all, Include_Children => True));
-      end if;
-   end Reduce_Stack_1;
-
-   procedure Do_Action
-     (Action         : in Parse_Action_Rec;
-      Current_Parser : in Parser_Lists.Cursor;
-      Shared_Parser  : in Parser)
-   is
-      Parser_State : Parser_Lists.Parser_State renames Current_Parser.State_Ref;
-      Trace        : WisiToken.Trace'Class renames Shared_Parser.Trace.all;
-      Nonterm      : WisiToken.Syntax_Trees.Valid_Node_Index;
-   begin
-      if Trace_Parse > Detail then
-         Trace.Put
-           (Integer'Image (Current_Parser.Label) & ": " &
-              Trimmed_Image (Parser_State.Stack.Peek.State) & ": " &
-              Parser_State.Tree.Image (Parser_State.Current_Token, Trace.Descriptor.all) & " : ");
-         Put (Trace, Action);
-         Trace.New_Line;
-      end if;
-
-      case Action.Verb is
-      when Shift =>
-         Current_Parser.Set_Verb (Shift);
-         Parser_State.Stack.Push ((Action.State, Parser_State.Current_Token));
-         Parser_State.Tree.Set_State (Parser_State.Current_Token, Action.State);
-
-      when Reduce =>
-         Current_Parser.Set_Verb (Reduce);
-
-         Reduce_Stack_1 (Current_Parser, Action, Nonterm, Trace);
-
-         Parser_State.Stack.Push
-           ((State    => Goto_For
-               (Table => Shared_Parser.Table.all,
-                State => Parser_State.Stack (1).State,
-                ID    => Action.Production.LHS),
-             Token    => Nonterm));
-
-         Parser_State.Tree.Set_State (Nonterm, Parser_State.Stack (1).State);
-
-         if Trace_Parse > Detail then
-            Trace.Put_Line (" ... goto state " & Trimmed_Image (Parser_State.Stack.Peek.State));
-         end if;
-
-      when Accept_It =>
-         Current_Parser.Set_Verb (Accept_It);
-         Reduce_Stack_1
-           (Current_Parser,
-            (Reduce, Action.Production, Action.Action, Action.Check, Action.Token_Count),
-            Nonterm, Trace);
-
-         Parser_State.Tree.Set_Root (Nonterm);
-
-      when Error =>
-         Current_Parser.Set_Verb (Action.Verb);
-
-         --  We don't raise Syntax_Error here; another parser may be able to
-         --  continue.
-
-         declare
-            Expecting : constant Token_ID_Set := LR.Expecting
-              (Shared_Parser.Table.all, Current_Parser.State_Ref.Stack.Peek.State);
-         begin
-            Parser_State.Errors.Append
-              ((Label          => LR.Action,
-                First_Terminal => Trace.Descriptor.First_Terminal,
-                Last_Terminal  => Trace.Descriptor.Last_Terminal,
-                Error_Token    => Parser_State.Current_Token,
-                Expecting      => Expecting,
-                Recover        => (others => <>)));
-
-            if Trace_Parse > Outline then
-               Put
-                 (Trace,
-                  Integer'Image (Current_Parser.Label) & ": expecting: " &
-                    Image (Expecting, Trace.Descriptor.all));
-               Trace.New_Line;
-            end if;
-         end;
-      end case;
-   end Do_Action;
-
-   --  Return the type of parser cycle to execute.
-   --
-   --  Accept : all Parsers.Verb return Accept - done parsing.
-   --
-   --  Shift : some Parsers.Verb return Shift.
-   --
-   --  Reduce : some Parsers.Verb return Reduce.
-   --
-   --  Error : all Parsers.Verb return Error.
-   procedure Parse_Verb
-     (Shared_Parser : in out Parser;
-      Verb          :    out All_Parse_Action_Verbs)
-   is
-      use all type SAL.Base_Peek_Type;
-
-      Shift_Count  : SAL.Base_Peek_Type := 0;
-      Accept_Count : SAL.Base_Peek_Type := 0;
-      Error_Count  : SAL.Base_Peek_Type := 0;
-   begin
-      for Parser_State of Shared_Parser.Parsers loop
-         case Parser_State.Verb is
-         when Shift =>
-            Shift_Count := Shift_Count + 1;
-
-         when Reduce =>
-            Verb := Reduce;
-            return;
-
-         when Accept_It =>
-            Accept_Count := Accept_Count + 1;
-
-         when Error =>
-            Error_Count := Error_Count + 1;
-
-         when Pause | Shift_Recover =>
-            --  This is parser_no_recover
-            raise SAL.Programmer_Error;
-         end case;
-      end loop;
-
-      if Shared_Parser.Parsers.Count = Accept_Count then
-         Verb := Accept_It;
-
-      elsif Shared_Parser.Parsers.Count = Error_Count then
-         Verb := Error;
-
-      elsif Shift_Count > 0 then
-         Verb := Shift;
-
-      else
-         raise SAL.Programmer_Error;
-      end if;
-   end Parse_Verb;
-
-   ----------
-   --  Public subprograms, declaration order
-
-   overriding procedure Finalize (Object : in out Parser)
-   is begin
-      Free_Table (Object.Table);
-   end Finalize;
-
-   procedure New_Parser
-     (Parser               :    out          LR.Parser_No_Recover.Parser;
-      Trace                : not null access WisiToken.Trace'Class;
-      Lexer                : in              WisiToken.Lexer.Handle;
-      Table                : in              Parse_Table_Ptr;
-      User_Data            : in              WisiToken.Syntax_Trees.User_Data_Access;
-      Max_Parallel         : in              SAL.Base_Peek_Type := Default_Max_Parallel;
-      First_Parser_Label   : in              Integer            := 1;
-      Terminate_Same_State : in              Boolean            := True)
-   is
-      use all type Syntax_Trees.User_Data_Access;
-   begin
-      Parser.Lexer                := Lexer;
-      Parser.Trace                := Trace;
-      Parser.Table                := Table;
-      Parser.User_Data            := User_Data;
-      Parser.Max_Parallel         := Max_Parallel;
-      Parser.First_Parser_Label   := First_Parser_Label;
-      Parser.Terminate_Same_State := Terminate_Same_State;
-
-      if User_Data /= null then
-         User_Data.Set_Lexer_Terminals (Lexer, Parser.Terminals'Unchecked_Access);
-      end if;
-   end New_Parser;
-
-   overriding procedure Parse (Shared_Parser : aliased in out Parser)
-   is
-      use all type Syntax_Trees.User_Data_Access;
-      use all type SAL.Base_Peek_Type;
-
-      Trace : WisiToken.Trace'Class renames Shared_Parser.Trace.all;
-
-      Current_Verb   : All_Parse_Action_Verbs;
-      Current_Parser : Parser_Lists.Cursor;
-      Action         : Parse_Action_Node_Ptr;
-
-      procedure Check_Error (Check_Parser : in out Parser_Lists.Cursor)
-      is begin
-         if Check_Parser.Verb = Error then
-            --  This parser errored on last input. This is how grammar conflicts
-            --  are resolved when the input text is valid, so we terminate this
-            --  parser.
-
-            if Shared_Parser.Parsers.Count = 1 then
-               raise Syntax_Error;
-            else
-               Shared_Parser.Parsers.Terminate_Parser (Check_Parser, "", Shared_Parser.Trace.all);
-            end if;
-         else
-            Check_Parser.Next;
-         end if;
-      end Check_Error;
-
-   begin
-      --  The user must call Lexer.Reset_* to set the input text.
-      Shared_Parser.Lex_All;
-
-      if Shared_Parser.User_Data /= null then
-         Shared_Parser.User_Data.Reset;
-      end if;
-      Shared_Parser.Shared_Tree.Clear;
-
-      Shared_Parser.Parsers := Parser_Lists.New_List
-        (Shared_Tree => Shared_Parser.Shared_Tree'Unchecked_Access);
-
-      Shared_Parser.Parsers.First.State_Ref.Stack.Push ((Shared_Parser.Table.State_First, others => <>));
-
-      Main_Loop :
-      loop
-         --  exit on Accept_It action or syntax error.
-
-         Parse_Verb (Shared_Parser, Current_Verb);
-
-         case Current_Verb is
-         when Shift =>
-            --  All parsers just shifted a token; get the next token
-
-            for Parser_State of Shared_Parser.Parsers loop
-               Parser_State.Shared_Token  := Parser_State.Shared_Token + 1;
-               Parser_State.Current_Token := Parser_State.Tree.Add_Terminal
-                 (Parser_State.Shared_Token, Shared_Parser.Terminals);
-            end loop;
-
-         when Accept_It =>
-            --  All parsers accepted.
-            declare
-               Count : constant SAL.Base_Peek_Type := Shared_Parser.Parsers.Count;
-            begin
-               if Count = 1 then
-                  --  Nothing more to do
-                  if Trace_Parse > Outline then
-                     Trace.Put_Line (Integer'Image (Shared_Parser.Parsers.First.Label) & ": succeed");
-                  end if;
-                  exit Main_Loop;
-
-               else
-                  --  More than one parser is active; ambiguous parse.
-                  declare
-                     Token : Base_Token renames Shared_Parser.Terminals (Shared_Parser.Terminals.Last_Index);
-                  begin
-                     raise WisiToken.Parse_Error with Error_Message
-                       (Shared_Parser.Lexer.File_Name, Token.Line, Token.Column,
-                        "Ambiguous parse:" & SAL.Base_Peek_Type'Image (Count) & " parsers active.");
-                  end;
-               end if;
-            end;
-
-         when Reduce =>
-            null;
-
-         when Error =>
-            --  All parsers errored; terminate with error. Semantic_State has all
-            --  the required info (recorded by Error in Do_Action), so we just
-            --  raise the exception.
-            raise Syntax_Error;
-
-         when Pause | Shift_Recover =>
-            --  This is parser_no_recover
-            raise SAL.Programmer_Error;
-         end case;
-
-         --  We don't use 'for Parser_State of Parsers loop' here,
-         --  because terminate on error and spawn on conflict require
-         --  changing the parser list.
-         Current_Parser := Shared_Parser.Parsers.First;
-         loop
-            exit when Current_Parser.Is_Done;
-
-            if Shared_Parser.Terminate_Same_State and
-              Current_Verb = Shift
-            then
-               Shared_Parser.Parsers.Duplicate_State (Current_Parser, Shared_Parser.Trace.all);
-               --  If Duplicate_State terminated Current_Parser, Current_Parser now
-               --  points to the next parser. Otherwise it is unchanged.
-            end if;
-
-            exit when Current_Parser.Is_Done;
-
-            if Trace_Parse > Extra then
-               Trace.Put_Line
-                 ("current_verb: " & Parse_Action_Verbs'Image (Current_Verb) &
-                    "," & Integer'Image (Current_Parser.Label) &
-                    ".verb: " & Parse_Action_Verbs'Image (Current_Parser.Verb));
-            end if;
-
-            --  Each branch of the following 'if' calls either Current_Parser.Free
-            --  (which advances to the next parser) or Current_Parser.Next.
-
-            if Current_Parser.Verb = Current_Verb then
-               if Trace_Parse > Extra then
-                  Parser_Lists.Put_Top_10 (Trace, Current_Parser);
-               end if;
-
-               declare
-                  State : Parser_Lists.Parser_State renames Current_Parser.State_Ref.Element.all;
-               begin
-                  Action := Action_For
-                    (Table => Shared_Parser.Table.all,
-                     State => State.Stack.Peek.State,
-                     ID    => State.Tree.ID (State.Current_Token));
-               end;
-
-               if Action.Next /= null then
-                  --  Conflict; spawn a new parser (before modifying Current_Parser
-                  --  stack).
-
-                  if Shared_Parser.Parsers.Count = Shared_Parser.Max_Parallel then
-                     declare
-                        Parser_State : Parser_Lists.Parser_State renames Current_Parser.State_Ref;
-                        Token : Base_Token renames Shared_Parser.Terminals (Parser_State.Shared_Token);
-                     begin
-                        raise WisiToken.Parse_Error with Error_Message
-                          (Shared_Parser.Lexer.File_Name, Token.Line, Token.Column,
-<<<<<<< HEAD
-                           ": too many parallel parsers required in grammar state" &
-=======
-                           "too many parallel parsers required in grammar state" &
->>>>>>> 63d9baff
-                             State_Index'Image (Parser_State.Stack.Peek.State) &
-                             "; simplify grammar, or increase max-parallel (" &
-                             SAL.Base_Peek_Type'Image (Shared_Parser.Max_Parallel) & ")");
-                     end;
-                  else
-                     if Trace_Parse > Outline then
-                        Trace.Put_Line
-                          ("spawn parser from " & Trimmed_Image (Current_Parser.Label) &
-                             " (" & Trimmed_Image (1 + Integer (Shared_Parser.Parsers.Count)) & " active)");
-                     end if;
-
-                     Shared_Parser.Parsers.Prepend_Copy (Current_Parser);
-                     Do_Action (Action.Next.Item, Shared_Parser.Parsers.First, Shared_Parser);
-
-                     declare
-                        Temp : Parser_Lists.Cursor := Shared_Parser.Parsers.First;
-                     begin
-                        Check_Error (Temp);
-                     end;
-                  end if;
-               end if;
-
-               Do_Action (Action.Item, Current_Parser, Shared_Parser);
-               Check_Error (Current_Parser);
-
-            else
-               --  Current parser is waiting for others to catch up
-               Current_Parser.Next;
-            end if;
-         end loop;
-      end loop Main_Loop;
-
-      --  We don't raise Syntax_Error for lexer errors, since they are all
-      --  recovered, either by inserting a quote, or by ignoring the
-      --  character.
-   end Parse;
-
-   overriding procedure Execute_Actions (Parser : in out LR.Parser_No_Recover.Parser)
-   is
-      use all type Syntax_Trees.User_Data_Access;
-
-      procedure Process_Node
-        (Tree : in out Syntax_Trees.Tree;
-         Node : in     Syntax_Trees.Valid_Node_Index)
-      is
-         use all type Syntax_Trees.Node_Label;
-      begin
-         if Tree.Label (Node) /= Nonterm then
-            return;
-         end if;
-
-         declare
-            use all type Syntax_Trees.Semantic_Action;
-            Tree_Children : constant Syntax_Trees.Valid_Node_Index_Array := Tree.Children (Node);
-         begin
-            Parser.User_Data.Reduce (Tree, Node, Tree_Children);
-
-            if Tree.Action (Node) /= null then
-               Tree.Action (Node) (Parser.User_Data.all, Tree, Node, Tree_Children);
-            end if;
-         end;
-      end Process_Node;
-
-   begin
-      if Parser.User_Data /= null then
-         for Parser_State of Parser.Parsers loop
-            Parser_State.Tree.Process_Tree (Process_Node'Access);
-         end loop;
-      end if;
-   end Execute_Actions;
-
-   overriding function Any_Errors (Parser : in LR.Parser_No_Recover.Parser) return Boolean
-   is
-      use all type SAL.Base_Peek_Type;
-      use all type Ada.Containers.Count_Type;
-      Parser_State : Parser_Lists.Parser_State renames Parser.Parsers.First_Constant_State_Ref;
-   begin
-      pragma Assert (Parser_State.Tree.Flushed);
-      return Parser.Parsers.Count > 1 or Parser_State.Errors.Length > 0 or Parser.Lexer.Errors.Length > 0;
-   end Any_Errors;
-
-   overriding procedure Put_Errors (Parser : in LR.Parser_No_Recover.Parser)
-   is
-      use Ada.Text_IO;
-
-      Parser_State : Parser_Lists.Parser_State renames Parser.Parsers.First_Constant_State_Ref;
-      Descriptor   : WisiToken.Descriptor renames Parser.Trace.Descriptor.all;
-   begin
-      for Item of Parser.Lexer.Errors loop
-         Put_Line
-           (Current_Error,
-            Parser.Lexer.File_Name & ":0:0: lexer unrecognized character at" & Buffer_Pos'Image (Item.Char_Pos));
-      end loop;
-
-      for Item of Parser_State.Errors loop
-         case Item.Label is
-         when Action =>
-            declare
-               Token : Base_Token renames Parser.Terminals (Parser_State.Tree.Min_Terminal_Index (Item.Error_Token));
-            begin
-               Put_Line
-                 (Current_Error,
-                  Error_Message
-                    (Parser.Lexer.File_Name, Token.Line, Token.Column,
-                     "syntax error: expecting " & Image (Item.Expecting, Descriptor) &
-                       ", found '" & Parser.Lexer.Buffer_Text (Token.Byte_Region) & "'"));
-            end;
-
-         when Check =>
-            null;
-
-         when Message =>
-            Put_Line (Current_Error, -Item.Msg);
-         end case;
-
-      end loop;
-   end Put_Errors;
-
-end WisiToken.Parse.LR.Parser_No_Recover;+--  Abstract :
+--
+--  See spec.
+--
+--  Copyright (C) 2002 - 2005, 2008 - 2015, 2017, 2018 Free Software Foundation, Inc.
+--
+--  This file is part of the WisiToken package.
+--
+--  The WisiToken package is free software; you can redistribute it
+--  and/or modify it under the terms of the GNU General Public License
+--  as published by the Free Software Foundation; either version 3, or
+--  (at your option) any later version. The WisiToken package is
+--  distributed in the hope that it will be useful, but WITHOUT ANY
+--  WARRANTY; without even the implied warranty of MERCHANTABILITY or
+--  FITNESS FOR A PARTICULAR PURPOSE. See the GNU General Public
+--  License for more details. You should have received a copy of the
+--  GNU General Public License distributed with the WisiToken package;
+--  see file GPL.txt. If not, write to the Free Software Foundation,
+--  59 Temple Place - Suite 330, Boston, MA 02111-1307, USA.
+--
+--  As a special exception, if other files instantiate generics from
+--  this unit, or you link this unit with other files to produce an
+--  executable, this unit does not by itself cause the resulting
+--  executable to be covered by the GNU General Public License. This
+--  exception does not however invalidate any other reasons why the
+--  executable file might be covered by the GNU Public License.
+
+pragma License (Modified_GPL);
+
+package body WisiToken.Parse.LR.Parser_No_Recover is
+
+   procedure Reduce_Stack_1
+     (Current_Parser : in     Parser_Lists.Cursor;
+      Action         : in     Reduce_Action_Rec;
+      Nonterm        :    out WisiToken.Syntax_Trees.Valid_Node_Index;
+      Trace          : in out WisiToken.Trace'Class)
+   is
+      use all type SAL.Base_Peek_Type;
+
+      Parser_State  : Parser_Lists.Parser_State renames Current_Parser.State_Ref.Element.all;
+      Children_Tree : Syntax_Trees.Valid_Node_Index_Array (1 .. SAL.Base_Peek_Type (Action.Token_Count));
+      --  for Set_Children.
+   begin
+      for I in reverse Children_Tree'Range loop
+         Children_Tree (I) := Parser_State.Stack.Pop.Token;
+      end loop;
+
+      Nonterm := Parser_State.Tree.Add_Nonterm
+        (Action.Production, Children_Tree, Action.Action, Default_Virtual => False);
+      --  Computes Nonterm.Byte_Region
+
+      if Trace_Parse > Detail then
+         Trace.Put_Line (Parser_State.Tree.Image (Nonterm, Trace.Descriptor.all, Include_Children => True));
+      end if;
+   end Reduce_Stack_1;
+
+   procedure Do_Action
+     (Action         : in Parse_Action_Rec;
+      Current_Parser : in Parser_Lists.Cursor;
+      Shared_Parser  : in Parser)
+   is
+      Parser_State : Parser_Lists.Parser_State renames Current_Parser.State_Ref;
+      Trace        : WisiToken.Trace'Class renames Shared_Parser.Trace.all;
+      Nonterm      : WisiToken.Syntax_Trees.Valid_Node_Index;
+   begin
+      if Trace_Parse > Detail then
+         Trace.Put
+           (Integer'Image (Current_Parser.Label) & ": " &
+              Trimmed_Image (Parser_State.Stack.Peek.State) & ": " &
+              Parser_State.Tree.Image (Parser_State.Current_Token, Trace.Descriptor.all) & " : ");
+         Put (Trace, Action);
+         Trace.New_Line;
+      end if;
+
+      case Action.Verb is
+      when Shift =>
+         Current_Parser.Set_Verb (Shift);
+         Parser_State.Stack.Push ((Action.State, Parser_State.Current_Token));
+         Parser_State.Tree.Set_State (Parser_State.Current_Token, Action.State);
+
+      when Reduce =>
+         Current_Parser.Set_Verb (Reduce);
+
+         Reduce_Stack_1 (Current_Parser, Action, Nonterm, Trace);
+
+         Parser_State.Stack.Push
+           ((State    => Goto_For
+               (Table => Shared_Parser.Table.all,
+                State => Parser_State.Stack (1).State,
+                ID    => Action.Production.LHS),
+             Token    => Nonterm));
+
+         Parser_State.Tree.Set_State (Nonterm, Parser_State.Stack (1).State);
+
+         if Trace_Parse > Detail then
+            Trace.Put_Line (" ... goto state " & Trimmed_Image (Parser_State.Stack.Peek.State));
+         end if;
+
+      when Accept_It =>
+         Current_Parser.Set_Verb (Accept_It);
+         Reduce_Stack_1
+           (Current_Parser,
+            (Reduce, Action.Production, Action.Action, Action.Check, Action.Token_Count),
+            Nonterm, Trace);
+
+         Parser_State.Tree.Set_Root (Nonterm);
+
+      when Error =>
+         Current_Parser.Set_Verb (Action.Verb);
+
+         --  We don't raise Syntax_Error here; another parser may be able to
+         --  continue.
+
+         declare
+            Expecting : constant Token_ID_Set := LR.Expecting
+              (Shared_Parser.Table.all, Current_Parser.State_Ref.Stack.Peek.State);
+         begin
+            Parser_State.Errors.Append
+              ((Label          => LR.Action,
+                First_Terminal => Trace.Descriptor.First_Terminal,
+                Last_Terminal  => Trace.Descriptor.Last_Terminal,
+                Error_Token    => Parser_State.Current_Token,
+                Expecting      => Expecting,
+                Recover        => (others => <>)));
+
+            if Trace_Parse > Outline then
+               Put
+                 (Trace,
+                  Integer'Image (Current_Parser.Label) & ": expecting: " &
+                    Image (Expecting, Trace.Descriptor.all));
+               Trace.New_Line;
+            end if;
+         end;
+      end case;
+   end Do_Action;
+
+   --  Return the type of parser cycle to execute.
+   --
+   --  Accept : all Parsers.Verb return Accept - done parsing.
+   --
+   --  Shift : some Parsers.Verb return Shift.
+   --
+   --  Reduce : some Parsers.Verb return Reduce.
+   --
+   --  Error : all Parsers.Verb return Error.
+   procedure Parse_Verb
+     (Shared_Parser : in out Parser;
+      Verb          :    out All_Parse_Action_Verbs)
+   is
+      use all type SAL.Base_Peek_Type;
+
+      Shift_Count  : SAL.Base_Peek_Type := 0;
+      Accept_Count : SAL.Base_Peek_Type := 0;
+      Error_Count  : SAL.Base_Peek_Type := 0;
+   begin
+      for Parser_State of Shared_Parser.Parsers loop
+         case Parser_State.Verb is
+         when Shift =>
+            Shift_Count := Shift_Count + 1;
+
+         when Reduce =>
+            Verb := Reduce;
+            return;
+
+         when Accept_It =>
+            Accept_Count := Accept_Count + 1;
+
+         when Error =>
+            Error_Count := Error_Count + 1;
+
+         when Pause | Shift_Recover =>
+            --  This is parser_no_recover
+            raise SAL.Programmer_Error;
+         end case;
+      end loop;
+
+      if Shared_Parser.Parsers.Count = Accept_Count then
+         Verb := Accept_It;
+
+      elsif Shared_Parser.Parsers.Count = Error_Count then
+         Verb := Error;
+
+      elsif Shift_Count > 0 then
+         Verb := Shift;
+
+      else
+         raise SAL.Programmer_Error;
+      end if;
+   end Parse_Verb;
+
+   ----------
+   --  Public subprograms, declaration order
+
+   overriding procedure Finalize (Object : in out Parser)
+   is begin
+      Free_Table (Object.Table);
+   end Finalize;
+
+   procedure New_Parser
+     (Parser               :    out          LR.Parser_No_Recover.Parser;
+      Trace                : not null access WisiToken.Trace'Class;
+      Lexer                : in              WisiToken.Lexer.Handle;
+      Table                : in              Parse_Table_Ptr;
+      User_Data            : in              WisiToken.Syntax_Trees.User_Data_Access;
+      Max_Parallel         : in              SAL.Base_Peek_Type := Default_Max_Parallel;
+      First_Parser_Label   : in              Integer            := 1;
+      Terminate_Same_State : in              Boolean            := True)
+   is
+      use all type Syntax_Trees.User_Data_Access;
+   begin
+      Parser.Lexer                := Lexer;
+      Parser.Trace                := Trace;
+      Parser.Table                := Table;
+      Parser.User_Data            := User_Data;
+      Parser.Max_Parallel         := Max_Parallel;
+      Parser.First_Parser_Label   := First_Parser_Label;
+      Parser.Terminate_Same_State := Terminate_Same_State;
+
+      if User_Data /= null then
+         User_Data.Set_Lexer_Terminals (Lexer, Parser.Terminals'Unchecked_Access);
+      end if;
+   end New_Parser;
+
+   overriding procedure Parse (Shared_Parser : aliased in out Parser)
+   is
+      use all type Syntax_Trees.User_Data_Access;
+      use all type SAL.Base_Peek_Type;
+
+      Trace : WisiToken.Trace'Class renames Shared_Parser.Trace.all;
+
+      Current_Verb   : All_Parse_Action_Verbs;
+      Current_Parser : Parser_Lists.Cursor;
+      Action         : Parse_Action_Node_Ptr;
+
+      procedure Check_Error (Check_Parser : in out Parser_Lists.Cursor)
+      is begin
+         if Check_Parser.Verb = Error then
+            --  This parser errored on last input. This is how grammar conflicts
+            --  are resolved when the input text is valid, so we terminate this
+            --  parser.
+
+            if Shared_Parser.Parsers.Count = 1 then
+               raise Syntax_Error;
+            else
+               Shared_Parser.Parsers.Terminate_Parser (Check_Parser, "", Shared_Parser.Trace.all);
+            end if;
+         else
+            Check_Parser.Next;
+         end if;
+      end Check_Error;
+
+   begin
+      --  The user must call Lexer.Reset_* to set the input text.
+      Shared_Parser.Lex_All;
+
+      if Shared_Parser.User_Data /= null then
+         Shared_Parser.User_Data.Reset;
+      end if;
+      Shared_Parser.Shared_Tree.Clear;
+
+      Shared_Parser.Parsers := Parser_Lists.New_List
+        (Shared_Tree => Shared_Parser.Shared_Tree'Unchecked_Access);
+
+      Shared_Parser.Parsers.First.State_Ref.Stack.Push ((Shared_Parser.Table.State_First, others => <>));
+
+      Main_Loop :
+      loop
+         --  exit on Accept_It action or syntax error.
+
+         Parse_Verb (Shared_Parser, Current_Verb);
+
+         case Current_Verb is
+         when Shift =>
+            --  All parsers just shifted a token; get the next token
+
+            for Parser_State of Shared_Parser.Parsers loop
+               Parser_State.Shared_Token  := Parser_State.Shared_Token + 1;
+               Parser_State.Current_Token := Parser_State.Tree.Add_Terminal
+                 (Parser_State.Shared_Token, Shared_Parser.Terminals);
+            end loop;
+
+         when Accept_It =>
+            --  All parsers accepted.
+            declare
+               Count : constant SAL.Base_Peek_Type := Shared_Parser.Parsers.Count;
+            begin
+               if Count = 1 then
+                  --  Nothing more to do
+                  if Trace_Parse > Outline then
+                     Trace.Put_Line (Integer'Image (Shared_Parser.Parsers.First.Label) & ": succeed");
+                  end if;
+                  exit Main_Loop;
+
+               else
+                  --  More than one parser is active; ambiguous parse.
+                  declare
+                     Token : Base_Token renames Shared_Parser.Terminals (Shared_Parser.Terminals.Last_Index);
+                  begin
+                     raise WisiToken.Parse_Error with Error_Message
+                       (Shared_Parser.Lexer.File_Name, Token.Line, Token.Column,
+                        "Ambiguous parse:" & SAL.Base_Peek_Type'Image (Count) & " parsers active.");
+                  end;
+               end if;
+            end;
+
+         when Reduce =>
+            null;
+
+         when Error =>
+            --  All parsers errored; terminate with error. Semantic_State has all
+            --  the required info (recorded by Error in Do_Action), so we just
+            --  raise the exception.
+            raise Syntax_Error;
+
+         when Pause | Shift_Recover =>
+            --  This is parser_no_recover
+            raise SAL.Programmer_Error;
+         end case;
+
+         --  We don't use 'for Parser_State of Parsers loop' here,
+         --  because terminate on error and spawn on conflict require
+         --  changing the parser list.
+         Current_Parser := Shared_Parser.Parsers.First;
+         loop
+            exit when Current_Parser.Is_Done;
+
+            if Shared_Parser.Terminate_Same_State and
+              Current_Verb = Shift
+            then
+               Shared_Parser.Parsers.Duplicate_State (Current_Parser, Shared_Parser.Trace.all);
+               --  If Duplicate_State terminated Current_Parser, Current_Parser now
+               --  points to the next parser. Otherwise it is unchanged.
+            end if;
+
+            exit when Current_Parser.Is_Done;
+
+            if Trace_Parse > Extra then
+               Trace.Put_Line
+                 ("current_verb: " & Parse_Action_Verbs'Image (Current_Verb) &
+                    "," & Integer'Image (Current_Parser.Label) &
+                    ".verb: " & Parse_Action_Verbs'Image (Current_Parser.Verb));
+            end if;
+
+            --  Each branch of the following 'if' calls either Current_Parser.Free
+            --  (which advances to the next parser) or Current_Parser.Next.
+
+            if Current_Parser.Verb = Current_Verb then
+               if Trace_Parse > Extra then
+                  Parser_Lists.Put_Top_10 (Trace, Current_Parser);
+               end if;
+
+               declare
+                  State : Parser_Lists.Parser_State renames Current_Parser.State_Ref.Element.all;
+               begin
+                  Action := Action_For
+                    (Table => Shared_Parser.Table.all,
+                     State => State.Stack.Peek.State,
+                     ID    => State.Tree.ID (State.Current_Token));
+               end;
+
+               if Action.Next /= null then
+                  --  Conflict; spawn a new parser (before modifying Current_Parser
+                  --  stack).
+
+                  if Shared_Parser.Parsers.Count = Shared_Parser.Max_Parallel then
+                     declare
+                        Parser_State : Parser_Lists.Parser_State renames Current_Parser.State_Ref;
+                        Token : Base_Token renames Shared_Parser.Terminals (Parser_State.Shared_Token);
+                     begin
+                        raise WisiToken.Parse_Error with Error_Message
+                          (Shared_Parser.Lexer.File_Name, Token.Line, Token.Column,
+                           "too many parallel parsers required in grammar state" &
+                             State_Index'Image (Parser_State.Stack.Peek.State) &
+                             "; simplify grammar, or increase max-parallel (" &
+                             SAL.Base_Peek_Type'Image (Shared_Parser.Max_Parallel) & ")");
+                     end;
+                  else
+                     if Trace_Parse > Outline then
+                        Trace.Put_Line
+                          ("spawn parser from " & Trimmed_Image (Current_Parser.Label) &
+                             " (" & Trimmed_Image (1 + Integer (Shared_Parser.Parsers.Count)) & " active)");
+                     end if;
+
+                     Shared_Parser.Parsers.Prepend_Copy (Current_Parser);
+                     Do_Action (Action.Next.Item, Shared_Parser.Parsers.First, Shared_Parser);
+
+                     declare
+                        Temp : Parser_Lists.Cursor := Shared_Parser.Parsers.First;
+                     begin
+                        Check_Error (Temp);
+                     end;
+                  end if;
+               end if;
+
+               Do_Action (Action.Item, Current_Parser, Shared_Parser);
+               Check_Error (Current_Parser);
+
+            else
+               --  Current parser is waiting for others to catch up
+               Current_Parser.Next;
+            end if;
+         end loop;
+      end loop Main_Loop;
+
+      --  We don't raise Syntax_Error for lexer errors, since they are all
+      --  recovered, either by inserting a quote, or by ignoring the
+      --  character.
+   end Parse;
+
+   overriding procedure Execute_Actions (Parser : in out LR.Parser_No_Recover.Parser)
+   is
+      use all type Syntax_Trees.User_Data_Access;
+
+      procedure Process_Node
+        (Tree : in out Syntax_Trees.Tree;
+         Node : in     Syntax_Trees.Valid_Node_Index)
+      is
+         use all type Syntax_Trees.Node_Label;
+      begin
+         if Tree.Label (Node) /= Nonterm then
+            return;
+         end if;
+
+         declare
+            use all type Syntax_Trees.Semantic_Action;
+            Tree_Children : constant Syntax_Trees.Valid_Node_Index_Array := Tree.Children (Node);
+         begin
+            Parser.User_Data.Reduce (Tree, Node, Tree_Children);
+
+            if Tree.Action (Node) /= null then
+               Tree.Action (Node) (Parser.User_Data.all, Tree, Node, Tree_Children);
+            end if;
+         end;
+      end Process_Node;
+
+   begin
+      if Parser.User_Data /= null then
+         for Parser_State of Parser.Parsers loop
+            Parser_State.Tree.Process_Tree (Process_Node'Access);
+         end loop;
+      end if;
+   end Execute_Actions;
+
+   overriding function Any_Errors (Parser : in LR.Parser_No_Recover.Parser) return Boolean
+   is
+      use all type SAL.Base_Peek_Type;
+      use all type Ada.Containers.Count_Type;
+      Parser_State : Parser_Lists.Parser_State renames Parser.Parsers.First_Constant_State_Ref;
+   begin
+      pragma Assert (Parser_State.Tree.Flushed);
+      return Parser.Parsers.Count > 1 or Parser_State.Errors.Length > 0 or Parser.Lexer.Errors.Length > 0;
+   end Any_Errors;
+
+   overriding procedure Put_Errors (Parser : in LR.Parser_No_Recover.Parser)
+   is
+      use Ada.Text_IO;
+
+      Parser_State : Parser_Lists.Parser_State renames Parser.Parsers.First_Constant_State_Ref;
+      Descriptor   : WisiToken.Descriptor renames Parser.Trace.Descriptor.all;
+   begin
+      for Item of Parser.Lexer.Errors loop
+         Put_Line
+           (Current_Error,
+            Parser.Lexer.File_Name & ":0:0: lexer unrecognized character at" & Buffer_Pos'Image (Item.Char_Pos));
+      end loop;
+
+      for Item of Parser_State.Errors loop
+         case Item.Label is
+         when Action =>
+            declare
+               Token : Base_Token renames Parser.Terminals (Parser_State.Tree.Min_Terminal_Index (Item.Error_Token));
+            begin
+               Put_Line
+                 (Current_Error,
+                  Error_Message
+                    (Parser.Lexer.File_Name, Token.Line, Token.Column,
+                     "syntax error: expecting " & Image (Item.Expecting, Descriptor) &
+                       ", found '" & Parser.Lexer.Buffer_Text (Token.Byte_Region) & "'"));
+            end;
+
+         when Check =>
+            null;
+
+         when Message =>
+            Put_Line (Current_Error, -Item.Msg);
+         end case;
+
+      end loop;
+   end Put_Errors;
+
+end WisiToken.Parse.LR.Parser_No_Recover;