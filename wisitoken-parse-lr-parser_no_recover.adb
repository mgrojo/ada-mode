--- conflicted
+++ resolved
@@ -81,22 +81,6 @@
       when Reduce =>
          Current_Parser.Set_Verb (Reduce);
 
-<<<<<<< HEAD
-         Reduce_Stack_1 (Current_Parser, Action, Nonterm, Trace);
-
-         Parser_State.Stack.Push
-           ((State    => Goto_For
-               (Table => Shared_Parser.Table.all,
-                State => Parser_State.Stack (1).State,
-                ID    => Action.Production.LHS),
-             Token    => Nonterm));
-
-         Parser_State.Tree.Set_State (Nonterm, Parser_State.Stack (1).State);
-
-         if Trace_Parse > Detail then
-            Trace.Put_Line (" ... goto state " & Trimmed_Image (Parser_State.Stack.Peek.State));
-         end if;
-=======
          declare
             use all type SAL.Base_Peek_Type;
 
@@ -122,7 +106,6 @@
                end if;
             end if;
          end;
->>>>>>> 015eed2a
 
       when Accept_It =>
          Current_Parser.Set_Verb (Accept_It);
@@ -406,11 +389,6 @@
                      end;
                   else
                      if Trace_Parse > Outline then
-<<<<<<< HEAD
-                        Trace.Put_Line
-                          ("spawn parser from " & Trimmed_Image (Current_Parser.Label) &
-                             " (" & Trimmed_Image (1 + Integer (Shared_Parser.Parsers.Count)) & " active)");
-=======
                         declare
                            Parser_State : Parser_Lists.Parser_State renames Current_Parser.State_Ref;
                         begin
@@ -421,7 +399,6 @@
                                 "spawn" & Integer'Image (Shared_Parser.Parsers.Last_Label + 1) & ", (" &
                                 Trimmed_Image (1 + Integer (Shared_Parser.Parsers.Count)) & " active)");
                         end;
->>>>>>> 015eed2a
                      end if;
 
                      Shared_Parser.Parsers.Prepend_Copy (Current_Parser);
@@ -486,10 +463,7 @@
          declare
             Parser_State : Parser_Lists.Parser_State renames Parser.Parsers.First_State_Ref.Element.all;
          begin
-<<<<<<< HEAD
             Parser.User_Data.Initialize_Actions (Parser_State.Tree);
-=======
->>>>>>> 015eed2a
             Parser_State.Tree.Process_Tree (Process_Node'Access);
          end;
       end if;
