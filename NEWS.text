<<<<<<< HEAD
See Docs/opentoken.html history, mtn commit logs.
=======
Jan .. April 2013 :

    add wisi, allowing bison style input files generating Ada or elisp
    source files

    extend LALR.Generate to express shift/reduce and reduce/reduce
    conflicts in the parser table, for use with the elisp generalized
    LALR parser.

May 2013 :

    Fix bugs in lrk_item and lalr related to handling empty productions.

October 2014 :

    Add OpenToken.Text_Feeder.Counted_GNAT_OS_Lib for Emacs ada-mode parser.

February 2015 :

    Refactor several packages, add support for Aflex lexer.

    Delete support for recursive descent parsers - broken by above
    refactor, not worth fixing.
>>>>>>> 930ba688
<|MERGE_RESOLUTION|>--- conflicted
+++ resolved
@@ -1,18 +1,4 @@
-<<<<<<< HEAD
 See Docs/opentoken.html history, mtn commit logs.
-=======
-Jan .. April 2013 :
-
-    add wisi, allowing bison style input files generating Ada or elisp
-    source files
-
-    extend LALR.Generate to express shift/reduce and reduce/reduce
-    conflicts in the parser table, for use with the elisp generalized
-    LALR parser.
-
-May 2013 :
-
-    Fix bugs in lrk_item and lalr related to handling empty productions.
 
 October 2014 :
 
@@ -23,5 +9,4 @@
     Refactor several packages, add support for Aflex lexer.
 
     Delete support for recursive descent parsers - broken by above
-    refactor, not worth fixing.
->>>>>>> 930ba688
+    refactor, not worth fixing.