--  Abstract :
--
--  See spec.
--
--  Copyright (C) 2002 - 2005, 2008 - 2015, 2017 - 2020 Free Software Foundation, Inc.
--
--  This file is part of the WisiToken package.
--
--  The WisiToken package is free software; you can redistribute it
--  and/or modify it under the terms of the GNU General Public License
--  as published by the Free Software Foundation; either version 3, or
--  (at your option) any later version. The WisiToken package is
--  distributed in the hope that it will be useful, but WITHOUT ANY
--  WARRANTY; without even the implied warranty of MERCHANTABILITY or
--  FITNESS FOR A PARTICULAR PURPOSE. See the GNU General Public
--  License for more details. You should have received a copy of the
--  GNU General Public License distributed with the WisiToken package;
--  see file GPL.txt. If not, write to the Free Software Foundation,
--  59 Temple Place - Suite 330, Boston, MA 02111-1307, USA.
--
--  As a special exception, if other files instantiate generics from
--  this unit, or you link this unit with other files to produce an
--  executable, this unit does not by itself cause the resulting
--  executable to be covered by the GNU General Public License. This
--  exception does not however invalidate any other reasons why the
--  executable file might be covered by the GNU Public License.

pragma License (Modified_GPL);

with Ada.Calendar.Formatting;
with Ada.Exceptions;
with GNAT.Traceback.Symbolic;
with WisiToken.Parse.LR.McKenzie_Recover;
package body WisiToken.Parse.LR.Parser is

   function Reduce_Stack_1
     (Shared_Parser  : in out Parser;
      Current_Parser : in     Parser_Lists.Cursor;
      Action         : in     Reduce_Action_Rec;
      New_State      : in     State_Index;
      Lexer          : in     WisiToken.Lexer.Handle;
      Trace          : in out WisiToken.Trace'Class)
     return WisiToken.Semantic_Checks.Check_Status_Label
   is
      --  We treat semantic check errors as parse errors here, to allow
      --  error recovery to take better advantage of them. One recovery
      --  strategy is to fix things so the semantic check passes.

      use all type Semantic_Checks.Check_Status_Label;
      use all type Semantic_Checks.Semantic_Check;

      Parser_State  : Parser_Lists.Parser_State renames Current_Parser.State_Ref.Element.all;

      Nonterm : constant Syntax_Trees.Stream_Index := Shared_Parser.Tree.Reduce
        (Parser_State.Stream, Action.Production, Action.Token_Count, Action.Action, New_State,
         Default_Virtual => Shared_Parser.Tree.Is_Virtual (Parser_State.Stream, Parser_State.Current_Token));
      --  If the token that triggered the reduce is virtual (inserted by
      --  error recover), and the nonterm is empty, then assume it should be
      --  virtual also; it would have been if error recover had put any
      --  tokens in it.
   begin
      if Trace_Parse > Detail then
         Trace.Put_Line
           (Shared_Parser.Tree.Image (Nonterm, Trace.Descriptor.all, Include_Children => True));
      end if;

      if Action.Check = null then
         return Ok;

      else
         --  We have to call the semantic action even when Resume_Active,
         --  because it might do other things than return a status.
         declare
            Nonterm_Token : Syntax_Trees.Recover_Token :=
              Shared_Parser.Tree.Get_Recover_Token (Parser_State.Stream, Nonterm);

            Children_Token : constant Syntax_Trees.Recover_Token_Array :=
              Shared_Parser.Tree.Children_Recover_Tokens (Parser_State.Stream, Nonterm);
            Status         : Semantic_Checks.Check_Status;
         begin
            Status := Action.Check (Lexer, Nonterm_Token, Children_Token, Recover_Active => False);

            if Nonterm_Token.Name /= Null_Buffer_Region then
               Shared_Parser.Tree.Set_Name_Region (Shared_Parser.Tree.Get_Node (Nonterm), Nonterm_Token.Name);
            end if;

            if Trace_Parse > Detail then
               Trace.Put_Line ("semantic check " & Semantic_Checks.Image (Status, Trace.Descriptor.all));
            end if;

            case Status.Label is
            when Ok =>
               return Ok;

            when Semantic_Checks.Error =>
               if Parser_State.Resume_Active then
                  --  Ignore this error; that's how McKenzie_Recover decided to fix it
                  return Ok;

               else
                  Parser_State.Errors.Append
                    ((Label          => Check,
                      First_Terminal => Trace.Descriptor.First_Terminal,
                      Last_Terminal  => Trace.Descriptor.Last_Terminal,
                      Check_Status   => Status,
                      Recover        => (others => <>)));
                  return Status.Label;
               end if;
            end case;
         end;
      end if;
   end Reduce_Stack_1;

   procedure Do_Action
     (Action         : in     Parse_Action_Rec;
      Current_Parser : in     Parser_Lists.Cursor;
      Shared_Parser  : in out LR.Parser.Parser)
   is
      use all type Semantic_Checks.Check_Status_Label;

      Parser_State : Parser_Lists.Parser_State renames Current_Parser.State_Ref;
      Trace        : WisiToken.Trace'Class renames Shared_Parser.Trace.all;
      Status       : Semantic_Checks.Check_Status_Label;
   begin
      if Trace_Parse > Detail then
         Trace.Put
           --  Leading space for compatibility with existing tests.
           (" " & Shared_Parser.Tree.Trimmed_Image (Current_Parser.Stream) & ": " &
              (if Trace_Parse_No_State_Numbers
               then "-- : "
               else Trimmed_Image (Shared_Parser.Tree.State (Current_Parser.Stream)) & ": ") &
              Shared_Parser.Tree.Image (Parser_State.Current_Token, Trace.Descriptor.all) & " : ");
         Put (Trace, Action);
         Trace.New_Line;
      end if;

      case Action.Verb is
      when Shift =>
         Current_Parser.Set_Verb (Shift);
         Shared_Parser.Tree.Shift (Parser_State.Stream, Action.State, Parser_State.Current_Token);

      when Reduce =>
         declare
            New_State : constant Unknown_State_Index := Goto_For
              (Table => Shared_Parser.Table.all,
               State => Shared_Parser.Tree.State
                 (Parser_State.Stream, Shared_Parser.Tree.Peek
                    (Parser_State.Stream, SAL.Base_Peek_Type (Action.Token_Count) + 1)),
               ID    => Action.Production.LHS);
         begin
            if New_State = Unknown_State then
               --  This is due to a bug in the LALR parser generator (see
               --  lalr_generator_bug_01.wy); we treat it as a syntax error.
               Current_Parser.Set_Verb (Error);
               if Trace_Parse > Detail then
                  Trace.Put_Line (" ... error");
               end if;

            else
               Status := Reduce_Stack_1 (Shared_Parser, Current_Parser, Action, New_State, Shared_Parser.Lexer, Trace);

               case Status is
               when Ok =>
                  Current_Parser.Set_Verb (Reduce);

                  if Trace_Parse > Detail then
                     Trace.Put_Line
                       (" ... goto state " &
                          (if Trace_Parse_No_State_Numbers
                           then "--"
                           else Trimmed_Image (New_State)));
                  end if;

               when Semantic_Checks.Error =>
                  Current_Parser.Set_Verb (Error);
                  Parser_State.Zombie_Token_Count := 1;
               end case;
            end if;
         end;

      when Accept_It =>
         case Reduce_Stack_1
           (Shared_Parser, Current_Parser,
            (Reduce, Action.Production, Action.Action, Action.Check, Action.Token_Count),
            0, Shared_Parser.Lexer, Trace)
         is
         when Ok =>
            Current_Parser.Set_Verb (Action.Verb);

         when Semantic_Checks.Error =>
            Current_Parser.Set_Verb (Error);
            Parser_State.Zombie_Token_Count := 1;
         end case;

      when Error =>
         Current_Parser.Set_Verb (Action.Verb);

         Parser_State.Zombie_Token_Count := 1;

         declare
            Expecting : constant Token_ID_Set := LR.Expecting
              (Shared_Parser.Table.all, Shared_Parser.Tree.State (Parser_State.Stream));
         begin
            Parser_State.Errors.Append
              ((Label          => LR.Action,
                First_Terminal => Expecting'First,
                Last_Terminal  => Expecting'Last,
                Error_Token    => Parser_State.Current_Token,
                Expecting      => Expecting,
                Recover        => (others => <>)));

            if Trace_Parse > Outline then
               Put
                 (Trace,
                  " " & Shared_Parser.Tree.Trimmed_Image (Current_Parser.Stream) & ": " &
                    (if Trace_Parse_No_State_Numbers
                     then "--"
                     else Trimmed_Image (Shared_Parser.Tree.State (Parser_State.Stream))) & ": expecting: " &
                    Image (Expecting, Trace.Descriptor.all));
               Trace.New_Line;
            end if;
         end;
      end case;
   end Do_Action;

   procedure Do_Deletes
     (Shared_Parser : in out LR.Parser.Parser;
      Parser_State  : in out Parser_Lists.Parser_State)
   is
      use Recover_Op_Arrays, Recover_Op_Array_Refs;
      use all type WisiToken.Syntax_Trees.Stream_Index;

      Ins_Del     : Vector renames Parser_State.Recover_Insert_Delete;
      Ins_Del_Cur : Extended_Index renames Parser_State.Recover_Insert_Delete_Current;
   begin
      loop
         exit when Ins_Del_Cur = Recover_Op_Arrays.No_Index;
         declare
            Op : Recover_Op renames Constant_Ref (Ins_Del, Ins_Del_Cur);
         begin
            if Op.Op = Delete and then
              Op.Del_Token_Index =
              (if Parser_State.Inc_Shared_Token
               then Shared_Parser.Tree.Stream_Next (Parser_State.Shared_Token)
               else Parser_State.Shared_Token)
            then
               Parser_State.Shared_Token := Shared_Parser.Tree.Stream_Next (Parser_State.Shared_Token);
               --  We don't reset Inc_Shared_Token here; only after the next token is
               --  actually used.
               Ins_Del_Cur := Ins_Del_Cur + 1;
               if Ins_Del_Cur > Last_Index (Ins_Del)  then
                  Ins_Del_Cur := No_Index;
               end if;
            else
               exit;
            end if;
         end;
      end loop;

      if Trace_Parse > Extra and Parser_State.Shared_Token /= Syntax_Trees.Invalid_Stream_Index then
         Shared_Parser.Trace.Put_Line
           (" " & Shared_Parser.Tree.Trimmed_Image (Parser_State.Stream) & ": (do_deletes) shared_token:" &
              Shared_Parser.Tree.Get_Element_Index (Parser_State.Shared_Token)'Image &
              " inc_shared_token: " & Parser_State.Inc_Shared_Token'Image &
              " recover_insert_delete:" &
              (if Parser_State.Recover_Insert_Delete_Current = No_Index
               then ""
               else Parser_State.Recover_Insert_Delete_Current'Image & " " &
                  Image
                    (Constant_Ref (Parser_State.Recover_Insert_Delete, Parser_State.Recover_Insert_Delete_Current),
                     Shared_Parser.Trace.Descriptor.all)));
      end if;
   end Do_Deletes;

   --  Verb: the type of parser cycle to execute;
   --
   --  Accept : all Parsers.Verb return Accept - done parsing.
   --
   --  Shift : some Parsers.Verb return Shift, all with the same current
   --  token in Shared_Parser.Terminals.
   --
   --  Pause : Resume is active, and this parser has reached Resume_Goal,
   --  so it is waiting for the others to catch up.
   --
   --  Reduce : some Parsers.Verb return Reduce.
   --
   --  Error : all Parsers.Verb return Error.
   --
   --  Zombie_Count: count of parsers in Error state
   procedure Parse_Verb
     (Shared_Parser : in out LR.Parser.Parser;
      Verb          :    out All_Parse_Action_Verbs;
      Zombie_Count  :    out SAL.Base_Peek_Type)
   is
      Shift_Count   : SAL.Base_Peek_Type := 0;
      Accept_Count  : SAL.Base_Peek_Type := 0;
      Error_Count   : SAL.Base_Peek_Type := 0;
      Resume_Active : Boolean            := False;
   begin
      Zombie_Count := 0;

      for Parser_State of Shared_Parser.Parsers loop
         case Parser_State.Verb is
         when Pause | Shift =>
            Do_Deletes (Shared_Parser, Parser_State);

            Shift_Count := Shift_Count + 1;
            Parser_State.Set_Verb (Shift);

            if Parser_State.Resume_Active then
               --  There may still be ops left in Recover_Insert_Delete after we get
               --  to Resume_Token_Goal, probably from a Language_Fix or string quote
               --  fix that deletes a lot of tokens. FIXME: that's a bug!
               if Parser_State.Resume_Token_Goal <= Shared_Parser.Tree.Get_Element_Index (Parser_State.Shared_Token) and
                 Parser_State.Recover_Insert_Delete_Current = Recover_Op_Arrays.No_Index
               then
                  Parser_State.Resume_Active := False;
                  if Trace_Parse > Detail then
                     Shared_Parser.Trace.Put_Line
                       (" " & Shared_Parser.Tree.Trimmed_Image (Parser_State.Stream) & ": resume_active: False");
                  end if;
               else
                  Resume_Active := True;
               end if;
            end if;

         when Reduce =>
            Verb := Reduce;
            return;

         when Accept_It =>
            Accept_Count := Accept_Count + 1;

         when Error =>
            if Shared_Parser.Enable_McKenzie_Recover then
               --  This parser is waiting for others to error; they can continue
               --  parsing.
               Zombie_Count := Zombie_Count + 1;
            else
               Error_Count := Error_Count + 1;
            end if;
         end case;
      end loop;

      if Accept_Count > 0 and Shared_Parser.Parsers.Count = Accept_Count + Zombie_Count then
         Verb := Accept_It;

      elsif Shared_Parser.Parsers.Count = Error_Count + Zombie_Count then
         Verb := Error;

      elsif Shift_Count > 0 then
         Verb := Shift;

      else
         raise SAL.Programmer_Error;
      end if;

      if Resume_Active then
         for Parser_State of Shared_Parser.Parsers loop
            if Parser_State.Verb = Shift and not Parser_State.Resume_Active then
               Parser_State.Set_Verb (Pause);
            end if;
         end loop;
      end if;
   end Parse_Verb;

   ----------
   --  Public subprograms, declaration order

   overriding procedure Finalize (Object : in out LR.Parser.Parser)
   is begin
      Free_Table (Object.Table);
   end Finalize;

   procedure New_Parser
     (Parser                         :    out          LR.Parser.Parser;
      Trace                          : not null access WisiToken.Trace'Class;
      Lexer                          : in              WisiToken.Lexer.Handle;
      Table                          : in              Parse_Table_Ptr;
      Language_Fixes                 : in              Language_Fixes_Access;
      Language_Matching_Begin_Tokens : in              Language_Matching_Begin_Tokens_Access;
      Language_String_ID_Set         : in              Language_String_ID_Set_Access;
      User_Data                      : in              WisiToken.Syntax_Trees.User_Data_Access;
      Max_Parallel                   : in              SAL.Base_Peek_Type := Default_Max_Parallel;
      Terminate_Same_State           : in              Boolean            := True)
   is
      use all type Syntax_Trees.User_Data_Access;
   begin
      Parser.Trace     := Trace;
      Parser.Lexer     := Lexer;
      Parser.User_Data := User_Data;

      --  In Base_Parser; Tree, Line_Begin_Token, Last_Grammar_Node are default initialized.

      Parser.Table                          := Table;
      Parser.Language_Fixes                 := Language_Fixes;
      Parser.Language_Matching_Begin_Tokens := Language_Matching_Begin_Tokens;
      Parser.Language_String_ID_Set         := Language_String_ID_Set;

      Parser.Max_Parallel            := Max_Parallel;
      Parser.Terminate_Same_State    := Terminate_Same_State;
      Parser.Enable_McKenzie_Recover := not McKenzie_Defaulted (Table.all);

      --  In Parser; String_Quote_Checked, Post_Recover, Parsers are default
      --  initialized. Recover_Log_File, Partial_Parse_Active are set by
      --  user after this.

      if User_Data /= null then
         User_Data.Set_Lexer (Lexer);
      end if;
   end New_Parser;

   overriding procedure Parse (Shared_Parser : in out LR.Parser.Parser)
   is
      use all type Ada.Strings.Unbounded.Unbounded_String;
      use all type Syntax_Trees.User_Data_Access;
      use all type Ada.Containers.Count_Type;

      Trace : WisiToken.Trace'Class renames Shared_Parser.Trace.all;

      Current_Verb   : All_Parse_Action_Verbs;
      Action         : Parse_Action_Node_Ptr;
      Zombie_Count   : SAL.Base_Peek_Type;

      procedure Check_Error (Check_Parser : in out Parser_Lists.Cursor)
      is
         procedure Report_Error
         is begin
            Shared_Parser.Parsers.First_State_Ref.Errors.Append
              ((Label          => LR.Message,
                First_Terminal => Trace.Descriptor.First_Terminal,
                Last_Terminal  => Trace.Descriptor.Last_Terminal,
                Recover        => <>,
                Msg            => +"error during resume"));
            if Debug_Mode then
               raise SAL.Programmer_Error with Shared_Parser.Tree.Trimmed_Image (Check_Parser.Stream) &
                 ": error during resume";
            else
               raise Syntax_Error;
            end if;
         end Report_Error;

      begin
         if Check_Parser.Verb = Error then
            --  This parser errored on last input. This is how grammar conflicts
            --  are resolved when the input text is valid, in which case we should
            --  just terminate this parser. However, this may be due to invalid
            --  input text, so we keep the parser alive but suspended for a few
            --  tokens, to see if the other parsers also error, in which case they
            --  all participate in error recovery.

            --  We do not create zombie parsers during resume.
            if not Check_Parser.State_Ref.Resume_Active then
               --  Parser is now a zombie
               if Trace_Parse > Detail then
                  Trace.Put_Line (" " & Shared_Parser.Tree.Trimmed_Image (Check_Parser.Stream) & ": zombie");
               end if;
               Check_Parser.Next;

            else
               if Shared_Parser.Parsers.Count = 1 then
                  Report_Error;

               else
                  --  This is ok if a conflict occured during resume - we assume this is
                  --  a branch that failed during recover as well. Otherwise it's a
                  --  programmer error.
                  if Check_Parser.State_Ref.Conflict_During_Resume then
                     Shared_Parser.Parsers.Terminate_Parser
                       (Check_Parser, Shared_Parser.Tree, "error in conflict during resume", Shared_Parser.Trace.all);
                  else
                     Report_Error;
                  end if;
               end if;
            end if;
         else
            Check_Parser.Next;
         end if;
      end Check_Error;

   begin
      if Trace_Time then
         Trace.Put_Clock ("start");
      end if;

      --  Reset parser for new parse; in Base_Parser, Parser order. Lexer
      --  done by caller to set input text.
      Shared_Parser.Tree.Clear;
      if Shared_Parser.User_Data /= null then
         Shared_Parser.User_Data.Reset;
      end if;
      Shared_Parser.Wrapped_Lexer_Errors.Clear;

      --  Line_Begin_Token, Last_Grammar_Node done by Lex_All
      Shared_Parser.String_Quote_Checked := Invalid_Line_Number;

      Shared_Parser.Parsers := Parser_Lists.New_List (Shared_Parser.Tree);

      Shared_Parser.Lex_All;

      Shared_Parser.Tree.Start_Parse (Shared_Parser.Parsers.First.State_Ref.Stream, Shared_Parser.Table.State_First);

      Main_Loop :
      loop
         --  exit on Accept_It action or syntax error.

         Parse_Verb (Shared_Parser, Current_Verb, Zombie_Count);

         if Trace_Parse > Extra then
            Trace.Put_Line ("cycle start; current_verb: " & Image (Current_Verb));
         end if;

         case Current_Verb is
         when Pause =>
            null;

         when Shift =>
            --  We just shifted a token; get the next token from
            --  Shared_Parser.Terminals.

            for Parser_State of Shared_Parser.Parsers loop
               if Parser_State.Verb = Error then
                  if Shared_Parser.Enable_McKenzie_Recover then
                     Parser_State.Zombie_Token_Count := Parser_State.Zombie_Token_Count + 1;
                     if Trace_Parse > Extra then
                        Trace.Put_Line
<<<<<<< HEAD
                          (" " & Shared_Parser.Tree.Trimmed_Image (Parser_State.Stream) & ": zombie (" &
                             Syntax_Trees.Element_Index'Image
                               (Shared_Parser.Table.McKenzie_Param.Check_Limit - Parser_State.Zombie_Token_Count) &
=======
                          (Integer'Image (Parser_State.Label) & ": zombie (" &
                             WisiToken.Token_Index'Image
                               (Shared_Parser.Table.McKenzie_Param.Zombie_Limit - Parser_State.Zombie_Token_Count) &
>>>>>>> 8359a729
                             " tokens remaining)");
                     end if;
                  end if;

               elsif Parser_State.Verb = Shift then
                  declare
                     use Recover_Op_Arrays, Recover_Op_Array_Refs;
                     use all type WisiToken.Syntax_Trees.Stream_Index;

                     function Insert_Virtual return Boolean
                     is
                        Ins_Del     : Vector renames Parser_State.Recover_Insert_Delete;
                        Ins_Del_Cur : Extended_Index renames Parser_State.Recover_Insert_Delete_Current;
                        Result      : Boolean := False;
                     begin
                        if Ins_Del_Cur /= No_Index then
                           declare
                              Op : Recover_Op renames Variable_Ref (Ins_Del, Ins_Del_Cur);
                           begin
                              if Op.Op = Insert and then
                                Op.Ins_Before =
                                (if Parser_State.Inc_Shared_Token
                                 then Shared_Parser.Tree.Stream_Next (Parser_State.Shared_Token)
                                 else Parser_State.Shared_Token)
                              then
                                 Result := True;

                                 Parser_State.Current_Token := Shared_Parser.Tree.Insert_Terminal
                                   (Parser_State.Stream, Op.Ins_ID, Before => Op.Ins_Before);

                                 Op.Ins_Tree_Node := Shared_Parser.Tree.Get_Node (Parser_State.Current_Token);

                                 Ins_Del_Cur := Ins_Del_Cur + 1;
                                 if Ins_Del_Cur > Last_Index (Ins_Del) then
                                    Ins_Del_Cur := No_Index;
                                 end if;
                              end if;
                           end;
                        end if;
                        return Result;
                     end Insert_Virtual;
                  begin
                     if Insert_Virtual then
                        null;

                     elsif Parser_State.Shared_Token = Syntax_Trees.Invalid_Stream_Index or else
                       (if Parser_State.Inc_Shared_Token
                        then Shared_Parser.Tree.Stream_Next (Parser_State.Shared_Token)
                        else Parser_State.Shared_Token) /= Syntax_Trees.Invalid_Stream_Index
                     then
                        if Parser_State.Inc_Shared_Token then
                           --  Inc_Shared_Token is only set False by McKenzie_Recover; see there
                           --  for when/why. Don't increment past wisi_eoi (happens when input
                           --  buffer is empty; test_mckenzie_recover.adb Empty_Comments).
                           if Parser_State.Shared_Token = Syntax_Trees.Invalid_Stream_Index then
                              Parser_State.Shared_Token := Shared_Parser.Tree.Stream_First
                                (Shared_Parser.Tree.Terminal_Stream);
                           else
                              Parser_State.Shared_Token := Shared_Parser.Tree.Stream_Next (Parser_State.Shared_Token);
                           end if;
                        else
                           Parser_State.Inc_Shared_Token := True;
                        end if;

                        Parser_State.Current_Token := Parser_State.Shared_Token;

                     end if;

                     if Trace_Parse > Extra then
                        Trace.Put_Line
                          (" " & Shared_Parser.Tree.Trimmed_Image (Parser_State.Stream) &
                             ": current_token " & Shared_Parser.Tree.Image
                             (Parser_State.Current_Token, Trace.Descriptor.all) &
                             " recover_insert_delete:" &
                             (if Parser_State.Recover_Insert_Delete_Current = No_Index
                              then ""
                              else Parser_State.Recover_Insert_Delete_Current'Image & " " &
                                 Image (Parser_State.Recover_Insert_Delete, Shared_Parser.Trace.Descriptor.all)));
                     end if;
                  end;
               end if;
            end loop;

         when Accept_It =>
            --  All parsers accepted or are zombies.
            declare
               Count : constant SAL.Base_Peek_Type := Shared_Parser.Parsers.Count;
               Current_Parser : Parser_Lists.Cursor := Shared_Parser.Parsers.First;
            begin
               if Count = 1 then
                  --  Nothing more to do
                  exit Main_Loop;

               elsif Zombie_Count + 1 = Count then
                  --  All but one are zombies
                  loop
                     if Current_Parser.Verb = Accept_It then
                        Current_Parser.Next;
                     else
                        declare
                           Temp  : Parser_Lists.Cursor := Current_Parser;
                        begin
                           Current_Parser.Next;
                           Shared_Parser.Parsers.Terminate_Parser
                             (Temp, Shared_Parser.Tree, "zombie", Shared_Parser.Trace.all);
                        end;
                     end if;
                     exit when Current_Parser.Is_Done;
                  end loop;

                  exit Main_Loop;

               else
                  --  More than one parser is active.
                  declare
                     use all type Parser_Lists.Cursor;
                     Error_Parser_Count : Integer := (if Shared_Parser.Lexer.Errors.Length > 0 then 1 else 0);

                     Recover_Cost           : Integer;
                     Min_Recover_Cost       : Integer                   := Integer'Last;
                     Recover_Ops_Length     : Ada.Containers.Count_Type;
                     Min_Recover_Ops_Length : Ada.Containers.Count_Type := Ada.Containers.Count_Type'Last;
                     Recover_Cur            : Parser_Lists.Cursor       := Current_Parser;
                  begin
                     Current_Parser := Shared_Parser.Parsers.First;
                     loop
                        if Current_Parser.Verb = Accept_It then
                           if Current_Parser.State_Ref.Errors.Length > 0 then
                              Error_Parser_Count := Error_Parser_Count + 1;
                           end if;
                           Current_Parser.Next;
                        else
                           declare
                              Temp  : Parser_Lists.Cursor := Current_Parser;
                           begin
                              Current_Parser.Next;
                              Shared_Parser.Parsers.Terminate_Parser
                                (Temp, Shared_Parser.Tree, "zombie", Shared_Parser.Trace.all);
                           end;
                        end if;
                        exit when Current_Parser.Is_Done;
                     end loop;

                     if Error_Parser_Count > 0 then
                        --  There was at least one error. We assume that caused the ambiguous
                        --  parse, and we pick the parser with the minimum cost and minimum
                        --  recover ops length (consistent with Duplicate_State) to allow the
                        --  parse to succeed. We terminate the other parsers so the remaining
                        --  parser can do Execute_Actions.
                        --
                        --  If there are multiple errors, this metric is not very meaningful.
                        --
                        --  Note all surviving parsers must have the same error count.
                        Current_Parser := Shared_Parser.Parsers.First;
                        loop
                           Recover_Cost := Current_Parser.Min_Recover_Cost;
                           if Recover_Cost < Min_Recover_Cost then
                              Min_Recover_Cost       := Recover_Cost;
                              Min_Recover_Ops_Length := Current_Parser.Max_Recover_Ops_Length;
                              Recover_Cur            := Current_Parser;

                           elsif Recover_Cost = Min_Recover_Cost then
                              Recover_Ops_Length := Current_Parser.Max_Recover_Ops_Length;
                              if Recover_Ops_Length < Min_Recover_Ops_Length then
                                 Min_Recover_Ops_Length := Recover_Ops_Length;
                                 Recover_Cur    := Current_Parser;
                              end if;
                           end if;
                           Current_Parser.Next;
                           exit when Current_Parser.Is_Done;
                        end loop;

                        Current_Parser := Shared_Parser.Parsers.First;
                        loop
                           if Current_Parser = Recover_Cur then
                              Current_Parser.Next;
                           else
                              declare
                                 Temp  : Parser_Lists.Cursor := Current_Parser;
                              begin
                                 Current_Parser.Next;
                                 Shared_Parser.Parsers.Terminate_Parser
                                   (Temp, Shared_Parser.Tree,
                                    (if Recover_Cost = Min_Recover_Cost and then
                                       Recover_Ops_Length = Min_Recover_Ops_Length
                                     then "random"
                                     else "recover cost/length"),
                                    Shared_Parser.Trace.all);
                              end;
                           end if;
                           exit when Current_Parser.Is_Done;
                        end loop;

                        exit Main_Loop;

                     else
                        --  There were no previous errors. We allow the parse to fail, on the
                        --  assumption that an otherwise correct input should not yield an
                        --  ambiguous parse.
                        declare
                           Token : Base_Token renames Shared_Parser.Tree.Base_Token
                             (Shared_Parser.Tree.Get_Node (Shared_Parser.Tree.Stream_Last (Current_Parser.Stream)));
                        begin
                           raise WisiToken.Parse_Error with Error_Message
                             (Shared_Parser.Lexer.File_Name, Token.Line, Token.Column,
                              "Ambiguous parse:" & SAL.Base_Peek_Type'Image (Count) & " parsers active.");
                        end;
                     end if;
                  end;
               end if;
            end;

         when Reduce =>
            null;

         when Error =>
            --  All parsers errored; attempt recovery
            declare
               use all type McKenzie_Recover.Recover_Status;

               Recover_Result : McKenzie_Recover.Recover_Status := McKenzie_Recover.Recover_Status'First;

               Pre_Recover_Parser_Count : constant SAL.Base_Peek_Type := Shared_Parser.Parsers.Count;
               Start : Ada.Calendar.Time;
            begin
               --  Recover algorithms expect current token at
               --  Parsers(*).Current_Token, will set
               --  Parsers(*).Recover_Insert_Delete with new input tokens and
               --  deletions, adjust Parsers(*).Stack, and set
               --  Parsers(*).Current_Token and Parsers(*).Verb.

               if Shared_Parser.Enable_McKenzie_Recover then
                  if Trace_Time then
                     Trace.Put_Clock ("pre-recover" & Shared_Parser.Parsers.Count'Img & " active");
                     Start := Ada.Calendar.Clock;
                  end if;
                  Recover_Result := McKenzie_Recover.Recover (Shared_Parser);
                  if Trace_Time then
                     declare
                        use Ada.Calendar;
                        Recover_Duration : constant Duration := Clock - Start;
                     begin
                        Trace.Put_Clock
                          ("post-recover" & Shared_Parser.Parsers.Count'Img & " active," & Recover_Duration'Image);
                     end;
                  end if;

                  if Trace_Parse > Outline then
                     if Recover_Result = Success  then
                        Trace.New_Line;
                        Trace.Put_Line
                          ("recover: succeed, parser count" & SAL.Base_Peek_Type'Image (Shared_Parser.Parsers.Count));
                     else
                        Trace.Put_Line
                          ("recover: fail " & McKenzie_Recover.Recover_Status'Image (Recover_Result) &
                             ", parser count" & SAL.Base_Peek_Type'Image (Shared_Parser.Parsers.Count));
                     end if;
                  end if;

                  if Ada.Text_IO.Is_Open (Shared_Parser.Recover_Log_File) then
                     declare
                        use Ada.Text_IO;
                     begin
                        Put
                          (Shared_Parser.Recover_Log_File,
                           Ada.Calendar.Formatting.Image (Ada.Calendar.Clock) & " " &
                             Shared_Parser.Partial_Parse_Active'Image & " " &
                             Recover_Result'Image & " " &
                             Pre_Recover_Parser_Count'Image & " '" &
                             Shared_Parser.Lexer.File_Name & "'");

                        Put (Shared_Parser.Recover_Log_File, '(');
                        for Parser of Shared_Parser.Parsers loop
                           if Parser.Recover.Results.Count > 0 then
                              --  Count can be 0 when error recovery fails
                              Put (Shared_Parser.Recover_Log_File, Image (Parser.Recover.Results.Peek.Strategy_Counts));
                           end if;
                           Put
                             (Shared_Parser.Recover_Log_File,
                              Integer'Image (Parser.Recover.Enqueue_Count) &
                                Integer'Image (Parser.Recover.Check_Count) & " " &
                                Boolean'Image (Parser.Recover.Success));
                        end loop;
                        Put (Shared_Parser.Recover_Log_File, ')');

                        New_Line (Shared_Parser.Recover_Log_File);
                        Flush (Shared_Parser.Recover_Log_File);
                     exception
                     when others =>
                        New_Line (Shared_Parser.Recover_Log_File);
                        Flush (Shared_Parser.Recover_Log_File);
                     end;
                  end if;
               else
                  if Trace_Parse > Outline or Trace_McKenzie > Outline then
                     Trace.Put_Line ("recover disabled");
                  end if;
               end if;

               if Recover_Result = Success then
                  for Parser_State of Shared_Parser.Parsers loop
                     Parser_State.Resume_Active          := True;
                     Parser_State.Conflict_During_Resume := False;

                     if Trace_Parse > Outline then
                        Trace.Put_Line
                          (" " & Shared_Parser.Tree.Trimmed_Image (Parser_State.Stream) & ": Current_Token " &
                             Shared_Parser.Tree.Image (Parser_State.Current_Token, Trace.Descriptor.all) &
                             " Shared_Token " & Shared_Parser.Tree.Image
                               (Parser_State.Shared_Token, Trace.Descriptor.all) &
                             " recover_insert_delete:" &
                             (if Parser_State.Recover_Insert_Delete_Current = Recover_Op_Arrays.No_Index
                              then ""
                              else Parser_State.Recover_Insert_Delete_Current'Image & " " &
                                 Image (Parser_State.Recover_Insert_Delete, Shared_Parser.Trace.Descriptor.all)));

                        if Trace_Parse > Detail then
                           Shared_Parser.Trace.Put_Line
                             (" " & Shared_Parser.Tree.Trimmed_Image (Parser_State.Stream) &
                                ": resume_active: True, token goal" &
                                Parser_State.Resume_Token_Goal'Image &
                                ", inc_shared_token: " & Parser_State.Inc_Shared_Token'Image);
                        end if;
                     end if;

                     Parser_State.Zombie_Token_Count := 0;

                     case Parser_State.Verb is
                     when Error =>
                        --  Force this parser to be terminated.
                        if Shared_Parser.Enable_McKenzie_Recover then
                           Parser_State.Zombie_Token_Count := Shared_Parser.Table.McKenzie_Param.Zombie_Limit + 1;
                        end if;

                     when Shift =>
                        null;

                     when Reduce | Pause | Accept_It =>
                        raise SAL.Programmer_Error;
                     end case;
                  end loop;

                  if Trace_Parse > Detail then
                     Shared_Parser.Trace.New_Line;
                  end if;

               else
                  --  Terminate with error. Parser_State has all the required info on
                  --  the original error (recorded by Error in Do_Action); report reason
                  --  recover failed.
                  for Parser_State of Shared_Parser.Parsers loop
                     Parser_State.Errors.Append
                       ((Label          => LR.Message,
                         First_Terminal => Trace.Descriptor.First_Terminal,
                         Last_Terminal  => Trace.Descriptor.Last_Terminal,
                         Recover        => <>,
                         Msg            =>
                           (if Shared_Parser.Enable_McKenzie_Recover
                            then +"recover: fail " & McKenzie_Recover.Recover_Status'Image (Recover_Result)
                            else +"recover disabled")));
                  end loop;
                  raise WisiToken.Syntax_Error;
               end if;

               --  Recover sets Parser.Verb to Shift for all active parsers, to
               --  indicate it no longer has an error. Set Current_Verb to reflect
               --  that.
               Current_Verb := Shift;
            end;
         end case;

         --  We don't use 'for Parser_State of Parsers loop' here,
         --  because terminate on error and spawn on conflict require
         --  changing the parser list.
         declare
            Current_Parser : Parser_Lists.Cursor := Shared_Parser.Parsers.First;
         begin
            Action_Loop :
            loop
               exit Action_Loop when Current_Parser.Is_Done;

               --  We don't check duplicate state during resume, because the tokens
               --  inserted/deleted by error recover may cause initially duplicate
               --  states to diverge.
               if not Current_Parser.State_Ref.Resume_Active and
                 Shared_Parser.Terminate_Same_State and
                 Current_Verb = Shift
               then
                  Shared_Parser.Parsers.Duplicate_State (Current_Parser, Shared_Parser.Tree, Shared_Parser.Trace.all);
                  --  If Duplicate_State terminated Current_Parser, Current_Parser now
                  --  points to the next parser. Otherwise it is unchanged.
               end if;

               exit Action_Loop when Current_Parser.Is_Done;

               if Trace_Parse > Extra then
                  Trace.Put_Line
                    ("current_verb: " & Image (Current_Verb) &
                       ", " & Shared_Parser.Tree.Trimmed_Image (Current_Parser.Stream) &
                       ".verb: " & Image (Current_Parser.Verb));
               end if;

               --  Each branch of the following 'if' calls either Current_Parser.Free
               --  (which advances to the next parser) or Current_Parser.Next.

               if Current_Parser.Verb = Error then
                  --  This parser is a zombie; see Check_Error above.
                  --
                  --  Check to see if it is time to terminate it
                  if Shared_Parser.Enable_McKenzie_Recover and then
                    Current_Parser.State_Ref.Zombie_Token_Count <= Shared_Parser.Table.McKenzie_Param.Zombie_Limit
                  then
                     if Trace_Parse > Detail then
                        Trace.Put_Line (" " & Shared_Parser.Tree.Trimmed_Image (Current_Parser.Stream) & ": zombie");
                     end if;

                     Current_Parser.Next;
                  else
                     Shared_Parser.Parsers.Terminate_Parser
                       (Current_Parser, Shared_Parser.Tree, "zombie", Shared_Parser.Trace.all);
                  end if;

               elsif Current_Parser.Verb = Current_Verb then

                  if Trace_Parse > Extra then
                     Trace.Put (" " & Shared_Parser.Tree.Trimmed_Image (Current_Parser.Stream) & ": stack: ");
                     Trace.Put_Line
                       (Parser_Lists.Image (Current_Parser.Stream, Trace.Descriptor.all, Shared_Parser.Tree));
                  end if;

                  declare
                     Parser_State : Parser_Lists.Parser_State renames Current_Parser.State_Ref.Element.all;
                  begin
                     Action := Action_For
                       (Table => Shared_Parser.Table.all,
                        State => Shared_Parser.Tree.State (Parser_State.Stream),
                        ID    => Shared_Parser.Tree.ID (Parser_State.Stream, Parser_State.Current_Token));
                  end;

                  declare
                     Conflict : Parse_Action_Node_Ptr := Action.Next;
                  begin
                     loop
                        exit when Conflict = null;
                        --  Spawn a new parser (before modifying Current_Parser stack).

                        Current_Parser.State_Ref.Conflict_During_Resume := Current_Parser.State_Ref.Resume_Active;

                        if Shared_Parser.Parsers.Count = Shared_Parser.Max_Parallel then
                           --  If errors were recovered, terminate a parser that used the
                           --  highest cost solution.
                           declare
                              use all type WisiToken.Parse.LR.Parser_Lists.Cursor;
                              Max_Recover_Cost : Integer             := 0;
                              Cur              : Parser_Lists.Cursor := Shared_Parser.Parsers.First;
                              Max_Parser       : Parser_Lists.Cursor := Cur;
                           begin
                              loop
                                 exit when Cur.Is_Done;
                                 if Cur.Total_Recover_Cost > Max_Recover_Cost then
                                    Max_Parser       := Cur;
                                    Max_Recover_Cost := Cur.Total_Recover_Cost;
                                 end if;
                                 Cur.Next;
                              end loop;

                              if Max_Recover_Cost > 0 then
                                 if Max_Parser = Current_Parser then
                                    Current_Parser.Next;

                                    Shared_Parser.Parsers.Terminate_Parser
                                      (Max_Parser, Shared_Parser.Tree, "too many parsers; max error repair cost",
                                       Trace);

                                    --  We changed Current_Parser, so start over
                                    goto Continue_Action_Loop;
                                 else
                                    Shared_Parser.Parsers.Terminate_Parser
                                      (Max_Parser, Shared_Parser.Tree, "too many parsers; max error repair cost",
                                       Trace);
                                 end if;
                              end if;
                           end;
                        end if;

                        if Shared_Parser.Parsers.Count = Shared_Parser.Max_Parallel then
                           declare
                              Parser_State : Parser_Lists.Parser_State renames Current_Parser.State_Ref;
                              Token : constant Base_Token := Shared_Parser.Tree.Base_Token
                                (Shared_Parser.Tree.Get_Node (Parser_State.Shared_Token));
                           begin
                              raise WisiToken.Parse_Error with Error_Message
                                (Shared_Parser.Lexer.File_Name, Token.Line, Token.Column,
                                 "too many parallel parsers required in grammar state" &
                                   Shared_Parser.Tree.State (Parser_State.Stream)'Image &
                                   "; simplify grammar, or increase max-parallel (" &
                                   SAL.Base_Peek_Type'Image (Shared_Parser.Max_Parallel) & ")");
                           end;

                        else
                           --  FIXME: this is still a useful check; parallel parsers should not last very long.
                           --  Need to count nodes created by a stream.
                           --
                           --  if Debug_Mode then
                           --     if .Tree.Branched_Tree_Node_Count >
                           --       Shared_Parser.Branched_Tree_Limit
                           --     then
                           --        declare
                           --           Parser_State : Parser_Lists.Parser_State renames Current_Parser.State_Ref;
                           --           Token : Base_Token renames Shared_Parser.Terminals (Parser_State.Shared_Token);
                           --        begin
                           --           raise WisiToken.Parse_Error with Error_Message
                           --             (Shared_Parser.Lexer.File_Name, Token.Line, Token.Column,
                           --              "branched syntax tree growing too large (>" &
                           --                Shared_Parser.Branched_Tree_Limit'Image &
                           --                "), last shared node " &
                           --                Shared_Parser.Tree.Image
                           --                  (Shared_Parser.Tree.Max_Shared_Node, Trace.Descriptor.all) &
                           --                "; improve grammar or increase Parser.Branched_Tree_Limit.");
                           --        end;
                           --     end if;
                           --  end if;

                           if Trace_Parse > Outline then
                              declare
                                 Parser_State : Parser_Lists.Parser_State renames Current_Parser.State_Ref;
                              begin
                                 Trace.Put_Line
                                   (" " & Shared_Parser.Tree.Trimmed_Image (Current_Parser.Stream) & ": " &
                                      Trimmed_Image (Shared_Parser.Tree.State (Parser_State.Stream)) & ": " &
                                      Shared_Parser.Tree.Image
                                        (Parser_State.Current_Token, Trace.Descriptor.all) & " : " &
                                      "spawn " & Shared_Parser.Tree.Next_Stream_ID_Trimmed_Image & ", (" &
                                      Trimmed_Image (1 + Integer (Shared_Parser.Parsers.Count)) & " active)");
                                 if Debug_Mode then
                                    Trace.Put_Line ("tree size: " & Shared_Parser.Tree.Tree_Size_Image);
                                 end if;
                              end;
                           end if;

                           Shared_Parser.Parsers.Prepend_Copy (Current_Parser, Shared_Parser.Tree, Trace);
                           Do_Action (Conflict.Item, Shared_Parser.Parsers.First, Shared_Parser);

                           --  We must terminate error parsers immediately in order to avoid
                           --  zombie parsers during recovery.
                           declare
                              Temp : Parser_Lists.Cursor := Shared_Parser.Parsers.First;
                           begin
                              Check_Error (Temp);
                           end;
                        end if;

                        Conflict := Conflict.Next;
                     end loop;
                  end;
                  Do_Action (Action.Item, Current_Parser, Shared_Parser);
                  Check_Error (Current_Parser);

               else
                  --  Current parser is waiting for others to catch up
                  Current_Parser.Next;
               end if;
               <<Continue_Action_Loop>>
            end loop Action_Loop;
         end;
      end loop Main_Loop;

      if Trace_Parse > Outline then
         Trace.Put_Line (" " & Shared_Parser.Tree.Trimmed_Image (Shared_Parser.Parsers.First.Stream) & ": succeed");
      end if;

      if Trace_Time then
         Trace.Put_Clock ("finish parse");
      end if;

      --  We don't raise Syntax_Error for lexer errors, since they are all
      --  recovered, either by inserting a quote, or by ignoring the
      --  character.
   exception
   when Syntax_Error | WisiToken.Parse_Error | Partial_Parse =>
      if Trace_Time then
         Trace.Put_Clock ("finish - error");
      end if;
      raise;

   when E : others =>
      declare
         Msg : constant String := Ada.Exceptions.Exception_Name (E) & ": " & Ada.Exceptions.Exception_Message (E);
      begin
         if Shared_Parser.Parsers.Count > 0 then
            --  Emacs displays errors in the *syntax-errors* buffer
            Shared_Parser.Parsers.First_State_Ref.Errors.Append
              ((Label          => LR.Message,
                First_Terminal => Trace.Descriptor.First_Terminal,
                Last_Terminal  => Trace.Descriptor.Last_Terminal,
                Recover        => <>,
                Msg            => +Msg));
         end if;

         if Debug_Mode then
            Trace.Put_Line (GNAT.Traceback.Symbolic.Symbolic_Traceback (E)); -- includes Prefix
            Trace.New_Line;
         end if;

         --  Emacs displays the exception message in the echo area; easy to miss
         raise WisiToken.Parse_Error with Msg;
      end;
   end Parse;

   overriding
   procedure Execute_Actions
     (Parser          : in out LR.Parser.Parser;
      Image_Augmented : in     Syntax_Trees.Image_Augmented := null)
   is
      use all type Syntax_Trees.User_Data_Access;
      use all type WisiToken.Syntax_Trees.Semantic_Action;

      Descriptor : WisiToken.Descriptor renames Parser.Trace.Descriptor.all;

      procedure Process_Node
        (Tree : in out Syntax_Trees.Tree;
         Node : in     Syntax_Trees.Valid_Node_Access)
      is
         use all type Syntax_Trees.Node_Label;
      begin
         if Tree.Label (Node) /= Nonterm then
            return;
         end if;

         declare
            Tree_Children : constant Syntax_Trees.Node_Access_Array := Tree.Children (Node);
         begin
            Parser.User_Data.Reduce (Tree, Node, Tree_Children);
            if Tree.Action (Node) /= null then
               begin
                  Tree.Action (Node)
                    (Parser.User_Data.all, Tree, Node, Syntax_Trees.To_Valid_Node_Access (Tree_Children));
               exception
               when E : others =>
                  declare
                     Token : Base_Token renames Tree.Base_Token (Node);
                  begin
                     raise WisiToken.Parse_Error with Error_Message
                       (Parser.Lexer.File_Name, Token.Line, Token.Column,
                        "action raised exception " & Ada.Exceptions.Exception_Name (E) & ": " &
                          Ada.Exceptions.Exception_Message (E));
                  end;
               end;
            end if;
         end;
      end Process_Node;

   begin
      if Parser.User_Data /= null then
         if Parser.Parsers.Count > 1 then
            raise Syntax_Error with "ambiguous parse; can't execute actions";
         end if;

         declare
            use Recover_Op_Arrays, Recover_Op_Array_Refs;
            Parser_State : Parser_Lists.Parser_State renames Parser.Parsers.First_State_Ref;
         begin
            pragma Assert (Parser.Tree.Fully_Parsed);

            Parser.Tree.Set_Parents;

            if Trace_Action > Outline then
               if Trace_Action > Extra then
                  Parser.Tree.Print_Tree (Descriptor, Parser.Tree.Root, Image_Augmented);
                  Parser.Trace.New_Line;
               end if;
               Parser.Trace.Put_Line
                 (Parser.Tree.Trimmed_Image (Parser_State.Stream) & ": root node: " & Parser.Tree.Image
                    (Parser.Tree.Root, Descriptor));
            end if;

            for I in First_Index (Parser_State.Recover_Insert_Delete) ..
              Last_Index (Parser_State.Recover_Insert_Delete)
            loop
               declare
                  Op : Recover_Op renames Constant_Ref (Parser_State.Recover_Insert_Delete, I);
               begin
                  case Op.Op is
                  when Insert =>
                     Parser.User_Data.Insert_Token (Parser.Tree, Op.Ins_Tree_Node);
                  when Delete =>
                     Parser.User_Data.Delete_Token (Parser.Tree, Parser.Tree.Get_Node (Op.Del_Token_Index));
                  end case;
               end;
            end loop;

            Parser.User_Data.Initialize_Actions (Parser.Tree);
            Parser.Tree.Process_Tree (Process_Node'Access);
         end;
      end if;
   end Execute_Actions;

   overriding function Any_Errors (Parser : in LR.Parser.Parser) return Boolean
   is
      use all type Ada.Containers.Count_Type;
      Parser_State : Parser_Lists.Parser_State renames Parser.Parsers.First_Constant_State_Ref;
   begin
      return Parser.Parsers.Count > 1 or Parser_State.Errors.Length > 0 or Parser.Lexer.Errors.Length > 0;
   end Any_Errors;

   overriding procedure Put_Errors (Parser : in LR.Parser.Parser)
   is
      use Ada.Text_IO;

      Parser_State : Parser_Lists.Parser_State renames Parser.Parsers.First_Constant_State_Ref;
      Descriptor   : WisiToken.Descriptor renames Parser.Trace.Descriptor.all;
   begin
      for Item of Parser.Lexer.Errors loop
         Put_Line
           (Current_Error,
            Parser.Lexer.File_Name & ":0:0: lexer unrecognized character at" & Buffer_Pos'Image (Item.Char_Pos));
      end loop;

      for Item of Parser_State.Errors loop
         case Item.Label is
         when Action =>
            if Parser.Tree.Is_Virtual (Parser.Tree.Get_Node (Item.Error_Token)) then
               Put_Line
                 (Current_Error,
                  Error_Message
                    (Parser.Lexer.File_Name, 1, 0,
                     "syntax error: expecting " & Image (Item.Expecting, Descriptor) &
                       ", found " & Image (Parser.Tree.ID (Item.Error_Token), Descriptor)));
            else
               declare
                  Token : constant Base_Token := Parser.Tree.Base_Token (Parser.Tree.Get_Node (Item.Error_Token));
               begin
                  Put_Line
                    (Current_Error,
                     Error_Message
                       (Parser.Lexer.File_Name, Token.Line, Token.Column,
                        "syntax error: expecting " & Image (Item.Expecting, Descriptor) &
                          ", found '" & Parser.Lexer.Buffer_Text (Token.Byte_Region) & "'"));
               end;
            end if;

         when Check =>
            Put_Line
              (Current_Error,
               Parser.Lexer.File_Name & ":1:0: semantic check error: " &
                 Semantic_Checks.Image (Item.Check_Status, Descriptor));

         when Message =>
            Put_Line (Current_Error, -Item.Msg);
         end case;

         if Item.Recover.Stack.Depth /= 0 then
            Put_Line (Current_Error, "   recovered: " & Image (Item.Recover.Ops, Descriptor));
         end if;
      end loop;
   end Put_Errors;

end WisiToken.Parse.LR.Parser;<|MERGE_RESOLUTION|>--- conflicted
+++ resolved
@@ -524,15 +524,9 @@
                      Parser_State.Zombie_Token_Count := Parser_State.Zombie_Token_Count + 1;
                      if Trace_Parse > Extra then
                         Trace.Put_Line
-<<<<<<< HEAD
                           (" " & Shared_Parser.Tree.Trimmed_Image (Parser_State.Stream) & ": zombie (" &
                              Syntax_Trees.Element_Index'Image
-                               (Shared_Parser.Table.McKenzie_Param.Check_Limit - Parser_State.Zombie_Token_Count) &
-=======
-                          (Integer'Image (Parser_State.Label) & ": zombie (" &
-                             WisiToken.Token_Index'Image
                                (Shared_Parser.Table.McKenzie_Param.Zombie_Limit - Parser_State.Zombie_Token_Count) &
->>>>>>> 8359a729
                              " tokens remaining)");
                      end if;
                   end if;
