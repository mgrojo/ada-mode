--- conflicted
+++ resolved
@@ -657,715 +657,10 @@
       end if;
    end New_Parser;
 
-<<<<<<< HEAD
-   overriding procedure Parse (Shared_Parser : in out LR.Parser.Parser)
-   is
-      use all type Ada.Strings.Unbounded.Unbounded_String;
-      use all type Syntax_Trees.User_Data_Access;
-      use all type Ada.Containers.Count_Type;
-
-      Trace : WisiToken.Trace'Class renames Shared_Parser.Trace.all;
-
-      Current_Verb   : All_Parse_Action_Verbs;
-      Action         : Parse_Action_Node_Ptr;
-      Zombie_Count   : SAL.Base_Peek_Type;
-
-      procedure Check_Error (Check_Parser : in out Parser_Lists.Cursor)
-      is
-         procedure Report_Error
-         is begin
-            Shared_Parser.Parsers.First_State_Ref.Errors.Append
-              ((Label          => LR.Message,
-                First_Terminal => Shared_Parser.Descriptor.First_Terminal,
-                Last_Terminal  => Shared_Parser.Descriptor.Last_Terminal,
-                Recover        => <>,
-                Msg            => +"error during resume"));
-            if Debug_Mode then
-               raise SAL.Programmer_Error with Shared_Parser.Tree.Trimmed_Image (Check_Parser.Stream) &
-                 ": error during resume";
-            else
-               raise Syntax_Error;
-            end if;
-         end Report_Error;
-
-      begin
-         if Check_Parser.Verb = Error then
-            --  This parser errored on last input. This is how grammar conflicts
-            --  are resolved when the input text is valid, in which case we should
-            --  just terminate this parser. However, this may be due to invalid
-            --  input text, so we keep the parser alive but suspended for a few
-            --  tokens, to see if the other parsers also error, in which case they
-            --  all participate in error recovery.
-
-            --  We do not create zombie parsers during resume.
-            if not Check_Parser.State_Ref.Resume_Active then
-               --  Parser is now a zombie
-               if Trace_Parse > Detail then
-                  Trace.Put_Line (" " & Shared_Parser.Tree.Trimmed_Image (Check_Parser.Stream) & ": zombie");
-               end if;
-               Check_Parser.Next;
-
-            else
-               if Shared_Parser.Parsers.Count = 1 then
-                  Report_Error;
-
-               else
-                  --  This is ok if a conflict occured during resume - we assume this is
-                  --  a branch that failed during recover as well. Otherwise it's a
-                  --  programmer error.
-                  if Check_Parser.State_Ref.Conflict_During_Resume then
-                     Shared_Parser.Parsers.Terminate_Parser
-                       (Check_Parser, Shared_Parser.Tree, "error in conflict during resume", Shared_Parser.Trace.all);
-                  else
-                     Report_Error;
-                  end if;
-               end if;
-            end if;
-         else
-            Check_Parser.Next;
-         end if;
-      end Check_Error;
-
-   begin
-      if Trace_Time then
-         Trace.Put_Clock ("start");
-      end if;
-
-      --  Reset parser for new parse; in Base_Parser, Parser order. Lexer
-      --  done by caller to set input text.
-      Shared_Parser.Tree.Clear;
-      if Shared_Parser.User_Data /= null then
-         Shared_Parser.User_Data.Reset;
-      end if;
-      Shared_Parser.Wrapped_Lexer_Errors.Clear;
-
-      --  Line_Begin_Token, Last_Grammar_Node done by Lex_All
-      Shared_Parser.String_Quote_Checked := Invalid_Line_Number;
-
-      Shared_Parser.Parsers := Parser_Lists.New_List (Shared_Parser.Tree);
-
-      Shared_Parser.Lex_All;
-
-      Shared_Parser.Tree.Start_Parse (Shared_Parser.Parsers.First.State_Ref.Stream, Shared_Parser.Table.State_First);
-
-      Main_Loop :
-      loop
-         --  exit on Accept_It action or syntax error.
-
-         Parse_Verb (Shared_Parser, Current_Verb, Zombie_Count);
-
-         if Trace_Parse > Extra then
-            Trace.Put_Line ("cycle start; current_verb: " & Image (Current_Verb));
-         end if;
-
-         case Current_Verb is
-         when Pause =>
-            null;
-
-         when Shift =>
-            --  We just shifted a token; get the next token from
-            --  Shared_Parser.Terminals.
-
-            for Parser_State of Shared_Parser.Parsers loop
-               if Parser_State.Verb = Error then
-                  if Shared_Parser.Enable_McKenzie_Recover then
-                     Parser_State.Zombie_Token_Count := Parser_State.Zombie_Token_Count + 1;
-                     if Trace_Parse > Extra then
-                        Trace.Put_Line
-                          (" " & Shared_Parser.Tree.Trimmed_Image (Parser_State.Stream) & ": zombie (" &
-                             Syntax_Trees.Element_Index'Image
-                               (Shared_Parser.Table.McKenzie_Param.Zombie_Limit - Parser_State.Zombie_Token_Count) &
-                             " tokens remaining)");
-                     end if;
-                  end if;
-
-               elsif Parser_State.Verb = Shift then
-                  declare
-                     use Recover_Op_Arrays;
-                     use all type WisiToken.Syntax_Trees.Stream_Index;
-
-                     function Insert_Virtual return Boolean
-                     is
-                        Ins_Del     : Vector renames Parser_State.Recover_Insert_Delete;
-                        Ins_Del_Cur : Extended_Index renames Parser_State.Recover_Insert_Delete_Current;
-                        Result      : Boolean := False;
-                     begin
-                        if Ins_Del_Cur /= No_Index then
-                           declare
-                              Op : Recover_Op renames Variable_Ref (Ins_Del, Ins_Del_Cur);
-                           begin
-                              if Op.Op = Insert and then
-                                Op.Ins_Before =
-                                (if Parser_State.Inc_Shared_Token
-                                 then Shared_Parser.Tree.Stream_Next (Parser_State.Shared_Token)
-                                 else Parser_State.Shared_Token)
-                              then
-                                 Result := True;
-
-                                 Parser_State.Current_Token := Shared_Parser.Tree.Insert_Terminal
-                                   (Parser_State.Stream, Op.Ins_ID, Op.Ins_Before);
-
-                                 Op.Ins_Node := Shared_Parser.Tree.Get_Node
-                                   (Parser_State.Stream, Parser_State.Current_Token);
-
-                                 Ins_Del_Cur := Ins_Del_Cur + 1;
-                                 if Ins_Del_Cur > Last_Index (Ins_Del) then
-                                    Ins_Del_Cur := No_Index;
-                                 end if;
-                              end if;
-                           end;
-                        end if;
-                        return Result;
-                     end Insert_Virtual;
-                  begin
-                     if Insert_Virtual then
-                        null;
-
-                     elsif Parser_State.Shared_Token = Syntax_Trees.Invalid_Stream_Index or else
-                       (if Parser_State.Inc_Shared_Token
-                        then Shared_Parser.Tree.Stream_Next (Parser_State.Shared_Token)
-                        else Parser_State.Shared_Token) /= Syntax_Trees.Invalid_Stream_Index
-                     then
-                        if Parser_State.Inc_Shared_Token then
-                           --  Inc_Shared_Token is only set False by McKenzie_Recover; see there
-                           --  for when/why. Don't increment past wisi_eoi (happens when input
-                           --  buffer is empty; test_mckenzie_recover.adb Empty_Comments).
-                           if Parser_State.Shared_Token = Syntax_Trees.Invalid_Stream_Index then
-                              Parser_State.Shared_Token := Shared_Parser.Tree.Stream_First
-                                (Shared_Parser.Tree.Terminal_Stream);
-                           else
-                              Parser_State.Shared_Token := Shared_Parser.Tree.Stream_Next (Parser_State.Shared_Token);
-                           end if;
-                        else
-                           Parser_State.Inc_Shared_Token := True;
-                        end if;
-
-                        Parser_State.Current_Token := Parser_State.Shared_Token;
-                     end if;
-
-                     if Trace_Parse > Extra then
-                        Trace.Put_Line
-                          (" " & Shared_Parser.Tree.Trimmed_Image (Parser_State.Stream) &
-                             ": current_token " & Shared_Parser.Tree.Image (Parser_State.Current_Token) &
-                             " recover_insert_delete:" &
-                             (if Parser_State.Recover_Insert_Delete_Current = No_Index
-                              then ""
-                              else Parser_State.Recover_Insert_Delete_Current'Image & " " &
-                                 Image (Parser_State.Recover_Insert_Delete, Shared_Parser.Tree)));
-                     end if;
-                  end;
-               end if;
-            end loop;
-
-         when Accept_It =>
-            --  All parsers accepted or are zombies.
-            declare
-               Count : constant SAL.Base_Peek_Type := Shared_Parser.Parsers.Count;
-               Current_Parser : Parser_Lists.Cursor := Shared_Parser.Parsers.First;
-            begin
-               if Count = 1 then
-                  --  Nothing more to do
-                  exit Main_Loop;
-
-               elsif Zombie_Count + 1 = Count then
-                  --  All but one are zombies
-                  loop
-                     if Current_Parser.Verb = Accept_It then
-                        Current_Parser.Next;
-                     else
-                        declare
-                           Temp  : Parser_Lists.Cursor := Current_Parser;
-                        begin
-                           Current_Parser.Next;
-                           Shared_Parser.Parsers.Terminate_Parser
-                             (Temp, Shared_Parser.Tree, "zombie", Shared_Parser.Trace.all);
-                        end;
-                     end if;
-                     exit when Current_Parser.Is_Done;
-                  end loop;
-
-                  exit Main_Loop;
-
-               else
-                  --  More than one parser is active.
-                  declare
-                     use all type Parser_Lists.Cursor;
-                     Error_Parser_Count : Integer := (if Shared_Parser.Lexer.Errors.Length > 0 then 1 else 0);
-
-                     Recover_Cost           : Integer;
-                     Min_Recover_Cost       : Integer                   := Integer'Last;
-                     Recover_Ops_Length     : Ada.Containers.Count_Type;
-                     Min_Recover_Ops_Length : Ada.Containers.Count_Type := Ada.Containers.Count_Type'Last;
-                     Recover_Cur            : Parser_Lists.Cursor       := Current_Parser;
-                  begin
-                     Current_Parser := Shared_Parser.Parsers.First;
-                     loop
-                        if Current_Parser.Verb = Accept_It then
-                           if Current_Parser.State_Ref.Errors.Length > 0 then
-                              Error_Parser_Count := Error_Parser_Count + 1;
-                           end if;
-                           Current_Parser.Next;
-                        else
-                           declare
-                              Temp  : Parser_Lists.Cursor := Current_Parser;
-                           begin
-                              Current_Parser.Next;
-                              Shared_Parser.Parsers.Terminate_Parser
-                                (Temp, Shared_Parser.Tree, "zombie", Shared_Parser.Trace.all);
-                           end;
-                        end if;
-                        exit when Current_Parser.Is_Done;
-                     end loop;
-
-                     if Error_Parser_Count > 0 then
-                        --  There was at least one error. We assume that caused the ambiguous
-                        --  parse, and we pick the parser with the minimum cost and minimum
-                        --  recover ops length (consistent with Duplicate_State) to allow the
-                        --  parse to succeed. We terminate the other parsers so the remaining
-                        --  parser can do Execute_Actions.
-                        --
-                        --  If there are multiple errors, this metric is not very meaningful.
-                        --
-                        --  Note all surviving parsers must have the same error count.
-                        Current_Parser := Shared_Parser.Parsers.First;
-                        loop
-                           Recover_Cost := Current_Parser.Min_Recover_Cost;
-                           if Recover_Cost < Min_Recover_Cost then
-                              Min_Recover_Cost       := Recover_Cost;
-                              Min_Recover_Ops_Length := Current_Parser.Max_Recover_Ops_Length;
-                              Recover_Cur            := Current_Parser;
-
-                           elsif Recover_Cost = Min_Recover_Cost then
-                              Recover_Ops_Length := Current_Parser.Max_Recover_Ops_Length;
-                              if Recover_Ops_Length < Min_Recover_Ops_Length then
-                                 Min_Recover_Ops_Length := Recover_Ops_Length;
-                                 Recover_Cur    := Current_Parser;
-                              end if;
-                           end if;
-                           Current_Parser.Next;
-                           exit when Current_Parser.Is_Done;
-                        end loop;
-
-                        Current_Parser := Shared_Parser.Parsers.First;
-                        loop
-                           if Current_Parser = Recover_Cur then
-                              Current_Parser.Next;
-                           else
-                              declare
-                                 Temp  : Parser_Lists.Cursor := Current_Parser;
-                              begin
-                                 Current_Parser.Next;
-                                 Shared_Parser.Parsers.Terminate_Parser
-                                   (Temp, Shared_Parser.Tree,
-                                    (if Recover_Cost = Min_Recover_Cost and then
-                                       Recover_Ops_Length = Min_Recover_Ops_Length
-                                     then "random"
-                                     else "recover cost/length"),
-                                    Shared_Parser.Trace.all);
-                              end;
-                           end if;
-                           exit when Current_Parser.Is_Done;
-                        end loop;
-
-                        exit Main_Loop;
-
-                     else
-                        --  There were no previous errors. We allow the parse to fail, on the
-                        --  assumption that an otherwise correct input should not yield an
-                        --  ambiguous parse.
-                        Current_Parser := Shared_Parser.Parsers.First;
-                        declare
-                           Token : Base_Token renames Shared_Parser.Tree.Base_Token
-                             (Shared_Parser.Tree.Get_Node
-                                (Current_Parser.Stream, Shared_Parser.Tree.Stream_Last (Current_Parser.Stream)));
-                        begin
-                           raise WisiToken.Parse_Error with Error_Message
-                             (Shared_Parser.Lexer.File_Name, Token.Line, Token.Column,
-                              "Ambiguous parse:" & SAL.Base_Peek_Type'Image (Count) & " parsers active.");
-                        end;
-                     end if;
-                  end;
-               end if;
-            end;
-
-         when Reduce =>
-            null;
-
-         when Error =>
-            --  All parsers errored; attempt recovery
-            declare
-               use all type McKenzie_Recover.Recover_Status;
-
-               Recover_Result : McKenzie_Recover.Recover_Status := McKenzie_Recover.Recover_Status'First;
-
-               Pre_Recover_Parser_Count : constant SAL.Base_Peek_Type := Shared_Parser.Parsers.Count;
-               Start : Ada.Calendar.Time;
-            begin
-               --  Recover algorithms expect current token at
-               --  Parsers(*).Current_Token, will set
-               --  Parsers(*).Recover_Insert_Delete with new input tokens and
-               --  deletions, adjust Parsers(*).Stack, and set
-               --  Parsers(*).Current_Token and Parsers(*).Verb.
-
-               if Shared_Parser.Enable_McKenzie_Recover then
-                  if Trace_Time then
-                     Trace.Put_Clock ("pre-recover" & Shared_Parser.Parsers.Count'Img & " active");
-                     Start := Ada.Calendar.Clock;
-                  end if;
-                  Recover_Result := McKenzie_Recover.Recover (Shared_Parser);
-                  if Trace_Time then
-                     declare
-                        use Ada.Calendar;
-                        Recover_Duration : constant Duration := Clock - Start;
-                     begin
-                        Trace.Put_Clock
-                          ("post-recover" & Shared_Parser.Parsers.Count'Img & " active," & Recover_Duration'Image);
-                     end;
-                  end if;
-
-                  if Trace_Parse > Outline then
-                     if Recover_Result = Success  then
-                        Trace.New_Line;
-                        Trace.Put_Line
-                          ("recover: succeed, parser count" & SAL.Base_Peek_Type'Image (Shared_Parser.Parsers.Count));
-                     else
-                        Trace.Put_Line
-                          ("recover: fail " & McKenzie_Recover.Recover_Status'Image (Recover_Result) &
-                             ", parser count" & SAL.Base_Peek_Type'Image (Shared_Parser.Parsers.Count));
-                     end if;
-                  end if;
-
-                  if Ada.Text_IO.Is_Open (Shared_Parser.Recover_Log_File) then
-                     declare
-                        use Ada.Text_IO;
-                     begin
-                        Put
-                          (Shared_Parser.Recover_Log_File,
-                           Ada.Calendar.Formatting.Image (Ada.Calendar.Clock) & " " &
-                             Shared_Parser.Partial_Parse_Active'Image & " " &
-                             Recover_Result'Image & " " &
-                             Pre_Recover_Parser_Count'Image & " '" &
-                             Shared_Parser.Lexer.File_Name & "'");
-
-                        Put (Shared_Parser.Recover_Log_File, '(');
-                        for Parser of Shared_Parser.Parsers loop
-                           if Parser.Recover.Results.Count > 0 then
-                              --  Count can be 0 when error recovery fails
-                              Put (Shared_Parser.Recover_Log_File, Image (Parser.Recover.Results.Peek.Strategy_Counts));
-                           end if;
-                           Put
-                             (Shared_Parser.Recover_Log_File,
-                              Integer'Image (Parser.Recover.Enqueue_Count) &
-                                Integer'Image (Parser.Recover.Check_Count) & " " &
-                                Boolean'Image (Parser.Recover.Success));
-                        end loop;
-                        Put (Shared_Parser.Recover_Log_File, ')');
-
-                        New_Line (Shared_Parser.Recover_Log_File);
-                        Flush (Shared_Parser.Recover_Log_File);
-                     exception
-                     when others =>
-                        New_Line (Shared_Parser.Recover_Log_File);
-                        Flush (Shared_Parser.Recover_Log_File);
-                     end;
-                  end if;
-               else
-                  if Trace_Parse > Outline or Trace_McKenzie > Outline then
-                     Trace.Put_Line ("recover disabled");
-                  end if;
-               end if;
-
-               if Recover_Result = Success then
-                  for Parser_State of Shared_Parser.Parsers loop
-                     Parser_State.Resume_Active          := True;
-                     Parser_State.Conflict_During_Resume := False;
-
-                     if Trace_Parse > Outline then
-                        Trace.Put_Line
-                          (" " & Shared_Parser.Tree.Trimmed_Image (Parser_State.Stream) & ": Current_Token " &
-                             Shared_Parser.Tree.Image (Parser_State.Current_Token, Terminal_Node_Numbers => True) &
-                             " Shared_Token " & Shared_Parser.Tree.Image
-                               (Parser_State.Shared_Token, Terminal_Node_Numbers => True) &
-                             " recover_insert_delete:" &
-                             (if Parser_State.Recover_Insert_Delete_Current = Recover_Op_Arrays.No_Index
-                              then ""
-                              else Parser_State.Recover_Insert_Delete_Current'Image & " " &
-                                 Image (Parser_State.Recover_Insert_Delete, Shared_Parser.Tree)));
-
-                        if Trace_Parse > Detail then
-                           Shared_Parser.Trace.Put_Line
-                             (" " & Shared_Parser.Tree.Trimmed_Image (Parser_State.Stream) &
-                                ": resume_active: True, token goal" &
-                                Parser_State.Resume_Token_Goal'Image &
-                                ", inc_shared_token: " & Parser_State.Inc_Shared_Token'Image);
-                        end if;
-                     end if;
-
-                     Parser_State.Zombie_Token_Count := 0;
-
-                     case Parser_State.Verb is
-                     when Error =>
-                        --  Force this parser to be terminated.
-                        if Shared_Parser.Enable_McKenzie_Recover then
-                           Parser_State.Zombie_Token_Count := Shared_Parser.Table.McKenzie_Param.Zombie_Limit + 1;
-                        end if;
-
-                     when Shift =>
-                        null;
-
-                     when Reduce | Pause | Accept_It =>
-                        raise SAL.Programmer_Error;
-                     end case;
-                  end loop;
-
-                  if Trace_Parse > Detail then
-                     Shared_Parser.Trace.New_Line;
-                  end if;
-
-               else
-                  --  Terminate with error. Parser_State has all the required info on
-                  --  the original error (recorded by Error in Do_Action); report reason
-                  --  recover failed.
-                  for Parser_State of Shared_Parser.Parsers loop
-                     Parser_State.Errors.Append
-                       ((Label          => LR.Message,
-                         First_Terminal => Shared_Parser.Descriptor.First_Terminal,
-                         Last_Terminal  => Shared_Parser.Descriptor.Last_Terminal,
-                         Recover        => <>,
-                         Msg            =>
-                           (if Shared_Parser.Enable_McKenzie_Recover
-                            then +"recover: fail " & McKenzie_Recover.Recover_Status'Image (Recover_Result)
-                            else +"recover disabled")));
-                  end loop;
-                  raise WisiToken.Syntax_Error;
-               end if;
-
-               --  Recover sets Parser.Verb to Shift for all active parsers, to
-               --  indicate it no longer has an error. Set Current_Verb to reflect
-               --  that.
-               Current_Verb := Shift;
-            end;
-         end case;
-
-         --  We don't use 'for Parser_State of Parsers loop' here,
-         --  because terminate on error and spawn on conflict require
-         --  changing the parser list.
-         declare
-            Current_Parser : Parser_Lists.Cursor := Shared_Parser.Parsers.First;
-         begin
-            Action_Loop :
-            loop
-               exit Action_Loop when Current_Parser.Is_Done;
-
-               --  We don't check duplicate state during resume, because the tokens
-               --  inserted/deleted by error recover may cause initially duplicate
-               --  states to diverge.
-               if not Current_Parser.State_Ref.Resume_Active and
-                 Current_Verb = Shift
-               then
-                  Shared_Parser.Parsers.Duplicate_State (Current_Parser, Shared_Parser.Tree, Shared_Parser.Trace.all);
-                  --  If Duplicate_State terminated Current_Parser, Current_Parser now
-                  --  points to the next parser. Otherwise it is unchanged.
-               end if;
-
-               exit Action_Loop when Current_Parser.Is_Done;
-
-               if Trace_Parse > Extra then
-                  Trace.Put_Line
-                    ("current_verb: " & Image (Current_Verb) &
-                       ", " & Shared_Parser.Tree.Trimmed_Image (Current_Parser.Stream) &
-                       ".verb: " & Image (Current_Parser.Verb));
-               end if;
-
-               --  Each branch of the following 'if' calls either Current_Parser.Free
-               --  (which advances to the next parser) or Current_Parser.Next.
-
-               if Current_Parser.Verb = Error then
-                  --  This parser is a zombie; see Check_Error above.
-                  --
-                  --  Check to see if it is time to terminate it
-                  if Shared_Parser.Enable_McKenzie_Recover and then
-                    Current_Parser.State_Ref.Zombie_Token_Count <= Shared_Parser.Table.McKenzie_Param.Zombie_Limit
-                  then
-                     if Trace_Parse > Detail then
-                        Trace.Put_Line (" " & Shared_Parser.Tree.Trimmed_Image (Current_Parser.Stream) & ": zombie");
-                     end if;
-
-                     Current_Parser.Next;
-                  else
-                     Shared_Parser.Parsers.Terminate_Parser
-                       (Current_Parser, Shared_Parser.Tree, "zombie", Shared_Parser.Trace.all);
-                  end if;
-
-               elsif Current_Parser.Verb = Current_Verb then
-
-                  if Trace_Parse > Extra then
-                     Trace.Put (" " & Shared_Parser.Tree.Trimmed_Image (Current_Parser.Stream) & ": stack: ");
-                     Trace.Put_Line (Parser_Lists.Image (Current_Parser.Stream, Shared_Parser.Tree));
-                  end if;
-
-                  declare
-                     Parser_State : Parser_Lists.Parser_State renames Current_Parser.State_Ref.Element.all;
-                  begin
-                     Action := Action_For
-                       (Table => Shared_Parser.Table.all,
-                        State => Shared_Parser.Tree.State (Parser_State.Stream),
-                        ID    => Shared_Parser.Tree.ID (Parser_State.Stream, Parser_State.Current_Token));
-                  end;
-
-                  declare
-                     Conflict : Parse_Action_Node_Ptr := Action.Next;
-                  begin
-                     loop
-                        exit when Conflict = null;
-                        --  Spawn a new parser (before modifying Current_Parser stack).
-
-                        Current_Parser.State_Ref.Conflict_During_Resume := Current_Parser.State_Ref.Resume_Active;
-
-                        if Shared_Parser.Parsers.Count = Shared_Parser.Table.Max_Parallel then
-                           --  If errors were recovered, terminate a parser that used the
-                           --  highest cost solution.
-                           declare
-                              use all type WisiToken.Parse.LR.Parser_Lists.Cursor;
-                              Max_Recover_Cost : Integer             := 0;
-                              Cur              : Parser_Lists.Cursor := Shared_Parser.Parsers.First;
-                              Max_Parser       : Parser_Lists.Cursor := Cur;
-                           begin
-                              loop
-                                 exit when Cur.Is_Done;
-                                 if Cur.Total_Recover_Cost > Max_Recover_Cost then
-                                    Max_Parser       := Cur;
-                                    Max_Recover_Cost := Cur.Total_Recover_Cost;
-                                 end if;
-                                 Cur.Next;
-                              end loop;
-
-                              if Max_Recover_Cost > 0 then
-                                 if Max_Parser = Current_Parser then
-                                    Current_Parser.Next;
-
-                                    Shared_Parser.Parsers.Terminate_Parser
-                                      (Max_Parser, Shared_Parser.Tree, "too many parsers; max error repair cost",
-                                       Trace);
-
-                                    --  We changed Current_Parser, so start over
-                                    goto Continue_Action_Loop;
-                                 else
-                                    Shared_Parser.Parsers.Terminate_Parser
-                                      (Max_Parser, Shared_Parser.Tree, "too many parsers; max error repair cost",
-                                       Trace);
-                                 end if;
-                              end if;
-                           end;
-                        end if;
-
-                        if Shared_Parser.Parsers.Count = Shared_Parser.Table.Max_Parallel then
-                           declare
-                              Parser_State : Parser_Lists.Parser_State renames Current_Parser.State_Ref;
-                              Token : constant Base_Token := Shared_Parser.Tree.Base_Token
-                                (Shared_Parser.Tree.Get_Node (Parser_State.Shared_Token));
-                           begin
-                              raise WisiToken.Parse_Error with Error_Message
-                                (Shared_Parser.Lexer.File_Name, Token.Line, Token.Column,
-                                 "too many parallel parsers required in grammar state" &
-                                   Shared_Parser.Tree.State (Parser_State.Stream)'Image &
-                                   "; simplify grammar, or increase max-parallel (" &
-                                   SAL.Base_Peek_Type'Image (Shared_Parser.Table.Max_Parallel) & ")");
-                           end;
-
-                        else
-                           if Trace_Parse > Outline then
-                              declare
-                                 Parser_State : Parser_Lists.Parser_State renames Current_Parser.State_Ref;
-                              begin
-                                 Trace.Put_Line
-                                   (" " & Shared_Parser.Tree.Trimmed_Image (Current_Parser.Stream) & ": " &
-                                      Trimmed_Image (Shared_Parser.Tree.State (Parser_State.Stream)) & ": " &
-                                      Shared_Parser.Tree.Image
-                                        (Parser_State.Current_Token, Terminal_Node_Numbers => True) & " : " &
-                                      "spawn " & Shared_Parser.Tree.Next_Stream_ID_Trimmed_Image & ", (" &
-                                      Trimmed_Image (1 + Integer (Shared_Parser.Parsers.Count)) & " active)");
-                                 if Debug_Mode then
-                                    Trace.Put_Line ("tree size: " & Shared_Parser.Tree.Tree_Size_Image);
-                                 end if;
-                              end;
-                           end if;
-
-                           Shared_Parser.Parsers.Prepend_Copy
-                             (Current_Parser, Shared_Parser.Tree, Shared_Parser.User_Data, Trace);
-                           Do_Action (Conflict.Item, Shared_Parser.Parsers.First, Shared_Parser);
-
-                           --  We must terminate error parsers immediately in order to avoid
-                           --  zombie parsers during recovery.
-                           declare
-                              Temp : Parser_Lists.Cursor := Shared_Parser.Parsers.First;
-                           begin
-                              Check_Error (Temp);
-                           end;
-                        end if;
-
-                        Conflict := Conflict.Next;
-                     end loop;
-                  end;
-                  Do_Action (Action.Item, Current_Parser, Shared_Parser);
-                  Check_Error (Current_Parser);
-
-               else
-                  --  Current parser is waiting for others to catch up
-                  Current_Parser.Next;
-               end if;
-               <<Continue_Action_Loop>>
-            end loop Action_Loop;
-         end;
-      end loop Main_Loop;
-
-      if Trace_Parse > Outline then
-         Trace.Put_Line (" " & Shared_Parser.Tree.Trimmed_Image (Shared_Parser.Parsers.First.Stream) & ": succeed");
-      end if;
-
-      if Trace_Time then
-         Trace.Put_Clock ("finish parse");
-      end if;
-
-      --  We don't raise Syntax_Error for lexer errors, since they are all
-      --  recovered, either by inserting a quote, or by ignoring the
-      --  character.
-   exception
-   when Syntax_Error | WisiToken.Parse_Error | Partial_Parse =>
-      if Trace_Time then
-         Trace.Put_Clock ("finish - error");
-      end if;
-      raise;
-
-   when E : others =>
-      declare
-         Msg : constant String := Ada.Exceptions.Exception_Name (E) & ": " & Ada.Exceptions.Exception_Message (E);
-      begin
-         if Shared_Parser.Parsers.Count > 0 then
-            --  Emacs displays errors in the *syntax-errors* buffer
-            Shared_Parser.Parsers.First_State_Ref.Errors.Append
-              ((Label          => LR.Message,
-                First_Terminal => Shared_Parser.Descriptor.First_Terminal,
-                Last_Terminal  => Shared_Parser.Descriptor.Last_Terminal,
-                Recover        => <>,
-                Msg            => +Msg));
-         end if;
-
-         if Debug_Mode then
-            Trace.Put_Line (GNAT.Traceback.Symbolic.Symbolic_Traceback (E)); -- includes Prefix
-            Trace.New_Line;
-         end if;
-
-         --  Emacs displays the exception message in the echo area; easy to miss
-         raise WisiToken.Parse_Error with Msg;
-      end;
-   end Parse;
-=======
    overriding procedure Parse
      (Shared_Parser : in out LR.Parser.Parser;
       Edits         : in     KMN_Lists.List := KMN_Lists.Empty_List)
    is separate;
->>>>>>> abbbfcab
 
    overriding
    procedure Execute_Actions
