--- conflicted
+++ resolved
@@ -1735,30 +1735,6 @@
   ;; set it per-file.
   (put-text-property 0 2 'syntax-table '(11 . nil) ada-fill-comment-prefix)
 
-<<<<<<< HEAD
-=======
-  (cl-case ada-language-version ;; FIXME: delete this
-   (ada83
-    (setq ada-keywords ada-83-keywords))
-
-   (ada95
-    (setq ada-keywords
-	  (append ada-83-keywords
-		  ada-95-keywords)))
-
-   (ada2005
-    (setq ada-keywords
-	  (append ada-83-keywords
-		  ada-95-keywords
-		  ada-2005-keywords)))
-   (ada2012
-    (setq ada-keywords
-	  (append ada-83-keywords
-		  ada-95-keywords
-		  ada-2005-keywords
-		  ada-2012-keywords))))
-
->>>>>>> bb07e288
   (when global-font-lock-mode
     ;; This calls ada-font-lock-keywords, which depends on
     ;; ada-keywords
