--- conflicted
+++ resolved
@@ -1144,11 +1144,7 @@
 
 (cl-defmethod wisi-parse-format-language-options ((_parser ada-wisi-parser))
   ;; Must match code in wisi-ada.adb Initialize
-<<<<<<< HEAD
-  (format "%d %d %d %d %d %d %d %d %d %d %d %d %d"
-=======
   (format "%d %d %d %d %d %d %d %d %d %d %d %d"
->>>>>>> 1e85fd24
 	  ada-indent
 	  ada-indent-broken
 	  (if ada-indent-comment-col-0 1 0)
