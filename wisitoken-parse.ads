--- conflicted
+++ resolved
@@ -21,11 +21,6 @@
 with SAL.Gen_Bounded_Definite_Vectors.Gen_Image_Aux;
 with SAL.Gen_Bounded_Definite_Vectors.Gen_Refs;
 with SAL.Gen_Definite_Doubly_Linked_Lists.Gen_Image;
-<<<<<<< HEAD
-with SAL.Gen_Definite_Doubly_Linked_Lists.Gen_Image_Aux;
-with SAL.Gen_Indefinite_Doubly_Linked_Lists_Sorted_Aux;
-=======
->>>>>>> f20e0ba2
 with WisiToken.In_Parse_Actions;
 with WisiToken.Lexer;
 with WisiToken.Syntax_Trees;
@@ -360,31 +355,12 @@
    --  For other errors, raises Parse_Error with an appropriate error
    --  message.
 
-<<<<<<< HEAD
-   procedure Put_Error
-     (Item          : in Parse_Error;
-      Tree          : in Syntax_Trees.Tree;
-      Deleted_Nodes : in Syntax_Trees.Valid_Node_Access_Lists.List;
-      Stream        : in Syntax_Trees.Stream_ID := Syntax_Trees.Invalid_Stream_ID);
-   --  Output to Ada.Text_IO.Current_Error.
-   --
-   --  Stream may be Invalid_Stream_ID if Tree is Editable (as it
-   --  normally is after Parse returns); it must be the parse stream if
-   --  parse is still in progress.
-
-   procedure Put (Errors : in Wrapped_Lexer_Error_Lists.List; Tree : in Syntax_Trees.Tree);
-   --  Output to Ada.Text_IO.Current_Error.
-
-   procedure Put_Errors (Parser : in Base_Parser'Class);
-   --  Output Parser.Wrapped_Lexer_Errors, Parser.Parse_Errors to Ada.Text_IO.Current_Error.
-=======
    procedure Put_Errors (Parser : in Base_Parser'Class)
    with Pre => Parser.Tree.Parents_Set;
    --  Output Parser.Tree errors to Ada.Text_IO.Current_Error.
 
    procedure Put_Errors (Parser : in Base_Parser'Class; Stream : in Syntax_Trees.Stream_ID);
    --  Output Parser.Tree.Stream errors to Ada.Text_IO.Current_Error.
->>>>>>> f20e0ba2
 
    procedure Execute_Actions
      (Parser              : in out Base_Parser;
