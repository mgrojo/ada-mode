--- conflicted
+++ resolved
@@ -338,52 +338,29 @@
          end if;
       end Recover_Result;
 
-<<<<<<< HEAD
    function Done (Super : in Supervisor) return Boolean
    is begin
       return Super.All_Parsers_Done;
    end Done;
-=======
-      procedure Fatal (E : in Ada.Exceptions.Exception_Occurrence)
-      is
-         use Ada.Exceptions;
-      begin
-         if Trace_McKenzie > Outline then
-            Trace.Put_Line ("task " & Task_Attributes.Value'Image & " Supervisor: Error");
-         end if;
-         Fatal_Called   := True;
-         Error_ID       := Exception_Identity (E);
-         Error_Message  := +Exception_Message (E);
-         if Debug_Mode then
-            Trace.Put_Line
-              ("task " & Task_Attributes.Value'Image & ": " & Exception_Name (E) & ": " & Exception_Message (E) &
-                 ASCII.LF & -- keep the message together
-                 GNAT.Traceback.Symbolic.Symbolic_Traceback (E));
-         end if;
-      end Fatal;
-
-      entry Done
-        (Error_ID             : out Ada.Exceptions.Exception_Id;
-         Message              : out Ada.Strings.Unbounded.Unbounded_String;
-         Min_Sequential_Index : out Syntax_Trees.Sequential_Index;
-         Max_Sequential_Index : out Syntax_Trees.Sequential_Index)
-        when All_Parsers_Done or Fatal_Called
-      is begin
-         Error_ID := Supervisor.Error_ID;
-         Message  := Error_Message;
-
-         --  Allow streams to be terminated.
-         Min_Sequential_Index   := Supervisor.Min_Sequential_Index;
-         Max_Sequential_Index   := Supervisor.Max_Sequential_Index;
-         Min_Sequential_Indices := (others => Syntax_Trees.Invalid_Stream_Node_Parents);
-         Max_Sequential_Indices := (others => Syntax_Trees.Invalid_Stream_Node_Parents);
-
-         if Trace_McKenzie > Detail then
-            Trace.New_Line;
-            Trace.Put_Line ("Supervisor: Done");
-         end if;
-      end Done;
->>>>>>> 3c016e26
+
+   procedure Finish
+     (Min_Sequential_Index : out Syntax_Trees.Sequential_Index;
+      Max_Sequential_Index : out Syntax_Trees.Sequential_Index)
+   is begin
+      Error_ID := Supervisor.Error_ID;
+      Message  := Error_Message;
+
+      --  Allow streams to be terminated.
+      Min_Sequential_Index   := Supervisor.Min_Sequential_Index;
+      Max_Sequential_Index   := Supervisor.Max_Sequential_Index;
+      Min_Sequential_Indices := (others => Syntax_Trees.Invalid_Stream_Node_Parents);
+      Max_Sequential_Indices := (others => Syntax_Trees.Invalid_Stream_Node_Parents);
+
+      if Trace_McKenzie > Detail then
+         Trace.New_Line;
+         Trace.Put_Line ("Supervisor: Done");
+      end if;
+   end Finish;
 
       function Parser_State (Parser_Index : in SAL.Peek_Type) return Parser_Lists.Constant_Reference_Type
       is begin
