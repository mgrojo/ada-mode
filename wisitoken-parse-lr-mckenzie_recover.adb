--  Abstract :
--
--  See spec
--
--  Copyright (C) 2017 - 2022 Free Software Foundation, Inc.
--
--  This library is free software;  you can redistribute it and/or modify it
--  under terms of the  GNU General Public License  as published by the Free
--  Software  Foundation;  either version 3,  or (at your  option) any later
--  version. This library is distributed in the hope that it will be useful,
--  but WITHOUT ANY WARRANTY;  without even the implied warranty of MERCHAN-
--  TABILITY or FITNESS FOR A PARTICULAR PURPOSE.
--
--  As a special exception under Section 7 of GPL version 3, you are granted
--  additional permissions described in the GCC Runtime Library Exception,
--  version 3.1, as published by the Free Software Foundation.

pragma License (Modified_GPL);

with Ada.Characters.Handling;
with Ada.Exceptions;
with GNAT.Traceback.Symbolic;
with GNATCOLL.Memory;
with WisiToken.Lexer;
with WisiToken.Parse.LR.McKenzie_Recover.Base;
with WisiToken.Parse.LR.McKenzie_Recover.Explore;
with WisiToken.Parse.LR.McKenzie_Recover.Parse;
package body WisiToken.Parse.LR.McKenzie_Recover is
   use all type System.Multiprocessors.CPU_Range;

   function Push_Back_Undo_Reduce_Valid
     (Super                 : in Base.Supervisor;
      Shared_Parser         : in Parser.Parser;
      Target_Op             : in Recover_Op_Label;
      Target_Node           : in Syntax_Trees.Node_Access;
      Ops                   : in Recover_Op_Arrays.Vector;
      Last_Op_Index         : in Positive_Index_Type;
      Push_Back_Undo_Reduce : in Boolean)
     return Boolean
   with Pre => Target_Node = Syntax_Trees.Invalid_Node_Access or else
               Shared_Parser.Tree.Label (Target_Node) in Syntax_Trees.Terminal_Label;
   --  Target_Node is the first terminal in a token that is the object of
   --  Target_Op; a Push_Back or Undo_Reduce that will be the next Op
   --  after Last_Op. Return True if that respects restrictions on Op
   --  order.
   --
   --  Language_Fixes may set Push_Back_Undo_Reduce True; other callers
   --  must set it False.

   procedure To_Recover
     (Parser_Stack : in     Syntax_Trees.Stream_ID;
      Tree         : in     Syntax_Trees.Tree;
      Stack        : in out Recover_Stacks.Stack;
      Input_Stream : in out Bounded_Streams.List)
   is
      Parser_Stack_Depth : constant SAL.Peek_Type := Tree.Stack_Depth (Parser_Stack);
   begin
      pragma Assert (Stack.Depth = 0);
      if Stack.Size < Parser_Stack_Depth then
         raise SAL.Programmer_Error with "recover stack needs more space;" & Parser_Stack_Depth'Image;
      end if;
      for I in reverse 1 .. Parser_Stack_Depth loop
         declare
            Element : constant Syntax_Trees.Stream_Index  := Tree.Peek (Parser_Stack, I);
            Node    : constant Syntax_Trees.Node_Access   := Tree.Get_Node (Parser_Stack, Element);
            Token   : constant Syntax_Trees.Recover_Token :=
              (if I = Parser_Stack_Depth
               then (others => <>)
               else Tree.Get_Recover_Token ((Parser_Stack, Element, Node)));
         begin
            Stack.Push ((Tree.State (Parser_Stack, Element), Token));
         end;
      end loop;

      if Tree.Stream_Input_Length (Parser_Stack) > 0 then
         --  Parse stream input has tokens from breakdown of a nonterm in
         --  Shared_Stream, or an error token.
         declare
            use Syntax_Trees;
            Index : Stream_Index := Tree.Stream_Next (Parser_Stack, Tree.Stack_Top (Parser_Stack));
         begin
            loop
               exit when Index = Invalid_Stream_Index;
               Input_Stream.Append (Tree.Get_Node (Parser_Stack, Index));
               Index := Tree.Stream_Next (Parser_Stack, Index);
            end loop;
         end;
      end if;
   end To_Recover;

   procedure Recover_Init
     (Super         : in out Base.Supervisor;
      Shared_Parser : in     Parser.Parser;
      Parser_State  : in out Parser_Lists.Parser_State)
   is
      use Recover_Op_Arrays;
      use all type WisiToken.Parse.LR.Parser.Language_Fixes_Access;

      Trace  : WisiToken.Trace'Class renames Shared_Parser.Trace.all;
      Tree : Syntax_Trees.Tree renames Shared_Parser.Tree;
      Config : Configuration;
      Error_Node : constant Syntax_Trees.Valid_Node_Access := Parser_State.Current_Error_Node (Tree).Ref.Node;
      Error : constant Syntax_Trees.Error_Data'Class := Find_Parse_In_Parse_Action_Error (Tree, Error_Node);
   begin
      Parser_State.Recover.Enqueue_Count := @ + 1;

      if Trace_McKenzie > Outline then
         Trace.New_Line;
         Trace.Put_Line
           ("parser " & Tree.Trimmed_Image (Parser_State.Stream) &
              ": State" & Tree.State (Parser_State.Stream)'Image &
              " Current_Token " & Tree.Image
                (Tree.Current_Token (Parser_State.Stream), Terminal_Node_Numbers => True));
         Trace.Put_Line
           (if Error in Parse_Error
            then "Parser_Action"
            elsif Error in In_Parse_Action_Error
            then "In_Parse_Action, " &
              Tree.Image (Tree.Stack_Top (Parser_State.Stream)) & " " &
              Error.Image (Tree, Error_Node)
            else raise SAL.Programmer_Error);
         if Trace_McKenzie > Detail then
            Trace.Put_Line ("parse stream:");
            Trace.Put_Line
              (Tree.Image
                 (Parser_State.Stream,
                  Children    => Trace_McKenzie > Extra,
                  Shared      => True,
                  Non_Grammar => True));
         end if;
      end if;

      declare
         use Syntax_Trees;
         First_Current : constant Node_Access := Tree.First_Terminal
           (Tree.Current_Token (Parser_State.Stream).Node);
      begin
         if Tree.Shared_Token (Parser_State.Stream) = Invalid_Stream_Node_Ref then
            --  test_incremental.adb Preserve_Parse_Errors_1; EOI has error
            pragma Assert (First_Current /= Invalid_Node_Access);
            Config.Current_Shared_Token := Invalid_Stream_Node_Ref;
         else
            Config.Current_Shared_Token := Tree.First_Terminal_In_Node
              (Tree.Shared_Token (Parser_State.Stream));
         end if;

         declare
            Seq : constant Base_Sequential_Index := Tree.Get_Sequential_Index
              (if First_Current /= Invalid_Node_Access
               then First_Current
               else Config.Current_Shared_Token.Node);
         begin
            Config.Resume_Token_Goal :=
              (if Seq = Invalid_Sequential_Index then 0 else Seq) + -- Invalid on empty source text.
              Shared_Parser.Table.McKenzie_Param.Check_Limit;
         end;
      end;

      --  Additional initialization of Parser_State.Recover is done in
      --  Supervisor.Initialize.

      Config.Input_Stream.Initialize;
      To_Recover (Parser_State.Stream, Tree, Config.Stack, Config.Input_Stream);

      if Error in Parse_Error then
         Config.Error_Token := Tree.Get_Recover_Token (Error_Node);

         if Trace_McKenzie > Detail then
            Put ("enqueue", Trace, Tree, Parser_State.Stream, Config, Task_ID => False);
         end if;

      elsif Error in In_Parse_Action_Error then
         if Shared_Parser.Language_Fixes = null then
            --  The only fix is to ignore the error.
            if Trace_McKenzie > Detail then
               Config.Strategy_Counts (Ignore_Error) := 1;
               Put ("enqueue", Trace, Tree, Parser_State.Stream, Config, Task_ID => False);
            end if;

         else
            --  Undo the reduction that encountered the error, let Process_One
            --  enqueue possible solutions. We leave the cost at 0, since this is
            --  the root config. Later logic will enqueue the 'ignore error'
            --  solution; see McKenzie_Recover.Explore Process_One.

            --  Undo_Reduce can be invalid here; see ada-mode/test/ada_mode-recover_27.adb
            if Undo_Reduce_Valid (Super, Tree, Config) then
               Config.In_Parse_Action_Status := In_Parse_Action_Error (Error).Status;
               Config.Error_Token            := Config.Stack.Peek.Token;

               Unchecked_Undo_Reduce (Super, Tree, Shared_Parser.Table.all, Config);

               Config.In_Parse_Action_Token_Count := Element (Config.Ops, Last_Index (Config.Ops)).Token_Count;

               if Trace_McKenzie > Detail then
                  Put
                    ("undo_reduce " & Image
                       (Tree.Element_ID (Config.Error_Token), Tree.Lexer.Descriptor.all),
                       Trace, Tree, Parser_State.Stream, Config, Task_ID => False);
               end if;
            else
               --  Ignore error
               if Trace_McKenzie > Detail then
                  Config.Strategy_Counts (Ignore_Error) := 1;
                  Put ("enqueue", Trace, Tree, Parser_State.Stream, Config,
                       Task_ID => False);
               end if;
            end if;
         end if;

      else
         raise SAL.Programmer_Error;
      end if;

      Parser_State.Recover.Config_Heap.Add (Config);
   end Recover_Init;

   function Recover (Shared_Parser : in out LR.Parser.Parser) return Recover_Status
   is
      Trace   : WisiToken.Trace'Class renames Shared_Parser.Trace.all;
      Tree    : Syntax_Trees.Tree renames Shared_Parser.Tree;
      Parsers : Parser_Lists.List renames Shared_Parser.Parsers;

      Initial_Memory_Use : constant GNATCOLL.Memory.Watermark_Info := GNATCOLL.Memory.Get_Ada_Allocations;

      Skip_Next : Boolean := False;

      Super : Base.Supervisor (Parser_Count => Shared_Parser.Parsers.Count);

   begin
      if Trace_McKenzie > Outline then
         Trace.New_Line;
         Trace.Put_Line (" McKenzie error recovery");
      end if;

      Super.Initialize (Shared_Parser);

      for Parser_State of Parsers loop
         Recover_Init (Super, Shared_Parser, Parser_State);
      end loop;

      loop
         Explore.Process_One (Super, Shared);
         exit when Super.Done;
      end loop;

<<<<<<< HEAD
=======
      declare
         use Ada.Exceptions;
         ID      : Exception_Id;
         Message : Ada.Strings.Unbounded.Unbounded_String;
      begin
         --  Wait for all parsers to fail or succeed
         Super.Done (ID, Message, Shared_Parser.Min_Sequential_Index, Shared_Parser.Max_Sequential_Index);

         --  Ensure all worker tasks stop getting configs before proceeding;
         --  otherwise local variables disappear while the task is still trying
         --  to access them.
         for I in Worker_Tasks'First .. Task_Count loop
            begin
               if not Worker_Tasks (I)'Terminated then
                  Worker_Tasks (I).Done;
               end if;
            exception
            when Tasking_Error =>
               --  Worker terminated after we checked 'Terminated; it's a race condition.
               null;
            end;
         end loop;

         if ID /= Null_Id then
            Raise_Exception (ID, -Message);
         end if;
      end;

>>>>>>> 3c016e26
      if Trace_Memory > Outline then
         declare
            use GNATCOLL.Memory;
            Memory_Use : constant Watermark_Info := Get_Ada_Allocations;
         begin
            Trace.Put_Line
              ("recover memory use: high" & Byte_Count'Image (Memory_Use.High - Initial_Memory_Use.High) &
                 " current" & Byte_Count'Image (Memory_Use.Current - Initial_Memory_Use.Current));
         end;
      end if;

      --  Spawn new parsers for multiple solutions.
      --
      --  One option here would be to keep only the parser with the least
      --  cost fix. However, the normal reason for having multiple parsers
      --  is to resolve a grammar ambiguity; the least cost fix might
      --  resolve the ambiguity the wrong way. As could any other fix, of
      --  course.
      --
      --  We could try to check here for redundant solutions; configs for a
      --  parser that have the same or "equivalent" ops. But those will be
      --  caught in the main parse by the check for duplicate state; doing
      --  the same check here is premature optimization.
      declare
         use Parser_Lists;

         Cur         : Cursor             := Parsers.First;
         Solutions   : SAL.Base_Peek_Type := 0;
         Spawn_Limit : SAL.Base_Peek_Type := Shared_Parser.Table.Max_Parallel;
      begin
         for Parser of Parsers loop
            if Parser.Recover.Success then
               Solutions := Solutions + Parser.Recover.Results.Count;
            end if;
         end loop;

         if Solutions > Shared_Parser.Table.Max_Parallel and Trace_McKenzie > Outline then
            Trace.Put_Line ("too many parallel parsers required in recover; dropping some solutions");
            Spawn_Limit := Shared_Parser.Table.Max_Parallel / Parsers.Count;
         end if;

         loop
            declare
               Data : McKenzie_Data renames Cur.State_Ref.Recover;
            begin
               if Data.Success then
                  if Trace_McKenzie > Outline then
                     Trace.Put_Line
                       (" " & Tree.Trimmed_Image (Cur.Stream) &
                          ": succeed" & SAL.Base_Peek_Type'Image (Data.Results.Count) &
                          ", enqueue" & Integer'Image (Data.Enqueue_Count) &
                          ", check " & Integer'Image (Data.Check_Count) &
                          ", cost: " & Integer'Image (Data.Results.Min_Key));
                  end if;

                  if Data.Results.Count > 1 then
                     for I in 1 .. SAL.Base_Peek_Type'Min (Spawn_Limit, Data.Results.Count - 1) loop
                        Parsers.Prepend_Copy (Cur, Tree, Shared_Parser.User_Data, Trace);
                        --  Does not copy recover.

                        if Trace_McKenzie > Outline or Trace_Parse > Outline then
                           Trace.Put_Line
                             ("spawn " & Tree.Trimmed_Image (Parsers.First.Stream) & " from " &
                                Tree.Trimmed_Image (Cur.Stream) & " (" &
                                Trimmed_Image (Integer (Parsers.Count)) &
                                " active)");
                           Put ("", Trace, Tree, Parsers.First.Stream,
                                Data.Results.Peek, Task_ID => False, Strategy => True);
                        end if;

                        State_Ref (Parsers.First).Recover.Results.Add (Data.Results.Remove);
                        State_Ref (Parsers.First).Recover.Success := True;
                     end loop;
                  end if;

                  if Trace_McKenzie > Outline or Trace_Parse > Outline then
                     Put ("", Trace, Tree, Cur.Stream, Data.Results.Peek,
                          Task_ID => False, Strategy => True);
                  end if;
               else
                  if Trace_McKenzie > Outline then
                     Trace.Put_Line
                       (" " & Tree.Trimmed_Image (Cur.Stream) &
                          ": fail, enqueue" & Integer'Image (Data.Enqueue_Count) &
                          (if Data.Config_Full_Count > 0 then ", config_full" & Data.Config_Full_Count'Image else "") &
                          ", check " & Integer'Image (Data.Check_Count));
                  end if;
               end if;

               Data.Config_Heap.Clear;
            end;
            Next (Cur);
            exit when Is_Done (Cur);
         end loop;
      end;

      --  Edit Parser_State to apply solutions.

      --  We don't use 'for Parser_State of Parsers loop' here,
      --  because we might need to terminate a parser.
      declare
         Current_Parser : Parser_Lists.Cursor := Parsers.First;
      begin
         loop
            exit when Current_Parser.Is_Done;

            if Current_Parser.State_Ref.Recover.Success then
               begin
                  --  Can't have active 'renames State_Ref' when terminate a parser
                  declare
                     use Parser_Lists;
                     use Recover_Op_Arrays, Recover_Op_Array_Refs;
                     use Syntax_Trees;

                     Parser_State : Parser_Lists.Parser_State renames Current_Parser.State_Ref;

                     Stack  : Stream_ID renames Parser_State.Stream;
                     Result : Configuration renames Parser_State.Recover.Results.Peek;

                     Error_Node : constant Valid_Node_Access := Parser_State.Current_Error_Node (Tree).Ref.Node;
                     Error : constant Error_Data'Class := Find_Parse_In_Parse_Action_Error (Tree, Error_Node);

                     Error_Pos : constant Buffer_Pos := Tree.Char_Region (Error_Node).First;

                     Stack_Matches_Ops : Boolean := True;
                     First_Insert      : Boolean := True;

                     Last_Recover_Node_Index : Sequential_Index := Sequential_Index'First;
                  begin
                     --  The verb will be reset by the main parser; just indicate the
                     --  parser recovered from the error.
                     Parser_State.Set_Verb (Shift);

                     if Error in Parse_Error then
                        declare
                           Error_Ref : Stream_Node_Parents := Parser_State.Current_Error_Node (Tree);
                           Data : Parse_Error := Parse_Error (Error);
                        begin
                           Data.Recover_Ops  := Result.Ops;
                           Data.Recover_Cost := Result.Cost;
                           Tree.Update_Error (Parser_State.Stream, Error_Ref, Data, Shared_Parser.User_Data);
                        end;

                     elsif Error in In_Parse_Action_Error then
                        declare
                           Error_Ref : Stream_Node_Parents := Parser_State.Current_Error_Node (Tree);
                           Data : In_Parse_Action_Error := In_Parse_Action_Error (Error);
                        begin
                           Data.Recover_Ops  := Result.Ops;
                           Data.Recover_Cost := Result.Cost;
                           Tree.Update_Error (Parser_State.Stream, Error_Ref, Data, Shared_Parser.User_Data);
                        end;

                     else
                        raise SAL.Programmer_Error;
                     end if;

                     Parser_State.Total_Recover_Cost := @ + Result.Cost;
                     Parser_State.Max_Recover_Ops_Length := Ada.Containers.Count_Type'Max
                       (@, Length (Result.Ops));

                     Parser_State.Resume_Token_Goal := Result.Resume_Token_Goal;

                     if Trace_McKenzie > Extra then
                        Put_Line (Trace, Tree, Parser_State.Stream, "before Ops applied:", Task_ID => False);
                        Trace.Put_Line
                          ("   stack/stream:" & ASCII.LF & Tree.Image
                             (Parser_State.Stream, Stack => True, Input => True, Shared => True, Children => True));
                        Trace.Put_Line
                          ("   Shared_Token  " & Tree.Image (Tree.Shared_Token (Parser_State.Stream)));
                        Trace.Put_Line
                          ("   Current_Token " & Tree.Image (Tree.Current_Token (Parser_State.Stream)));
                     end if;

                     --  We don't apply all Ops to the parser stack here, because there can
                     --  be other input tokens between the inserts and deletes, and there
                     --  can be conflicts; we let the main parser handle that. We can apply
                     --  all ops up to the first insert.
                     --
                     --  Other than Add_Terminal, there's no need to modify
                     --  Shared_Parser.Tree. Any tree nodes created by the failed parse that
                     --  are pushed back are useful for error repair, and will just be
                     --  ignored in future parsing. This also avoids enlarging a
                     --  non-flushed branched tree, which saves time and space.
                     --
                     --  Language_Fixes may abuse the rules about adding Ops, so we check
                     --  that as much as is reasonable here.

                     for I in First_Index (Result.Ops) .. Last_Index (Result.Ops) loop
                        declare
                           use all type WisiToken.Syntax_Trees.Node_Label;
                           Op : Recover_Op renames Constant_Ref (Result.Ops, I);

<<<<<<< HEAD
                           Current_Token : Rooted_Ref renames Tree.Current_Token (Parser_State.Stream);
=======
                           Pre_FF_Index : Base_Sequential_Index := Invalid_Sequential_Index;
                           --  The current token sequential_index before a fast_forward, when
                           --  Stack_Matches_Ops is true before the Fast_Forward.

                           --  We don't declare Current_Token here, because Delete may need to
                           --  delete it.
>>>>>>> 3c016e26

                           procedure Raise_Bad_Config (Message : in String)
                           is begin
                              if Debug_Mode then
                                 raise SAL.Programmer_Error with Message;
                              end if;

                              if Trace_McKenzie > Outline then
                                 Put_Line
                                   (Trace, Tree, Parser_State.Stream, Message,
                                    Task_ID => False);
                              end if;
                              raise Bad_Config;
                           end Raise_Bad_Config;
                        begin
                           case Op.Op is
                           when Fast_Forward =>
<<<<<<< HEAD
                              if Stack_Matches_Ops then
                                 if Op.FF_Token_Index = Tree.Get_Sequential_Index
                                   (Tree.First_Sequential_Terminal (Current_Token.Node))
                                 then
                                    --  Fast_Forward is a noop. test_mckenzie_recover String_Quote_5.
                                    null;

                                 else
                                    if Tree.Label (Current_Token.Node) = Nonterm then
                                       declare
                                          Target : Stream_Node_Parents;

                                          procedure Find_FF_Target (Ref : in Stream_Node_Ref)
                                          is begin
                                             Target := Tree.To_Stream_Node_Parents (Ref);
                                             Tree.First_Sequential_Terminal (Target);
                                             loop
                                                exit when Tree.Get_Sequential_Index (Target.Ref.Node) =
                                                  Op.FF_Token_Index;
                                                Tree.Next_Sequential_Terminal (Target);
                                             end loop;
                                          end Find_FF_Target;

                                       begin
                                          Find_FF_Target (Current_Token);

                                          if Tree.First_Terminal
                                            (Tree.Get_Node (Target.Ref.Stream, Target.Ref.Element)) /=
                                            Target.Ref.Node
                                          then
                                             --  Target is a nonterm that should not be shifted as a whole
                                             --  (otherwise FF index would be after Target), so break it down.
                                             --  ada_mode-recover_bad_char.adb
                                             if Target.Ref.Stream = Tree.Shared_Stream then
                                                --  First we need to move all tokens Shared_Token .. Target
                                                --  to the input stream. ada_mode-recover_10.adb
                                                pragma Assert
                                                  (Tree.Shared_Token (Parser_State.Stream) = Current_Token);

                                                Tree.Move_Shared_To_Input
                                                  (First  => Current_Token,
                                                   Last   => Target.Ref,
                                                   Stream => Parser_State.Stream);

                                                Find_FF_Target (Tree.First_Input (Parser_State.Stream));
=======
                              declare
                                 Current_Token_Node : constant Node_Access := Super.Tree.Current_Token
                                   (Parser_State.Stream).Node;
                              begin
                                 if Stack_Matches_Ops then
                                    if Op.FF_Token_Index = Tree.Get_Sequential_Index
                                      (Tree.First_Sequential_Terminal (Current_Token_Node))
                                    then
                                       --  Fast_Forward is a noop. test_mckenzie_recover String_Quote_5.
                                       null;

                                    else
                                       if Tree.Label (Current_Token_Node) = Nonterm then
                                          declare
                                             Target : Stream_Node_Parents;

                                             procedure Find_FF_Target (Ref : in Stream_Node_Ref)
                                             is begin
                                                Target := Tree.To_Stream_Node_Parents (Ref);
                                                Tree.First_Sequential_Terminal (Target);
                                                loop
                                                   exit when Tree.Get_Sequential_Index (Target.Ref.Node) =
                                                     Op.FF_Token_Index;
                                                   Tree.Next_Sequential_Terminal (Target);
                                                end loop;
                                             end Find_FF_Target;

                                          begin
                                             Find_FF_Target (Super.Tree.Current_Token (Parser_State.Stream));

                                             if Tree.First_Terminal
                                               (Tree.Get_Node (Target.Ref.Stream, Target.Ref.Element)) /=
                                               Target.Ref.Node
                                             then
                                                --  Target is a nonterm that should not be shifted as a whole
                                                --  (otherwise FF index would be after Target), so break it down.
                                                --  ada_mode-recover_bad_char.adb
                                                if Target.Ref.Stream = Tree.Shared_Stream then
                                                   --  First we need to move all tokens Shared_Token .. Target
                                                   --  to the input stream. ada_mode-recover_10.adb
                                                   pragma Assert
                                                     (Super.Tree.Shared_Token (Parser_State.Stream) =
                                                      Super.Tree.Current_Token (Parser_State.Stream));

                                                   Tree.Move_Shared_To_Input
                                                     (First  => Super.Tree.Current_Token (Parser_State.Stream),
                                                      Last   => Target.Ref,
                                                      Stream => Parser_State.Stream);

                                                   Find_FF_Target (Tree.First_Input (Parser_State.Stream));
                                                end if;
                                                Tree.Breakdown (Target, Shared_Parser.User_Data);
>>>>>>> 3c016e26
                                             end if;
                                          end;
                                       end if;

                                       --  The parser would do shifts and reduces for the tokens we are
                                       --  skipping here
                                       Stack_Matches_Ops := False;

                                       Pre_FF_Index := Tree.Get_Sequential_Index
                                         (Tree.First_Sequential_Terminal (Current_Token_Node));
                                    end if;

                                 else
                                    Pre_FF_Index := Invalid_Sequential_Index;
                                 end if;
                              end;

                           when Undo_Reduce =>
                              --  If Stack_Matches_Ops, we must do the Stack.Pop and Pushes, and we
                              --  can use Stack.Peek to check if the Undo_Reduce is valid.
                              --
                              --  If not Stack_Matches_Ops, we have to assume Op.UR_Token_Index is correct.
                              --
                              --  See test_mckenzie_recover.adb Extra_Begin for an example of Undo_Reduce
                              --  after other ops.
                              --
                              --  We can't use McKenzie_Recover.Undo_Reduce_Valid here; that takes a
                              --  Config stack, not a parser stack. So we duplicate part of it.
                              if Stack_Matches_Ops then
                                 if not (Nonterm = Tree.Label (Tree.Peek (Stack)) and
                                           Op.Nonterm = Tree.ID (Parser_State.Stream, Tree.Peek (Stack)))
                                 then
                                    Raise_Bad_Config ("Undo_Reduce does not match stack top in apply config");
                                 end if;
                              end if;

                              if Stack_Matches_Ops then
                                 Undo_Reduce (Tree, Shared_Parser.Table.all, Stack, Shared_Parser.User_Data);
                              end if;

                           when Push_Back =>
                              --  If Stack_Matches_Ops, we must do the Tree.Push_Back.

                              --  If not Stack_Matches_Ops, we assume Push_Back_Valid ensures that
                              --  the Push_Back is indeed valid here, so the main parser will not
                              --  encounter an error; test_mckenzie_recover.adb Error_3.

                              if Stack_Matches_Ops then
                                 if not (Op.PB_ID = Tree.ID (Parser_State.Stream, Tree.Peek (Stack))) then
                                    Raise_Bad_Config
                                      ("Push_Back does not match stack top in apply config: " &
                                         Image (Op, Tree.Lexer.Descriptor.all));
                                 end if;
                                 Tree.Push_Back (Parser_State.Stream);
                              else
                                 pragma Assert (I > 1); --  else stack_matches_ops is true.
                                 declare
                                    Prev_Op : Recover_Op renames Constant_Ref (Result.Ops, I - 1);
                                 begin
                                    if (Prev_Op.Op = Fast_Forward and Op.PB_Token_Index /= Invalid_Sequential_Index)
                                      and then Pre_FF_Index = Op.PB_Token_Index
                                    then
                                       --  This Push_Back exactly cancels the previous Fast_Forward, so we
                                       --  must apply following insert/delete. test_mckenzie_recover.adb
                                       --  Push_Back_2.
                                       Stack_Matches_Ops := True;
                                    end if;
                                 end;
                              end if;

                           when Insert =>

                              Parser_State.Recover_Insert_Delete.Append
                                ((Op         => Insert,
                                  Error_Pos  => Error_Pos,
                                  Ins_ID     => Op.Ins_ID,
                                  Ins_Before => Op.Ins_Before,
                                  Ins_Node   => Invalid_Node_Access));

                              if First_Insert and Op.Ins_Before = Tree.Get_Sequential_Index
                                (Tree.First_Sequential_Terminal (Tree.Current_Token (Parser_State.Stream)).Node)
                              then
                                 --  We need First_Insert here, not just Stack_Matches_Ops, when the
                                 --  first insert is preceeded only by Push_Back and Undo_Reduce, with
                                 --  at least one Undo_Reduce (so Stack_Matches_Ops is False when we
                                 --  get here). See test_mckenzie_recover.adb Missing_Name_3

                                 First_Insert := False;

                                 Parser_State.Recover_Insert_Delete.Variable_Ref
                                   (Parser_State.Recover_Insert_Delete.Last_Index).Ins_Node :=
                                   Tree.Insert_Virtual_Terminal (Parser_State.Stream, Op.Ins_ID).Node;
                                 --  Modifies Tree.Current_Token

                                 --  Normally Insert is completed by Stack.Push; we let the main parser
                                 --  do that.
                                 Stack_Matches_Ops := False;

                                 pragma Assert (Parser_State.Recover_Insert_Delete_Current = No_Index);
                              else
                                 --  Let main parser handle it
                                 if Parser_State.Recover_Insert_Delete_Current = No_Index then
                                    Parser_State.Recover_Insert_Delete_Current :=
                                      Recover_Op_Nodes_Arrays.Last_Index (Parser_State.Recover_Insert_Delete);
                                 end if;
                              end if;

                           when Delete =>
                              if Op.Del_Token_Index < Last_Recover_Node_Index then
                                 Raise_Bad_Config ("Delete is out of order");
                              end if;
                              Last_Recover_Node_Index := Op.Del_Token_Index;

                              Recover_Op_Nodes_Arrays.Append
                                (Parser_State.Recover_Insert_Delete,
                                 (Op        => Delete,
                                  Error_Pos => Error_Pos,
                                  Del_ID    => Op.Del_ID,
                                  Del_Index => Op.Del_Token_Index,
                                  Del_Node  => Invalid_Node_Access));

                              --  We have to apply more than one delete here if they are
                              --  consecutive (for example, ada_mode-recover_extra_end_loop.adb
                              --  deletes "end loop ;"), because the main parser expects
                              --  Current_Token to be correct before checking for
                              --  Delete on return from Recover. Op.Del_After_Node must be a
                              --  non-deleted node, so we must get Op.Del_After_Node from the
                              --  parser stack, not Prev_Terminal.
                              declare
                                 Deleted_Node : constant Valid_Node_Access := Tree.First_Sequential_Terminal
                                   (Tree.Current_Token (Parser_State.Stream)).Node;
                                 Op_Nodes : Recover_Op_Nodes renames Parser_State.Recover_Insert_Delete.Variable_Ref
                                   (Parser_State.Recover_Insert_Delete.Last_Index);
                              begin
                                 if Stack_Matches_Ops and Parser_State.Recover_Insert_Delete_Current = No_Index and
                                   Op.Del_Token_Index = Tree.Get_Sequential_Index (Deleted_Node)
                                 then
                                    Do_Delete
                                      (Tree, Parser_State.Stream, Op_Nodes, Deleted_Node, Shared_Parser.User_Data);

                                 else
                                    if Parser_State.Recover_Insert_Delete_Current = No_Index then
                                       Parser_State.Recover_Insert_Delete_Current :=
                                         Recover_Op_Nodes_Arrays.Last_Index (Parser_State.Recover_Insert_Delete);
                                    end if;
                                 end if;
                              end;
                           end case;
                        end;
                     end loop;

                     if Trace_McKenzie > Extra then
                        Put_Line (Trace, Tree, Parser_State.Stream, "after Ops applied:", Task_ID => False);
                        Trace.Put_Line
                          ("   stack/stream:" & ASCII.LF & Tree.Image
                             (Parser_State.Stream, Stack => True, Input => True, Shared => True, Children => True));
                        Trace.Put_Line
                          ("   Shared_Token  " & Tree.Image (Tree.Shared_Token (Parser_State.Stream)));
                        Trace.Put_Line
                          ("   Current_Token " & Tree.Image (Tree.Current_Token (Parser_State.Stream)));
                        Trace.Put_Line ("   recover_insert_delete " & Image
                                          (Parser_State.Recover_Insert_Delete, Tree,
                                           First => Parser_State.Recover_Insert_Delete_Current));
                        Trace.Put_Line ("   resume_token_goal" & Parser_State.Resume_Token_Goal'Image);
                     end if;

                     Parser_State.Total_Recover_Cost := @ + Parser_State.Recover.Results.Min_Key;
                     Parser_State.Recover.Results.Clear;
                  end;
               exception
               when Invalid_Case =>
                  Parsers.Terminate_Parser (Current_Parser, Shared_Parser.Tree, "invalid config in recover", Trace);
                  --  Terminate advances Current_Parser
                  Skip_Next := True;

                  if Parsers.Count = 0 then
                     --  Oops. Just give up.
                     return Fail_Programmer_Error;
                  end if;

               when E : Bad_Config =>
                  if Debug_Mode then
                     Trace.Put_Line (GNAT.Traceback.Symbolic.Symbolic_Traceback (E)); -- includes Prefix
                  end if;

                  Parsers.Terminate_Parser (Current_Parser, Shared_Parser.Tree, "bad config in recover", Trace);
                  --  Terminate advances Current_Parser
                  Skip_Next := True;

                  if Parsers.Count = 0 then
                     --  Oops. Just give up.
                     return Fail_Programmer_Error;
                  end if;
               end;

            else
               --  Recover failed for this parser. Clear any previous recover
               --  information on the error that triggered error recovery.
               declare
                  use Syntax_Trees;
                  Parser_State : Parser_Lists.Parser_State renames Current_Parser.State_Ref;
                  Error_Node : Stream_Node_Parents := Parser_State.Current_Error_Node (Tree);
                  Error : constant Error_Data'Class := Find_Parse_In_Parse_Action_Error (Tree, Error_Node.Ref.Node);
               begin
                  Parser_State.Recover.Results.Clear;

                  if Error in Parse_Error then
                     declare
                        Data : Parse_Error := Parse_Error (Error);
                     begin
                        Data.Recover_Ops  := Recover_Op_Arrays.Empty_Vector;
                        Data.Recover_Cost := 0;
                        Tree.Update_Error (Parser_State.Stream, Error_Node, Data, Shared_Parser.User_Data);
                     end;

                  elsif Error in In_Parse_Action_Error then
                     declare
                        Data : In_Parse_Action_Error := In_Parse_Action_Error (Error);
                     begin
                        Data.Recover_Ops  := Recover_Op_Arrays.Empty_Vector;
                        Data.Recover_Cost := 0;
                        Tree.Update_Error (Parser_State.Stream, Error_Node, Data, Shared_Parser.User_Data);
                     end;

                  else
                     raise SAL.Programmer_Error;
                  end if;
               end;
            end if;
            if Skip_Next then
               Skip_Next := False;
            else
               Current_Parser.Next;
            end if;
         end loop;
      end;

      return Super.Recover_Result;

   exception
   when E : others =>
      if Debug_Mode then
         Trace.Put_Line (Ada.Exceptions.Exception_Name (E) & ": " & Ada.Exceptions.Exception_Message (E));
         Trace.Put_Line (GNAT.Traceback.Symbolic.Symbolic_Traceback (E)); -- includes Prefix
         raise SAL.Programmer_Error;
      else
         return Fail_Programmer_Error;
      end if;
   end Recover;

   ----------
   --  Spec private subprograms; for child packages. Declaration order

   function Peek_Sequential_Start
     (Super  :         not null access Base.Supervisor;
      Config : aliased in              Configuration)
     return Peek_Sequential_State
   is
      use all type WisiToken.Syntax_Trees.Stream_Node_Ref;
      Tree : Syntax_Trees.Tree renames Tree;
   begin
      return State : Peek_Sequential_State (Config.Input_Stream'Access) do
         Parse.First_Sequential_Terminal (Super, State.Input_Terminal);

         if Config.Current_Shared_Token = Syntax_Trees.Invalid_Stream_Node_Ref then
            --  test_incremental.adb Preserve_Parse_Errors_1; EOI has error
            State.Sequential_Terminal := Syntax_Trees.Invalid_Stream_Node_Parents;
            --  This should be the only time we set State.Sequential_Terminal
            --  Invalid.
         else
            State.Sequential_Terminal := Tree.To_Stream_Node_Parents (Config.Current_Shared_Token);
            if Syntax_Trees.Rooted (State.Sequential_Terminal.Ref) or
              State.Sequential_Terminal.Ref.Node = Syntax_Trees.Invalid_Node_Access
              --  Ref is an empty nonterm. ada_mode-interactive_03.adb
            then
               Tree.First_Terminal (State.Sequential_Terminal, Following => True);
               Base.Extend_Sequential_Index (Super, Thru => State.Sequential_Terminal.Ref.Node, Positive => True);
               Tree.First_Sequential_Terminal (State.Sequential_Terminal);
               pragma Assert (State.Sequential_Terminal.Ref /= Syntax_Trees.Invalid_Stream_Node_Ref);
            end if;
         end if;
      end return;
   end Peek_Sequential_Start;

   function Peek_Sequential_Terminal (State : in Peek_Sequential_State) return Syntax_Trees.Node_Access
   is begin
      if State.Input_Terminal.Node = Syntax_Trees.Invalid_Node_Access then
         return State.Sequential_Terminal.Ref.Node;

      else
         return State.Input_Terminal.Node;
      end if;
   end Peek_Sequential_Terminal;

   procedure Peek_Next_Sequential_Terminal
     (Tree   : in     Syntax_Trees.Tree;
      State  : in out Peek_Sequential_State)
   is
      use Syntax_Trees;
   begin
      if State.Input_Terminal.Node = Invalid_Node_Access then
         Tree.Next_Sequential_Terminal (State.Sequential_Terminal);

      else
         Parse.Next_Sequential_Terminal (Tree, State.Input_Terminal);

         --  if State.Input_Terminal.Node = Invalid_Node_Access then
         --  State.Sequential_Terminal is correct.
      end if;
   end Peek_Next_Sequential_Terminal;

   procedure Check (ID : Token_ID; Expected_ID : in Token_ID; Descriptor : in WisiToken.Descriptor)
   is begin
      if ID /= Expected_ID then
         raise Bad_Config with "expected " & Image (Expected_ID, Descriptor) & " found " & Image (ID, Descriptor);
      end if;
   end Check;

   procedure Delete_Check
     (Tree        : in     Syntax_Trees.Tree;
      Config      : in out Configuration;
      Node        : in     Syntax_Trees.Valid_Node_Access;
      Expected_ID : in     Token_ID)
   is
      use Recover_Op_Arrays;
      Op : constant Recover_Op :=
        (Delete,
         (if Expected_ID = Invalid_Token_ID
          then Tree.ID (Node)
          else Expected_ID),
         Tree.Get_Sequential_Index (Node));
   begin
      if Expected_ID /= Invalid_Token_ID then
         Check (Tree.ID (Node), Expected_ID, Tree.Lexer.Descriptor.all);
      end if;
      if Is_Full (Config.Ops) or Is_Full (Config.Insert_Delete) then
         raise Bad_Config;
      end if;
      Append (Config.Ops, Op);
      Append (Config.Insert_Delete, Op);
      Config.Current_Insert_Delete := 1;
   end Delete_Check;

   procedure Delete_Check
     (Super  : not null access Base.Supervisor;
      Config : in out          Configuration;
      ID     : in              Token_ID)
   is
<<<<<<< HEAD
      Tree : Syntax_Trees.Tree renames Tree;
      Node : constant Syntax_Trees.Node_Access := Parse.Peek_Current_First_Sequential_Terminal
        (Super, Config, Following_Element => False);
=======
      Tree : Syntax_Trees.Tree renames Super.Tree.all;
      Node : constant Syntax_Trees.Node_Access := Parse.Peek_Current_First_Terminal (Tree, Config);
>>>>>>> 3c016e26
   begin
      if Node = Syntax_Trees.Invalid_Node_Access then
         raise Bad_Config;
      end if;
      Delete_Check (Tree, Config, Node, ID);
   end Delete_Check;

   procedure Delete_Check
     (Super  :         not null access Base.Supervisor;
      Config : aliased in out Configuration;
      IDs    :         in     Token_ID_Array)
   is
      Tree   : Syntax_Trees.Tree renames Tree;
      State : Peek_Sequential_State := Peek_Sequential_Start (Super, Config);
   begin
      for ID of IDs loop
         Delete_Check (Tree, Config, Peek_Sequential_Terminal (State), ID);
         Peek_Next_Sequential_Terminal (Tree, State);
      end loop;
   end Delete_Check;

   procedure Delete_Check
     (Super  :         not null access Base.Supervisor;
      Config     : in out Configuration;
      Peek_State : in out Peek_Sequential_State;
      ID         : in     Token_ID)
   is begin
      Delete_Check (Tree, Config, Peek_Sequential_Terminal (Peek_State), ID);
      Peek_Next_Sequential_Terminal (Tree, Peek_State);
   end Delete_Check;

   procedure Do_Push_Back
     (Tree   : in     Syntax_Trees.Tree;
      Config : in out Configuration)
   is
      use Syntax_Trees;
      Token : constant Recover_Token := Config.Stack.Pop.Token;
   begin
      Recover_Op_Arrays.Append
        (Config.Ops, (Push_Back, Tree.Element_ID (Token), Tree.Get_Sequential_Index (Tree.First_Terminal (Token))));

      if Token.Virtual then
         if Token.First_Terminal = Invalid_Node_Access then
            --  Token is an empty nonterm. Doing nothing is ok; the empty nonterm
            --  will be created by the parse process.
            null;
         else
            case Tree.Label (Token.First_Terminal) is
            when Terminal_Label =>
               Config.Input_Stream.Prepend (Token.First_Terminal);
            when Nonterm =>
               raise SAL.Programmer_Error;
            end case;
         end if;
      else
         Config.Input_Stream.Prepend (Token.Element_Node);
      end if;
   end Do_Push_Back;

   procedure Set_Initial_Sequential_Index
     (Parsers    : in out Parser_Lists.List;
      Tree       : in     Syntax_Trees.Tree;
      Streams    : in     Syntax_Trees.Stream_ID_Array;
      Terminals  : in out Syntax_Trees.Stream_Node_Parents_Array;
      Initialize : in     Boolean)
   is
      use Syntax_Trees;

      --  The parsers may have different error points, and different parse
      --  stream input after the error point; we arbitrarily pick the last
      --  terminal in the first parser stack top as the origin for
      --  Sequential_Index. Because most terminal nodes are shared, we must
      --  set Sequential_Index consistently for all parsers, including in
      --  terminal tokens copied from Shared_Stream (for Set_Error or
      --  Add_Deleted). So we walk prev/next terminal for each parser.

      --  If not Initialize, we are clearing sequential_index. A node may
      --  have been copied from shared_stream into a parse stream after
      --  sequential_index was initialized, to set Deleted_After due to a
      --  Delete op (test_mckenzie_recover.adb Error_2). So we need to
      --  traverse the shared stream as well as the parse streams.

      Seq_Index : constant Base_Sequential_Index := (if Initialize then 1 else Invalid_Sequential_Index);
   begin
      for Parser_State of Parsers loop
         Streams (I) := Parser_State.Stream;
      end loop;

      --  First set starting point.
      declare
         I : Positive_Index_Type := 1; --  first parse stream
      begin
         if not Initialize then
            Streams (Streams'Last) := Tree.Shared_Stream;
         end if;

         for Parser_State of Parsers loop
            Streams (I) := Parser_State.Stream;

            --  Start with the stack top; it is the error token for
            --  In_Parse_Actions, is one stream element before the error token for
            --  Parse_Actions, is in the parse stream, and is SOI for an empty
            --  buffer. It may be a nonterm, possibly empty.
            Terminals (I) := Tree.To_Stream_Node_Parents
              (Tree.To_Rooted_Ref (Parser_State.Stream, Tree.Peek (Parser_State.Stream)));

            if not Initialize and I = 1 then
               --  Set Terminals (Terminals'Last), which must be in the shared stream.
               --  Current_Token is not invalid here; error recover succeeded.
               declare
                  Current_Token : Rooted_Ref renames Tree.Current_Token (Parser_State.Stream);
               begin
                  if Tree.ID (Current_Token.Node) = Tree.Lexer.Descriptor.EOI_ID then
                     --  test_mckenzie_recover.adb Empty_Comments
                     Terminals (Terminals'Last) := Tree.To_Stream_Node_Parents
                       (Tree.To_Rooted_Ref (Tree.Shared_Stream, Tree.Stream_Last (Tree.Shared_Stream)));
                  else
                     if Current_Token.Stream /= Tree.Shared_Stream then
                        --  Current_Token is the error token, so it was copied to the parse
                        --  stream input. test_mckenzie_recover.adb Error_4.
                        Terminals (Terminals'Last) := Tree.To_Stream_Node_Parents
                          (Tree.To_Rooted_Ref (Parser_State.Stream, Tree.Stream_Last (Parser_State.Stream)));
                        Tree.Next_Terminal (Terminals (Terminals'Last));
                        if Terminals (Terminals'Last).Ref = Invalid_Stream_Node_Ref then
                           --  EOI was in stream input
                           Terminals (Terminals'Last) := Tree.To_Stream_Node_Parents
                             (Tree.To_Rooted_Ref (Tree.Shared_Stream, Tree.Stream_Last (Tree.Shared_Stream)));
                        end if;
                        pragma Assert
                          (Terminals (Terminals'Last).Ref.Stream = Tree.Shared_Stream and
                             (Terminals (Terminals'Last).Ref.Node /= Invalid_Node_Access and then
                                Tree.Label (Terminals (Terminals'Last).Ref.Node) in Terminal_Label));

                     else
                        Terminals (Terminals'Last) := Tree.To_Stream_Node_Parents (Current_Token);
                        Tree.Last_Terminal (Terminals (Terminals'Last), Streams (Terminals'Last));
                     end if;
                  end if;
               end;
            end if;

            Tree.Last_Terminal (Terminals (I), Streams (I));
            I := @ + 1;
         end loop;
      end;

      --  Get all Terminals to the same node. Terminals (1) is the
      --  "reference" terminal.
      for I in Terminals'First + 1 .. Terminals'Last loop
         if Terminals (I).Ref.Node /= Terminals (1).Ref.Node then
            --  There are several cases:
            --
            --  1. I node is copied
            --  2. Reference node is before or after I node.
            --  3. Reference node is deleted in I.
            --
            --  In case 3, the I node does not need Sequential_Index.
            --
            --  Note that the reference node cannot be inserted or deleted in the
            --  reference parser, because we start with stack_top,
            --  which is after any deleted tokens.

            declare
               Ref_Byte_Pos : constant Buffer_Pos := Tree.Byte_Region
                 (Terminals (1), Parse_Stream => Streams (1), Trailing_Non_Grammar => True).First;
            begin
               loop
                  declare
                     Byte_Pos : Buffer_Pos := Tree.Byte_Region
                       (Terminals (I), Streams (I), Trailing_Non_Grammar => True).First;
                  begin
                     if Ref_Byte_Pos = Byte_Pos then
                        --  case 1.
                        Tree.Set_Sequential_Index (Terminals (I).Ref.Node, Seq_Index);
                        exit;

                     elsif Ref_Byte_Pos < Byte_Pos then
                        if Tree.ID (Terminals (I).Ref.Node) = Tree.Lexer.Descriptor.SOI_ID then
                           Tree.Set_Sequential_Index (Terminals (I).Ref.Node, Seq_Index);
                           exit;
                        else
                           Tree.Prev_Terminal (Terminals (I), Streams (I));

                           Byte_Pos := Tree.Byte_Region
                             (Terminals (I), Parse_Stream => Streams (I), Trailing_Non_Grammar => True).First;

                           exit when Ref_Byte_Pos > Byte_Pos; -- case 3.
                        end if;
                     else
                        if Tree.ID (Terminals (I).Ref.Node) = Tree.Lexer.Descriptor.EOI_ID then
                           Tree.Set_Sequential_Index (Terminals (I).Ref.Node, Seq_Index);
                           exit;
                        else
                           Tree.Next_Terminal (Terminals (I));
                           Byte_Pos := Tree.Byte_Region
                             (Terminals (I), Parse_Stream => Streams (I), Trailing_Non_Grammar => True).First;
                           exit when Ref_Byte_Pos < Byte_Pos; -- case 3.
                        end if;
                     end if;
                  end;
               end loop;
            end;
         end if;
      end loop;

      for I in Terminals'Range loop
         Tree.Set_Sequential_Index (Terminals (I).Ref.Node, Seq_Index);
      end loop;
   end Set_Initial_Sequential_Index;

   procedure Extend_Sequential_Index
     (Tree      : in     Syntax_Trees.Tree;
      Terminals : in out Syntax_Trees.Stream_Node_Parents_Array;
      Target    : in     Syntax_Trees.Base_Sequential_Index;
      Positive  : in     Boolean;
      Clear     : in     Boolean)
   is
      use Syntax_Trees;
      Index : Base_Sequential_Index :=
        (if Clear
         then Invalid_Sequential_Index
         elsif Tree.Get_Sequential_Index (Terminals (1).Ref.Node) /= Invalid_Sequential_Index
         then Tree.Get_Sequential_Index (Terminals (1).Ref.Node)
         else 1);

      Skip_Step_Reference : Boolean := False;
      Skip_Step_Terminals : array (2 .. Terminals'Last) of Boolean := (others => False);
      Target_Seen : array (1 .. Terminals'Last) of Boolean := (others => False);
      Streams   : Syntax_Trees.Stream_ID_Array (1 .. Parsers.Count);
   begin
      for Parser_State of Parsers loop
         Streams (I) := Parser_State.Stream;
      end loop;
      loop
         if Skip_Step_Reference then
            Skip_Step_Reference := False;
         else
            if Positive then
               if Tree.ID (Terminals (1).Ref.Node) = Tree.Lexer.Descriptor.EOI_ID then
                  Target_Seen (1) := True;
               else
                  Tree.Next_Terminal (Terminals (1));
                  if Tree.Get_Sequential_Index (Terminals (1).Ref.Node) /= Invalid_Sequential_Index and
                    Tree.Get_Sequential_Index (Terminals (1).Ref.Node) >= Target
                  then
                     Target_Seen (1) := True;
                  end if;
               end if;
            else
               if Tree.ID (Terminals (1).Ref.Node) = Tree.Lexer.Descriptor.SOI_ID then
                  Target_Seen (1) := True;
               else
                  Tree.Prev_Terminal (Terminals (1), Streams (1));
                  if Tree.Get_Sequential_Index (Terminals (1).Ref.Node) /= Invalid_Sequential_Index and
                    Tree.Get_Sequential_Index (Terminals (1).Ref.Node) <= Target
                  then
                     Target_Seen (1) := True;
                  end if;
               end if;
            end if;
         end if;

         if not Clear  then
            if Positive then
               Index := @ + 1;
            else
               Index := @ - 1;
            end if;
         end if;

         declare
            Ref_Byte_Pos : constant Buffer_Pos := Tree.Byte_Region
              (Terminals (1), Streams (1), Trailing_Non_Grammar => True).First;
         begin
            for I in 2 .. Terminals'Last loop
               if Skip_Step_Terminals (I) then
                  Skip_Step_Terminals (I) := False;
               else
                  if Positive then
                     if Tree.ID (Terminals (I).Ref.Node) = Tree.Lexer.Descriptor.EOI_ID then
                        Target_Seen (I) := True;
                     else
                        Tree.Next_Terminal (Terminals (I));
                        if Tree.Get_Sequential_Index (Terminals (I).Ref.Node) >= Target then
                           Target_Seen (I) := True;
                        end if;
                     end if;
                  else
                     if Tree.ID (Terminals (I).Ref.Node) = Tree.Lexer.Descriptor.SOI_ID then
                        Target_Seen (I) := True;
                     else
                        Tree.Prev_Terminal (Terminals (I), Streams (I));
                        if Tree.Get_Sequential_Index (Terminals (I).Ref.Node) <= Target then
                           Target_Seen (I) := True;
                        end if;
                     end if;
                  end if;
               end if;

               declare
                  Byte_Pos : constant Buffer_Pos := Tree.Byte_Region
                    (Terminals (I), Streams (1), Trailing_Non_Grammar => True).First;
               begin
                  if Terminals (I).Ref.Node = Terminals (1).Ref.Node then
                     --  Don't set this here; that will confuse the exit criteria for not
                     --  Initialize. It will be set via Terminals (1) below.
                     null;

                  elsif Ref_Byte_Pos = Byte_Pos then
                     Tree.Set_Sequential_Index (Terminals (I).Ref.Node, Index);

                  else
                     if Positive then
                        if Ref_Byte_Pos > Byte_Pos then
                           --  Parser node is deleted in reference; wait for Parser to catch
                           --  up.
                           Skip_Step_Reference := True;
                           Tree.Set_Sequential_Index (Terminals (I).Ref.Node, Index);

                        else
                           --  Ref_Byte_Pos < Byte_Pos
                           --  Reference node is deleted in Parser; wait for reference to catch up.
                           Skip_Step_Terminals (I) := True;
                        end if;

                     else -- Positive = False
                        if Ref_Byte_Pos < Byte_Pos then
                           --  Parser node is deleted in reference; wait for reference to catch
                           --  up.
                           Skip_Step_Reference := True;
                           Tree.Set_Sequential_Index (Terminals (I).Ref.Node, Index);

                        else
                           --  Ref_Byte_Pos > Byte_Pos
                           --  Reference node is deleted in Parser; wait for reference to catch up.
                           Skip_Step_Terminals (I) := True;
                        end if;
                     end if;
                  end if;
               end;
            end loop;
         end;

         if Clear then
            if (for all Seen of Target_Seen => Seen) and then
              (for all Term of Terminals =>
                  Tree.Label (Term.Ref.Node) = Source_Terminal and then
                  Tree.Get_Sequential_Index (Term.Ref.Node) = Invalid_Sequential_Index)
            then
               exit;
            end if;

            if not Skip_Step_Reference then
               Tree.Set_Sequential_Index (Terminals (1).Ref.Node, Index);
            end if;

         else
            if not Skip_Step_Reference then
               Tree.Set_Sequential_Index (Terminals (1).Ref.Node, Index);
            end if;

            exit when
              (if Positive
               then Index >= Target
               else Index <= Target) and
              (for all Term of Terminals => Tree.Label (Term.Ref.Node) = Source_Terminal and then
                  Tree.Get_Sequential_Index (Term.Ref.Node) /= Invalid_Sequential_Index);

            exit when
              (for all Term of Terminals =>
                 Tree.ID (Term.Ref.Node) =
                 (if Positive
                  then Tree.Lexer.Descriptor.EOI_ID
                  else Tree.Lexer.Descriptor.SOI_ID));
         end if;

      end loop;
   end Extend_Sequential_Index;

   procedure Clear_Sequential_Index (Shared_Parser : in out WisiToken.Parse.LR.Parser.Parser)
   is
      Streams       : Syntax_Trees.Stream_ID_Array (1 .. Shared_Parser.Parsers.Count + 1);
      Min_Terminals : Syntax_Trees.Stream_Node_Parents_Array (1 .. Shared_Parser.Parsers.Count + 1);
      Max_Terminals : Syntax_Trees.Stream_Node_Parents_Array (1 .. Shared_Parser.Parsers.Count + 1);
   begin
      if Shared_Parser.Parsers.Count = 0 then
         --  We get here when recover fails by terminating all parsers.
         return;
      end if;

      Set_Initial_Sequential_Index
        (Shared_Parser.Parsers, Shared_Parser.Tree, Streams, Max_Terminals, Initialize => False);
      Min_Terminals := Max_Terminals;
      Extend_Sequential_Index
        (Shared_Parser.Tree, Streams, Max_Terminals, Positive => True,
         Target => Shared_Parser.Max_Sequential_Index, Clear => True);
      Extend_Sequential_Index
        (Shared_Parser.Tree, Streams, Min_Terminals, Positive => False,
         Target => Shared_Parser.Min_Sequential_Index, Clear => True);

      if Debug_Mode then
         Shared_Parser.Tree.Sequential_Index_Cleared;
      end if;
   end Clear_Sequential_Index;

   function Find_ID
     (Tree   : in Syntax_Trees.Tree;
      Config : in Configuration;
      ID     : in Token_ID)
     return Boolean
   is begin
      for I in 1 .. Config.Stack.Depth - 1 loop
         --  Depth has Invalid_Token_ID
         if ID = Tree.Element_ID (Config.Stack.Peek (I).Token) then
            return True;
         end if;
      end loop;
      return False;
   end Find_ID;

   procedure Find_ID
     (Tree           : in     Syntax_Trees.Tree;
      Config         : in     Configuration;
      ID             : in     Token_ID;
      Matching_Index : in out SAL.Peek_Type)
   is begin
      loop
         exit when Matching_Index = Config.Stack.Depth; -- Depth has Invalid_Token_ID
         declare
            Stack_ID : Token_ID renames Tree.Element_ID (Config.Stack.Peek (Matching_Index).Token);
         begin
            exit when Stack_ID = ID;
         end;
         Matching_Index := Matching_Index + 1;
      end loop;
   end Find_ID;

   procedure Find_ID
     (Tree           : in     Syntax_Trees.Tree;
      Config         : in     Configuration;
      IDs            : in     Token_ID_Set;
      Matching_Index : in out SAL.Peek_Type)
   is begin
      loop
         exit when Matching_Index >= Config.Stack.Depth; -- Depth has Invalid_Token_ID
         declare
            ID : Token_ID renames Tree.Element_ID (Config.Stack.Peek (Matching_Index).Token);
         begin
            exit when ID in IDs'First .. IDs'Last and then IDs (ID);
         end;
         Matching_Index := Matching_Index + 1;
      end loop;
   end Find_ID;

   procedure Find_Descendant_ID
     (Tree           : in     Syntax_Trees.Tree;
      Config         : in     Configuration;
      ID             : in     Token_ID;
      ID_Set         : in     Token_ID_Set;
      Matching_Index : in out SAL.Peek_Type)
   is
      function Found return Boolean
      is
         use Syntax_Trees;
         Token renames Config.Stack.Peek (Matching_Index).Token;
      begin
         return
           Tree.Element_ID (Token) in ID_Set'Range and then
           (ID_Set (Tree.Element_ID (Token)) and
              (not Token.Virtual and then
                 Tree.Find_Descendant (Token.Element_Node, ID) /=
                 Invalid_Node_Access));
      end Found;
   begin
      loop
         exit when Matching_Index >= Config.Stack.Depth; -- Depth has Invalid_Token_ID
         exit when Found;

         Matching_Index := Matching_Index + 1;
      end loop;
   end Find_Descendant_ID;

   procedure Find_Matching_Name
     (Config              : in     Configuration;
      Tree                : in     Syntax_Trees.Tree;
      Name                : in     String;
      Matching_Name_Index : in out SAL.Peek_Type;
      Case_Insensitive    : in     Boolean)
   is
      use Ada.Characters.Handling;
      Match_Name : constant String := (if Case_Insensitive then To_Lower (Name) else Name);
   begin
      loop
         exit when Matching_Name_Index >= Config.Stack.Depth; -- Depth has Invalid_Token_ID
         declare
            Token       : Syntax_Trees.Recover_Token renames Config.Stack.Peek (Matching_Name_Index).Token;
            Name_Region : constant Buffer_Region := Tree.Name (Token);
         begin
            exit when Name_Region /= Null_Buffer_Region and then
              Match_Name =
              (if Case_Insensitive
               then To_Lower (Tree.Lexer.Buffer_Text (Name_Region))
               else Tree.Lexer.Buffer_Text (Name_Region));

            Matching_Name_Index := Matching_Name_Index + 1;
         end;
      end loop;
   end Find_Matching_Name;

   procedure Find_Matching_Name
     (Config              : in     Configuration;
      Tree                : in     Syntax_Trees.Tree;
      Name                : in     String;
      Matching_Name_Index : in out SAL.Peek_Type;
      Other_ID            : in     Token_ID;
      Other_Count         :    out Integer;
      Case_Insensitive    : in     Boolean)
   is
      use Ada.Characters.Handling;
      Match_Name : constant String := (if Case_Insensitive then To_Lower (Name) else Name);
   begin
      Other_Count := 0;

      loop
         exit when Matching_Name_Index >= Config.Stack.Depth; -- Depth has Invalid_Token_ID
         declare
            Token       : Syntax_Trees.Recover_Token renames Config.Stack.Peek (Matching_Name_Index).Token;
            Name_Region : constant Buffer_Region := Tree.Name (Token);
         begin
            exit when Name_Region /= Null_Buffer_Region and then
              Match_Name =
              (if Case_Insensitive
               then To_Lower (Tree.Lexer.Buffer_Text (Name_Region))
               else Tree.Lexer.Buffer_Text (Name_Region));

            if Other_ID = Tree.Element_ID (Token) then
               Other_Count := Other_Count + 1;
            end if;

            Matching_Name_Index := Matching_Name_Index + 1;
         end;
      end loop;
   end Find_Matching_Name;

   procedure Insert
     (Super  : not null access Base.Supervisor;
      Tree   : in              Syntax_Trees.Tree;
      Config : in out          Configuration;
      ID     : in              Token_ID)
   is begin
      Insert (Super, Tree, Config, Parse.Peek_Current_First_Sequential_Terminal (Super, Config), ID);
   end Insert;

   procedure Insert
     (Super  : not null access Base.Supervisor;
      Tree   : in              Syntax_Trees.Tree;
      Config : in out Configuration;
      IDs    : in     Token_ID_Array)
   is begin
      for ID of IDs loop
         Insert (Super, Tree, Config, ID);
      end loop;
   end Insert;

   procedure Insert
     (Super  : not null access Base.Supervisor;
      Tree   : in              Syntax_Trees.Tree;
      Config : in out          Configuration;
      Before : in              Syntax_Trees.Valid_Node_Access;
      ID     : in              Token_ID)
   is begin
      Base.Extend_Sequential_Index (Super, Thru => Before, Positive => True);
      declare
         use Recover_Op_Arrays;
         Op : constant Recover_Op := (Insert, ID, Tree.Get_Sequential_Index (Before));
      begin
         if Is_Full (Config.Ops) or Is_Full (Config.Insert_Delete) then
            raise Bad_Config;
         end if;
         Append (Config.Ops, Op);
         Append (Config.Insert_Delete, Op);
         Config.Current_Insert_Delete := 1;
      end;
   end Insert;

   function Undo_Reduce_Op_Order_Valid (Ops : in Recover_Op_Arrays.Vector) return Boolean
   --  Subset of checks in Push_Back_Undo_Reduce_Valid, when the target nonterm is empty.
   is
      use Recover_Op_Arrays;
   begin
      declare
         Op : Recover_Op renames Element (Ops, Last_Index (Ops));
      begin
         case Op.Op is
         when Fast_Forward =>
            --  Normally any Undo_Reduce must be done before Insert and after
            --  Delete, to eliminate duplicate results from push_back/reduce
            --  before and after delete (see test_mckenzie_recover.adb
            --  Extra_Begin, ada_mode-recover_extra_end_loop.adb with incremental
            --  parse). Fast_Forward resets that.
            return True;

         when Undo_Reduce | Push_Back =>
            return True;

         when Insert =>
            return False;

         when Delete =>
            return True;
         end case;
      end;
   end Undo_Reduce_Op_Order_Valid;

   function Push_Back_Undo_Reduce_Valid
     (Super                 : not null access Base.Supervisor;
      Target_Op             : in              Recover_Op_Label;
      Target_Node           : in              Syntax_Trees.Node_Access;
      Ops                   : in              Recover_Op_Arrays.Vector;
      Last_Op_Index         : in              Positive_Index_Type;
      Push_Back_Undo_Reduce : in              Boolean)
     return Boolean
   is
      use Syntax_Trees;
      use Recover_Op_Arrays;

      Target_Index : Base_Sequential_Index :=
        (if Target_Node = Invalid_Node_Access
         then Invalid_Sequential_Index
         else Tree.Get_Sequential_Index (Target_Node));

      Fast_Forward_Seen : Boolean := False;

      function Check_Insert_Delete (Op_Index : in Sequential_Index) return Boolean
      is begin
         --  test_mckenzie_Recover Push_Back_2 requires no '=' here, consistent
         --  with the comments below. However, we allow Language_Fixes (which
         --  sets Push_Back_Undo_Reduce) to insert more ops at a previous error
         --  location.
         return Fast_Forward_Seen and
           (Target_Index = Invalid_Sequential_Index or
              (if Push_Back_Undo_Reduce
               then Target_Index >= Op_Index
               else Target_Index > Op_Index));
      end Check_Insert_Delete;

   begin
      if Target_Index = Invalid_Sequential_Index and Target_Node /= Invalid_Node_Access then
         Base.Extend_Sequential_Index (Super, Target_Node, Positive => False);
         Target_Index := Tree.Get_Sequential_Index (Target_Node);
      end if;

      for I in reverse First_Index (Ops) .. Last_Op_Index loop
         declare
            Op : Recover_Op renames Element (Ops, I);
         begin
            case Op.Op is
            when Fast_Forward =>
               --  Normally any Push_Back must be done before any Insert or Delete,
               --  to eliminate duplicate results from push_back/reduce before and
               --  after delete (see test_mckenzie_recover.adb Extra_Begin).
               --  Fast_Forward resets that.
               --
               --  Push_Back/Undo_Reduce into a Fast_Forward region is ok, but not
               --  all of a Fast_Forward; that would just repeat the same ops.
               --
               --  FF_Token_Index is at the end of the Fast_Forward region; we need
               --  to see the next op to find the beginning.
               Fast_Forward_Seen := True;

            when Undo_Reduce =>
               --  We allow mixing push_back and undo_reduce in any order, so we can
               --  get to an arbitrary point inside a nonterm to do insert/delete.

               if Op.UR_Token_Index = Invalid_Sequential_Index then
                  --  Undo_Reduced token was empty; need to see the next one.
                  null;
               else
                  if Target_Index = Invalid_Sequential_Index then
                     --  Target token is empty; it does not cross anything.
                     return True;
                  end if;

                  --  No point in checking Fast_Forward_Seen here; we don't have the
                  --  last terminal index of Op. So this allows Push_Back/Undo_Reduce of the
                  --  entire fast_forward.

                  case Target_Op is
                  when Undo_Reduce =>
                     --  Undo_Reduce after Undo_Reduce; must undo part or all of the original
                     --  nonterm; see test_mckenzie_recover.adb Missing_Name_2.
                     return Target_Index >= Op.UR_Token_Index;

                  when Push_Back =>
                     --  Push_Back after Undo_Reduce; must push back only part of the
                     --  unreduced nonterm, unless overridden by Language_Fixes.
                     --  test/ada_mode-recover_block_name_mismatch.adb
                     return
                       (if Push_Back_Undo_Reduce
                        then True
                        else Target_Index > Op.UR_Token_Index);

                  when others =>
                     raise SAL.Programmer_Error;
                  end case;
               end if;

            when Push_Back =>
               if Op.PB_Token_Index = Invalid_Sequential_Index then
                  --  Pushed_Back token was empty; need to see the next one.
                  null;
               else
                  if Target_Index = Invalid_Sequential_Index then
                     --  Target token is empty; it does not cross anything.
                     return True;
                  end if;

                  case Target_Op is
                  when Undo_Reduce =>
                     if Fast_Forward_Seen then
                        --  Unreducing a token somewhere in the push_back.
                        return Target_Index >= Op.PB_Token_Index;
                     else
                        --  Need to keep going to see if we cross a fast_forward
                        null;
                     end if;

                  when Push_Back =>
                     --  Between Fast_Forwards, successive non-empty Push_Back
                     --  have decreasing targets; see test_mckenzie_recover.adb
                     --  Missing_Name_0.
                     --
                     --  If the target push_back crosses a Fast_Forward, it must not cross
                     --  a preceding op; Target_Index must be >= Op.PB_Token_Index. See
                     --  ada-mode-recover_27.adb.
                     if Fast_Forward_Seen then
                        --  Target push_back/undo_reduce does not cross the previous
                        --  push_back/undo_reduce.
                        return Target_Index > Op.PB_Token_Index;

                     else
                        --  Need to keep going to see if we cross a fast_forward
                        null;
                     end if;

                  when others =>
                     raise SAL.Programmer_Error;
                  end case;
               end if;

            when Insert =>
               return Check_Insert_Delete (Op.Ins_Before);

            when Delete =>
               return Check_Insert_Delete (Op.Del_Token_Index);
            end case;
         end;
      end loop;

      --  We get here if we are looking for the next Push_Back or
      --  Undo_Reduce. In effect, Op.*_Token_Index is now 0, which means any
      --  Push_Back or Undo_Reduce is ok.
      return True;
   end Push_Back_Undo_Reduce_Valid;

   function Push_Back_Valid
     (Super                 : not null access Base.Supervisor;
      Config                : in              Configuration;
      Push_Back_Undo_Reduce : in              Boolean := False)
     return Boolean
   is
      Tree : Syntax_Trees.Tree renames Tree;
   begin
      if Config.Stack.Depth <= 1 then
         return False;
      end if;

      declare
         use Syntax_Trees;
         Token : Recover_Token renames Config.Stack.Peek.Token;
         First_Terminal : constant Node_Access := Tree.First_Terminal (Token);
      begin
         return
           --  Push_Back needs a terminal node or an empty nonterm.
           --  ada_mode-recover_38.adb partial parse,
           --  ada_mode-recover_indent_3.adb partial parse.
           (not Token.Virtual or
              (Token.Virtual and then
                 ((Is_Terminal (Token.ID, Super.Tree.Lexer.Descriptor.all) and
                    Token.First_Terminal /= Invalid_Node_Access) or
                    Is_Nonterminal (Token.ID, Super.Tree.Lexer.Descriptor.all))))

           and then
           (Push_Back_Undo_Reduce or not Tree.Contains_Virtual_Terminal (Token)) and then
           --  Normally, if Contains_Virtual_Terminal, Token was inserted earlier
           --  in this or a previous recover session; no point in recomputing it.
           --  However, Language_Fixes can push back a virtual nonterm in order
           --  to insert something before it; ada_mode-interactive_01.adb

           --  We allow both Push_Back and Undo_Reduce of empty nonterms
           --  (First_Terminal = Invalid_Node_Access); Push_Back is easier to use
           --  in Language_Fixes, Undo_Reduce is required to change the stack
           --  state to allow completing a production with a non-empty nonterm.
           (Recover_Op_Arrays.Length (Config.Ops) = 0 or else
              Push_Back_Undo_Reduce_Valid
                (Super,
                 Push_Back,
                 First_Terminal,
                 Config.Ops,
                 Recover_Op_Arrays.Last_Index (Config.Ops),
                 Push_Back_Undo_Reduce));
      end;
   end Push_Back_Valid;

   procedure Push_Back
     (Super                 : not null access Base.Supervisor;
      Config                : in out          Configuration;
      Push_Back_Undo_Reduce : in              Boolean := False)
   is begin
      --  We relax the "don't push back into previous recover" restriction
      --  for Language_Fixes; see test_mckenzie_recover.adb Missing_Name_5.
      if not Push_Back_Valid (Super, Config, Push_Back_Undo_Reduce => Push_Back_Undo_Reduce) then
         raise Invalid_Case;
      end if;

      Do_Push_Back (Tree, Config);
   end Push_Back;

   procedure Push_Back_Check
     (Super                 : not null access Base.Supervisor;
      Config                : in out          Configuration;
      Expected_ID           : in              Token_ID;
      Push_Back_Undo_Reduce : in              Boolean := False)
   is begin
      Check (Tree.Element_ID (Config.Stack.Peek (1).Token), Expected_ID, Tree.Lexer.Descriptor.all);
      Push_Back (Super, Config, Push_Back_Undo_Reduce);
   end Push_Back_Check;

   procedure Push_Back_Check
     (Super                 : not null access Base.Supervisor;
      Config                : in out          Configuration;
      Expected              : in              Token_ID_Array;
      Push_Back_Undo_Reduce : in              Boolean := False)
   is begin
      for ID of Expected loop
         Push_Back_Check (Super, Config, ID, Push_Back_Undo_Reduce);
      end loop;
   end Push_Back_Check;

   procedure Put
     (Message      : in     String;
      Trace        : in out WisiToken.Trace'Class;
      Tree         : in     Syntax_Trees.Tree;
      Parser_Label : in     Syntax_Trees.Stream_ID;
      Config       : in     Configuration;
      Task_ID      : in     Boolean := True;
      Strategy     : in     Boolean := False)
   --  For debugging output
   is
      use Recover_Op_Array_Refs;
      use all type Ada.Strings.Unbounded.Unbounded_String;
      use all type Bounded_Streams.Cursor;
      use all type WisiToken.In_Parse_Actions.Status_Label;
      use all type WisiToken.Syntax_Trees.Recover_Token;

      --  Build a string, call trace.put_line once, so output from multiple
      --  tasks is not interleaved (mostly).

      Descriptor : WisiToken.Descriptor renames Tree.Lexer.Descriptor.all;

      Result : Ada.Strings.Unbounded.Unbounded_String :=
        (if Task_ID then +"task" & Task_Attributes.Value'Image & " " else +" ") &
        Tree.Trimmed_Image (Parser_Label) & ": " &
        (if Message'Length > 0 then Message & ":" else "");
   begin
      Result := Result & Natural'Image (Config.Cost);
      if Strategy or Trace_McKenzie > Extra then
         Result := Result & ", (";
         for C of Config.Strategy_Counts loop
            Result := Result & Integer'Image (C);
         end loop;
         Result := Result & "), ";
      else
         Result := Result & ", ";
      end if;
      if Config.In_Parse_Action_Status.Label /= Ok then
         Result := Result & In_Parse_Actions.Status_Label'Image (Config.In_Parse_Action_Status.Label) & " ";
      elsif Config.Error_Token /= Syntax_Trees.Invalid_Recover_Token then
         Result := Result & "Error " & Syntax_Trees.Image (Tree, Config.Error_Token) & " ";
      end if;
      Result := Result & Image (Config.Stack, Tree, Depth => 1);

      if Config.Current_Insert_Delete /= No_Insert_Delete then
         Result := Result & "/" & Trimmed_Image (Config.Current_Insert_Delete) & ":" &
           Image (Constant_Ref (Config.Insert_Delete, Config.Current_Insert_Delete), Descriptor) & "/";

      elsif Config.Input_Stream.First /= Bounded_Streams.No_Element then
         Result := Result & "\" & Tree.Image
           (Config.Input_Stream (Config.Input_Stream.First), Node_Numbers => True) & "\";

      else
         Result := Result & "|" & Tree.Image (Config.Current_Shared_Token, Terminal_Node_Numbers => True) & "|";
      end if;

      Result := Result & Image (Config.Ops, Descriptor);
      Trace.Put_Line (-Result);
   end Put;

   procedure Put_Line
     (Trace        : in out WisiToken.Trace'Class;
      Tree         : in     Syntax_Trees.Tree;
      Parser_Label : in     Syntax_Trees.Stream_ID;
      Message      : in     String;
      Task_ID      : in     Boolean := True)
   is begin
      Trace.Put_Line
        ((if Task_ID then "task" & Task_Attributes.Value'Image & " " else " ") &
           Tree.Trimmed_Image (Parser_Label) & ": " & Message);
   end Put_Line;

   function Undo_Reduce_Valid
     (Super  : not null access Base.Supervisor;
      Config : in out          Configuration)
     return Boolean
   is
      Tree : Syntax_Trees.Tree renames Tree;
   begin
      if Config.Stack.Depth = 0 then
         return False;
      end if;

      declare
         use Recover_Op_Arrays;

         Token : Syntax_Trees.Recover_Token renames Config.Stack.Peek.Token;
      begin
         if Token.Virtual or else not Tree.Is_Nonterm (Token.Element_Node) then
            return False;

         elsif Length (Config.Ops) = 0 then
            return True;

         else
            --  Undo_Reduce needs to know what tokens the nonterm contains, to
            --  push them on the stack. Thus we need a valid Tree first terminal
            --  node, or an empty nonterm.
            return
              (Tree.Child_Count (Token.Node) = 0 and
                 Undo_Reduce_Op_Order_Valid (Config.Ops))
              or else
              (Push_Back_Undo_Reduce_Valid
                 (Super, Undo_Reduce,  Tree.First_Sequential_Terminal (Token.Node), Config.Ops, Last_Index (Config.Ops),
                  Push_Back_Undo_Reduce => False));
         end if;
      end;
   end Undo_Reduce_Valid;

   procedure Unchecked_Undo_Reduce
     (Super  : not null access Base.Supervisor;
      Table  : in              Parse_Table;
      Config : in out          Configuration)
   is
      Tree         : Syntax_Trees.Tree renames Shared_Parser.Tree;
      Stack        : Recover_Stacks.Stack renames Config.Stack;
      Nonterm_Item : constant Recover_Stack_Item := Recover_Stacks.Pop (Stack);

      First_Terminal : constant Syntax_Trees.Node_Access := Tree.First_Source_Terminal
        (Nonterm_Item.Token.Element_Node, Trailing_Non_Grammar => False);
      --  If First_Terminal (element) is virtual, it might be from current
      --  error recovery, not the shared_stream, so extend_sequential_index
      --  would not give it an index.

      Prev_State : State_Index                             := Stack.Peek.State;
      Children   : constant Syntax_Trees.Node_Access_Array := Tree.Children (Nonterm_Item.Token.Element_Node);
   begin
      --  We don't move an In_Parse_Action from Nonterm to First_Terminal
      --  here, since we are not updating the tree; that's done in Recover
      --  when the recover actions are applied to the parser state.
      for C of Children loop
         if Is_Terminal (Tree.ID (C), Tree.Lexer.Descriptor.all) then
            Prev_State := Shift_State (Action_For (Table, Prev_State, Tree.ID (C)));
         else
            Prev_State := Goto_For (Table, Prev_State, Tree.ID (C));
         end if;
         Stack.Push ((Prev_State, Tree.Get_Recover_Token (C)));
      end loop;

      if First_Terminal /= Syntax_Trees.Invalid_Node_Access and then
        Tree.ID (First_Terminal) /= Tree.Lexer.Descriptor.SOI_ID
      then
         Base.Extend_Sequential_Index (Super, First_Terminal, Positive => False);
      end if;

      Recover_Op_Arrays.Append
        (Config.Ops,
         (Undo_Reduce, Tree.ID (Nonterm_Item.Token.Element_Node), Children'Length,
         Tree.Get_Sequential_Index (First_Terminal)));
   exception
   when SAL.Container_Full =>
      raise Bad_Config;
   end Unchecked_Undo_Reduce;

   procedure Undo_Reduce_Check
     (Super    : not null access Base.Supervisor;
      Table    : in              Parse_Table;
      Config   : in out          Configuration;
      Expected : in              Token_ID)
   is begin
      if not Undo_Reduce_Valid (Super, Config) then
         raise Invalid_Case;
      end if;
      Check (Tree.Element_ID (Config.Stack.Peek (1).Token), Expected, Tree.Lexer.Descriptor.all);
      Unchecked_Undo_Reduce (Super, Table, Config);
   end Undo_Reduce_Check;

   procedure Undo_Reduce_Check
     (Super    : not null access Base.Supervisor;
      Table    : in              Parse_Table;
      Config   : in out          Configuration;
      Expected : in              Token_ID_Array)
   is begin
      for ID of Expected loop
         Undo_Reduce_Check (Super, Table, Config, ID);
      end loop;
   end Undo_Reduce_Check;

end WisiToken.Parse.LR.McKenzie_Recover;<|MERGE_RESOLUTION|>--- conflicted
+++ resolved
@@ -244,37 +244,8 @@
          exit when Super.Done;
       end loop;
 
-<<<<<<< HEAD
-=======
-      declare
-         use Ada.Exceptions;
-         ID      : Exception_Id;
-         Message : Ada.Strings.Unbounded.Unbounded_String;
-      begin
-         --  Wait for all parsers to fail or succeed
-         Super.Done (ID, Message, Shared_Parser.Min_Sequential_Index, Shared_Parser.Max_Sequential_Index);
-
-         --  Ensure all worker tasks stop getting configs before proceeding;
-         --  otherwise local variables disappear while the task is still trying
-         --  to access them.
-         for I in Worker_Tasks'First .. Task_Count loop
-            begin
-               if not Worker_Tasks (I)'Terminated then
-                  Worker_Tasks (I).Done;
-               end if;
-            exception
-            when Tasking_Error =>
-               --  Worker terminated after we checked 'Terminated; it's a race condition.
-               null;
-            end;
-         end loop;
-
-         if ID /= Null_Id then
-            Raise_Exception (ID, -Message);
-         end if;
-      end;
-
->>>>>>> 3c016e26
+      Super.Finish (Shared_Parser.Min_Sequential_Index, Shared_Parser.Max_Sequential_Index);
+
       if Trace_Memory > Outline then
          declare
             use GNATCOLL.Memory;
@@ -468,16 +439,12 @@
                            use all type WisiToken.Syntax_Trees.Node_Label;
                            Op : Recover_Op renames Constant_Ref (Result.Ops, I);
 
-<<<<<<< HEAD
-                           Current_Token : Rooted_Ref renames Tree.Current_Token (Parser_State.Stream);
-=======
                            Pre_FF_Index : Base_Sequential_Index := Invalid_Sequential_Index;
                            --  The current token sequential_index before a fast_forward, when
                            --  Stack_Matches_Ops is true before the Fast_Forward.
 
                            --  We don't declare Current_Token here, because Delete may need to
                            --  delete it.
->>>>>>> 3c016e26
 
                            procedure Raise_Bad_Config (Message : in String)
                            is begin
@@ -495,53 +462,6 @@
                         begin
                            case Op.Op is
                            when Fast_Forward =>
-<<<<<<< HEAD
-                              if Stack_Matches_Ops then
-                                 if Op.FF_Token_Index = Tree.Get_Sequential_Index
-                                   (Tree.First_Sequential_Terminal (Current_Token.Node))
-                                 then
-                                    --  Fast_Forward is a noop. test_mckenzie_recover String_Quote_5.
-                                    null;
-
-                                 else
-                                    if Tree.Label (Current_Token.Node) = Nonterm then
-                                       declare
-                                          Target : Stream_Node_Parents;
-
-                                          procedure Find_FF_Target (Ref : in Stream_Node_Ref)
-                                          is begin
-                                             Target := Tree.To_Stream_Node_Parents (Ref);
-                                             Tree.First_Sequential_Terminal (Target);
-                                             loop
-                                                exit when Tree.Get_Sequential_Index (Target.Ref.Node) =
-                                                  Op.FF_Token_Index;
-                                                Tree.Next_Sequential_Terminal (Target);
-                                             end loop;
-                                          end Find_FF_Target;
-
-                                       begin
-                                          Find_FF_Target (Current_Token);
-
-                                          if Tree.First_Terminal
-                                            (Tree.Get_Node (Target.Ref.Stream, Target.Ref.Element)) /=
-                                            Target.Ref.Node
-                                          then
-                                             --  Target is a nonterm that should not be shifted as a whole
-                                             --  (otherwise FF index would be after Target), so break it down.
-                                             --  ada_mode-recover_bad_char.adb
-                                             if Target.Ref.Stream = Tree.Shared_Stream then
-                                                --  First we need to move all tokens Shared_Token .. Target
-                                                --  to the input stream. ada_mode-recover_10.adb
-                                                pragma Assert
-                                                  (Tree.Shared_Token (Parser_State.Stream) = Current_Token);
-
-                                                Tree.Move_Shared_To_Input
-                                                  (First  => Current_Token,
-                                                   Last   => Target.Ref,
-                                                   Stream => Parser_State.Stream);
-
-                                                Find_FF_Target (Tree.First_Input (Parser_State.Stream));
-=======
                               declare
                                  Current_Token_Node : constant Node_Access := Super.Tree.Current_Token
                                    (Parser_State.Stream).Node;
@@ -594,7 +514,6 @@
                                                    Find_FF_Target (Tree.First_Input (Parser_State.Stream));
                                                 end if;
                                                 Tree.Breakdown (Target, Shared_Parser.User_Data);
->>>>>>> 3c016e26
                                              end if;
                                           end;
                                        end if;
@@ -943,14 +862,8 @@
       Config : in out          Configuration;
       ID     : in              Token_ID)
    is
-<<<<<<< HEAD
-      Tree : Syntax_Trees.Tree renames Tree;
-      Node : constant Syntax_Trees.Node_Access := Parse.Peek_Current_First_Sequential_Terminal
-        (Super, Config, Following_Element => False);
-=======
       Tree : Syntax_Trees.Tree renames Super.Tree.all;
       Node : constant Syntax_Trees.Node_Access := Parse.Peek_Current_First_Terminal (Tree, Config);
->>>>>>> 3c016e26
    begin
       if Node = Syntax_Trees.Invalid_Node_Access then
          raise Bad_Config;
