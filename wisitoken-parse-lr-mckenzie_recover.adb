--  Abstract :
--
--  See spec
--
--  Copyright (C) 2017 - 2022 Free Software Foundation, Inc.
--
--  This library is free software;  you can redistribute it and/or modify it
--  under terms of the  GNU General Public License  as published by the Free
--  Software  Foundation;  either version 3,  or (at your  option) any later
--  version. This library is distributed in the hope that it will be useful,
--  but WITHOUT ANY WARRANTY;  without even the implied warranty of MERCHAN-
--  TABILITY or FITNESS FOR A PARTICULAR PURPOSE.
--
--  As a special exception under Section 7 of GPL version 3, you are granted
--  additional permissions described in the GCC Runtime Library Exception,
--  version 3.1, as published by the Free Software Foundation.

pragma License (Modified_GPL);

with Ada.Characters.Handling;
with Ada.Exceptions;
with GNAT.Traceback.Symbolic;
with GNATCOLL.Memory;
with WisiToken.Lexer;
with WisiToken.Parse.LR.McKenzie_Recover.Base;
with WisiToken.Parse.LR.McKenzie_Recover.Explore;
with WisiToken.Parse.LR.McKenzie_Recover.Parse;
package body WisiToken.Parse.LR.McKenzie_Recover is

   procedure To_Recover
     (Parser_Stack : in     Syntax_Trees.Stream_ID;
      Tree         : in     Syntax_Trees.Tree;
      Stack        : in out Recover_Stacks.Stack;
      Input_Stream : in out Bounded_Streams.List)
   is
      Parser_Stack_Depth : constant SAL.Peek_Type := Tree.Stack_Depth (Parser_Stack);
   begin
      pragma Assert (Stack.Depth = 0);
      if Stack.Size < Parser_Stack_Depth then
         raise SAL.Programmer_Error with "recover stack needs more space;" & Parser_Stack_Depth'Image;
      end if;
      for I in reverse 1 .. Parser_Stack_Depth loop
         declare
            Element : constant Syntax_Trees.Stream_Index  := Tree.Peek (Parser_Stack, I);
            Node    : constant Syntax_Trees.Node_Access   := Tree.Get_Node (Parser_Stack, Element);
            Token   : constant Syntax_Trees.Recover_Token :=
              (if I = Parser_Stack_Depth
               then (others => <>)
               else Tree.Get_Recover_Token ((Parser_Stack, Element, Node)));
         begin
            Stack.Push ((Tree.State (Parser_Stack, Element), Token));
         end;
      end loop;

      if Tree.Stream_Input_Length (Parser_Stack) > 0 then
         --  Parse stream input has tokens from breakdown of a nonterm in
         --  Shared_Stream, or an error token.
         declare
            use Syntax_Trees;
            Index : Stream_Index := Tree.Stream_Next (Parser_Stack, Tree.Stack_Top (Parser_Stack));
         begin
            loop
               exit when Index = Invalid_Stream_Index;
               Input_Stream.Append (Tree.Get_Node (Parser_Stack, Index));
               Index := Tree.Stream_Next (Parser_Stack, Index);
            end loop;
         end;
      end if;
   end To_Recover;

   procedure Recover_Init
     (Super         : in out Base.Supervisor;
      Shared_Parser : in out WisiToken.Parse.Parser.Parser'Class;
      Parser_State  : in out Parser_Lists.Parser_State)
   is
      use Recover_Op_Arrays;

      Tree       : Syntax_Trees.Tree renames Shared_Parser.Tree;
      Trace      : WisiToken.Trace'Class renames Tree.Lexer.Trace.all;
      Config     : Configuration;
      Error_Node : constant Syntax_Trees.Valid_Node_Access := Parser_State.Current_Error_Node (Tree).Ref.Node;
      Error      : constant Syntax_Trees.Error_Data'Class  := Find_Parse_In_Parse_Action_Error (Tree, Error_Node);
   begin
      Parser_State.Recover.Enqueue_Count := @ + 1;

      if Trace_McKenzie > Outline then
         Trace.New_Line;
         Trace.Put_Line
           ("parser " & Tree.Trimmed_Image (Parser_State.Stream) &
              ": State" & Tree.State (Parser_State.Stream)'Image &
              " Current_Token " & Tree.Image
                (Tree.Current_Token (Parser_State.Stream), Terminal_Node_Numbers => True));
         Trace.Put_Line
           (if Error in Parse_Error
            then "Parser_Action"
            elsif Error in In_Parse_Action_Error
            then "In_Parse_Action, " &
              Tree.Image (Tree.Stack_Top (Parser_State.Stream)) & " " &
              Error.Image (Tree, Error_Node)
            else raise SAL.Programmer_Error);
         if Trace_McKenzie > Detail then
            Trace.Put_Line ("parse stream:");
            Trace.Put_Line
              (Tree.Image
                 (Parser_State.Stream,
                  Children    => Trace_McKenzie > Extra,
                  Shared      => True,
                  Non_Grammar => True));
            if Trace_McKenzie > Extra then
               Trace.New_Line;
            end if;
         end if;
         if Trace_McKenzie > Extra then
            Trace.New_Line;
         end if;
      end if;

      declare
         use Syntax_Trees;
         First_Current : constant Node_Access := Tree.First_Terminal
           (Tree.Current_Token (Parser_State.Stream).Node);
      begin
         if Tree.Shared_Token (Parser_State.Stream) = Invalid_Stream_Node_Ref then
            --  test_incremental.adb Preserve_Parse_Errors_1; EOI has error
            pragma Assert (First_Current /= Invalid_Node_Access);
            Config.Current_Shared_Token := Invalid_Stream_Node_Ref;
         else
            Config.Current_Shared_Token := Tree.First_Terminal_In_Node
              (Tree.Shared_Token (Parser_State.Stream));
         end if;

         declare
            Seq : constant Base_Sequential_Index := Tree.Get_Sequential_Index
              (if First_Current /= Invalid_Node_Access
               then First_Current
               else Config.Current_Shared_Token.Node);
         begin
            Config.Resume_Token_Goal :=
              (if Seq = Invalid_Sequential_Index then 0 else Seq) + -- Invalid on empty source text.
              Shared_Parser.Table.McKenzie_Param.Check_Limit;
         end;
      end;

      --  Additional initialization of Parser_State.Recover is done in
      --  Supervisor.Initialize.

      Config.Input_Stream.Initialize;
      To_Recover (Parser_State.Stream, Tree, Config.Stack, Config.Input_Stream);

      if Error in Parse_Error then
         Config.Error_Token := Tree.Get_Recover_Token (Error_Node);

         if Trace_McKenzie > Detail then
            Put ("enqueue", Tree, Parser_State.Stream, Config);
         end if;

      elsif Error in In_Parse_Action_Error then
         if Shared_Parser.Language_Fixes = null then
            --  The only fix is to ignore the error.
            if Trace_McKenzie > Detail then
               Config.Strategy_Counts (Ignore_Error) := 1;
               Put ("enqueue", Tree, Parser_State.Stream, Config);
            end if;

         else
            --  Undo the reduction that encountered the error, let Process_One
            --  enqueue possible solutions. We leave the cost at 0, since this is
            --  the root config. Later logic will enqueue the 'ignore error'
            --  solution; see McKenzie_Recover.Explore Process_One.

            --  Undo_Reduce can be invalid here; see ada-mode/test/ada_mode-recover_27.adb
            if Undo_Reduce_Valid (Super, Shared_Parser, Config) then
               Config.In_Parse_Action_Status := In_Parse_Action_Error (Error).Status;
               Config.Error_Token            := Config.Stack.Peek.Token;

               Unchecked_Undo_Reduce (Super, Shared_Parser, Config);

               Config.In_Parse_Action_Token_Count := Element (Config.Ops, Last_Index (Config.Ops)).Token_Count;

               if Trace_McKenzie > Detail then
                  Put
                    ("undo_reduce " & Image
                       (Tree.Element_ID (Config.Error_Token), Tree.Lexer.Descriptor.all),
                       Tree, Parser_State.Stream, Config);
               end if;
            else
               --  Ignore error
               if Trace_McKenzie > Detail then
                  Config.Strategy_Counts (Ignore_Error) := 1;
                  Put ("enqueue", Tree, Parser_State.Stream, Config);
               end if;
            end if;
         end if;

      else
         raise SAL.Programmer_Error;
      end if;

      Parser_State.Recover.Config_Heap.Add (Config);
   end Recover_Init;

   function Recover (Shared_Parser : in out WisiToken.Parse.Parser.Parser'Class) return Recover_Status
   is
      Tree    : Syntax_Trees.Tree renames Shared_Parser.Tree;
      Trace   : WisiToken.Trace'Class renames Tree.Lexer.Trace.all;
      Parsers : Parser_Lists.List renames Shared_Parser.Parsers;

      Initial_Memory_Use : constant GNATCOLL.Memory.Watermark_Info := GNATCOLL.Memory.Get_Ada_Allocations;

      Skip_Next : Boolean := False;

      Super : Base.Supervisor
        (Parser_Count => Parsers.Count,
         Stream_Count => Tree.Stream_Count);

   begin
      if Trace_McKenzie > Outline then
         Trace.New_Line;
         Trace.Put_Line (" McKenzie error recovery");
      end if;

      Super.Initialize (Shared_Parser);

      for Parser_State of Parsers loop
         Recover_Init (Super, Shared_Parser, Parser_State);
      end loop;

      loop
         exit when Super.Done;
         Explore.Process_One (Super, Shared_Parser);
      end loop;

      Super.Finish (Shared_Parser);

      if Trace_Memory > Outline then
         declare
            use GNATCOLL.Memory;
            Memory_Use : constant Watermark_Info := Get_Ada_Allocations;
         begin
            Trace.Put_Line
              ("recover memory use: high" & Byte_Count'Image (Memory_Use.High - Initial_Memory_Use.High) &
                 " current" & Byte_Count'Image (Memory_Use.Current - Initial_Memory_Use.Current));
         end;
      end if;

      --  Spawn new parsers for multiple solutions.
      --
      --  One option here would be to keep only the parser with the least
      --  cost fix. However, the normal reason for having multiple parsers
      --  is to resolve a grammar ambiguity; the least cost fix might
      --  resolve the ambiguity the wrong way. As could any other fix, of
      --  course.
      --
      --  We could try to check here for redundant solutions; configs for a
      --  parser that have the same or "equivalent" ops. But those will be
      --  caught in the main parse by the check for duplicate state; doing
      --  the same check here is premature optimization.
      declare
         use Parser_Lists;

         Cur         : Cursor             := Parsers.First;
         Solutions   : SAL.Base_Peek_Type := 0;
         Spawn_Limit : SAL.Base_Peek_Type := Shared_Parser.Table.Max_Parallel;
      begin
         for Parser of Parsers loop
            if Parser.Recover.Success then
               Solutions := Solutions + Parser.Recover.Results.Count;
            end if;
         end loop;

         if Solutions > Shared_Parser.Table.Max_Parallel and Trace_McKenzie > Outline then
            Trace.Put_Line ("too many parallel parsers required in recover; dropping some solutions");
            Spawn_Limit := Shared_Parser.Table.Max_Parallel / Parsers.Count;
         end if;

         loop
            declare
               Data : McKenzie_Data renames Cur.State_Ref.Recover;
            begin
               if Data.Success then
                  if Trace_McKenzie > Outline then
                     Trace.Put_Line
                       (" " & Tree.Trimmed_Image (Cur.Stream) &
                          ": succeed" & SAL.Base_Peek_Type'Image (Data.Results.Count) &
                          ", enqueue" & Integer'Image (Data.Enqueue_Count) &
                          ", check " & Integer'Image (Data.Check_Count) &
                          ", cost: " & Integer'Image (Data.Results.Min_Key));
                  end if;

                  if Data.Results.Count > 1 then
                     for I in 1 .. SAL.Base_Peek_Type'Min (Spawn_Limit, Data.Results.Count - 1) loop
<<<<<<< HEAD
                        Parsers.Prepend_Copy (Cur, Tree);
=======
                        Parsers.Prepend_Copy
                          (Cur, Tree, Syntax_Trees.User_Data_Access_Constant (Shared_Parser.User_Data), Trace);
>>>>>>> 96a8e8cb
                        --  Does not copy recover.

                        if Trace_McKenzie > Outline or Trace_Parse > Outline then
                           Trace.Put_Line
                             ("spawn " & Tree.Trimmed_Image (Parsers.First.Stream) & " from " &
                                Tree.Trimmed_Image (Cur.Stream) & " (" &
                                Trimmed_Image (Integer (Parsers.Count)) &
                                " active)");
                           Put ("", Tree, Parsers.First.Stream, Data.Results.Peek, Strategy => True);
                        end if;

                        State_Ref (Parsers.First).Recover.Results.Add (Data.Results.Remove);
                        State_Ref (Parsers.First).Recover.Success := True;
                     end loop;
                  end if;

                  if Trace_McKenzie > Outline or Trace_Parse > Outline then
                     Put ("", Tree, Cur.Stream, Data.Results.Peek, Strategy => True);
                  end if;
               else
                  if Trace_McKenzie > Outline then
                     Trace.Put_Line
                       (" " & Tree.Trimmed_Image (Cur.Stream) &
                          ": fail, enqueue" & Integer'Image (Data.Enqueue_Count) &
                          (if Data.Config_Full_Count > 0 then ", config_full" & Data.Config_Full_Count'Image else "") &
                          ", check " & Integer'Image (Data.Check_Count));
                  end if;
               end if;

               Data.Config_Heap.Clear;
            end;
            Next (Cur);
            exit when Is_Done (Cur);
         end loop;
      end;

      --  Edit Parser_State to apply solutions.

      --  We don't use 'for Parser_State of Parsers loop' here,
      --  because we might need to terminate a parser.
      declare
         Current_Parser : Parser_Lists.Cursor := Parsers.First;
      begin
         loop
            exit when Current_Parser.Is_Done;

            if Current_Parser.State_Ref.Recover.Success then
               begin
                  --  Can't have active 'renames State_Ref' when terminate a parser
                  declare
                     use Parser_Lists;
                     use Recover_Op_Arrays, Recover_Op_Array_Refs;
                     use Syntax_Trees;

                     Parser_State : Parser_Lists.Parser_State renames Current_Parser.State_Ref;

                     Stack  : Stream_ID renames Parser_State.Stream;
                     Result : Configuration renames Parser_State.Recover.Results.Peek;

                     Error_Node : constant Valid_Node_Access := Parser_State.Current_Error_Node (Tree).Ref.Node;
                     Error : constant Error_Data'Class := Find_Parse_In_Parse_Action_Error (Tree, Error_Node);

                     Error_Pos : constant Buffer_Pos := Tree.Char_Region
                       (Error_Node, Trailing_Non_Grammar => False).First;

                     Stack_Matches_Ops : Boolean := True;
                     First_Insert      : Boolean := True;

                     Last_Recover_Node_Index : Sequential_Index := Sequential_Index'First;

                     Pre_FF_Index : Base_Sequential_Index := Invalid_Sequential_Index;
                     --  The current token sequential_index before a fast_forward, when
                     --  Stack_Matches_Ops is true before the Fast_Forward.

                  begin
                     --  The verb will be reset by the main parser; just indicate the
                     --  parser recovered from the error.
                     Parser_State.Set_Verb (Shift);

                     if Error in Parse_Error then
                        declare
                           Error_Ref : Stream_Node_Parents := Parser_State.Current_Error_Node (Tree);
                           Data : Parse_Error := Parse_Error (Error);
                        begin
                           Data.Recover_Ops  := Result.Ops;
                           Data.Recover_Cost := Result.Cost;
                           Tree.Update_Error
                             (Parser_State.Stream, Error_Ref, Data,
                              Syntax_Trees.User_Data_Access_Constant (Shared_Parser.User_Data));
                        end;

                     elsif Error in In_Parse_Action_Error then
                        declare
                           Error_Ref : Stream_Node_Parents := Parser_State.Current_Error_Node (Tree);
                           Data : In_Parse_Action_Error := In_Parse_Action_Error (Error);
                        begin
                           Data.Recover_Ops  := Result.Ops;
                           Data.Recover_Cost := Result.Cost;
                           Tree.Update_Error
                             (Parser_State.Stream, Error_Ref, Data,
                              Syntax_Trees.User_Data_Access_Constant (Shared_Parser.User_Data));
                        end;

                     else
                        raise SAL.Programmer_Error;
                     end if;

                     Parser_State.Total_Recover_Cost := @ + Result.Cost;
                     Parser_State.Max_Recover_Ops_Length := Ada.Containers.Count_Type'Max
                       (@, Length (Result.Ops));

                     Parser_State.Resume_Token_Goal := Result.Resume_Token_Goal;

                     if Trace_McKenzie > Extra then
                        Put_Line (Tree, Parser_State.Stream, "before Ops applied:");
                        Trace.Put_Line
                          ("   stack/stream:" & ASCII.LF & Tree.Image
                             (Parser_State.Stream, Stack => True, Input => True, Shared => True, Children => True));
                        Trace.Put_Line
                          ("   Shared_Token  " & Tree.Image (Tree.Shared_Token (Parser_State.Stream)));
                        Trace.Put_Line
                          ("   Current_Token " & Tree.Image (Tree.Current_Token (Parser_State.Stream)));
                     end if;

                     --  We don't apply all Ops to the parser stack here, because there can
                     --  be other input tokens between the inserts and deletes, and there
                     --  can be conflicts; we let the main parser handle that. We can apply
                     --  all ops up to the first insert.
                     --
                     --  Other than Add_Terminal, there's no need to modify
                     --  Shared_Parser.Tree. Any tree nodes created by the failed parse that
                     --  are pushed back are useful for error repair, and will just be
                     --  ignored in future parsing. This also avoids enlarging a
                     --  non-flushed branched tree, which saves time and space.
                     --
                     --  Language_Fixes may abuse the rules about adding Ops, so we check
                     --  that as much as is reasonable here.

                     for I in First_Index (Result.Ops) .. Last_Index (Result.Ops) loop
                        declare
                           Op : Recover_Op renames Constant_Ref (Result.Ops, I);

                           --  We don't declare Current_Token here, because Delete may need to
                           --  delete it.

                           procedure Raise_Bad_Config (Message : in String)
                           is begin
                              if Debug_Mode then
                                 raise SAL.Programmer_Error with Message;
                              end if;

                              if Trace_McKenzie > Outline then
                                 Put_Line (Tree, Parser_State.Stream, Message);
                              end if;
                              raise Bad_Config;
                           end Raise_Bad_Config;
                        begin
                           case Op.Op is
                           when Fast_Forward =>
                              declare
                                 Current_Token_Node : constant Node_Access := Tree.Current_Token
                                   (Parser_State.Stream).Node;
                              begin
                                 if Stack_Matches_Ops then
                                    if Op.FF_Next_Index = Tree.Get_Sequential_Index
                                      (Tree.First_Sequential_Terminal (Current_Token_Node))
                                    then
                                       --  Fast_Forward is a noop. test_mckenzie_recover String_Quote_5.
                                       null;

                                    else
                                       if Tree.Label (Current_Token_Node) = Nonterm then
                                          declare
                                             Target : Stream_Node_Parents;

                                             procedure Find_FF_Target (Ref : in Stream_Node_Ref)
                                             is begin
                                                Target := Tree.To_Stream_Node_Parents (Ref);
                                                Tree.First_Sequential_Terminal (Target);
                                                loop
                                                   exit when Tree.Get_Sequential_Index (Target.Ref.Node) =
                                                     Op.FF_Next_Index;
                                                   Tree.Next_Sequential_Terminal (Target);
                                                end loop;
                                             end Find_FF_Target;

                                          begin
                                             Find_FF_Target (Tree.Current_Token (Parser_State.Stream));

                                             if Tree.First_Terminal
                                               (Tree.Get_Node (Target.Ref.Stream, Target.Ref.Element)) /=
                                               Target.Ref.Node
                                             then
                                                --  Target is a nonterm that should not be shifted as a whole
                                                --  (otherwise FF index would be after Target), so break it down.
                                                --  ada_mode-recover_bad_char.adb
                                                if Target.Ref.Stream = Tree.Shared_Stream then
                                                   --  First we need to move all tokens Shared_Token .. Target
                                                   --  to the input stream. ada_mode-recover_10.adb
                                                   pragma Assert
                                                     (Tree.Shared_Token (Parser_State.Stream) =
                                                        Tree.Current_Token (Parser_State.Stream));

                                                   Tree.Move_Shared_To_Input
                                                     (First  => Tree.Current_Token (Parser_State.Stream),
                                                      Last   => Target.Ref,
                                                      Stream => Parser_State.Stream);

                                                   Find_FF_Target (Tree.First_Input (Parser_State.Stream));
                                                end if;
                                                Tree.Breakdown
                                                  (Target, Shared_Parser.Productions,
                                                   Syntax_Trees.User_Data_Access_Constant (Shared_Parser.User_Data),
                                                   First_Terminal => True);
                                             end if;
                                          end;
                                       end if;

                                       --  The parser would do shifts and reduces for the tokens we are
                                       --  skipping here
                                       Stack_Matches_Ops := False;

                                       Pre_FF_Index := Tree.Get_Sequential_Index
                                         (Tree.First_Sequential_Terminal (Current_Token_Node));
                                    end if;

                                 else
                                    Pre_FF_Index := Invalid_Sequential_Index;
                                 end if;
                              end;

                           when Undo_Reduce =>
                              --  If Stack_Matches_Ops, we must do the Stack.Pop and Pushes, and we
                              --  can use Stack.Peek to check if the Undo_Reduce is valid.
                              --
                              --  If not Stack_Matches_Ops, we have to assume Op.UR_Token_Index is correct.
                              --
                              --  See test_mckenzie_recover.adb Extra_Begin for an example of Undo_Reduce
                              --  after other ops.
                              --
                              --  We can't use McKenzie_Recover.Undo_Reduce_Valid here; that takes a
                              --  Config stack, not a parser stack. So we duplicate part of it.
                              if Stack_Matches_Ops then
                                 if not (Nonterm = Tree.Label (Tree.Peek (Stack)) and
                                           Op.Nonterm = Tree.ID (Tree.Peek (Stack)))
                                 then
                                    Raise_Bad_Config ("Undo_Reduce does not match stack top in apply config");
                                 end if;
                              end if;

                              if Stack_Matches_Ops then
                                 Undo_Reduce
                                   (Tree, Shared_Parser.Table.all, Stack,
                                    Syntax_Trees.User_Data_Access_Constant (Shared_Parser.User_Data));
                              end if;

                           when Push_Back =>
                              --  If Stack_Matches_Ops, we must do the Tree.Push_Back.

                              --  If not Stack_Matches_Ops, we assume Push_Back_Valid ensures that
                              --  the Push_Back is indeed valid here, so the main parser will not
                              --  encounter an error; test_mckenzie_recover.adb Error_3.

                              if Stack_Matches_Ops then
                                 if not (Op.PB_ID = Tree.ID (Tree.Peek (Stack))) then
                                    Raise_Bad_Config
                                      ("Push_Back does not match stack top in apply config: " &
                                         Image (Op, Tree.Lexer.Descriptor.all));
                                 end if;
                                 Tree.Push_Back (Parser_State.Stream);
                              else
                                 pragma Assert (I > 1); --  else stack_matches_ops is true.
                                 declare
                                    Prev_Op : Recover_Op renames Constant_Ref (Result.Ops, I - 1);
                                 begin
                                    if (Prev_Op.Op = Fast_Forward and Op.PB_Token_Index /= Invalid_Sequential_Index)
                                      and then Pre_FF_Index = Op.PB_Token_Index
                                    then
                                       --  This Push_Back exactly cancels the previous Fast_Forward, so we
                                       --  must apply following insert/delete. test_mckenzie_recover.adb
                                       --  Push_Back_2.
                                       Stack_Matches_Ops := True;
                                    end if;
                                 end;
                                 Pre_FF_Index := Invalid_Sequential_Index;
                              end if;

                           when Insert =>

                              Parser_State.Recover_Insert_Delete.Append
                                ((Op         => Insert,
                                  Error_Pos  => Error_Pos,
                                  Ins_ID     => Op.Ins_ID,
                                  Ins_Before => Op.Ins_Before,
                                  Ins_Node   => Invalid_Node_Access));

                              if First_Insert and Op.Ins_Before = Tree.Get_Sequential_Index
                                (Tree.First_Sequential_Terminal (Tree.Current_Token (Parser_State.Stream)).Node)
                              then
                                 --  We need First_Insert here, not just Stack_Matches_Ops, when the
                                 --  first insert is preceeded only by Push_Back and Undo_Reduce, with
                                 --  at least one Undo_Reduce (so Stack_Matches_Ops is False when we
                                 --  get here). See test_mckenzie_recover.adb Missing_Name_3

                                 First_Insert := False;

                                 Parser_State.Recover_Insert_Delete.Variable_Ref
                                   (Parser_State.Recover_Insert_Delete.Last_Index).Ins_Node :=
                                   Tree.Insert_Virtual_Terminal (Parser_State.Stream, Op.Ins_ID).Node;
                                 --  Modifies Tree.Current_Token

                                 --  Normally Insert is completed by Stack.Push; we let the main parser
                                 --  do that.
                                 Stack_Matches_Ops := False;

                                 pragma Assert (Parser_State.Recover_Insert_Delete_Current = No_Index);
                              else
                                 --  Let main parser handle it
                                 if Parser_State.Recover_Insert_Delete_Current = No_Index then
                                    Parser_State.Recover_Insert_Delete_Current :=
                                      Recover_Op_Nodes_Arrays.Last_Index (Parser_State.Recover_Insert_Delete);
                                 end if;
                              end if;

                           when Delete =>
                              if Op.Del_Token_Index < Last_Recover_Node_Index then
                                 Raise_Bad_Config ("Delete is out of order");
                              end if;
                              Last_Recover_Node_Index := Op.Del_Token_Index;

                              Recover_Op_Nodes_Arrays.Append
                                (Parser_State.Recover_Insert_Delete,
                                 (Op        => Delete,
                                  Error_Pos => Error_Pos,
                                  Del_ID    => Op.Del_ID,
                                  Del_Index => Op.Del_Token_Index,
                                  Del_Node  => Invalid_Node_Access));

                              --  We have to apply more than one delete here if they are
                              --  consecutive (for example, ada_mode-recover_extra_end_loop.adb
                              --  deletes "end loop ;"), because the main parser expects
                              --  Current_Token to be correct before checking for
                              --  Delete on return from Recover.
                              declare
                                 Deleted_Node : constant Valid_Node_Access := Tree.First_Sequential_Terminal
                                   (Tree.Current_Token (Parser_State.Stream)).Node;
                                 Op_Nodes : Recover_Op_Nodes renames Parser_State.Recover_Insert_Delete.Variable_Ref
                                   (Parser_State.Recover_Insert_Delete.Last_Index);
                              begin
                                 if Stack_Matches_Ops and Parser_State.Recover_Insert_Delete_Current = No_Index and
                                   Op.Del_Token_Index = Tree.Get_Sequential_Index (Deleted_Node)
                                 then
                                    Do_Delete
                                      (Tree, Parser_State.Stream, Op_Nodes, Deleted_Node,
                                       Syntax_Trees.User_Data_Access_Constant (Shared_Parser.User_Data));

                                 else
                                    if Parser_State.Recover_Insert_Delete_Current = No_Index then
                                       Parser_State.Recover_Insert_Delete_Current :=
                                         Recover_Op_Nodes_Arrays.Last_Index (Parser_State.Recover_Insert_Delete);
                                    end if;
                                 end if;
                              end;
                           end case;
                        end;
                     end loop;

                     if Trace_McKenzie > Extra then
                        Put_Line (Tree, Parser_State.Stream, "after Ops applied:");
                        Trace.Put_Line
                          ("   stack/stream:" & ASCII.LF & Tree.Image
                             (Parser_State.Stream, Stack => True, Input => True, Shared => True, Children => True));
                        Trace.Put_Line
                          ("   Shared_Token  " & Tree.Image (Tree.Shared_Token (Parser_State.Stream)));
                        Trace.Put_Line
                          ("   Current_Token " & Tree.Image (Tree.Current_Token (Parser_State.Stream)));
                        Trace.Put_Line ("   recover_insert_delete " & Image
                                          (Parser_State.Recover_Insert_Delete, Tree,
                                           First => Parser_State.Recover_Insert_Delete_Current));
                        Trace.Put_Line ("   resume_token_goal" & Parser_State.Resume_Token_Goal'Image);
                     end if;

                     Parser_State.Total_Recover_Cost := @ + Parser_State.Recover.Results.Min_Key;
                     Parser_State.Recover.Results.Clear;
                  end;
               exception
               when Invalid_Case =>
                  Parsers.Terminate_Parser (Current_Parser, Shared_Parser.Tree, "invalid config in recover", Trace);
                  --  Terminate advances Current_Parser
                  Skip_Next := True;

                  if Parsers.Count = 0 then
                     --  Oops. Just give up.
                     return Fail_Programmer_Error;
                  end if;

               when E : Bad_Config =>
                  if Debug_Mode then
                     Trace.Put_Line (GNAT.Traceback.Symbolic.Symbolic_Traceback (E)); -- includes Prefix
                  end if;

                  Parsers.Terminate_Parser (Current_Parser, Shared_Parser.Tree, "bad config in recover", Trace);
                  --  Terminate advances Current_Parser
                  Skip_Next := True;

                  if Parsers.Count = 0 then
                     --  Oops. Just give up.
                     return Fail_Programmer_Error;
                  end if;
               end;

            else
               --  Recover failed for this parser. Clear any previous recover
               --  information on the error that triggered error recovery.
               declare
                  use Syntax_Trees;
                  Parser_State : Parser_Lists.Parser_State renames Current_Parser.State_Ref;
                  Error_Node : Stream_Node_Parents := Parser_State.Current_Error_Node (Tree);
                  Error : constant Error_Data'Class := Find_Parse_In_Parse_Action_Error (Tree, Error_Node.Ref.Node);
               begin
                  Parser_State.Recover.Results.Clear;

                  if Error in Parse_Error then
                     declare
                        Data : Parse_Error := Parse_Error (Error);
                     begin
                        Data.Recover_Ops  := Recover_Op_Arrays.Empty_Vector;
                        Data.Recover_Cost := 0;
                        Tree.Update_Error
                          (Parser_State.Stream, Error_Node, Data,
                           Syntax_Trees.User_Data_Access_Constant (Shared_Parser.User_Data));
                     end;

                  elsif Error in In_Parse_Action_Error then
                     declare
                        Data : In_Parse_Action_Error := In_Parse_Action_Error (Error);
                     begin
                        Data.Recover_Ops  := Recover_Op_Arrays.Empty_Vector;
                        Data.Recover_Cost := 0;
                        Tree.Update_Error
                          (Parser_State.Stream, Error_Node, Data,
                           Syntax_Trees.User_Data_Access_Constant (Shared_Parser.User_Data));
                     end;

                  else
                     raise SAL.Programmer_Error;
                  end if;
               end;
            end if;
            if Skip_Next then
               Skip_Next := False;
            else
               Current_Parser.Next;
            end if;
         end loop;
      end;

      return Super.Recover_Result;

   exception
   when E : others =>
      if Debug_Mode then
         Trace.Put_Line (Ada.Exceptions.Exception_Name (E) & ": " & Ada.Exceptions.Exception_Message (E));
         Trace.Put_Line (GNAT.Traceback.Symbolic.Symbolic_Traceback (E)); -- includes Prefix
         raise SAL.Programmer_Error;
      else
         return Fail_Programmer_Error;
      end if;
   end Recover;

   ----------
   --  Spec private subprograms; for child packages. Declaration order

   function Peek_Sequential_Start
     (Super         :         in out Base.Supervisor;
      Shared_Parser :         in out WisiToken.Parse.Parser.Parser'Class;
      Config        : aliased in     Configuration)
     return Peek_Sequential_State
   is
      use all type WisiToken.Syntax_Trees.Stream_Node_Ref;
      Tree : Syntax_Trees.Tree renames Shared_Parser.Tree;
   begin
      return State : Peek_Sequential_State (Config.Input_Stream'Access) do
         Parse.First_Sequential_Terminal (Super, Shared_Parser, State.Input_Terminal);

         if Config.Current_Shared_Token = Syntax_Trees.Invalid_Stream_Node_Ref then
            --  test_incremental.adb Preserve_Parse_Errors_1; EOI has error
            State.Sequential_Terminal := Syntax_Trees.Invalid_Stream_Node_Parents;
            --  This should be the only time we set State.Sequential_Terminal
            --  Invalid.
         else
            State.Sequential_Terminal := Tree.To_Stream_Node_Parents (Config.Current_Shared_Token);
            if Syntax_Trees.Rooted (State.Sequential_Terminal.Ref) or
              State.Sequential_Terminal.Ref.Node = Syntax_Trees.Invalid_Node_Access
              --  Ref is an empty nonterm. ada_mode-interactive_03.adb
            then
               Tree.First_Terminal (State.Sequential_Terminal, Following => True);
               Super.Extend_Sequential_Index
                 (Shared_Parser, Thru => State.Sequential_Terminal.Ref.Node, Positive => True);
               Tree.First_Sequential_Terminal (State.Sequential_Terminal);
               pragma Assert (State.Sequential_Terminal.Ref /= Syntax_Trees.Invalid_Stream_Node_Ref);
            end if;
         end if;
      end return;
   end Peek_Sequential_Start;

   function Peek_Sequential_Terminal (State : in Peek_Sequential_State) return Syntax_Trees.Node_Access
   is begin
      if State.Input_Terminal.Node = Syntax_Trees.Invalid_Node_Access then
         return State.Sequential_Terminal.Ref.Node;

      else
         return State.Input_Terminal.Node;
      end if;
   end Peek_Sequential_Terminal;

   procedure Peek_Next_Sequential_Terminal
     (Tree   : in     Syntax_Trees.Tree;
      State  : in out Peek_Sequential_State)
   is
      use Syntax_Trees;
   begin
      if State.Input_Terminal.Node = Invalid_Node_Access then
         Tree.Next_Sequential_Terminal (State.Sequential_Terminal);

      else
         Parse.Next_Sequential_Terminal (Tree, State.Input_Terminal);

         --  if State.Input_Terminal.Node = Invalid_Node_Access then
         --  State.Sequential_Terminal is correct.
      end if;
   end Peek_Next_Sequential_Terminal;

   procedure Check (ID : Token_ID; Expected_ID : in Token_ID; Descriptor : in WisiToken.Descriptor)
   is begin
      if ID /= Expected_ID then
         raise Bad_Config with "expected " & Image (Expected_ID, Descriptor) & " found " & Image (ID, Descriptor);
      end if;
   end Check;

   procedure Delete_Check
     (Super         : in out Base.Supervisor;
      Shared_Parser : in out WisiToken.Parse.Parser.Parser'Class;
      Config        : in out Configuration;
      Node          : in     Syntax_Trees.Valid_Node_Access;
      Expected_ID   : in     Token_ID)
   is begin
      Super.Extend_Sequential_Index (Shared_Parser, Thru => Node, Positive => True);
      declare
         use Recover_Op_Arrays;
         Op : constant Recover_Op :=
           (Delete,
            (if Expected_ID = Invalid_Token_ID
             then Shared_Parser.Tree.ID (Node)
             else Expected_ID),
            Shared_Parser.Tree.Get_Sequential_Index (Node));
      begin
         if Expected_ID /= Invalid_Token_ID then
            Check (Shared_Parser.Tree.ID (Node), Expected_ID, Shared_Parser.Tree.Lexer.Descriptor.all);
         end if;
         if Is_Full (Config.Ops) or Is_Full (Config.Insert_Delete) then
            raise Bad_Config;
         end if;
         Append (Config.Ops, Op);
         Append (Config.Insert_Delete, Op);
         Config.Current_Insert_Delete := 1;
      end;
   end Delete_Check;

   procedure Delete_Check
     (Super         : in out Base.Supervisor;
      Shared_Parser : in out WisiToken.Parse.Parser.Parser'Class;
      Config        : in out Configuration;
      ID            : in     Token_ID)
   is
      Node : constant Syntax_Trees.Valid_Node_Access := Parse.Peek_Current_First_Terminal (Shared_Parser.Tree, Config);
   begin
      Delete_Check (Super, Shared_Parser, Config, Node, ID);
   end Delete_Check;

   procedure Delete_Check
     (Super         :         in out Base.Supervisor;
      Shared_Parser :         in out WisiToken.Parse.Parser.Parser'Class;
      Config        : aliased in out Configuration;
      IDs           :         in     Token_ID_Array)
   is
      State : Peek_Sequential_State := Peek_Sequential_Start (Super, Shared_Parser, Config);
   begin
      for ID of IDs loop
         Delete_Check (Super, Shared_Parser, Config, Peek_Sequential_Terminal (State), ID);
         Peek_Next_Sequential_Terminal (Shared_Parser.Tree, State);
      end loop;
   end Delete_Check;

   procedure Delete_Check
     (Super         : in out Base.Supervisor;
      Shared_Parser : in out WisiToken.Parse.Parser.Parser'Class;
      Config        : in out Configuration;
      Peek_State    : in out Peek_Sequential_State;
      ID            : in     Token_ID)
   is begin
      Delete_Check (Super, Shared_Parser, Config, Peek_Sequential_Terminal (Peek_State), ID);
      Peek_Next_Sequential_Terminal (Shared_Parser.Tree, Peek_State);
   end Delete_Check;

   procedure Do_Push_Back
     (Tree   : in     Syntax_Trees.Tree;
      Config : in out Configuration)
   is
      use Syntax_Trees;
      Token : constant Recover_Token := Config.Stack.Pop.Token;
   begin
      Recover_Op_Arrays.Append
        (Config.Ops, (Push_Back, Tree.Element_ID (Token), Tree.Get_Sequential_Index (Tree.First_Terminal (Token))));

      if Token.Virtual then
         if Token.First_Terminal = Invalid_Node_Access then
            --  Token is an empty nonterm. Doing nothing is ok; the empty nonterm
            --  will be created by the parse process.
            null;
         else
            case Tree.Label (Token.First_Terminal) is
            when Terminal_Label =>
               Config.Input_Stream.Prepend (Token.First_Terminal);
            when Nonterm =>
               raise SAL.Programmer_Error;
            end case;
         end if;
      else
         Config.Input_Stream.Prepend (Token.Element_Node);
      end if;
   end Do_Push_Back;

   procedure Set_Initial_Sequential_Index
     (Parsers    : in out Parser_Lists.List;
      Tree       : in     Syntax_Trees.Tree;
      Streams    : in out Syntax_Trees.Stream_ID_Array;
      Terminals  : in out Syntax_Trees.Stream_Node_Parents_Array;
      Initialize : in     Boolean)
   is
      use Syntax_Trees;

      --  The parsers may have different error points, and different parse
      --  stream input after the error point; we arbitrarily pick the last
      --  terminal in the first parser stack top as the origin for
      --  Sequential_Index. Because most terminal nodes are shared, we must
      --  set Sequential_Index consistently for all parsers, including in
      --  terminal tokens copied from Shared_Stream (for Set_Error or
      --  Add_Deleted). So we walk prev/next terminal for each parser.

      --  If not Initialize, we are clearing sequential_index. A node may
      --  have been copied from shared_stream into a parse stream after
      --  sequential_index was initialized, to set Deleted_After due to a
      --  Delete op (test_mckenzie_recover.adb Error_2). So we need to
      --  traverse the shared stream as well as the parse streams.

      Seq_Index : constant Base_Sequential_Index := (if Initialize then 1 else Invalid_Sequential_Index);
      I : Positive_Index_Type := 1; --  first parse stream
   begin
      --  First set starting point.
      for Parser_State of Parsers loop
         Streams (I) := Parser_State.Stream;

         --  Start with the stack top; it is the error token for
         --  In_Parse_Actions, is one stream element before the error token for
         --  Parse_Actions, is in the parse stream, and is SOI for an empty
         --  buffer. It may be a nonterm, possibly empty.
         Terminals (I) := Tree.To_Stream_Node_Parents
           (Tree.To_Rooted_Ref (Parser_State.Stream, Tree.Peek (Parser_State.Stream)));

         if not Initialize and I = 1 then
            --  Set Terminals (Terminals'Last), which must be in the shared stream.
            --  Current_Token is not invalid here; error recover succeeded.
            declare
               Current_Token : Rooted_Ref renames Tree.Current_Token (Parser_State.Stream);
            begin
               if Tree.ID (Current_Token.Node) = Tree.Lexer.Descriptor.EOI_ID then
                  --  test_mckenzie_recover.adb Empty_Comments
                  Terminals (Terminals'Last) := Tree.To_Stream_Node_Parents
                    (Tree.To_Rooted_Ref (Tree.Shared_Stream, Tree.Stream_Last (Tree.Shared_Stream, Skip_EOI => False)));
               else
                  if Current_Token.Stream /= Tree.Shared_Stream then
                     --  Current_Token is the error token, so it was copied to the parse
                     --  stream input. test_mckenzie_recover.adb Error_4.
                     Terminals (Terminals'Last) := Tree.To_Stream_Node_Parents
                       (Tree.To_Rooted_Ref
                          (Parser_State.Stream, Tree.Stream_Last (Parser_State.Stream, Skip_EOI => False)));
                     Tree.Next_Terminal (Terminals (Terminals'Last));
                     if Terminals (Terminals'Last).Ref = Invalid_Stream_Node_Ref then
                        --  EOI was in stream input
                        Terminals (Terminals'Last) := Tree.To_Stream_Node_Parents
                          (Tree.To_Rooted_Ref
                             (Tree.Shared_Stream, Tree.Stream_Last (Tree.Shared_Stream, Skip_EOI => False)));
                     end if;
                     pragma Assert
                       (Terminals (Terminals'Last).Ref.Stream = Tree.Shared_Stream and
                          (Terminals (Terminals'Last).Ref.Node /= Invalid_Node_Access and then
                             Tree.Label (Terminals (Terminals'Last).Ref.Node) in Terminal_Label));

                  else
                     Terminals (Terminals'Last) := Tree.To_Stream_Node_Parents (Current_Token);
                     Tree.Last_Terminal (Terminals (Terminals'Last), Streams (Terminals'Last));
                  end if;
               end if;
            end;
         end if;

         Tree.Last_Terminal (Terminals (I), Streams (I));
         I := @ + 1;
      end loop;

      Streams (Streams'Last) := Tree.Shared_Stream;

      Terminals (Terminals'Last) := Tree.To_Stream_Node_Parents
        (Tree.To_Stream_Node_Ref
           (Tree.Shared_Stream,
            (if Tree.Shared_Link (Streams (1)) = Invalid_Stream_Index
               --  Invalid when shared_link was EOI, but EOI was copied to add an error.
               --  test_mckenzie_recover.adb Empty_Comment.
             then Tree.Stream_Last (Tree.Shared_Stream, Skip_EOI => False)
             else Tree.Shared_Link (Streams (1)))));

      --  Get all Terminals to the same node. Terminals (1) is the
      --  "reference" terminal.
      for I in Terminals'First + 1 .. Terminals'Last loop
         if Terminals (I).Ref.Node /= Terminals (1).Ref.Node then
            --  There are several cases:
            --
            --  1. I node is copied
            --  2. Reference node is before or after I node.
            --  3. Reference node is deleted in I.
            --
            --  In case 3, the I node does not need Sequential_Index.
            --
            --  Note that the reference node cannot be inserted or deleted in the
            --  reference parser, because we start with stack_top,
            --  which is after any deleted tokens.

            declare
               Ref_Byte_Pos : constant Buffer_Pos := Tree.Byte_Region
                 (Terminals (1), Parse_Stream => Streams (1), Trailing_Non_Grammar => True).First;
            begin
               loop
                  declare
                     Byte_Pos : Buffer_Pos := Tree.Byte_Region
                       (Terminals (I), Streams (I), Trailing_Non_Grammar => True).First;
                  begin
                     if Ref_Byte_Pos = Byte_Pos then
                        --  case 1.
                        Tree.Set_Sequential_Index (Terminals (I).Ref.Node, Seq_Index);
                        exit;

                     elsif Ref_Byte_Pos < Byte_Pos then
                        if Tree.ID (Terminals (I).Ref.Node) = Tree.Lexer.Descriptor.SOI_ID then
                           Tree.Set_Sequential_Index (Terminals (I).Ref.Node, Seq_Index);
                           exit;
                        else
                           Tree.Prev_Terminal (Terminals (I), Streams (I));

                           Byte_Pos := Tree.Byte_Region
                             (Terminals (I), Parse_Stream => Streams (I), Trailing_Non_Grammar => True).First;

                           exit when Ref_Byte_Pos > Byte_Pos; -- case 3.
                        end if;
                     else
                        if Tree.ID (Terminals (I).Ref.Node) = Tree.Lexer.Descriptor.EOI_ID then
                           Tree.Set_Sequential_Index (Terminals (I).Ref.Node, Seq_Index);
                           exit;
                        else
                           Tree.Next_Terminal (Terminals (I));
                           Byte_Pos := Tree.Byte_Region
                             (Terminals (I), Parse_Stream => Streams (I), Trailing_Non_Grammar => True).First;
                           exit when Ref_Byte_Pos < Byte_Pos; -- case 3.
                        end if;
                     end if;
                  end;
               end loop;
            end;
         end if;
      end loop;

      for I in Terminals'Range loop
         Tree.Set_Sequential_Index (Terminals (I).Ref.Node, Seq_Index);
      end loop;
   end Set_Initial_Sequential_Index;

   procedure Extend_Sequential_Index
     (Tree      : in     Syntax_Trees.Tree;
      Streams   : in     Syntax_Trees.Stream_ID_Array;
      Terminals : in out Syntax_Trees.Stream_Node_Parents_Array;
      Target    : in     Syntax_Trees.Base_Sequential_Index;
      Positive  : in     Boolean;
      Clear     : in     Boolean)
   is
      use Syntax_Trees;
      Index : Base_Sequential_Index :=
        (if Clear
         then Invalid_Sequential_Index
         elsif Tree.Get_Sequential_Index (Terminals (1).Ref.Node) /= Invalid_Sequential_Index
         then Tree.Get_Sequential_Index (Terminals (1).Ref.Node)
         else 1);

      Skip_Step_Reference : Boolean := False;
      Skip_Step_Terminals : array (2 .. Terminals'Last) of Boolean := (others => False);
      Target_Seen : array (1 .. Terminals'Last) of Boolean := (others => False);
   begin
      loop
         if Skip_Step_Reference then
            Skip_Step_Reference := False;
         else
            if Positive then
               if Tree.ID (Terminals (1).Ref.Node) = Tree.Lexer.Descriptor.EOI_ID then
                  Target_Seen (1) := True;
               else
                  Tree.Next_Terminal (Terminals (1));
                  if Tree.Get_Sequential_Index (Terminals (1).Ref.Node) /= Invalid_Sequential_Index and
                    Tree.Get_Sequential_Index (Terminals (1).Ref.Node) >= Target
                  then
                     Target_Seen (1) := True;
                  end if;
               end if;
            else
               if Tree.ID (Terminals (1).Ref.Node) = Tree.Lexer.Descriptor.SOI_ID then
                  Target_Seen (1) := True;
               else
                  Tree.Prev_Terminal (Terminals (1), Streams (1));
                  if Tree.Get_Sequential_Index (Terminals (1).Ref.Node) /= Invalid_Sequential_Index and
                    Tree.Get_Sequential_Index (Terminals (1).Ref.Node) <= Target
                  then
                     Target_Seen (1) := True;
                  end if;
               end if;
            end if;
         end if;

         if not Clear  then
            if Positive then
               Index := @ + 1;
            else
               Index := @ - 1;
            end if;
         end if;

         declare
            Ref_Byte_Pos : constant Buffer_Pos := Tree.Byte_Region
              (Terminals (1), Streams (1), Trailing_Non_Grammar => True).First;
         begin
            for I in 2 .. Terminals'Last loop
               if Skip_Step_Terminals (I) then
                  Skip_Step_Terminals (I) := False;
               else
                  if Positive then
                     if Tree.ID (Terminals (I).Ref.Node) = Tree.Lexer.Descriptor.EOI_ID then
                        Target_Seen (I) := True;
                     else
                        Tree.Next_Terminal (Terminals (I));
                        if Tree.Get_Sequential_Index (Terminals (I).Ref.Node) >= Target then
                           Target_Seen (I) := True;
                        end if;
                     end if;
                  else
                     if Tree.ID (Terminals (I).Ref.Node) = Tree.Lexer.Descriptor.SOI_ID then
                        Target_Seen (I) := True;
                     else
                        Tree.Prev_Terminal (Terminals (I), Streams (I));
                        if Tree.Get_Sequential_Index (Terminals (I).Ref.Node) <= Target then
                           Target_Seen (I) := True;
                        end if;
                     end if;
                  end if;
               end if;

               declare
                  Byte_Pos : constant Buffer_Pos := Tree.Byte_Region
                    (Terminals (I), Streams (1), Trailing_Non_Grammar => True).First;
               begin
                  if Terminals (I).Ref.Node = Terminals (1).Ref.Node then
                     --  Don't set this here; that will confuse the exit criteria for not
                     --  Initialize. It will be set via Terminals (1) below.
                     null;

                  elsif Ref_Byte_Pos = Byte_Pos then
                     Tree.Set_Sequential_Index (Terminals (I).Ref.Node, Index);

                  else
                     if Positive then
                        if Ref_Byte_Pos > Byte_Pos then
                           --  Parser node is deleted in reference; wait for Parser to catch
                           --  up.
                           Skip_Step_Reference := True;
                           Tree.Set_Sequential_Index (Terminals (I).Ref.Node, Index);

                        else
                           --  Ref_Byte_Pos < Byte_Pos
                           --  Reference node is deleted in Parser; wait for reference to catch up.
                           Skip_Step_Terminals (I) := True;
                        end if;

                     else -- Positive = False
                        if Ref_Byte_Pos < Byte_Pos then
                           --  Parser node is deleted in reference; wait for reference to catch
                           --  up.
                           Skip_Step_Reference := True;
                           Tree.Set_Sequential_Index (Terminals (I).Ref.Node, Index);

                        else
                           --  Ref_Byte_Pos > Byte_Pos
                           --  Reference node is deleted in Parser; wait for reference to catch up.
                           Skip_Step_Terminals (I) := True;
                        end if;
                     end if;
                  end if;
               end;
            end loop;
         end;

         if Clear then
            if (for all Seen of Target_Seen => Seen) and then
              (for all Term of Terminals =>
                 Tree.Label (Term.Ref.Node) = Source_Terminal and then
                   Tree.Get_Sequential_Index (Term.Ref.Node) = Invalid_Sequential_Index)
            then
               exit;
            end if;

            if not Skip_Step_Reference then
               Tree.Set_Sequential_Index (Terminals (1).Ref.Node, Index);
            end if;

         else
            if not Skip_Step_Reference then
               Tree.Set_Sequential_Index (Terminals (1).Ref.Node, Index);
            end if;

            exit when
              (if Positive
               then Index >= Target
               else Index <= Target) and
              (for all Term of Terminals => Tree.Label (Term.Ref.Node) = Source_Terminal and then
                 Tree.Get_Sequential_Index (Term.Ref.Node) /= Invalid_Sequential_Index);

            exit when
              (for all Term of Terminals =>
                 Tree.ID (Term.Ref.Node) =
                   (if Positive
                    then Tree.Lexer.Descriptor.EOI_ID
                    else Tree.Lexer.Descriptor.SOI_ID));
         end if;

      end loop;
   end Extend_Sequential_Index;

   procedure Clear_Sequential_Index (Shared_Parser : in out WisiToken.Parse.Parser.Parser'Class)
   is
      Streams       : Syntax_Trees.Stream_ID_Array (1 .. Shared_Parser.Tree.Stream_Count);
      Min_Terminals : Syntax_Trees.Stream_Node_Parents_Array (1 .. Shared_Parser.Tree.Stream_Count);
      Max_Terminals : Syntax_Trees.Stream_Node_Parents_Array (1 .. Shared_Parser.Tree.Stream_Count);
   begin
      if Shared_Parser.Parsers.Count = 0 then
         --  We get here when recover fails by terminating all parsers.
         return;
      end if;

      Set_Initial_Sequential_Index
        (Shared_Parser.Parsers, Shared_Parser.Tree, Streams, Max_Terminals, Initialize => False);
      Min_Terminals := Max_Terminals;
      Extend_Sequential_Index
        (Shared_Parser.Tree, Streams, Max_Terminals, Positive => True,
         Target => Shared_Parser.Max_Sequential_Index, Clear => True);
      Extend_Sequential_Index
        (Shared_Parser.Tree, Streams, Min_Terminals, Positive => False,
         Target => Shared_Parser.Min_Sequential_Index, Clear => True);

      if Debug_Mode then
         Shared_Parser.Tree.Sequential_Index_Cleared;
      end if;
   end Clear_Sequential_Index;

   function Find_ID
     (Tree   : in Syntax_Trees.Tree;
      Config : in Configuration;
      ID     : in Token_ID)
     return Boolean
   is begin
      for I in 1 .. Config.Stack.Depth - 1 loop
         --  Depth has Invalid_Token_ID
         if ID = Tree.Element_ID (Config.Stack.Peek (I).Token) then
            return True;
         end if;
      end loop;
      return False;
   end Find_ID;

   procedure Find_ID
     (Tree           : in     Syntax_Trees.Tree;
      Config         : in     Configuration;
      ID             : in     Token_ID;
      Matching_Index : in out SAL.Peek_Type)
   is begin
      loop
         exit when Matching_Index = Config.Stack.Depth; -- Depth has Invalid_Token_ID
         declare
            Stack_ID : Token_ID renames Tree.Element_ID (Config.Stack.Peek (Matching_Index).Token);
         begin
            exit when Stack_ID = ID;
         end;
         Matching_Index := Matching_Index + 1;
      end loop;
   end Find_ID;

   procedure Find_ID
     (Tree           : in     Syntax_Trees.Tree;
      Config         : in     Configuration;
      IDs            : in     Token_ID_Set;
      Matching_Index : in out SAL.Peek_Type)
   is begin
      loop
         exit when Matching_Index >= Config.Stack.Depth; -- Depth has Invalid_Token_ID
         declare
            ID : Token_ID renames Tree.Element_ID (Config.Stack.Peek (Matching_Index).Token);
         begin
            exit when ID in IDs'First .. IDs'Last and then IDs (ID);
         end;
         Matching_Index := Matching_Index + 1;
      end loop;
   end Find_ID;

   procedure Find_Descendant_ID
     (Tree           : in     Syntax_Trees.Tree;
      Config         : in     Configuration;
      ID             : in     Token_ID;
      ID_Set         : in     Token_ID_Set;
      Matching_Index : in out SAL.Peek_Type)
   is
      function Found return Boolean
      is
         use Syntax_Trees;
         Token renames Config.Stack.Peek (Matching_Index).Token;
      begin
         return
           Tree.Element_ID (Token) in ID_Set'Range and then
           (ID_Set (Tree.Element_ID (Token)) and
              (not Token.Virtual and then
                 Tree.Find_Descendant (Token.Element_Node, ID) /=
                 Invalid_Node_Access));
      end Found;
   begin
      loop
         exit when Matching_Index >= Config.Stack.Depth; -- Depth has Invalid_Token_ID
         exit when Found;

         Matching_Index := Matching_Index + 1;
      end loop;
   end Find_Descendant_ID;

   procedure Find_Matching_Name
     (Config              : in     Configuration;
      Tree                : in     Syntax_Trees.Tree;
      Name                : in     String;
      Matching_Name_Index : in out SAL.Peek_Type;
      Case_Insensitive    : in     Boolean)
   is
      use Ada.Characters.Handling;
      Match_Name : constant String := (if Case_Insensitive then To_Lower (Name) else Name);
   begin
      loop
         exit when Matching_Name_Index >= Config.Stack.Depth; -- Depth has Invalid_Token_ID
         declare
            Token       : Syntax_Trees.Recover_Token renames Config.Stack.Peek (Matching_Name_Index).Token;
            Name_Region : constant Buffer_Region := Tree.Name (Token);
         begin
            exit when Name_Region /= Null_Buffer_Region and then
              Match_Name =
              (if Case_Insensitive
               then To_Lower (Tree.Lexer.Buffer_Text (Name_Region))
               else Tree.Lexer.Buffer_Text (Name_Region));

            Matching_Name_Index := Matching_Name_Index + 1;
         end;
      end loop;
   end Find_Matching_Name;

   procedure Find_Matching_Name
     (Config              : in     Configuration;
      Tree                : in     Syntax_Trees.Tree;
      Name                : in     String;
      Matching_Name_Index : in out SAL.Peek_Type;
      Other_ID            : in     Token_ID;
      Other_Count         :    out Integer;
      Case_Insensitive    : in     Boolean)
   is
      use Ada.Characters.Handling;
      Match_Name : constant String := (if Case_Insensitive then To_Lower (Name) else Name);
   begin
      Other_Count := 0;

      loop
         exit when Matching_Name_Index >= Config.Stack.Depth; -- Depth has Invalid_Token_ID
         declare
            Token       : Syntax_Trees.Recover_Token renames Config.Stack.Peek (Matching_Name_Index).Token;
            Name_Region : constant Buffer_Region := Tree.Name (Token);
         begin
            exit when Name_Region /= Null_Buffer_Region and then
              Match_Name =
              (if Case_Insensitive
               then To_Lower (Tree.Lexer.Buffer_Text (Name_Region))
               else Tree.Lexer.Buffer_Text (Name_Region));

            if Other_ID = Tree.Element_ID (Token) then
               Other_Count := Other_Count + 1;
            end if;

            Matching_Name_Index := Matching_Name_Index + 1;
         end;
      end loop;
   end Find_Matching_Name;

   procedure Insert
     (Super         : in out Base.Supervisor;
      Shared_Parser : in out WisiToken.Parse.Parser.Parser'Class;
      Config        : in out Configuration;
      ID            : in     Token_ID)
   is begin
      Insert
        (Super, Shared_Parser, Config, Parse.Peek_Current_First_Sequential_Terminal (Super, Shared_Parser, Config), ID);
   end Insert;

   procedure Insert
     (Super         : in out Base.Supervisor;
      Shared_Parser : in out WisiToken.Parse.Parser.Parser'Class;
      Config        : in out Configuration;
      IDs           : in     Token_ID_Array)
   is begin
      for ID of IDs loop
         Insert (Super, Shared_Parser, Config, ID);
      end loop;
   end Insert;

   procedure Insert
     (Super         : in out Base.Supervisor;
      Shared_Parser : in out WisiToken.Parse.Parser.Parser'Class;
      Config        : in out Configuration;
      Before        : in     Syntax_Trees.Valid_Node_Access;
      ID            : in     Token_ID)
   is begin
      Super.Extend_Sequential_Index (Shared_Parser, Thru => Before, Positive => True);
      declare
         use Recover_Op_Arrays;
         Op : constant Recover_Op := (Insert, ID, Shared_Parser.Tree.Get_Sequential_Index (Before));
      begin
         if Is_Full (Config.Ops) or Is_Full (Config.Insert_Delete) then
            raise Bad_Config;
         end if;
         Append (Config.Ops, Op);
         Append (Config.Insert_Delete, Op);
         Config.Current_Insert_Delete := 1;
      end;
   end Insert;

   function Undo_Reduce_Op_Order_Valid (Ops : in Recover_Op_Arrays.Vector) return Boolean
   --  Subset of checks in Push_Back_Undo_Reduce_Valid, when the target nonterm is empty.
   is
      use Recover_Op_Arrays;
   begin
      declare
         Op : Recover_Op renames Element (Ops, Last_Index (Ops));
      begin
         case Op.Op is
         when Fast_Forward =>
            --  Normally any Undo_Reduce must be done before Insert and after
            --  Delete, to eliminate duplicate results from push_back/reduce
            --  before and after delete (see test_mckenzie_recover.adb
            --  Extra_Begin, ada_mode-recover_extra_end_loop.adb with incremental
            --  parse). Fast_Forward resets that.
            return True;

         when Undo_Reduce | Push_Back =>
            return True;

         when Insert =>
            return False;

         when Delete =>
            return True;
         end case;
      end;
   end Undo_Reduce_Op_Order_Valid;

   function Push_Back_Undo_Reduce_Valid
     (Super                 : in out Base.Supervisor;
      Shared_Parser :         in out WisiToken.Parse.Parser.Parser'Class;
      Target_Op             : in     Recover_Op_Label;
      Target_Node           : in     Syntax_Trees.Node_Access;
      Ops                   : in     Recover_Op_Arrays.Vector;
      Last_Op_Index         : in     Positive_Index_Type;
      Push_Back_Undo_Reduce : in     Boolean)
     return Boolean
   --  Target_Node is the first terminal in a token that is the object of
   --  Target_Op; a Push_Back or Undo_Reduce that will be the next Op
   --  after Last_Op. Return True if that respects restrictions on Op
   --  order.
   --
   --  Language_Fixes may set Push_Back_Undo_Reduce True; other callers
   --  must set it False.
   is
      use Syntax_Trees;
      use Recover_Op_Arrays;

      Tree : Syntax_Trees.Tree  renames Shared_Parser.Tree;

      Target_Index : Base_Sequential_Index :=
        (if Target_Node = Invalid_Node_Access
         then Invalid_Sequential_Index
         else Tree.Get_Sequential_Index (Target_Node));

      Fast_Forward_Seen        : Boolean               := False;
      Fast_Forward_First_Index : Base_Sequential_Index := Invalid_Sequential_Index;

      function Check_Insert_Delete (Op : in Insert_Delete_Op) return Boolean
      is begin
         return Fast_Forward_Seen and then
           (Target_Index = Invalid_Sequential_Index or
              (if Push_Back_Undo_Reduce
               then
                 (case Insert_Delete_Op_Label'(Op.Op) is
                  when Insert => Target_Index >= Op.Ins_Before,
                  when Delete => Target_Index > Op.Del_Token_Index)
               --  allow Language_Fixes (which sets Push_Back_Undo_Reduce) to insert
               --  more ops at a previous error location, but not cross Insert or
               --  Delete; that would cause out-of-order ops. ada_mode-recover_37.adb
               else Target_Index > Fast_Forward_First_Index
               --  test_mckenzie_recover.adb Push_Back_2, String_Quote_7
              ));
      end Check_Insert_Delete;

   begin
      if Target_Index = Invalid_Sequential_Index and Target_Node /= Invalid_Node_Access then
         Super.Extend_Sequential_Index (Shared_Parser, Target_Node, Positive => False);
         Target_Index := Tree.Get_Sequential_Index (Target_Node);
      end if;

      for I in reverse First_Index (Ops) .. Last_Op_Index loop
         declare
            Op : Recover_Op renames Element (Ops, I);
         begin
            case Op.Op is
            when Fast_Forward =>
               --  Normally any Push_Back must be done before any Insert or Delete,
               --  to eliminate duplicate results from push_back/reduce before and
               --  after delete (see test_mckenzie_recover.adb Extra_Begin).
               --  Fast_Forward resets that.
               --
               --  Push_Back/Undo_Reduce into a Fast_Forward region is ok, but not
               --  all of a Fast_Forward; that would just repeat the same ops.
               Fast_Forward_Seen        := True;
               Fast_Forward_First_Index := Op.FF_First_Index;

            when Undo_Reduce =>
               --  We allow mixing push_back and undo_reduce in any order, so we can
               --  get to an arbitrary point inside a nonterm to do insert/delete.

               if Op.UR_Token_Index = Invalid_Sequential_Index then
                  --  Undo_Reduced token was empty; need to see the next one.
                  null;
               else
                  if Target_Index = Invalid_Sequential_Index then
                     --  Target token is empty; it does not cross anything.
                     return True;
                  end if;

                  --  No point in checking Fast_Forward_Seen here; we don't have the
                  --  last terminal index of Op. So this allows Push_Back/Undo_Reduce of the
                  --  entire fast_forward.

                  case Target_Op is
                  when Undo_Reduce =>
                     --  Undo_Reduce after Undo_Reduce; must undo part or all of the original
                     --  nonterm; see test_mckenzie_recover.adb Missing_Name_2.
                     return Target_Index >= Op.UR_Token_Index;

                  when Push_Back =>
                     --  Push_Back after Undo_Reduce; must push back only part of the
                     --  unreduced nonterm, unless overridden by Language_Fixes.
                     --  test/ada_mode-recover_block_name_mismatch.adb
                     return
                       (if Push_Back_Undo_Reduce
                        then True
                        else Target_Index > Op.UR_Token_Index);

                  when others =>
                     raise SAL.Programmer_Error;
                  end case;
               end if;

            when Push_Back =>
               if Op.PB_Token_Index = Invalid_Sequential_Index then
                  --  Pushed_Back token was empty; need to see the next one.
                  null;
               else
                  if Target_Index = Invalid_Sequential_Index then
                     --  Target token is empty; it does not cross anything.
                     return True;
                  end if;

                  case Target_Op is
                  when Undo_Reduce =>
                     if Fast_Forward_Seen then
                        --  Unreducing a token somewhere in the push_back.
                        return Target_Index >= Op.PB_Token_Index;
                     else
                        --  Need to keep going to see if we cross a fast_forward
                        null;
                     end if;

                  when Push_Back =>
                     --  Between Fast_Forwards, successive non-empty Push_Back
                     --  have decreasing targets; see test_mckenzie_recover.adb
                     --  Missing_Name_0.
                     --
                     --  If the target push_back crosses a Fast_Forward, it must not cross
                     --  a preceding op; Target_Index must be >= Op.PB_Token_Index. See
                     --  ada-mode-recover_27.adb.
                     if Fast_Forward_Seen then
                        --  Target push_back/undo_reduce does not cross the previous
                        --  push_back/undo_reduce.
                        return Target_Index > Op.PB_Token_Index;

                     else
                        --  Need to keep going to see if we cross a fast_forward
                        null;
                     end if;

                  when others =>
                     raise SAL.Programmer_Error;
                  end case;
               end if;

            when Insert =>
               return Check_Insert_Delete (Op);

            when Delete =>
               return Check_Insert_Delete (Op);
            end case;
         end;
      end loop;

      --  We get here if we are looking for the next Push_Back or
      --  Undo_Reduce. In effect, Op.*_Token_Index is now 0, which means any
      --  Push_Back or Undo_Reduce is ok.
      return True;
   end Push_Back_Undo_Reduce_Valid;

   function Push_Back_Valid
     (Super                 : in out Base.Supervisor;
      Shared_Parser :         in out WisiToken.Parse.Parser.Parser'Class;
      Config                : in     Configuration;
      Push_Back_Undo_Reduce : in     Boolean)
     return Boolean
   is
      Tree : Syntax_Trees.Tree renames Shared_Parser.Tree;
   begin
      if Config.Stack.Depth <= 1 then
         return False;
      end if;

      declare
         use Syntax_Trees;
         Token : Recover_Token renames Config.Stack.Peek.Token;
         First_Terminal : constant Node_Access := Tree.First_Terminal (Token);
      begin
         return
           --  Push_Back needs a terminal node or an empty nonterm.
           --  ada_mode-recover_38.adb partial parse,
           --  ada_mode-recover_indent_3.adb partial parse.
           (not Token.Virtual or else
              (Token.Virtual and then
                 ((Is_Terminal (Token.ID, Tree.Lexer.Descriptor.all) and
                    Token.First_Terminal /= Invalid_Node_Access) or
                    Is_Nonterminal (Token.ID, Tree.Lexer.Descriptor.all))))

           and then
           (Push_Back_Undo_Reduce or not Tree.Contains_Virtual_Terminal (Token)) and then
           --  Normally, if Contains_Virtual_Terminal, Token was inserted earlier
           --  in this or a previous recover session; no point in recomputing it.
           --  However, Language_Fixes can push back a virtual nonterm in order
           --  to insert something before it; ada_mode-interactive_01.adb

           --  We allow both Push_Back and Undo_Reduce of empty nonterms
           --  (First_Terminal = Invalid_Node_Access); Push_Back is easier to use
           --  in Language_Fixes, Undo_Reduce is required to change the stack
           --  state to allow completing a production with a non-empty nonterm.
           (Recover_Op_Arrays.Length (Config.Ops) = 0 or else
              Push_Back_Undo_Reduce_Valid
                (Super, Shared_Parser,
                 Push_Back,
                 First_Terminal,
                 Config.Ops,
                 Recover_Op_Arrays.Last_Index (Config.Ops),
                 Push_Back_Undo_Reduce));
      end;
   end Push_Back_Valid;

   procedure Push_Back
     (Super                 : in out Base.Supervisor;
      Shared_Parser         : in out WisiToken.Parse.Parser.Parser'Class;
      Config                : in out Configuration;
      Push_Back_Undo_Reduce : in     Boolean)
   is begin
      --  We relax the "don't push back into previous recover" restriction
      --  for Language_Fixes; see test_mckenzie_recover.adb Missing_Name_5.
      if not Push_Back_Valid (Super, Shared_Parser, Config, Push_Back_Undo_Reduce => Push_Back_Undo_Reduce) then
         raise Invalid_Case;
      end if;

      Do_Push_Back (Shared_Parser.Tree, Config);
   end Push_Back;

   procedure Push_Back_Check
     (Super                 : in out Base.Supervisor;
      Shared_Parser         : in out WisiToken.Parse.Parser.Parser'Class;
      Config                : in out Configuration;
      Expected_ID           : in     Token_ID;
      Push_Back_Undo_Reduce : in     Boolean)
   is begin
      Check
        (Shared_Parser.Tree.Element_ID (Config.Stack.Peek (1).Token),
         Expected_ID,
         Shared_Parser.Tree.Lexer.Descriptor.all);
      Push_Back (Super, Shared_Parser, Config, Push_Back_Undo_Reduce);
   end Push_Back_Check;

   procedure Push_Back_Check
     (Super                 : in out Base.Supervisor;
      Shared_Parser         : in out WisiToken.Parse.Parser.Parser'Class;
      Config                : in out Configuration;
      Expected              : in     Token_ID_Array;
      Push_Back_Undo_Reduce : in     Boolean)
   is begin
      for ID of Expected loop
         Push_Back_Check (Super, Shared_Parser, Config, ID, Push_Back_Undo_Reduce);
      end loop;
   end Push_Back_Check;

   procedure Put
     (Message      : in     String;
      Tree         : in     Syntax_Trees.Tree;
      Parser_Label : in     Syntax_Trees.Stream_ID;
      Config       : in     Configuration;
      Strategy     : in     Boolean := False)
   --  For debugging output
   is
      use Recover_Op_Array_Refs;
      use all type Ada.Strings.Unbounded.Unbounded_String;
      use all type Bounded_Streams.Cursor;
      use all type WisiToken.Syntax_Trees.In_Parse_Actions.Status_Label;
      use all type WisiToken.Syntax_Trees.Recover_Token;

      Descriptor : WisiToken.Descriptor renames Tree.Lexer.Descriptor.all;

      Result : Ada.Strings.Unbounded.Unbounded_String :=
        +" " & Tree.Trimmed_Image (Parser_Label) & ": " & --  leading space for consistency with existing tests.
        (if Message'Length > 0 then Message & ":" else "");
   begin
      Result := Result & Natural'Image (Config.Cost);
      if Strategy or Trace_McKenzie > Extra then
         Result := Result & ", (";
         for C of Config.Strategy_Counts loop
            Result := Result & Integer'Image (C);
         end loop;
         Result := Result & "), ";
      else
         Result := Result & ", ";
      end if;
      if Config.In_Parse_Action_Status.Label /= Ok then
         Result := Result & Config.In_Parse_Action_Status.Label'Image & " ";
      elsif Config.Error_Token /= Syntax_Trees.Invalid_Recover_Token then
         Result := Result & "Error " & Syntax_Trees.Image (Tree, Config.Error_Token) & " ";
      end if;
      Result := Result & Image (Config.Stack, Tree, Depth => 1);

      if Config.Current_Insert_Delete /= No_Insert_Delete then
         Result := Result & "/" & Trimmed_Image (Config.Current_Insert_Delete) & ":" &
           Image (Constant_Ref (Config.Insert_Delete, Config.Current_Insert_Delete), Descriptor) & "/";

      elsif Config.Input_Stream.First /= Bounded_Streams.No_Element then
         Result := Result & "\" & Tree.Image
           (Config.Input_Stream (Config.Input_Stream.First), Node_Numbers => True) & "\";

      else
         Result := Result & "|" & Tree.Image (Config.Current_Shared_Token, Terminal_Node_Numbers => True) & "|";
      end if;

      Result := Result & Image (Config.Ops, Descriptor);
      Tree.Lexer.Trace.Put_Line (-Result);
   end Put;

   procedure Put_Line
     (Tree         : in     Syntax_Trees.Tree;
      Parser_Label : in     Syntax_Trees.Stream_ID;
      Message      : in     String)
   is begin
      Tree.Lexer.Trace.Put_Line (Tree.Trimmed_Image (Parser_Label) & ": " & Message);
   end Put_Line;

   function Undo_Reduce_Valid
     (Super         : in out Base.Supervisor;
      Shared_Parser : in out WisiToken.Parse.Parser.Parser'Class;
      Config        : in out Configuration)
     return Boolean
   is
      Tree : Syntax_Trees.Tree renames Shared_Parser.Tree;
   begin
      if Config.Stack.Depth = 0 then
         return False;
      end if;

      declare
         use Recover_Op_Arrays;

         Token : Syntax_Trees.Recover_Token renames Config.Stack.Peek.Token;
      begin
         if Token.Virtual or else not Tree.Is_Nonterm (Token.Element_Node) then
            return False;

         elsif Length (Config.Ops) = 0 then
            return True;

         else
            --  Undo_Reduce needs to know what tokens the nonterm contains, to
            --  push them on the stack. Thus we need a valid Tree first terminal
            --  node, or an empty nonterm.
            return
              (Tree.Child_Count (Token.Node) = 0 and then
                 Undo_Reduce_Op_Order_Valid (Config.Ops))
              or else
              (Push_Back_Undo_Reduce_Valid
                 (Super, Shared_Parser, Undo_Reduce,  Tree.First_Sequential_Terminal (Token.Node), Config.Ops,
                  Last_Index (Config.Ops),
                  Push_Back_Undo_Reduce => False));
         end if;
      end;
   end Undo_Reduce_Valid;

   procedure Unchecked_Undo_Reduce
     (Super         : in out Base.Supervisor;
      Shared_Parser : in out WisiToken.Parse.Parser.Parser'Class;
      Config        : in out Configuration)
   is
      Table        : Parse_Table renames Shared_Parser.Table.all;
      Tree         : Syntax_Trees.Tree renames Shared_Parser.Tree;
      Stack        : Recover_Stacks.Stack renames Config.Stack;
      Nonterm_Item : constant Recover_Stack_Item := Recover_Stacks.Pop (Stack);

      First_Terminal : constant Syntax_Trees.Node_Access := Tree.First_Source_Terminal
        (Nonterm_Item.Token.Element_Node, Trailing_Non_Grammar => False);
      --  If First_Terminal (element) is virtual, it might be from current
      --  error recovery, not the shared_stream, so extend_sequential_index
      --  would not give it an index.

      Prev_State : State_Index                             := Stack.Peek.State;
      Children   : constant Syntax_Trees.Node_Access_Array := Tree.Children (Nonterm_Item.Token.Element_Node);
   begin
      --  We don't move an In_Parse_Action from Nonterm to First_Terminal
      --  here, since we are not updating the tree; that's done in Recover
      --  when the recover actions are applied to the parser state.
      for C of Children loop
         if Is_Terminal (Tree.ID (C), Tree.Lexer.Descriptor.all) then
            Prev_State := Shift_State (Action_For (Table, Prev_State, Tree.ID (C)));
         else
            Prev_State := Goto_For (Table, Prev_State, Tree.ID (C));
         end if;
         if Stack.Is_Full then
            raise Bad_Config;
         end if;
         Stack.Push ((Prev_State, Tree.Get_Recover_Token (C)));
      end loop;

      if First_Terminal /= Syntax_Trees.Invalid_Node_Access and then
        Tree.ID (First_Terminal) /= Tree.Lexer.Descriptor.SOI_ID
      then
         Super.Extend_Sequential_Index (Shared_Parser, First_Terminal, Positive => False);
      end if;

      Recover_Op_Arrays.Append
        (Config.Ops,
         (Undo_Reduce, Tree.ID (Nonterm_Item.Token.Element_Node), Children'Length,
         Tree.Get_Sequential_Index (First_Terminal)));
   end Unchecked_Undo_Reduce;

   procedure Undo_Reduce_Check
     (Super         : in out Base.Supervisor;
      Shared_Parser : in out WisiToken.Parse.Parser.Parser'Class;
      Config        : in out Configuration;
      Expected      : in     Token_ID)
   is begin
      if not Undo_Reduce_Valid (Super, Shared_Parser, Config) then
         raise Invalid_Case;
      end if;
      Check
        (Shared_Parser.Tree.Element_ID (Config.Stack.Peek (1).Token), Expected,
         Shared_Parser.Tree.Lexer.Descriptor.all);
      Unchecked_Undo_Reduce (Super, Shared_Parser, Config);
   end Undo_Reduce_Check;

   procedure Undo_Reduce_Check
     (Super         : in out Base.Supervisor;
      Shared_Parser : in out WisiToken.Parse.Parser.Parser'Class;
      Config        : in out Configuration;
      Expected      : in     Token_ID_Array)
   is begin
      for ID of Expected loop
         Undo_Reduce_Check (Super, Shared_Parser, Config, ID);
      end loop;
   end Undo_Reduce_Check;

end WisiToken.Parse.LR.McKenzie_Recover;<|MERGE_RESOLUTION|>--- conflicted
+++ resolved
@@ -289,12 +289,7 @@
 
                   if Data.Results.Count > 1 then
                      for I in 1 .. SAL.Base_Peek_Type'Min (Spawn_Limit, Data.Results.Count - 1) loop
-<<<<<<< HEAD
                         Parsers.Prepend_Copy (Cur, Tree);
-=======
-                        Parsers.Prepend_Copy
-                          (Cur, Tree, Syntax_Trees.User_Data_Access_Constant (Shared_Parser.User_Data), Trace);
->>>>>>> 96a8e8cb
                         --  Does not copy recover.
 
                         if Trace_McKenzie > Outline or Trace_Parse > Outline then
