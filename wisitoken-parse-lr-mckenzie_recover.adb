--  Abstract :
--
--  See spec
--
--  Copyright (C) 2017 - 2020 Free Software Foundation, Inc.
--
--  This library is free software;  you can redistribute it and/or modify it
--  under terms of the  GNU General Public License  as published by the Free
--  Software  Foundation;  either version 3,  or (at your  option) any later
--  version. This library is distributed in the hope that it will be useful,
--  but WITHOUT ANY WARRANTY;  without even the implied warranty of MERCHAN-
--  TABILITY or FITNESS FOR A PARTICULAR PURPOSE.
--
--  As a special exception under Section 7 of GPL version 3, you are granted
--  additional permissions described in the GCC Runtime Library Exception,
--  version 3.1, as published by the Free Software Foundation.

pragma License (Modified_GPL);

with Ada.Characters.Handling;
with Ada.Exceptions;
with Ada.Unchecked_Deallocation;
with System.Multiprocessors;
with WisiToken.Parse.LR.McKenzie_Recover.Base;
with WisiToken.Parse.LR.McKenzie_Recover.Explore;
with WisiToken.Parse.LR.Parser_Lists;
package body WisiToken.Parse.LR.McKenzie_Recover is
   use all type System.Multiprocessors.CPU_Range;

   type Supervisor_Access is access all Base.Supervisor;
   type Shared_Access is access all Base.Shared;

   task type Worker_Task is
      entry Start
        (ID     : in Integer;
         Super  : in Supervisor_Access;
         Shared : in Shared_Access);
      --  Start getting parser/configs to check from Super. Stop when
      --  Super reports All_Done;

      entry Done;
      --  Available after Super has reported All_Done.
   end Worker_Task;

   type Worker_Access is access Worker_Task;
   procedure Free is new Ada.Unchecked_Deallocation (Worker_Task, Worker_Access);

   task body Worker_Task
   is
      use all type Base.Config_Status;
      Super  : Supervisor_Access;
      Shared : Shared_Access;

      Status : Base.Config_Status := Valid;
   begin
      loop
         select
            accept Start
              (ID     : in Integer;
               Super  : in Supervisor_Access;
               Shared : in Shared_Access)

            do
               Task_Attributes.Set_Value (ID);
               Worker_Task.Super  := Super;
               Worker_Task.Shared := Shared;
            end Start;
         or
            terminate;
         end select;

         loop
            Explore.Process_One (Super, Shared, Status);
            exit when Status = All_Done;
         end loop;

         accept Done;

         Super  := null;
         Shared := null;
      end loop;

   exception
   when E : others =>
      Super.Fatal (E);
   end Worker_Task;

   Worker_Tasks : array (1 .. System.Multiprocessors.CPU_Range'Max (1, System.Multiprocessors.Number_Of_CPUs)) of
     Worker_Access;
   --  Declaring an array of tasks directly causes a circular elaboration
   --  problem, and would mean a task that terminates due to an exception
   --  is never restarted.

   procedure To_Recover
     (Parser_Stack : in     Syntax_Trees.Stream_ID;
      Tree         : in     Syntax_Trees.Tree;
      Stack        : in out Recover_Stacks.Stack)
   is
      Depth : constant SAL.Peek_Type := Tree.Stream_Length (Parser_Stack);
   begin
      pragma Assert (Stack.Depth = 0);
      if Stack.Size < Depth then
         raise SAL.Programmer_Error with "recover stack needs more space;" & Depth'Image;
      end if;
      for I in reverse 1 .. Depth loop
         declare
            Node : constant Syntax_Trees.Node_Access  := Tree.Get_Node (Parser_Stack, Tree.Peek (Parser_Stack, I));
            Token   : constant Syntax_Trees.Recover_Token :=
              (if I = Depth then (others => <>) else Tree.Get_Recover_Token (Node));
         begin
            Stack.Push ((Tree.State (Node), Node, Token));
         end;
      end loop;
   end To_Recover;

   procedure Recover_Init
     (Shared_Parser : in out LR.Parser.Parser;
      Parser_State  : in out Parser_Lists.Parser_State)
   is
      use all type WisiToken.Parse.LR.Parser.Language_Fixes_Access;

      Trace  : WisiToken.Trace'Class renames Shared_Parser.Trace.all;
      Config : Configuration;
      Error  : Parse_Error renames Parser_State.Errors (Parser_State.Errors.Last);
   begin
      Parser_State.Recover.Enqueue_Count := Parser_State.Recover.Enqueue_Count + 1;

      Config.Resume_Token_Goal := Shared_Parser.Tree.Get_Element_Index (Parser_State.Shared_Token) +
        Shared_Parser.Table.McKenzie_Param.Check_Limit;

      if Trace_McKenzie > Outline then
         Trace.New_Line;
         Trace.Put_Line
           ("parser " & Shared_Parser.Tree.Trimmed_Image (Parser_State.Stream) &
              ": State" & Shared_Parser.Tree.State (Parser_State.Stream)'Image &
              " Current_Token " & Shared_Parser.Tree.Image (Parser_State.Current_Token, Trace.Descriptor.all) &
              " Resume_Token_Goal" & Config.Resume_Token_Goal'Image);
         Trace.Put_Line
           ((case Error.Label is
             when Action => "Action",
             when Check => "Check, " & Semantic_Checks.Image (Error.Check_Status, Trace.Descriptor.all),
             when Message => raise SAL.Programmer_Error));
         if Trace_McKenzie > Extra then
            Put_Line
              (Trace, Shared_Parser.Tree, Parser_State.Stream, "stack: " & Parser_Lists.Image
                 (Parser_State.Stream, Trace.Descriptor.all, Shared_Parser.Tree));
         end if;
      end if;

      --  Additional initialization of Parser_State.Recover is done in
      --  Supervisor.Initialize.

      To_Recover (Parser_State.Stream, Shared_Parser.Tree, Config.Stack);

      --  Parser_State.Recover_Insert_Delete must be empty (else we would not get
      --  here). Therefore Parser_State current token is in
      --  Shared_Parser.Shared_Token.

      Config.Current_Shared_Token := Parser_State.Shared_Token;

      case Error.Label is
      when Action =>
         Config.Error_Token := Shared_Parser.Tree.Get_Recover_Token (Error.Error_Token);
         if Trace_McKenzie > Detail then
            Put ("enqueue", Trace, Shared_Parser.Tree, Parser_State.Stream, Config, Task_ID => False);
         end if;

      when Check =>
         if Shared_Parser.Language_Fixes = null then
            --  The only fix is to ignore the error.
            if Trace_McKenzie > Detail then
               Config.Strategy_Counts (Ignore_Error) := 1;
               Put ("enqueue", Trace, Shared_Parser.Tree, Parser_State.Stream, Config, Task_ID => False);
            end if;

         else
            --  Undo the reduction that encountered the error, let Process_One
            --  enqueue possible solutions. We leave the cost at 0, since this is
            --  the root config. Later logic will enqueue the 'ignore error'
            --  solution; see McKenzie_Recover.Explore Process_One.

            Config.Check_Status      := Error.Check_Status;
            Config.Error_Token       := Config.Stack.Peek.Token;
            Config.Check_Token_Count := Undo_Reduce (Config.Stack, Shared_Parser.Tree);

            Config_Op_Arrays.Append (Config.Ops, (Undo_Reduce, Config.Error_Token.ID, Config.Check_Token_Count));

            if Trace_McKenzie > Detail then
               Put ("undo_reduce " & Image
                      (Config.Error_Token.ID, Trace.Descriptor.all), Trace, Shared_Parser.Tree, Parser_State.Stream,
                    Config, Task_ID => False);
            end if;
         end if;

      when Message =>
         --  Last error entry should be the failure that caused us to enter
         --  recovery.
         raise SAL.Programmer_Error;
      end case;

      Parser_State.Recover.Config_Heap.Add (Config);
   end Recover_Init;

   function Recover (Shared_Parser : in out LR.Parser.Parser) return Recover_Status
   is
      use all type Parser.Post_Recover_Access;
      Trace : WisiToken.Trace'Class renames Shared_Parser.Trace.all;

      Parsers : Parser_Lists.List renames Shared_Parser.Parsers;

      Skip_Next : Boolean := False;

      Super : aliased Base.Supervisor
        (Trace'Access,
         Shared_Parser.Tree'Access,
         Check_Delta_Limit => Shared_Parser.Table.McKenzie_Param.Check_Delta_Limit,
         Enqueue_Limit     => Shared_Parser.Table.McKenzie_Param.Enqueue_Limit,
         Parser_Count      => Parsers.Count);

      Shared : aliased Base.Shared
        (Shared_Parser.Lexer.all'Access,
         Shared_Parser.Table,
         Shared_Parser.Language_Fixes,
         Shared_Parser.Language_Matching_Begin_Tokens,
         Shared_Parser.Language_String_ID_Set,
         Shared_Parser.Wrapped_Lexer_Errors'Access,
         Shared_Parser.Line_Begin_Token'Access);

      Task_Count : constant System.Multiprocessors.CPU_Range :=
        (if Shared_Parser.Table.McKenzie_Param.Task_Count = 0
         then Worker_Tasks'Last
         else Shared_Parser.Table.McKenzie_Param.Task_Count);

   begin
      if Trace_McKenzie > Outline then
         Trace.New_Line;
         Trace.Put_Line (" McKenzie error recovery");
      end if;

      Super.Initialize (Parsers'Unrestricted_Access);

      for Parser_State of Parsers loop
         Recover_Init (Shared_Parser, Parser_State);
      end loop;

      if Trace_McKenzie > Outline then
         Trace.New_Line;
         Trace.Put_Line (Task_Count'Image & " parallel tasks");
      end if;

      for I in Worker_Tasks'First .. Task_Count loop
         if Worker_Tasks (I) = null then
            Worker_Tasks (I) := new Worker_Task;
            if Debug_Mode then
               Trace.Put_Line ("new Worker_Task" & System.Multiprocessors.CPU_Range'Image (I));
            end if;

         elsif Worker_Tasks (I)'Terminated then
            Free (Worker_Tasks (I));
            Worker_Tasks (I) := new Worker_Task;
            if Debug_Mode then
               Trace.Put_Line ("recreated Worker_Task" & System.Multiprocessors.CPU_Range'Image (I));
            end if;
         end if;

         Worker_Tasks (I).Start (Integer (I), Super'Unchecked_Access, Shared'Unchecked_Access);
      end loop;

      declare
         use Ada.Exceptions;
         ID      : Exception_Id;
         Message : Ada.Strings.Unbounded.Unbounded_String;
      begin
         Super.Done (ID, Message); -- Wait for all parsers to fail or succeed

         --  Ensure all worker tasks stop getting configs before proceeding;
         --  otherwise local variables disappear while the task is still trying
         --  to access them.
         for I in Worker_Tasks'First .. Task_Count loop
            if not Worker_Tasks (I)'Terminated then
               Worker_Tasks (I).Done;
            end if;
         end loop;

         if ID /= Null_Id then
            Raise_Exception (ID, -Message);
         end if;
      end;

      --  Spawn new parsers for multiple solutions.
      --
      --  One option here would be to keep only the parser with the least
      --  cost fix. However, the normal reason for having multiple parsers
      --  is to resolve a grammar ambiguity; the least cost fix might
      --  resolve the ambiguity the wrong way. As could any other fix, of
      --  course.
      --
      --  We could try to check here for redundant solutions; configs for a
      --  parser that have the same or "equivalent" ops. But those will be
      --  caught in the main parse by the check for duplicate state; doing
      --  the same check here is premature optimization.
      declare
         use Parser_Lists;

         Cur         : Cursor             := Parsers.First;
         Solutions   : SAL.Base_Peek_Type := 0;
         Spawn_Limit : SAL.Base_Peek_Type := Shared_Parser.Max_Parallel; -- per parser
      begin
         for Parser of Parsers loop
            if Parser.Recover.Success then
               Solutions := Solutions + Parser.Recover.Results.Count;
            end if;
         end loop;

         if Solutions > Shared_Parser.Max_Parallel and Trace_McKenzie > Outline then
            Trace.Put_Line ("too many parallel parsers required in recover; dropping some solutions");
            Spawn_Limit := Shared_Parser.Max_Parallel / Parsers.Count;
         end if;

         loop
            declare
               Data : McKenzie_Data renames Cur.State_Ref.Recover;
            begin
               if Data.Success then
                  if Trace_McKenzie > Outline then
                     Trace.Put_Line
                       (" " & Shared_Parser.Tree.Trimmed_Image (Cur.Stream) &
                          ": succeed" & SAL.Base_Peek_Type'Image (Data.Results.Count) &
                          ", enqueue" & Integer'Image (Data.Enqueue_Count) &
                          ", check " & Integer'Image (Data.Check_Count) &
                          ", cost: " & Integer'Image (Data.Results.Min_Key));
                  end if;

                  if Data.Results.Count > 1 then
                     for I in 1 .. SAL.Base_Peek_Type'Min (Spawn_Limit, Data.Results.Count - 1) loop
                        Parsers.Prepend_Copy (Cur, Shared_Parser.Tree, Shared_Parser.User_Data, Trace);
                        --  Does not copy recover.

                        if Trace_McKenzie > Outline or Trace_Parse > Outline then
                           Trace.Put_Line
                             ("spawn parser " & Shared_Parser.Tree.Trimmed_Image (Parsers.First.Stream) & " from " &
                                Shared_Parser.Tree.Trimmed_Image (Cur.Stream) & " (" &
                                Trimmed_Image (Integer (Parsers.Count)) &
                                " active)");
                           Put ("", Trace, Shared_Parser.Tree, Parsers.First.Stream,
                                Data.Results.Peek, Task_ID => False, Strategy => True);
                        end if;

                        State_Ref (Parsers.First).Recover.Results.Add (Data.Results.Remove);
                        State_Ref (Parsers.First).Recover.Success := True;
                     end loop;
                  end if;

                  if Trace_McKenzie > Outline or Trace_Parse > Outline then
                     Put ("", Trace, Shared_Parser.Tree, Cur.Stream, Data.Results.Peek,
                          Task_ID => False, Strategy => True);
                  end if;
               else
                  if Trace_McKenzie > Outline then
                     Trace.Put_Line
                       (" " & Shared_Parser.Tree.Trimmed_Image (Cur.Stream) &
                          ": fail, enqueue" & Integer'Image (Data.Enqueue_Count) &
                          (if Data.Config_Full_Count > 0 then ", config_full" & Data.Config_Full_Count'Image else "") &
                          ", check " & Integer'Image (Data.Check_Count));
                  end if;
               end if;

            end;
            Next (Cur);
            exit when Is_Done (Cur);
         end loop;
      end;

      --  Edit Parser_State to apply solutions.

      --  We don't use 'for Parser_State of Parsers loop' here,
      --  because we might need to terminate a parser.
      declare
         Current_Parser : Parser_Lists.Cursor := Parsers.First;
      begin
         loop
            exit when Current_Parser.Is_Done;

            if Current_Parser.State_Ref.Recover.Success then
               begin
                  --  Can't have active 'renames State_Ref' when terminate a parser
                  declare
                     use Parser_Lists;
                     use Config_Op_Arrays, Config_Op_Array_Refs;

                     Parser_State : Parser_Lists.Parser_State renames Current_Parser.State_Ref;

                     Descriptor : WisiToken.Descriptor renames Shared_Parser.Trace.Descriptor.all;
                     Stack      : Syntax_Trees.Stream_ID renames Parser_State.Stream;
                     Tree       : Syntax_Trees.Tree renames Shared_Parser.Tree;
                     Data       : McKenzie_Data renames Parser_State.Recover;
                     Result     : Configuration renames Data.Results.Peek;

                     Stack_Matches_Ops     : Boolean := True;
                     Shared_Token_Changed  : Boolean := False;
                     Current_Token_Virtual : Boolean := False;
                     First_Insert          : Boolean := True;
                  begin
                     --  The verb will be reset by the main parser; just indicate the
                     --  parser recovered from the error.
                     Parser_State.Set_Verb (Shift);

                     Parser_State.Errors (Parser_State.Errors.Last).Recover := Result;

                     Parser_State.Resume_Token_Goal := Result.Resume_Token_Goal;

                     if Trace_McKenzie > Extra then
                        Put_Line (Trace, Tree, Parser_State.Stream, "before Ops applied:", Task_ID => False);
                        Put_Line
                          (Trace, Tree, Parser_State.Stream, "stack " & Image (Stack, Descriptor, Tree),
                           Task_ID => False);
                        Put_Line
                          (Trace, Tree, Parser_State.Stream, "Shared_Token  " & Tree.Image
                             (Parser_State.Shared_Token, Descriptor),
                           Task_ID => False);
                        Put_Line
                          (Trace, Tree, Parser_State.Stream, "Current_Token " & Tree.Image
                             (Parser_State.Current_Token, Descriptor),
                           Task_ID => False);
                     end if;

                     --  We don't apply all Ops to the parser stack here, because there can
                     --  be other input tokens between the inserts and deletes, and there
                     --  can be conflicts; we let the main parser handle that. We can apply
                     --  all ops up to the first insert.
                     --
                     --  Other than Add_Terminal, there's no need to modify
                     --  Shared_Parser.Tree. Any tree nodes created by the failed parse that
                     --  are pushed back are useful for error repair, and will just be
                     --  ignored in future parsing. This also avoids enlarging a
                     --  non-flushed branched tree, which saves time and space.
                     --
                     --  Language_Fixes may abuse the rules about adding Ops, so we check
                     --  that as much as is reasonable here. We use Assert to get an
                     --  immediate error in a debug build, and raise Bad_Config to avoid
                     --  further corruption in a release build.

                     for I in First_Index (Result.Ops) .. Last_Index (Result.Ops) loop
                        declare
                           use all type WisiToken.Syntax_Trees.Node_Label;
                           Op : Config_Op renames Constant_Ref (Result.Ops, I);
                        begin
                           case Op.Op is
                           when Fast_Forward =>
                              --  The parser would do shifts and reduces for the tokens we are
                              --  skipping here
                              Stack_Matches_Ops := False;

                           when Undo_Reduce =>
                              --  If Stack_Matches_Ops, we must do the Stack.Pop and Pushes, and we
                              --  can use Stack.Peek to check if the Undo_Reduce is valid.
                              --
                              --  If not Stack_Matches_Ops, we have to assume Undo_Reduce is valid.
                              --
                              --  See test_mckenzie_recover.adb Extra_Begin for an example of Undo_Reduce
                              --  after other ops.
                              if Stack_Matches_Ops then
<<<<<<< HEAD
                                 if not (Nonterm = Tree.Label (Tree.Peek (Stack)) and
                                           (I = First_Index (Result.Ops) or else
                                              Push_Back_Valid
                                                (Tree,
                                                 Tree.First_Shared_Terminal (Stack, Tree.Peek (Stack)),
                                                 Result.Ops, I - 1)))
                                 then
                                    pragma Assert (False);
                                    if Trace_McKenzie > Outline then
                                       Put_Line
                                         (Trace, Tree, Parser_State.Stream, "invalid Undo_Reduce in apply config",
                                          Task_ID => False);
=======

                                 --  We can't use McKenzie_Recover.Undo_Reduce_Valid here; that takes a
                                 --  Config stack, not a parser stack. So we duplicate it.
                                 declare
                                    Undo_Reduce_Valid_1 : constant Boolean :=
                                      Stack.Depth > 1 and then
                                      Stack.Peek.Token /= Invalid_Node_Index and then
                                      Tree.Is_Nonterm (Stack.Peek.Token);

                                    Push_Back_Valid_1 : constant Boolean := I = 1 or else
                                      Push_Back_Valid
                                        (Tree.First_Shared_Terminal (Stack.Peek.Token), Result.Ops, I - 1);
                                 begin
                                    if not (Undo_Reduce_Valid_1 and Push_Back_Valid_1) then
                                       pragma Assert (False);
                                       if Trace_McKenzie > Outline then
                                          Put_Line
                                            (Trace, Parser_State.Label, "invalid Undo_Reduce in apply config",
                                             Task_ID => False);
                                       end if;
                                       raise Bad_Config;
>>>>>>> 0eed9316
                                    end if;

<<<<<<< HEAD
                                 Tree.Undo_Reduce (Stack);
=======
                                    for C of Tree.Children (Stack.Pop.Token) loop
                                       Stack.Push ((Tree.State (C), C));
                                    end loop;
                                 end;
>>>>>>> 0eed9316
                              end if;

                           when Push_Back =>
                              --  If Stack_Matches_Ops, we must do the Stack.Pop, and can use that
                              --  to check if the Push_Back is valid.
                              --
                              --  If not Stack_Matches_Ops, we have to assume Op.PB_Token_Index is
                              --  correct, and we do not do Stack.Pop. We can still check the target
                              --  token index against the previous ops.
                              --
                              --  See test_mckenzie_recover.adb Error_2 for an example of Push_Back
                              --  after other ops.
                              if not
                                (I = First_Index (Result.Ops) or else
                                   Push_Back_Valid
                                     (Tree,
                                      Target_Token_Index =>
                                        (if Stack_Matches_Ops
                                         then Tree.First_Shared_Terminal (Parser_State.Stream, Tree.Peek (Stack))
                                         else Op.PB_Token_Index),
                                      Ops     => Result.Ops,
                                      Prev_Op => I - 1))
                              then
                                 if Trace_McKenzie > Outline then
                                    Put_Line
                                      (Trace, Tree, Parser_State.Stream,
                                       "invalid Push_Back in apply config op" & I'Image,
                                       Task_ID => False);
                                 end if;
                                 pragma Assert (False);
                                 raise Bad_Config;
                              end if;

                              if Stack_Matches_Ops then
                                 Tree.Pop (Stack);

                                 if Op.PB_Token_Index /= Syntax_Trees.Invalid_Stream_Index then
                                    --  Pushing back an empty nonterm has no effect on the input stream.
                                    Parser_State.Shared_Token := Op.PB_Token_Index;
                                    Shared_Token_Changed      := True;
                                 end if;
                              end if;

                           when Insert            =>
                              Recover_Op_Arrays.Append
                                (Parser_State.Recover_Insert_Delete,
                                 (Op              => Insert,
                                  Ins_ID          => Op.Ins_ID,
                                  Ins_Before      => Op.Ins_Before,
                                  Ins_Node        => Syntax_Trees.Invalid_Node_Access,
                                  Ins_Before_Node => Syntax_Trees.Invalid_Node_Access));

                              if Parser_State.Recover_Insert_Delete_Current = No_Index then
                                 Parser_State.Recover_Insert_Delete_Current :=
                                   Recover_Op_Arrays.Last_Index (Parser_State.Recover_Insert_Delete);
                              end if;

                              if First_Insert and Op.Ins_Before = Parser_State.Shared_Token then
                                 --  We need First_Insert here, not just Stack_Matches_Ops, when the
                                 --  first insert is preceeded only by Push_Back and Undo_Reduce, with
                                 --  at least one Undo_Reduce (so Stack_Matches_Ops is False when we
                                 --  get here). See test_mckenzie_recover.adb Missing_Name_3

                                 First_Insert := False;

                                 Parser_State.Current_Token := Tree.Insert_Terminal
                                   (Parser_State.Stream, Op.Ins_ID, Op.Ins_Before);

                                 --  Normally Insert is completed by Stack.Push; we let the main parser
                                 --  do that.
                                 Stack_Matches_Ops := False;

                                 Recover_Op_Array_Refs.Variable_Ref
                                   (Parser_State.Recover_Insert_Delete,
                                    Recover_Op_Arrays.Last_Index (Parser_State.Recover_Insert_Delete)).Ins_Node :=
                                      Tree.Get_Node (Parser_State.Stream, Parser_State.Current_Token);

                                 Current_Token_Virtual                      := True;
                                 Parser_State.Recover_Insert_Delete_Current := No_Index;
                              else
                                 --  Let main parser handle it
                                 null;
                              end if;

                           when Delete           =>
                              Recover_Op_Arrays.Append
                                (Parser_State.Recover_Insert_Delete,
                                 (Op             => Delete,
                                  Del_ID         => Op.Del_ID,
                                  Del_Index      => Op.Del_Token_Index,
                                  Del_Node       => Tree.Get_Node (Op.Del_Token_Index),
                                  Del_After_Node => Syntax_Trees.Invalid_Node_Access));

                              --  We don't check Stack_Matches_Ops here; if the current token needs
                              --  to be deleted, this is the only chance to do that. See
                              --  ada_mode-recover_02.adb with LR1 parser for example.
                              if Op.Del_Token_Index = Parser_State.Shared_Token then
                                 --  Delete has no effect on Stack, so we can apply multiple deletes.
                                 Parser_State.Shared_Token := Tree.Stream_Next (Op.Del_Token_Index);
                                 Shared_Token_Changed      := True;

                                 Parser_State.Recover_Insert_Delete_Current := No_Index;
                              else
                                 if Parser_State.Recover_Insert_Delete_Current = No_Index then
                                    Parser_State.Recover_Insert_Delete_Current :=
                                      Recover_Op_Arrays.Last_Index (Parser_State.Recover_Insert_Delete);
                                 end if;

                              end if;

                           end case;
                        end;
                     end loop;

                     --  If not Shared_Token_Changed, Shared_Token is the error token,
                     --  which is the next token to read. If Shared_Token_Changed, we have
                     --  set Shared_Token consistent with that; it is the next token to
                     --  read. If Current_Token_Virtual, then after all the virtual tokens
                     --  are inserted, the main parser would normally increment
                     --  Parser_State.Shared_Token to get the next token, but we don't want
                     --  that now. We could set Shared_Token to 1 less, but this way the
                     --  debug messages all show the expected Shared_Terminal.

                     Parser_State.Inc_Shared_Token := not Current_Token_Virtual;

                     --  The main parser always sets Current_Token to be the syntax tree
                     --  node containing Shared_Token; ensure that is true here (virtual
                     --  tokens where handled above).

                     if (not Current_Token_Virtual) and Shared_Token_Changed then
                        Parser_State.Current_Token := Parser_State.Shared_Token;
                     end if;

                     if Trace_McKenzie > Extra then
                        Put_Line (Trace, Tree, Parser_State.Stream, "after Ops applied:", Task_ID => False);
                        Put_Line
                          (Trace, Tree, Parser_State.Stream, "stack " & Parser_Lists.Image (Stack, Descriptor, Tree),
                           Task_ID => False);
                        Put_Line
                          (Trace, Tree, Parser_State.Stream, "Shared_Token  " & Tree.Image
                             (Parser_State.Shared_Token, Descriptor), Task_ID => False);
                        Put_Line
                          (Trace, Tree, Parser_State.Stream, "Current_Token " & Tree.Image
                             (Parser_State.Current_Token, Descriptor), Task_ID => False);
                        Put_Line
                          (Trace, Tree, Parser_State.Stream, "recover_insert_delete" &
                             Parser_State.Recover_Insert_Delete_Current'Image & ":" &
                             Image (Parser_State.Recover_Insert_Delete, Descriptor), Task_ID => False);
                        Put_Line
                          (Trace, Tree, Parser_State.Stream, "inc_shared_token " &
                             Boolean'Image (Parser_State.Inc_Shared_Token),
                           Task_ID => False);
                     end if;
                  end;
               exception
               when Bad_Config =>
                  if Parsers.Count = 1 then
                     --  Oops. just give up
                     return Fail_Programmer_Error;
                  end if;
                  Parsers.Terminate_Parser (Current_Parser, Shared_Parser.Tree, "bad config in recover", Trace);
                  --  Terminate advances Current_Parser
                  Skip_Next := True;
               end;
            end if;
            if Skip_Next then
               Skip_Next := False;
            else
               Current_Parser.Next;
            end if;
         end loop;
      end;
      if Shared_Parser.Post_Recover /= null then
         Shared_Parser.Post_Recover.all;
      end if;

      return Super.Recover_Result;

   exception
   when E : others =>
      if Debug_Mode then
         Trace.Put (Ada.Exceptions.Exception_Name (E) & ": " & Ada.Exceptions.Exception_Message (E), Prefix => True);
         Trace.New_Line;
         raise;
      else
         return Fail_Programmer_Error;
      end if;
   end Recover;

   ----------
   --  Spec private subprograms; for language-specific
   --  child packages.

   procedure Check (ID : Token_ID; Expected_ID : in Token_ID)
   is begin
      if ID /= Expected_ID then
         raise Bad_Config with ID'Image & " /=" & Expected_ID'Image;
      end if;
   end Check;

   function Current_Token
     (Tree                      :         in     Syntax_Trees.Tree;
      Terminals_Current         :         in out Syntax_Trees.Stream_Index;
      Restore_Terminals_Current :            out Syntax_Trees.Stream_Index;
      Insert_Delete             : aliased in out Config_Op_Arrays.Vector;
      Current_Insert_Delete     :         in out SAL.Base_Peek_Type)
     return Base_Token
   is
      use Config_Op_Arrays;
      use Config_Op_Array_Refs;

      procedure Inc_I_D
      is begin
         Current_Insert_Delete := Current_Insert_Delete + 1;
         if Current_Insert_Delete > Last_Index (Insert_Delete) then
            Current_Insert_Delete := No_Insert_Delete;
            Clear (Insert_Delete);
         end if;
      end Inc_I_D;

   begin
      if Terminals_Current = Syntax_Trees.Invalid_Stream_Index then
         --  Happens with really bad syntax; see test_mckenzie_recover.adb Error_4.
         raise Bad_Config;
      end if;

      loop
         if Current_Insert_Delete = No_Insert_Delete then
            Restore_Terminals_Current := Terminals_Current;
            return Tree.Base_Token (Tree.Get_Node (Terminals_Current));

         elsif Token_Index (Constant_Ref (Insert_Delete, Current_Insert_Delete)) = Terminals_Current then
            declare
               Op : Insert_Delete_Op renames Constant_Ref (Insert_Delete, Current_Insert_Delete);
            begin
               case Insert_Delete_Op_Label (Op.Op) is
               when Insert =>
                  --  Decrement Terminals_Current so Next_Token knows it should always
                  --  increment it. Save the initial value, to restore in case of error.
                  Restore_Terminals_Current := Terminals_Current;
                  Terminals_Current         := Tree.Stream_Prev (Terminals_Current);
                  return (ID => ID (Op), others => <>);

               when Delete =>
                  Terminals_Current         := Tree.Stream_Next (Terminals_Current);
                  Restore_Terminals_Current := Terminals_Current;
                  Inc_I_D;
               end case;
            end;
         else
            return Tree.Base_Token (Tree.Get_Node (Terminals_Current));
         end if;
      end loop;
   end Current_Token;

   function Current_Token_ID_Peek
     (Tree                  :         in Syntax_Trees.Tree;
      Terminals_Current     :         in Syntax_Trees.Stream_Index;
      Insert_Delete         : aliased in Config_Op_Arrays.Vector;
      Current_Insert_Delete :         in SAL.Base_Peek_Type)
     return Token_ID
   is
      use Config_Op_Array_Refs;

      Result : Token_ID;
   begin
      if Terminals_Current = Syntax_Trees.Invalid_Stream_Index then
         --  Happens with really bad syntax.
         raise Bad_Config;
      end if;

      --  May be overridden by Insert_Delete below.
      Result := Tree.ID (Terminals_Current);

      if Current_Insert_Delete = No_Insert_Delete then
         null;

      elsif Token_Index (Constant_Ref (Insert_Delete, Current_Insert_Delete)) = Terminals_Current then
         declare
            Op : Insert_Delete_Op renames Constant_Ref (Insert_Delete, Current_Insert_Delete);
         begin
            case Insert_Delete_Op_Label (Op.Op) is
            when Insert =>
               Result := Op.Ins_ID;

            when Delete =>
               --  This should have been handled in Check
               raise SAL.Programmer_Error;
            end case;
         end;
      end if;
      return Result;
   end Current_Token_ID_Peek;

   procedure Current_Token_ID_Peek_3
     (Tree                  :         in     Syntax_Trees.Tree;
      Terminals_Current     :         in     Syntax_Trees.Stream_Index;
      Insert_Delete         : aliased in     Config_Op_Arrays.Vector;
      Current_Insert_Delete :         in     SAL.Base_Peek_Type;
      Tokens                :            out Token_ID_Array_1_3)
   is
      Terminals_Next : Syntax_Trees.Stream_Index := Tree.Stream_Next (Terminals_Current);
   begin
      if Terminals_Current = Syntax_Trees.Invalid_Stream_Index then
         --  Happens with really bad syntax; see test_mckenzie_recover.adb Error_4.
         raise Bad_Config;
      end if;

      Tokens (1) := Tree.ID (Terminals_Current);
      Tokens (2) := Invalid_Token_ID;
      Tokens (3) := Invalid_Token_ID;

      if Terminals_Next /= Syntax_Trees.Invalid_Stream_Index then
         Tokens (2) := Tree.ID (Terminals_Next);

         Terminals_Next := Tree.Stream_Next (Terminals_Next);
         if Terminals_Next /= Syntax_Trees.Invalid_Stream_Index then
            Tokens (3) := Tree.ID (Terminals_Next);
         end if;
      end if;

      if Current_Insert_Delete = No_Insert_Delete then
         null;
      else
         for I in Tokens'Range loop
            declare
               use Config_Op_Arrays, Config_Op_Array_Refs;
               J : constant SAL.Base_Peek_Type := Current_Insert_Delete + SAL.Peek_Type (I) - 1;
            begin
               if (J in First_Index (Insert_Delete) .. Last_Index (Insert_Delete)) and then
                 Token_Index (Constant_Ref (Insert_Delete, J)) = Terminals_Current
               then
                  declare
                     Op : Insert_Delete_Op renames Constant_Ref (Insert_Delete, J);
                  begin
                     case Insert_Delete_Op_Label (Op.Op) is
                     when Insert =>
                        Tokens (I) := Op.Ins_ID;

                     when Delete =>
                        --  This should have been handled in Check
                        raise SAL.Programmer_Error;
                     end case;
                  end;
               end if;
            end;
         end loop;
      end if;
   end Current_Token_ID_Peek_3;

   procedure Delete_Check
     (Tree   : in     Syntax_Trees.Tree;
      Config : in out Configuration;
      ID     : in     Token_ID)
   is
      use Config_Op_Arrays;
      Op : constant Config_Op := (Delete, ID, Config.Current_Shared_Token);
   begin
      Check (Tree.ID (Config.Current_Shared_Token), ID);
      if Is_Full (Config.Ops) or Is_Full (Config.Insert_Delete) then
         raise Bad_Config;
      end if;
      Append (Config.Ops, Op);
      Append (Config.Insert_Delete, Op);
      Config.Current_Insert_Delete := 1;
   end Delete_Check;

   procedure Delete_Check
     (Tree   : in     Syntax_Trees.Tree;
      Config : in out Configuration;
      Index  : in out Syntax_Trees.Stream_Index;
      ID     : in     Token_ID)
   is begin
      Check (Tree.ID (Index), ID);
      Delete (Tree, Config, Index);
   end Delete_Check;

   procedure Delete
     (Tree   : in     Syntax_Trees.Tree;
      Config : in out Configuration;
      Index  : in out Syntax_Trees.Stream_Index)
   is
      use Config_Op_Arrays;
      Op : constant Config_Op := (Delete, Tree.ID (Index), Index);
   begin
      if Is_Full (Config.Ops) or Is_Full (Config.Insert_Delete) then
         raise Bad_Config;
      end if;
      Append (Config.Ops, Op);
      Append (Config.Insert_Delete, Op);
      Config.Current_Insert_Delete := 1;
      Index := Tree.Stream_Next (Index);
   end Delete;

   function Find_ID
     (Config         : in     Configuration;
      ID             : in     Token_ID)
     return Boolean
   is begin
      for I in 1 .. Config.Stack.Depth - 1 loop
         --  Depth has Invalid_Token_ID
         if ID = Config.Stack.Peek (I).Token.ID then
            return True;
         end if;
      end loop;
      return False;
   end Find_ID;

   procedure Find_ID
     (Config         : in     Configuration;
      ID             : in     Token_ID;
      Matching_Index : in out SAL.Peek_Type)
   is begin
      loop
         exit when Matching_Index = Config.Stack.Depth; -- Depth has Invalid_Token_ID
         declare
            Stack_ID : Token_ID renames Config.Stack.Peek (Matching_Index).Token.ID;
         begin
            exit when Stack_ID = ID;
         end;
         Matching_Index := Matching_Index + 1;
      end loop;
   end Find_ID;

   procedure Find_ID
     (Config         : in     Configuration;
      IDs            : in     Token_ID_Set;
      Matching_Index : in out SAL.Peek_Type)
   is begin
      loop
         exit when Matching_Index >= Config.Stack.Depth; -- Depth has Invalid_Token_ID
         declare
            ID : Token_ID renames Config.Stack.Peek (Matching_Index).Token.ID;
         begin
            exit when ID in IDs'First .. IDs'Last and then IDs (ID);
         end;
         Matching_Index := Matching_Index + 1;
      end loop;
   end Find_ID;

   procedure Find_Descendant_ID
     (Tree           : in     Syntax_Trees.Tree;
      Config         : in     Configuration;
      ID             : in     Token_ID;
      ID_Set         : in     Token_ID_Set;
      Matching_Index : in out SAL.Peek_Type)
   is
      use Syntax_Trees;
   begin
      loop
         exit when Matching_Index >= Config.Stack.Depth; -- Depth has Invalid_Token_ID
         exit when Config.Stack.Peek (Matching_Index).Token.ID in ID_Set'Range and then
           (ID_Set (Config.Stack.Peek (Matching_Index).Token.ID) and
              (Config.Stack.Peek (Matching_Index).Node /= Invalid_Node_Access and then
                 Tree.Find_Descendant (Config.Stack.Peek (Matching_Index).Node, ID) /=
                 Invalid_Node_Access));

         Matching_Index := Matching_Index + 1;
      end loop;
   end Find_Descendant_ID;

   procedure Find_Matching_Name
     (Config              : in     Configuration;
      Lexer               : access constant WisiToken.Lexer.Instance'Class;
      Name                : in     String;
      Matching_Name_Index : in out SAL.Peek_Type;
      Case_Insensitive    : in     Boolean)
   is
      use Ada.Characters.Handling;
      Match_Name : constant String := (if Case_Insensitive then To_Lower (Name) else Name);
   begin
      loop
         exit when Matching_Name_Index >= Config.Stack.Depth; -- Depth has Invalid_Token_ID
         declare
            Token       : Syntax_Trees.Recover_Token renames Config.Stack.Peek (Matching_Name_Index).Token;
            Name_Region : constant Buffer_Region :=
              (if Token.Name = Null_Buffer_Region
               then Token.Byte_Region
               else Token.Name);
         begin
            exit when Name_Region /= Null_Buffer_Region and then
              Match_Name =
              (if Case_Insensitive
               then To_Lower (Lexer.Buffer_Text (Name_Region))
               else Lexer.Buffer_Text (Name_Region));

            Matching_Name_Index := Matching_Name_Index + 1;
         end;
      end loop;
   end Find_Matching_Name;

   procedure Find_Matching_Name
     (Config              : in     Configuration;
      Lexer               : access constant WisiToken.Lexer.Instance'Class;
      Name                : in     String;
      Matching_Name_Index : in out SAL.Peek_Type;
      Other_ID            : in     Token_ID;
      Other_Count         :    out Integer;
      Case_Insensitive    : in     Boolean)
   is
      use Ada.Characters.Handling;
      Match_Name : constant String := (if Case_Insensitive then To_Lower (Name) else Name);
   begin
      Other_Count := 0;

      loop
         exit when Matching_Name_Index >= Config.Stack.Depth; -- Depth has Invalid_Token_ID
         declare
            Token       : Syntax_Trees.Recover_Token renames Config.Stack.Peek (Matching_Name_Index).Token;
            Name_Region : constant Buffer_Region :=
              (if Token.Name = Null_Buffer_Region
               then Token.Byte_Region
               else Token.Name);
         begin
            exit when Name_Region /= Null_Buffer_Region and then
              Match_Name =
              (if Case_Insensitive
               then To_Lower (Lexer.Buffer_Text (Name_Region))
               else Lexer.Buffer_Text (Name_Region));

            if Other_ID = Token.ID then
               Other_Count := Other_Count + 1;
            end if;

            Matching_Name_Index := Matching_Name_Index + 1;
         end;
      end loop;
   end Find_Matching_Name;

   procedure Insert (Config : in out Configuration; ID : in Token_ID)
   is begin
      Insert (Config, Config.Current_Shared_Token, ID);
   end Insert;

   procedure Insert (Config : in out Configuration; IDs : in Token_ID_Array)
   is begin
      for ID of IDs loop
         Insert (Config, ID);
      end loop;
   end Insert;

   procedure Insert (Config : in out Configuration; Index : in Syntax_Trees.Stream_Index; ID : in Token_ID)
   is
      use Config_Op_Arrays;
      Op : constant Config_Op := (Insert, ID, Index);
   begin
      if Is_Full (Config.Ops) or Is_Full (Config.Insert_Delete) then
         raise Bad_Config;
      end if;
      Append (Config.Ops, Op);
      Append (Config.Insert_Delete, Op);
      Config.Current_Insert_Delete := 1;
   end Insert;

   function Next_Token
     (Tree                      :         in     Syntax_Trees.Tree;
      Terminals_Current         :         in out Syntax_Trees.Stream_Index;
      Restore_Terminals_Current :         in out Syntax_Trees.Stream_Index;
      Insert_Delete             : aliased in out Config_Op_Arrays.Vector;
      Current_Insert_Delete     :         in out SAL.Base_Peek_Type)
     return Base_Token
   is
      use Config_Op_Arrays, Config_Op_Array_Refs;

      function Next_Terminal return Base_Token
      is begin
         Terminals_Current         := Tree.Stream_Next (Terminals_Current);
         Restore_Terminals_Current := Terminals_Current;
         return Tree.Base_Token (Tree.Get_Node (Terminals_Current));
      end Next_Terminal;

   begin
      loop
         if Last_Index (Insert_Delete) > 0 and then Current_Insert_Delete = Last_Index (Insert_Delete) then
            Current_Insert_Delete := No_Insert_Delete;
            Clear (Insert_Delete);
            return Next_Terminal;

         elsif Current_Insert_Delete = No_Insert_Delete then
            return Next_Terminal;

         elsif Token_Index (Constant_Ref (Insert_Delete, Current_Insert_Delete + 1)) =
           Tree.Stream_Next (Terminals_Current)
         then
            Current_Insert_Delete := Current_Insert_Delete + 1;
            declare
               Op : Insert_Delete_Op renames Constant_Ref (Insert_Delete, Current_Insert_Delete);
            begin
               case Insert_Delete_Op_Label'(Op.Op) is
               when Insert =>
                  return (ID => Op.Ins_ID, others => <>);

               when Delete =>
                  Terminals_Current         := Tree.Stream_Next (Terminals_Current);
                  Restore_Terminals_Current := Terminals_Current;
               end case;
            end;

         else
            return Next_Terminal;
         end if;
      end loop;
   end Next_Token;

   function Push_Back_Valid
     (Tree               : in Syntax_Trees.Tree;
      Target_Token_Index : in Syntax_Trees.Stream_Index;
      Ops                : in Config_Op_Arrays.Vector;
      Prev_Op            : in Positive_Index_Type)
     return Boolean
   is
      use Config_Op_Arrays;

      Fast_Forward_Seen : Boolean := False;
   begin
      --  We require a Fast_Forward after Insert or Delete, to eliminate
      --  duplicate results from push_back before and after a
      --  delete (see test_mckenzie_recover.adb Extra_Begin).
      --
      --  If Target_Token_Index is greater than the new current terminal
      --  implied by Prev_Op, the Push_Back is valid. Otherwise, it is
      --  invalid (it should have been done first); we only need to look at
      --  one op other than Fast_Forward.
      for I in reverse First_Index (Ops) .. Prev_Op loop
         declare
            Op : Config_Op renames Element (Ops, I);
         begin
            case Op.Op is
            when Fast_Forward =>
               --  We need to see the op before the Fast_Forward to tell if Push_Back
               --  to Target_Token_Index is ok.
               Fast_Forward_Seen := True;

            when Undo_Reduce =>
               --  We don't know what the new terminal is from this op. We'll just
               --  have to trust the programmers.
               return True;

            when Push_Back =>
               --  If neither the proposed Push_Back nor Op is for an empty token,
               --  successive Push_Backs have decreasing targets; see
               --  test_mckenzie_recover.adb Missing_Name_0.
               --
               --  However, if there is a Fast_Forward between two Push_Backs,
               --  Target_Token_Index must be >= Op.PB_Token_Index. See
               --  ada-mode-recover_27.adb.
               --
               --  If called from Undo_Reduce_Valid where the Undo_Reduce token is
               --  empty, we get Target_Token_Index = Op.PB_Token_Index.
               return Target_Token_Index = Syntax_Trees.Invalid_Stream_Index or else
                 Op.PB_Token_Index = Syntax_Trees.Invalid_Stream_Index or else
                 (if Fast_Forward_Seen
                  then Tree.Get_Element_Index (Target_Token_Index) > Tree.Get_Element_Index (Op.PB_Token_Index)
                  else Tree.Get_Element_Index (Target_Token_Index) <= Tree.Get_Element_Index (Op.PB_Token_Index));

            when Insert =>
               --  If Target_Token_Index = Op.Ins_Before, we want the edit
               --  point to be at the same token as before; that's ok.
               --
               --  If Target_Token_Index > Ins_Token_Index, the Push_Back is partway
               --  into a Fast_Forward.
               return Fast_Forward_Seen and
                 (Target_Token_Index = Syntax_Trees.Invalid_Stream_Index or else
                    Tree.Get_Element_Index (Target_Token_Index) >= Tree.Get_Element_Index (Op.Ins_Before));

            when Delete =>
               --  As for Insert
               return Fast_Forward_Seen and
                 (Target_Token_Index = Syntax_Trees.Invalid_Stream_Index or else
                    Tree.Get_Element_Index (Target_Token_Index) >= Tree.Get_Element_Index (Op.Del_Token_Index));
            end case;
         end;
      end loop;
      --  We can only get here if the only ops in Ops are Fast_Forward,
      --  which is a programming error.
      pragma Assert (False);
      raise Bad_Config;
   end Push_Back_Valid;

   procedure Push_Back
     (Tree   : in     Syntax_Trees.Tree;
      Config : in out Configuration)
   is
      use Config_Op_Arrays, Config_Op_Array_Refs;

      Item        : constant Recover_Stack_Item        := Config.Stack.Pop;
      Token_Index : constant Syntax_Trees.Stream_Index := Item.Token.First_Terminal_Index;

      function Compare (Left : in Syntax_Trees.Stream_Index; Right : in Config_Op) return Boolean
        is (case Right.Op is
            when Fast_Forward    => False,
            when Undo_Reduce     => False,
            when Push_Back       => False,
            when Insert => Tree.Get_Element_Index (Left) < Tree.Get_Element_Index (Right.Ins_Before),
            when Delete => Tree.Get_Element_Index (Left) < Tree.Get_Element_Index (Right.Del_Token_Index));
      --  If Left = Right.Token_Index, we assume the Right ops go _after_
      --  the Left, so the Left do not need to be repeated.
   begin
      if Token_Index /= Syntax_Trees.Invalid_Stream_Index then
         Config.Current_Shared_Token := Token_Index;
         for I in First_Index (Config.Ops) .. Last_Index (Config.Ops) loop
            if Compare (Token_Index, Constant_Ref (Config.Ops, I)) then
               if Is_Full (Config.Insert_Delete) then
                  raise Bad_Config;
               end if;
               Append (Config.Insert_Delete, Constant_Ref (Config.Ops, I));
            end if;
         end loop;
      end if;

      if Is_Full (Config.Ops) then
         raise Bad_Config;
      end if;
      Append (Config.Ops, (Push_Back, Item.Token.ID, Config.Current_Shared_Token));
   end Push_Back;

   procedure Push_Back_Check
     (Tree        : in     Syntax_Trees.Tree;
      Config      : in out Configuration;
      Expected_ID : in     Token_ID)
   is begin
      Check (Config.Stack.Peek (1).Token.ID, Expected_ID);
      Push_Back (Tree, Config);
   end Push_Back_Check;

   procedure Push_Back_Check
     (Tree     : in     Syntax_Trees.Tree;
      Config   : in out Configuration;
      Expected : in     Token_ID_Array)
   is begin
      for ID of Expected loop
         if Push_Back_Valid (Tree, Config) then
            Push_Back_Check (Tree, Config, ID);
         else
            raise Bad_Config;
         end if;
      end loop;
   end Push_Back_Check;

   procedure Put
     (Message      : in     String;
      Trace        : in out WisiToken.Trace'Class;
      Tree         : in     Syntax_Trees.Tree;
      Parser_Label : in     Syntax_Trees.Stream_ID;
      Config       : in     Configuration;
      Task_ID      : in     Boolean := True;
      Strategy     : in     Boolean := False)
   is
      --  For debugging output

      --  Build a string, call trace.put_line once, so output from multiple
      --  tasks is not interleaved (mostly).
      use Config_Op_Array_Refs;
      use all type Ada.Strings.Unbounded.Unbounded_String;
      use all type WisiToken.Semantic_Checks.Check_Status_Label;

      Descriptor : WisiToken.Descriptor renames Trace.Descriptor.all;

      Result : Ada.Strings.Unbounded.Unbounded_String :=
        (if Task_ID then +"task" & Task_Attributes.Value'Image & " " else +" ") &
        Tree.Trimmed_Image (Parser_Label) & ": " &
        (if Message'Length > 0 then Message & ":" else "");
   begin
      Result := Result & Natural'Image (Config.Cost);
      if Strategy or Trace_McKenzie > Extra then
         Result := Result & ", (";
         for C of Config.Strategy_Counts loop
            Result := Result & Integer'Image (C);
         end loop;
         Result := Result & "), ";
      else
         Result := Result & ", ";
      end if;
      if Config.Check_Status.Label /= Ok then
         Result := Result & Semantic_Checks.Check_Status_Label'Image (Config.Check_Status.Label) & " ";
      elsif Config.Error_Token.ID /= Invalid_Token_ID then
         Result := Result & "Error " & Syntax_Trees.Image (Config.Error_Token, Descriptor) & " ";
      end if;
      Result := Result & Image (Config.Stack, Descriptor, Depth => 1);

      if Config.Current_Insert_Delete = No_Insert_Delete then
         Result := Result & "| " & Tree.Image (Config.Current_Shared_Token, Descriptor) & "|";
      else
         Result := Result & "/ " & Trimmed_Image (Config.Current_Insert_Delete) & ":" &
           Image (Constant_Ref (Config.Insert_Delete, Config.Current_Insert_Delete), Descriptor) & "/";
      end if;

      Result := Result & Image (Config.Ops, Descriptor);
      if Config.Minimal_Complete_State /= None then
         Result := Result & " minimal_complete " & Config.Minimal_Complete_State'Image;
      end if;
      Trace.Put_Line (-Result);
   end Put;

   procedure Put_Line
     (Trace        : in out WisiToken.Trace'Class;
      Tree         : in     Syntax_Trees.Tree;
      Parser_Label : in     Syntax_Trees.Stream_ID;
      Message      : in     String;
      Task_ID      : in     Boolean := True)
   is begin
      Trace.Put_Line
        ((if Task_ID then "task" & Task_Attributes.Value'Image & " " else "") &
           Tree.Trimmed_Image (Parser_Label) & ": " & Message);
   end Put_Line;

   function Undo_Reduce
     (Stack : in out Recover_Stacks.Stack;
      Tree  : in     Syntax_Trees.Tree)
     return Ada.Containers.Count_Type
   is
      Nonterm_Item : constant Recover_Stack_Item := Recover_Stacks.Pop (Stack);

      Children : constant Syntax_Trees.Node_Access_Array := Tree.Children (Nonterm_Item.Node);
   begin
      for C of Children loop
         Stack.Push ((Tree.State (C), C, Tree.Get_Recover_Token (C)));
      end loop;
      return Children'Length;
   end Undo_Reduce;

   procedure Undo_Reduce_Check
     (Config   : in out Configuration;
      Tree     : in     Syntax_Trees.Tree;
      Expected : in     Token_ID)
   is begin
      pragma Assert (Config.Stack.Depth > 1);
      Check (Config.Stack.Peek (1).Token.ID, Expected);
      Config_Op_Arrays.Append (Config.Ops, (Undo_Reduce, Expected, Undo_Reduce (Config.Stack, Tree)));
   exception
   when SAL.Container_Full =>
      raise Bad_Config;
   end Undo_Reduce_Check;

   procedure Undo_Reduce_Check
     (Config   : in out Configuration;
      Tree     : in     Syntax_Trees.Tree;
      Expected : in     Token_ID_Array)
   is begin
      for ID of Expected loop
         Undo_Reduce_Check (Config, Tree, ID);
      end loop;
   end Undo_Reduce_Check;

end WisiToken.Parse.LR.McKenzie_Recover;<|MERGE_RESOLUTION|>--- conflicted
+++ resolved
@@ -460,7 +460,9 @@
                               --  See test_mckenzie_recover.adb Extra_Begin for an example of Undo_Reduce
                               --  after other ops.
                               if Stack_Matches_Ops then
-<<<<<<< HEAD
+
+                                 --  We can't use McKenzie_Recover.Undo_Reduce_Valid here; that takes a
+                                 --  Config stack, not a parser stack. So we duplicate it.
                                  if not (Nonterm = Tree.Label (Tree.Peek (Stack)) and
                                            (I = First_Index (Result.Ops) or else
                                               Push_Back_Valid
@@ -468,44 +470,15 @@
                                                  Tree.First_Shared_Terminal (Stack, Tree.Peek (Stack)),
                                                  Result.Ops, I - 1)))
                                  then
-                                    pragma Assert (False);
                                     if Trace_McKenzie > Outline then
                                        Put_Line
                                          (Trace, Tree, Parser_State.Stream, "invalid Undo_Reduce in apply config",
                                           Task_ID => False);
-=======
-
-                                 --  We can't use McKenzie_Recover.Undo_Reduce_Valid here; that takes a
-                                 --  Config stack, not a parser stack. So we duplicate it.
-                                 declare
-                                    Undo_Reduce_Valid_1 : constant Boolean :=
-                                      Stack.Depth > 1 and then
-                                      Stack.Peek.Token /= Invalid_Node_Index and then
-                                      Tree.Is_Nonterm (Stack.Peek.Token);
-
-                                    Push_Back_Valid_1 : constant Boolean := I = 1 or else
-                                      Push_Back_Valid
-                                        (Tree.First_Shared_Terminal (Stack.Peek.Token), Result.Ops, I - 1);
-                                 begin
-                                    if not (Undo_Reduce_Valid_1 and Push_Back_Valid_1) then
-                                       pragma Assert (False);
-                                       if Trace_McKenzie > Outline then
-                                          Put_Line
-                                            (Trace, Parser_State.Label, "invalid Undo_Reduce in apply config",
-                                             Task_ID => False);
-                                       end if;
-                                       raise Bad_Config;
->>>>>>> 0eed9316
                                     end if;
-
-<<<<<<< HEAD
+                                    raise Bad_Config;
+                                 end if;
+
                                  Tree.Undo_Reduce (Stack);
-=======
-                                    for C of Tree.Children (Stack.Pop.Token) loop
-                                       Stack.Push ((Tree.State (C), C));
-                                    end loop;
-                                 end;
->>>>>>> 0eed9316
                               end if;
 
                            when Push_Back =>
