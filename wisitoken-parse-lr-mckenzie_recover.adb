--- conflicted
+++ resolved
@@ -179,39 +179,26 @@
             --  the root config. Later logic will enqueue the 'ignore error'
             --  solution; see McKenzie_Recover.Explore Process_One.
 
-<<<<<<< HEAD
-            Config.Check_Status      := Error.Check_Status;
-            Config.Error_Token       := Config.Stack.Peek.Token;
-            Config.Check_Token_Count := Unchecked_Undo_Reduce (Config.Stack, Shared_Parser.Tree);
-
-            Config_Op_Arrays.Append (Config.Ops, (Undo_Reduce, Config.Error_Token.ID, Config.Check_Token_Count));
-
-            if Trace_McKenzie > Detail then
-               Put ("undo_reduce " & Image
-                      (Config.Error_Token.ID, Trace.Descriptor.all), Trace, Shared_Parser.Tree, Parser_State.Stream,
-                    Config, Task_ID => False);
-=======
             --  Undo_Reduce can be invalid here; see ada-mode/test/ada_mode-recover_27.adb
             if Undo_Reduce_Valid (Config.Stack, Parser_State.Tree) then
                Config.Check_Status      := Error.Check_Status;
                Config.Error_Token       := Config.Stack.Peek.Token;
-               Config.Check_Token_Count := Unchecked_Undo_Reduce (Config.Stack, Parser_State.Tree);
+               Config.Check_Token_Count := Unchecked_Undo_Reduce (Config.Stack, Shared_Parser.Tree);
 
                Config_Op_Arrays.Append (Config.Ops, (Undo_Reduce, Config.Error_Token.ID, Config.Check_Token_Count));
 
                if Trace_McKenzie > Detail then
                   Put ("undo_reduce " & Image
-                         (Config.Error_Token.ID, Trace.Descriptor.all), Trace, Parser_State.Label,
-                       Shared_Parser.Terminals, Config, Task_ID => False);
+                         (Config.Error_Token.ID, Trace.Descriptor.all), Trace, Shared_Parser.Tree, Parser_State.Stream,
+                          Config, Task_ID => False);
                end if;
             else
                --  Ignore error
                if Trace_McKenzie > Detail then
                   Config.Strategy_Counts (Ignore_Error) := 1;
-                  Put ("enqueue", Trace, Parser_State.Label, Shared_Parser.Terminals, Config,
+                  Put ("enqueue", Trace, Shared_Parser.Tree, Parser_State.Stream, Config,
                        Task_ID => False);
                end if;
->>>>>>> c249b308
             end if;
          end if;
 
@@ -444,13 +431,8 @@
 
                      Parser_State.Resume_Token_Goal := Result.Resume_Token_Goal;
 
-<<<<<<< HEAD
                      if Trace_McKenzie > Extra then
                         Put_Line (Trace, Tree, Parser_State.Stream, "before Ops applied:", Task_ID => False);
-=======
-                     if Trace_McKenzie > Extra or Trace_Parse > Extra then
-                        Put_Line (Trace, Parser_State.Label, "before Ops applied:", Task_ID => False);
->>>>>>> c249b308
                         Put_Line
                           (Trace, Tree, Parser_State.Stream, "stack " & Image (Stack, Descriptor, Tree),
                            Task_ID => False);
@@ -518,21 +500,14 @@
                                     raise Bad_Config;
                                  end if;
 
-<<<<<<< HEAD
                                  Tree.Undo_Reduce (Stack);
-=======
-                                    for C of Tree.Children (Stack.Pop.Token) loop
-                                       Stack.Push ((Tree.State (C), C));
-                                    end loop;
-
-                                    if Trace_McKenzie > Extra or Trace_Parse > Extra then
-                                       Put_Line
-                                         (Trace, Parser_State.Label, "undo_reduce op: stack " &
-                                            Image (Stack, Descriptor, Tree),
-                                          Task_ID => False);
-                                    end if;
-                                 end;
->>>>>>> c249b308
+
+                                 if Trace_McKenzie > Extra or Trace_Parse > Extra then
+                                    Put_Line
+                                      (Trace, Tree, Parser_State.Stream, "undo_reduce op: stack " &
+                                         Image (Stack, Descriptor, Tree),
+                                       Task_ID => False);
+                                 end if;
                               end if;
 
                            when Push_Back =>
@@ -1233,19 +1208,11 @@
       --  If Left = Right.Token_Index, we assume the Right ops go _after_
       --  the Left, so the Left do not need to be repeated.
    begin
-<<<<<<< HEAD
       if not Push_Back_Valid (Tree, Config) then
          raise Bad_Config;
       end if;
 
       if Token_Index /= Syntax_Trees.Invalid_Stream_Index then
-=======
-      if not Push_Back_Valid (Config) then
-         raise Bad_Config;
-      end if;
-
-      if Token_Index /= Invalid_Token_Index then
->>>>>>> c249b308
          Config.Current_Shared_Token := Token_Index;
          for I in First_Index (Config.Ops) .. Last_Index (Config.Ops) loop
             if Compare (Token_Index, Constant_Ref (Config.Ops, I)) then
@@ -1278,11 +1245,7 @@
       Expected : in     Token_ID_Array)
    is begin
       for ID of Expected loop
-<<<<<<< HEAD
          Push_Back_Check (Tree, Config, ID);
-=======
-         Push_Back_Check (Config, ID);
->>>>>>> c249b308
       end loop;
    end Push_Back_Check;
 
@@ -1358,19 +1321,11 @@
       Tree  : in     Syntax_Trees.Tree)
      return Ada.Containers.Count_Type
    is
-<<<<<<< HEAD
       Nonterm_Item : constant Recover_Stack_Item             := Recover_Stacks.Pop (Stack);
       Children     : constant Syntax_Trees.Node_Access_Array := Tree.Children (Nonterm_Item.Node);
    begin
       for C of Children loop
          Stack.Push ((Tree.State (C), C, Tree.Get_Recover_Token (C)));
-=======
-      Nonterm_Item : constant Recover_Stack_Item     := Recover_Stacks.Pop (Stack);
-      Children     : constant Valid_Node_Index_Array := Tree.Children (Nonterm_Item.Tree_Index);
-   begin
-      for C of Children loop
-         Stack.Push ((Tree.State (C), C, Tree.Recover_Token (C)));
->>>>>>> c249b308
       end loop;
       return Children'Length;
    end Unchecked_Undo_Reduce;
