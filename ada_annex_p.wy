;;; WisiToken grammar for Ada -*- wisi-partial-parse-threshold: 30000 -*-
;;
;; Author: Stephen Leake <stephe-leake@stephe-leake.org>
;; Maintainer: Stephen Leake <stephe-leake@stephe-leake.org>
;; Created: Sept 2012
;; Keywords: syntax
;;
;;  Copied from Ada Language Reference Manual Annex P
;;  (http://www.ada-auth.org/standards/ada2x.html), minimal changes
;;  made to conform with WisiToken requirements.

;;  Changes from Annex P:
;;
;;  for WisiToken:
;;
;;  - add single quotes around literal tokens, operators and reserved words, digits.
;;
;;  - delete italics part of token names
;;
;;  - eliminate many redundancies which cause parse conflicts
;;
;;  - replace low level lexical productions with regular expression tokens.
;;
<<<<<<< HEAD
;;  for TreeSitter:
;;
;;  - rewrite nonterms that can be empty to not be, modify nonterms
;;    using them to make them optional.
;;
;;    declarative_part
;;    parameter_profile; delete, just use [formal_part]
;;    mode
;;    entry_body_formal_part
;;    context_clause
;;    formal_package_actual_part
=======
;;  - use nonterminal "tick" for '''.

;; The programs 'annex_p_to_wy.adb' translates the text of ARM Annex P
;; to a WisiToken .wy file, and 'compare_annex_p.adb' compares that
;; with this file. Nonterminals that are changed in this file from ARM
;; Annex P have comments explaining how. Some comments are recognized
;; by 'compare_annex_p.adb' to help with the comparison; see the code
;; for more detail.
>>>>>>> 38d7fe2f

%meta_syntax EBNF

%code copyright_license %{
;;  Copyright (C) 2013 - 2020 Free Software Foundation, Inc.

;;  This program is free software; you can redistribute it and/or
;;  modify it under the terms of the GNU General Public License as
;;  published by the Free Software Foundation; either version 3, or (at
;;  your option) any later version.
;;
;;  This software is distributed in the hope that it will be useful,
;;  but WITHOUT ANY WARRANTY; without even the implied warranty of
;;  MERCHANTABILITY or FITNESS FOR A PARTICULAR PURPOSE.  See the GNU
;;  General Public License for more details.
;;
;;  You should have received a copy of the GNU General Public License
;;  along with GNU Emacs.  If not, see <http://www.gnu.org/licenses/>.
}%

%code actions spec post %{
   Partial_Parse_Active    : Boolean := False;
   Partial_Parse_Byte_Goal : WisiToken.Buffer_Pos := WisiToken.Buffer_Pos'Last;
}%

%generate LALR Ada_Emacs re2c Process
%generate LR1 Ada_Emacs text_rep re2c Process

%lr1_hash_table_size 124_087

;; The addition of declare_expression caused a massive increase in recursion
%partial_recursion
%case_insensitive
%start compilation

%token <left-paren>  LEFT_PAREN  "("
%token <right-paren> RIGHT_PAREN ")"

%token <punctuation> AMPERSAND "&"
%token <punctuation> BAR "|"
%token <punctuation> BOX "<>"
%token <punctuation> COLON ":"
%token <punctuation> COLON_EQUAL ":="
%token <punctuation> COMMA ","
%token <punctuation> DOT "."
%token <punctuation> DOT_DOT ".."
%token <punctuation> EQUAL "="
%token <punctuation> EQUAL_GREATER "=>"
%token <punctuation> GREATER ">"
%token <punctuation> GREATER_EQUAL ">="
%token <punctuation> GREATER_GREATER ">>"
%token <punctuation> LESS "<"
%token <punctuation> LESS_EQUAL "<="
%token <punctuation> LESS_LESS "<<"
%token <punctuation> MINUS "-"
%token <punctuation> PLUS "+"
%token <punctuation> SEMICOLON ";"
%token <punctuation> SLASH "/"
%token <punctuation> SLASH_EQUAL "/="
%token <punctuation> STAR "*"
%token <punctuation> STAR_STAR "**"

;; Support GNAT character coding in names and character and string
;; literals (see test/non_ascii.ads)
<<<<<<< HEAD
%if lexer = re2c
%lexer_regexp GNAT_Char_Coding %[ ("[\""[0-9A-Fa-f]+"\"]") ]%
%elsif lexer = tree_sitter
%lexer_regexp GNAT_Char_Coding %[ (\["[0-9A-Fa-f]+"\]) ]%
%end if
=======
%lexer_regexp GNAT_Char_Coding %[ ("[\""[0-9A-Fa-f]+"\"]") ]%
>>>>>>> 38d7fe2f

%if lexer = re2c
;; re2c lookahead regular expression; this is not a character literal.
;; re2c does not allow combining | with /, so we need three tokens for
;; this (sigh). See wisitoken test character_literal.wy for rationale
;; behind this design.
%token <punctuation> TICK_1 "'"

%token <regexp> TICK_2
    %[ "'" / "('"([\x20-\U0010FFFF]|GNAT_Char_Coding)"'" ]%
  "'"
tick : TICK_1 | TICK_2 ;

%elsif lexer = tree_sitter
;; FIXME:
;; https://developer.mozilla.org/en-US/docs/Web/JavaScript/Guide/Regular_Expressions/Cheatsheet Negative lookahead assertion:
%token <punctuation> tick "'"
%end if

;; This regexp allows a lot of things that are not Ada numeric
;; literals, but it's faster than a strictly conforming regexp. For
;; non-based literals, force a trailing integer so (1..Length) is
;; parsed correctly.
%if lexer = re2c
%token <regexp> NUMERIC_LITERAL
    %[ ([0-9])|([0-9][0-9eE._-]*[0-9])|([0-9]+"#"[0-9a-fA-F._-]+"#") ]%
  "1234567890"

%elsif lexer = tree_sitter
%token <regexp> NUMERIC_LITERAL
    %[ ([0-9])|([0-9][0-9eE._-]*[0-9])|([0-9]+#[0-9a-fA-F._-]+#) ]%
  "1234567890"
%end if

;; non_grammar are not seen by the elisp lexer, but are needed by the re2c lexer
%non_grammar <non-reporting> WHITESPACE %[ [ \t]+ ]%

;; handle DOS or Unix newline
%non_grammar <new-line> NEW_LINE %[ [\x0a]|[\x0d][\x0a] ]%

;; Treat Ada comments, gnatprep preprocessor lines, and skeleton
;; placeholders as comments. Also terminate placeholder on newline,
;; EOF, to handle missing }. x04 is EOF.
%if lexer = re2c
%non_grammar <comment> COMMENT %[ (("--"|"#if"|"#elsif"|"#else"|"#end")[^\n\x04]*)|("{"[^}\n\x04]*) ]%

%elsif lexer = tree_sitter
%non_grammar <comment> COMMENT %[ ((--|#if|#elsif|#else|#end)[^\n\x04]*)|({[^}\n\x04]*) ]%
%end if

;; '$' for gnatprep symbols.
%if lexer = re2c
%token <symbol> IDENTIFIER
    %[ ([$a-zA-Z\x80-\U0010FFFF]|GNAT_Char_Coding)([0-9a-zA-Z_\x80-\U0010FFFF]|GNAT_Char_Coding)* ]%
  "A_Bogus_Identifier"

<<<<<<< HEAD
%elsif lexer = tree_sitter
%token <symbol> IDENTIFIER
    %[ ([$a-zA-Z\x80-\uFFFF]|GNAT_Char_Coding)([0-9a-zA-Z_\x80-\uFFFF]|GNAT_Char_Coding)* ]%
  "A_Bogus_Identifier"
%end if

%if lexer = re2c
=======
;; \x22 is "
>>>>>>> 38d7fe2f
%token <string-double> STRING_LITERAL
    %[ (["]([\x20-\x21\x23-\U0010FFFF]|GNAT_Char_Coding)*["])+ ]%
  '""'

%elsif lexer = tree_sitter
%token <string-double> STRING_LITERAL
    %[ ("([\x20-\x21\x23-\uFFFF]|GNAT_Char_Coding)*")+ ]%
  '""'
%end if

%if lexer = re2c
%token <string-single> CHARACTER_LITERAL
    %[ "'"([\x20-\U0010FFFF]|GNAT_Char_Coding)"'" ]%
  "' '"

%elsif lexer = tree_sitter
%token <string-single> CHARACTER_LITERAL
    %[ '([\x20-\U0010FFFF]|GNAT_Char_Coding)' ]%
  "' '"
%end if

%elisp_face font-lock-constant-face
%elisp_face font-lock-function-name-face
%elisp_face font-lock-type-face
%elisp_face nil

%elisp_indent ada-indent-aggregate Ada_Indent_Aggregate
%elisp_indent ada-indent-renames Ada_Indent_Renames_0
%elisp_indent ada-indent-return Ada_Indent_Return_0
%elisp_indent ada-indent-record Ada_Indent_Record_0
%elisp_indent "ada-indent-record*" Ada_Indent_Record_1

;; Set McKenzie error recovery costs.
;;
;; We assume the user is typing new code more often than deleting or
;; changing old. Minimal_Complete reduces cost for insert, so the
;; default cost for insert, delete is the same. Often insert requires
;; push_back first, to get the parser in the right state, so push_back
;; is cheaper.
;;
;; We need a balance between Minimal_Complete and other solutions; if
;; Minimal_Complete is too cheap, it will complete the entire
;; compilation_Unit before the error point, when doing something else
;; at some point is better (see test/ada_mode-recover_29.adb, _15,
;; _24). On the other hand, doing lots of Minimal_Complete is very
;; common when writing new code (see test/ada_mode-recover_10.adb,
;; _error_during_resume_01). So we reduce the cost of inserting 'end
;; ;'.
;;
;; test/ada_mode-recover_change_name.adb needs 'ignore check fail' cost 2
;;
;; Default cost for insert, delete, push back/undo_reduce, ignore check fail.
%mckenzie_cost_default 4 4 2 2
%mckenzie_minimal_complete_cost_delta -3

;; END is cheaper, because it always requires at least one other
;; keyword to follow.
%mckenzie_cost_insert END 3

;; This cost is applied once, independent of token count.
%mckenzie_cost_matching_begin 3

;; Prefer doing more work at the current error point over moving
;; forward to a new one; there is normally only one real error point.
;; But not too much; test/ada_mode-recover_partial_02_lr1.adb requires
;; cost 2.
%mckenzie_cost_fast_forward 2

;; Handle converting 'if' to 'case' (and vice-versa), since that is a
;; common operation. See test/ada_mode-recover_29.adb. This also makes
;; inserting 'end if;' free; that's used a lot. But this defeats
;; Forbid_Minimal_Complete; see
;; test/ada_mode-recover_constant_as_statement_1.adb.
%mckenzie_cost_insert CASE 2
%mckenzie_cost_insert IF 2

;; Prefer undo_reduce over push_back; consider the code:
;;
;; loop
;;    if then
;;       statement;
;;    -- missing 'end if;'
;; end loop;
;; -- ^ error here
;;
;; Error recovery will insert 'end if;', after push_back or
;; undo_reduce of the handled_sequence_of_statements including
;; 'statement'. If it uses push_back, then 'end if;' is before
;; 'statement'; if undo_reduce, after, which is the desired result.
%mckenzie_cost_undo_reduce handled_sequence_of_statements 0
%mckenzie_cost_undo_reduce sequence_of_statements 0
%mckenzie_cost_undo_reduce sequence_of_statements 0
%mckenzie_cost_undo_reduce declarative_part 0

;; Missing or extra closing paren are common; missing handled by
;; Minimal_Complete.
%mckenzie_cost_delete RIGHT_PAREN 1

;; test/ada_mode-recover_partial_02_lr1.adb requires 45_000; wisitoken got 30% faster
%mckenzie_enqueue_limit 58_000

;; 4 required for test/ada_mode-recover_match_names.adb.
%mckenzie_check_limit 4

;; After finding 1 solution, only check 100 more before giving up.
;; Reduces solution time on complex errors.
%mckenzie_check_delta_limit 100

%end_names_optional_option End_Names_Optional

;; accepted conflicts
%conflict REDUCE defining_identifier_list | REDUCE selector_name on token COMMA (623)
%conflict REDUCE direct_name | REDUCE selector_name on token USE (36, 231, 242)
%conflict REDUCE discrete_choice | REDUCE component_choice_list on token EQUAL_GREATER (333)
%conflict REDUCE discriminant_association | REDUCE explicit_actual_parameter on token COMMA (908)
%conflict REDUCE explicit_actual_parameter | REDUCE explicit_generic_actual_parameter on token RIGHT_PAREN
%conflict REDUCE name | REDUCE selector_name_BAR_list on token BAR (342)
%conflict REDUCE name | REDUCE selector_name_BAR_list on token EQUAL_GREATER (342)
%conflict REDUCE subtype_indication | REDUCE iterator_specification on token EQUAL_GREATER (691, 1054)
%conflict REDUCE subtype_indication | REDUCE iterator_specification on token LOOP (691, 1056)
%conflict REDUCE subtype_indication | REDUCE primary on token BAR (343)
%conflict REDUCE subtype_indication | REDUCE primary on token COMMA (341, 487)
%conflict REDUCE subtype_indication | REDUCE primary on token EQUAL_GREATER (343)
%if parser = LALR
%conflict REDUCE subtype_indication | REDUCE primary on token RIGHT_PAREN (343)
%end if
%conflict SHIFT attribute_definition_clause | REDUCE attribute_reference on token USE (700)
%conflict SHIFT attribute_designator | REDUCE attribute_designator on token LEFT_PAREN (506)
%conflict SHIFT binary_adding_operator | REDUCE simple_expression on token AMPERSAND (186, 386)
%conflict SHIFT binary_adding_operator | REDUCE simple_expression on token MINUS (186, 386)
%conflict SHIFT binary_adding_operator | REDUCE simple_expression on token PLUS (186, 386)
%conflict SHIFT digits_constraint | REDUCE subtype_indication on token DIGITS (328, 561)
%conflict SHIFT expression_function_declaration | REDUCE subprogram_specification on token IS (77, 290)
%conflict SHIFT factor | REDUCE factor on token STAR_STAR (182)
%conflict SHIFT formal_derived_type_definition | REDUCE formal_derived_type_definition on token WITH (1379, 1733, 1738, 1742, 2047, 2051)
%conflict SHIFT full_type_declaration | REDUCE discriminant_part on token IS (466)
%conflict SHIFT generic_instantiation | REDUCE procedure_specification on token IS (249, 527)
%conflict SHIFT generic_renaming_declaration | REDUCE generic_formal_part on token FUNCTION (8)
%conflict SHIFT generic_renaming_declaration | REDUCE generic_formal_part on token PACKAGE (8)
%conflict SHIFT generic_renaming_declaration | REDUCE generic_formal_part on token PROCEDURE (8)
%conflict SHIFT multiplying_operator | REDUCE term_binary_adding_operator_list on token MOD (180, 624)
%conflict SHIFT multiplying_operator | REDUCE term_binary_adding_operator_list on token REM (180, 624)
%conflict SHIFT multiplying_operator | REDUCE term_binary_adding_operator_list on token SLASH (180, 624)
%conflict SHIFT multiplying_operator | REDUCE term_binary_adding_operator_list on token STAR (180, 624)
%conflict SHIFT null_procedure_declaration | REDUCE subprogram_specification on token IS (76, 289)
%conflict SHIFT object_renaming_declaration | REDUCE defining_identifier_list on token COLON (217)
%conflict SHIFT object_renaming_declaration | REDUCE defining_identifier_list | REDUCE direct_name on token COLON (35)
%conflict SHIFT package_body_stub | REDUCE selector_name on token IS (409)
%conflict SHIFT parameter_association | REDUCE selector_name_BAR_list on token EQUAL_GREATER (901)
%conflict SHIFT pragma_argument_association | REDUCE aspect_mark on token EQUAL_GREATER (795)
%conflict SHIFT raise_expression | REDUCE raise_expression on token WITH (320)
%conflict SHIFT range_constraint | REDUCE delta_constraint on token RANGE (903)
%conflict SHIFT range_constraint | REDUCE digits_constraint on token RANGE (904)
%conflict SHIFT range_constraint | REDUCE subtype_indication on token RANGE (328, 561)
%conflict SHIFT record_extension_part | REDUCE derived_type_definition on token WITH (1174, 1565, 1570, 1593, 1918, 1940, 1942, 2198)
%conflict SHIFT slice | REDUCE discrete_range_COMMA_list on token RIGHT_PAREN (906)
%conflict SHIFT tick | REDUCE selector_name on token TICK_1 (795)
%conflict SHIFT tick | REDUCE selector_name on token TICK_2 (795)
%conflict SHIFT type_conversion | REDUCE discriminant_association | REDUCE explicit_actual_parameter on token RIGHT_PAREN (909)
%conflict SHIFT type_conversion | REDUCE explicit_actual_parameter on token RIGHT_PAREN (491)
%conflict SHIFT type_conversion | REDUCE subtype_indication | REDUCE primary on token RIGHT_PAREN (1780)

%conflict REDUCE formal_package_association | REDUCE generic_association_COMMA_list on token RIGHT_PAREN (2246)
;; Could just add "selector_name '=>' '<>'" to generic_association,
;; use generic_actual_part instead of formal_package_actual_part

%conflict REDUCE formal_package_association | REDUCE generic_association_COMMA_list on token COMMA (2246)
%conflict REDUCE explicit_actual_parameter | REDUCE explicit_generic_actual_parameter on token COMMA (1774, 2283)
%conflict SHIFT type_conversion | REDUCE explicit_actual_parameter | REDUCE explicit_generic_actual_parameter on token RIGHT_PAREN (1774)
;; ada.wy uses parameter_association_list in name to cover generic instantiation parameters.

%conflict SHIFT qualified_expression | REDUCE record_component_association | REDUCE expression_COMMA_list on token RIGHT_PAREN (838)
%conflict SHIFT expression_function_declaration | REDUCE record_component_association | REDUCE expression_COMMA_list on token RIGHT_PAREN (863, 1302)
%conflict REDUCE record_component_association | REDUCE expression_COMMA_list on token COMMA (350, 837, 862, 1298)
%conflict REDUCE record_component_association | REDUCE expression_COMMA_list on token RIGHT_PAREN (350)
;; expression_COMMA_list in positional_array_aggregate; conflict is only on the first element.

%conflict SHIFT XOR_choice_relation_list | REDUCE relation on token XOR (352)
%conflict SHIFT OR_choice_relation_list | REDUCE relation on token OR (352)
%conflict SHIFT AND_choice_relation_list | REDUCE relation on token AND (352)
;; ada.wy just has relation. happens on each 'and/or/xor'.

;;; grammar rules

pragma_g ::=
  'pragma' IDENTIFIER ['(' pragma_argument_association {',' pragma_argument_association} ')'] ';'

pragma_argument_association ::=
  ;; [ IDENTIFIER '=>' ] name ;; redundant with expression
    [IDENTIFIER '=>'] expression
  ;; aspect_mark '=>' name ;; redundant with expression
  | aspect_mark '=>'  expression

basic_declaration ::=
    pragma_g ;; new
  | type_declaration
  | subtype_declaration
  | object_declaration
  | number_declaration
  | subprogram_declaration
  | abstract_subprogram_declaration
  | null_procedure_declaration
  | expression_function_declaration
  | package_declaration
  | renaming_declaration
  | exception_declaration
  | generic_declaration
  | generic_instantiation

;; defining_identifier ::= IDENTIFIER

type_declaration ::=  full_type_declaration
  | incomplete_type_declaration
  | private_type_declaration
  | private_extension_declaration

full_type_declaration ::=
    'type' IDENTIFIER [known_discriminant_part] 'is' type_definition [aspect_specification]';'
  | task_type_declaration
  | protected_type_declaration

type_definition ::=
    enumeration_type_definition
  | integer_type_definition
  | real_type_definition
  | array_type_definition
  | record_type_definition
  | access_type_definition
  | derived_type_definition
  | interface_type_definition

subtype_declaration ::=
    'subtype' IDENTIFIER 'is' subtype_indication [aspect_specification]';'

subtype_indication ::=  [null_exclusion] name [constraint]

;; subtype_mark ::= name

constraint ::= scalar_constraint | composite_constraint

scalar_constraint ::= range_constraint | digits_constraint | delta_constraint

composite_constraint ::=
  index_constraint | discriminant_constraint

object_declaration ::=
    defining_identifier_list ':' ['aliased'] ['constant'] subtype_indication [':=' expression] [aspect_specification]';'
  | defining_identifier_list ':' ['aliased'] ['constant'] access_definition [':=' expression] [aspect_specification]';'
  | defining_identifier_list ':' ['aliased'] ['constant'] array_type_definition [':=' expression]
    [aspect_specification]';'
  | single_task_declaration
  | single_protected_declaration

defining_identifier_list ::= IDENTIFIER {',' IDENTIFIER}

number_declaration ::= defining_identifier_list ':' 'constant' ':=' expression';'

derived_type_definition ::=
    ['abstract'] ['limited'] 'new' subtype_indication [['and' interface_list] record_extension_part]

range_constraint ::= 'range' range_g

range_g ::=
    range_attribute_reference
  | simple_expression '..' simple_expression

enumeration_type_definition ::= '(' enumeration_literal_specification {',' enumeration_literal_specification} ')'

enumeration_literal_specification ::=  IDENTIFIER | CHARACTER_LITERAL

;; defining_character_literal ::= CHARACTER_LITERAL

integer_type_definition ::= signed_integer_type_definition |
  modular_type_definition

signed_integer_type_definition ::= 'range' simple_expression  '..'  simple_expression

modular_type_definition ::= 'mod' expression

real_type_definition ::=
  floating_point_definition | fixed_point_definition

floating_point_definition ::= 'digits' expression [real_range_specification]

real_range_specification ::= 'range' simple_expression '..' simple_expression

fixed_point_definition ::= ordinary_fixed_point_definition |
  decimal_fixed_point_definition

ordinary_fixed_point_definition ::= 'delta' expression real_range_specification

decimal_fixed_point_definition ::= 'delta' expression 'digits' expression [real_range_specification]

digits_constraint ::= 'digits' simple_expression [range_constraint]

array_type_definition ::=
  unconstrained_array_definition | constrained_array_definition

unconstrained_array_definition ::=
  'array' '(' index_subtype_definition {',' index_subtype_definition} ')' 'of' component_definition

index_subtype_definition ::= name 'range' '<>'

constrained_array_definition ::=
  'array' '(' discrete_subtype_definition {',' discrete_subtype_definition} ')' 'of' component_definition

discrete_subtype_definition ::= subtype_indication | range_g

component_definition ::=
    ['aliased'] subtype_indication
  | ['aliased'] access_definition

index_constraint ::=  '(' discrete_range {',' discrete_range} ')'

discrete_range ::= subtype_indication | range_g

discriminant_part ::= unknown_discriminant_part | known_discriminant_part

unknown_discriminant_part ::= '(' '<>' ')'

known_discriminant_part ::= '(' discriminant_specification {';' discriminant_specification} ')'

discriminant_specification ::=
    defining_identifier_list ':' [null_exclusion] name [':=' default_expression]
  | defining_identifier_list ':' access_definition [':=' default_expression]

default_expression ::= expression

discriminant_constraint ::= '(' discriminant_association {',' discriminant_association} ')'

discriminant_association ::=
  [selector_name {'|'
  selector_name} '=>'] expression

record_type_definition ::= [['abstract'] 'tagged'] ['limited'] record_definition

record_definition ::=
    'record' component_list 'end' 'record' [IDENTIFIER]
  | 'null' 'record'

component_list ::=
    component_item {component_item}
  | {component_item} variant_part
  |  'null' ';'

component_item ::= component_declaration | aspect_clause

component_declaration ::=
defining_identifier_list ':' component_definition [':='
  default_expression]
  [aspect_specification]';'

variant_part ::= 'case' direct_name 'is' variant {variant} 'end' 'case' ';'

variant ::= 'when' discrete_choice_list '=>' component_list

discrete_choice_list ::= discrete_choice {'|' discrete_choice}

discrete_choice ::= choice_expression | subtype_indication | range_g | 'others'

record_extension_part ::= 'with' record_definition

abstract_subprogram_declaration ::=
  [overriding_indicator] subprogram_specification 'is' 'abstract' [aspect_specification] ';'

interface_type_definition ::=
  ['limited' | 'task' | 'protected' | 'synchronized'] 'interface' ['and' interface_list]

interface_list ::= name {'and' name}

access_type_definition ::=
    [null_exclusion] access_to_object_definition
  | [null_exclusion] access_to_subprogram_definition

access_to_object_definition ::= 'access' [general_access_modifier] subtype_indication

general_access_modifier ::= 'all' | 'constant'

access_to_subprogram_definition ::=
    'access' ['protected'] 'procedure' parameter_profile
  | 'access' ['protected'] 'function'  parameter_and_result_profile

null_exclusion ::= 'not' 'null'

access_definition ::=
    [null_exclusion] 'access' ['constant'] name
  | [null_exclusion] 'access' ['protected'] 'procedure' parameter_profile
  | [null_exclusion] 'access' ['protected'] 'function' parameter_and_result_profile

incomplete_type_declaration ::= 'type' IDENTIFIER [discriminant_part] ['is' 'tagged'] ';'

declarative_part ::= {declarative_item}

declarative_item ::= basic_declarative_item | proper_body | body_stub

basic_declarative_item ::=
  basic_declaration | aspect_clause | use_clause

;; body ::= proper_body | body_stub ;; inlined

proper_body ::=
  subprogram_body | package_body | task_body | protected_body

name ::=
    direct_name
  | explicit_dereference
  ;; indexed_component ;; redundant with 'name actual_parameter_part'
  | slice
  | selected_component
  | attribute_reference
  | type_conversion
  | function_call
  | CHARACTER_LITERAL
  | qualified_expression
  ;; name ;; redundant - inlined generalized_reference
  ;; generalized_indexing ;; redundant with function_call
  | target_name

direct_name ::= IDENTIFIER | STRING_LITERAL

;; prefix ::= name | implicit_dereference ;; inlined to 'name'

explicit_dereference ::= name '.' 'all'

;; implicit_dereference ::= name ;; only used in 'prefix'

;; indexed_component ::= name '(' expression {',' expression} ')' redundant with function_call

slice ::= name '(' discrete_range ')'

selected_component ::= name  '.'  selector_name

selector_name ::= IDENTIFIER | CHARACTER_LITERAL | STRING_LITERAL

attribute_reference ::= name tick attribute_designator | reduction_attribute_reference

attribute_designator ::=
    IDENTIFIER ['(' expression ')']
  | 'access'
  | 'delta'
  | 'digits'
  | 'mod'

range_attribute_reference ::= name tick range_attribute_designator

range_attribute_designator ::= 'range' ['(' expression ')']

;; generalized_reference ::= name  ;; inlined to name

;; generalized_indexing ::= name actual_parameter_part - redundant with function_call

aggregate ::= record_aggregate | extension_aggregate | array_aggregate | delta_aggregate | container_aggregate

record_aggregate ::= '(' record_component_association_list ')'

record_component_association_list ::=
    record_component_association {',' record_component_association}
  | 'null' 'record'

record_component_association ::=
    [component_choice_list '=>'] expression
  | component_choice_list '=>' '<>'

component_choice_list ::= selector_name {'|' selector_name} | 'others'

extension_aggregate ::= '(' expression 'with' record_component_association_list ')'

;; ancestor_part ::= expression | name ;; inlined to 'expression'

array_aggregate ::= positional_array_aggregate | null_array_aggregate | named_array_aggregate

positional_array_aggregate ::=
  ;; There must be at least two items in a positional aggregate
    '(' expression ','  expression {',' expression} ')'
  | '(' expression {',' expression} ',' 'others' '=>' expression')'
  | '(' expression {',' expression} ',' 'others' '=>' '<>' ')'
  | '[' expression { ','  expression} [','  'others'  '=>'  expression] ']'
  | '[' expression { ','  expression} ','  'others'  '=>'   '<>'  ']'

null_array_aggregate ::= '[' ']'

named_array_aggregate ::=
    '(' array_component_association_list ')'
  | '[' array_component_association_list ']'

array_component_association_list ::= array_component_association { ','  array_component_association}

array_component_association ::=
    discrete_choice_list '=>' expression
  | discrete_choice_list '=>' '<>'
  | iterated_component_association

iterated_component_association ::=
    'for' IDENTIFIER 'in' discrete_choice_list  '=>'  expression
  | 'for' iterator_specification  '=>'  expression

delta_aggregate ::= record_delta_aggregate | array_delta_aggregate

record_delta_aggregate ::= '(' expression 'with' 'delta' record_component_association_list ')'

array_delta_aggregate ::=
    '(' expression 'with' 'delta' array_component_association_list ')'
  | '[' expression 'with' 'delta' array_component_association_list ']'

container_aggregate ::=
    null_container_aggregate
  | positional_container_aggregate
  | named_container_aggregate

null_container_aggregate ::= '[' ']'

positional_container_aggregate ::= '[' expression {','  expression} ']'

named_container_aggregate ::= '[' container_element_association_list ']'

container_element_association_list ::= container_element_association { ','  container_element_association}

container_element_association ::=
    key_choice_list  '=>'  expression
  | key_choice_list  '=>'   '<>'
  | iterated_element_association

key_choice_list ::= key_choice {'|' key_choice}

key_choice ::= expression | discrete_range

iterated_element_association ::=
    'for' loop_parameter_specification ['use' expression] '=>' expression
  | 'for' iterator_specification ['use' expression] '=>'  expression

expression ::=
    relation ;; new to reduce conflicts
  | relation {'and' relation}-        ;; extra -
  | relation {'and' 'then' relation}- ;; extra -
  | relation {'or' relation}-         ;; extra -
  | relation {'or' 'else' relation}-  ;; extra -
  | relation {'xor' relation}-        ;; extra -

choice_expression ::=
    choice_relation ;; new to reduce conflicts
  | choice_relation {'and' choice_relation}-        ;; extra -
  | choice_relation {'or' choice_relation}-         ;; extra -
  | choice_relation {'xor' choice_relation}-        ;; extra -
  | choice_relation {'and' 'then' choice_relation}- ;; extra -
  | choice_relation {'or' 'else' choice_relation}-  ;; extra -

choice_relation ::= simple_expression [relational_operator simple_expression]

relation ::=
    ;; simple_expression [ relational_operator simple_expression ] ;; redundant with choice_relation
    choice_relation ;; new
  | simple_expression ['not'] 'in' membership_choice_list
  | raise_expression

membership_choice_list ::= membership_choice {'|' membership_choice}

membership_choice ::=
    simple_expression
  | range_g
  ;; name ;; redundant - from inlined subtype_mark, redundant with name in simple_expression

simple_expression ::= [unary_adding_operator] term {binary_adding_operator term}

term ::= factor {multiplying_operator factor}

factor ::= primary ['**' primary] | 'abs' primary | 'not' primary

primary ::=
    NUMERIC_LITERAL
  | 'null'
  ;; STRING_LITERAL ;; redundant with name
  | aggregate
  | name
  | allocator
  | '(' expression ')' ;; FIXME: redundant with positional_aggregate? that requires two elements.
  | '(' conditional_expression ')'
  | '(' quantified_expression ')'
  | '(' declare_expression ')'

;; logical_operator ::= 'and' | 'or' | 'xor' ;; not used in the grammar

relational_operator ::= '=' | '/=' | '<' | '<=' | '>' | '>='

binary_adding_operator ::= '+' | '-' | '&'

unary_adding_operator ::= '+' | '-'

multiplying_operator ::=  '*' | '/' | 'mod' | 'rem'

;; highest_precedence_operator ::= '**' | 'abs' | 'not' ;; not used in the grammar

conditional_expression ::= if_expression | case_expression

if_expression ::=
  'if' condition 'then' expression
  {'elsif' condition 'then' expression}
  ['else' expression]

condition ::= expression

case_expression ::= 'case' expression 'is' case_expression_alternative { ',' case_expression_alternative}

case_expression_alternative ::= 'when' discrete_choice_list '=>' expression

quantified_expression ::=
    'for' quantifier loop_parameter_specification '=>' predicate
  | 'for' quantifier iterator_specification '=>' predicate

quantifier ::= 'all' | 'some'

predicate ::= expression

declare_expression ::=
    'declare' {declare_item}
      'begin' expression

declare_item ::= object_declaration | object_renaming_declaration

reduction_attribute_reference ::=
    value_sequence tick reduction_attribute_designator
  | name tick reduction_attribute_designator

value_sequence ::= '[' ['parallel' ['(' chunk_specification ')']] iterated_element_association ']'

reduction_attribute_designator ::= IDENTIFIER '(' reduction_specification ')'

reduction_specification ::= name ',' expression

type_conversion ::=
    name '(' expression ')'
  | name '(' name ')'

qualified_expression ::= name tick '(' expression ')' | name tick aggregate

allocator ::=
    'new' [subpool_specification] subtype_indication
      ;; 'new' [ subpool_specification ] qualified_expression ;; redundant with name in subtype_indication

subpool_specification ::= '(' name ')'

sequence_of_statements ::= statement {statement} {label}

statement ::=
  {label} simple_statement | {label} compound_statement

simple_statement ::= null_statement
  | assignment_statement
  | exit_statement
  | goto_statement
  | procedure_call_statement
  | simple_return_statement
  ;; entry_call_statement ;; redundant with procedure_call_statement
  | requeue_statement
  | delay_statement
  | abort_statement
  | raise_statement
      ;; code_statement ;; redundant with procedure_call_statement

compound_statement ::=
    if_statement
  | case_statement
  | loop_statement
  | block_statement
  | extended_return_statement
  | parallel_block_statement
  | accept_statement
  | select_statement

null_statement ::= 'null' ';'

label ::= '<<' statement_identifier '>>'

statement_identifier ::= direct_name

assignment_statement ::= name ':=' expression ';'

target_name ::= '@'

if_statement ::=
    'if' condition 'then' sequence_of_statements
      {'elsif' condition 'then' sequence_of_statements}
      ['else' sequence_of_statements]
      'end' 'if' ';'

case_statement ::=
  'case' expression 'is'
  case_statement_alternative
  {case_statement_alternative}
  'end' 'case' ';'

case_statement_alternative ::= 'when' discrete_choice_list '=>' sequence_of_statements

loop_statement ::=
  [statement_identifier ':']
  [iteration_scheme] 'loop'
  sequence_of_statements
  'end' 'loop' [IDENTIFIER] ';'

iteration_scheme ::=
    'while' condition
  | 'for' loop_parameter_specification
  | 'for' iterator_specification
  | ['parallel'] 'for' procedural_iterator
  | 'parallel' [ '(' chunk_specification ')' ] 'for' loop_parameter_specification
  | 'parallel' [ '(' chunk_specification ')' ] 'for' iterator_specification

chunk_specification ::=
    simple_expression
  | IDENTIFIER 'in' discrete_subtype_definition

loop_parameter_specification ::= IDENTIFIER 'in' ['reverse'] discrete_subtype_definition [iterator_filter]

iterator_filter ::= 'when' condition

iterator_specification ::=
    IDENTIFIER [':' loop_parameter_subtype_indication] 'in' ['reverse'] name [iterator_filter]
  | IDENTIFIER [':' loop_parameter_subtype_indication] 'of' ['reverse'] name [iterator_filter]

loop_parameter_subtype_indication ::= subtype_indication | access_definition

procedural_iterator ::= iterator_parameter_specification 'of' iterator_procedure_call [iterator_filter]

iterator_parameter_specification ::=
    formal_part
  | '(' IDENTIFIER {',' IDENTIFIER} ')'

iterator_procedure_call ::=
    name
  | name iterator_actual_parameter_part

iterator_actual_parameter_part ::= '(' iterator_parameter_association { ',' iterator_parameter_association} ')'

iterator_parameter_association ::=
    parameter_association
  | parameter_association_with_box

parameter_association_with_box ::= [ selector_name  '=>'  ]  '<>'

block_statement ::=
  [statement_identifier ':'] ['declare' declarative_part] 'begin' handled_sequence_of_statements 'end' [IDENTIFIER] ';'

parallel_block_statement ::=
    'parallel' 'do' handled_sequence_of_statements 'and' handled_sequence_of_statements
      {'and' handled_sequence_of_statements} 'end' 'do' ';'

exit_statement ::=
  'exit' [name] ['when' condition]';'

goto_statement ::= 'goto' name';'

subprogram_declaration ::=
  [overriding_indicator]
  subprogram_specification
  [aspect_specification]';'

subprogram_specification ::=
  procedure_specification
  | function_specification

procedure_specification ::= 'procedure' name parameter_profile

function_specification ::= 'function' name parameter_and_result_profile

;; designator ::= [name  '.'] IDENTIFIER | STRING_LITERAL ;; inlined to "name"

;; defining_designator ::= name | STRING_LITERAL ;; inlined to "name"

;; defining_program_unit_name ::= [name  '.'] IDENTIFIER ;; inlined to "name"; redundant with selected_component in name

;; operator_symbol ::= STRING_LITERAL ;; inlined

;; defining_operator_symbol ::= STRING_LITERAL ;; inlined

parameter_profile ::= [formal_part]

parameter_and_result_profile ::=
    [formal_part] 'return' [null_exclusion] name
  | [formal_part] 'return' access_definition

formal_part ::= '(' parameter_specification {';' parameter_specification} ')'

parameter_specification ::=
    defining_identifier_list ':' ['aliased'] mode [null_exclusion] name [':=' default_expression]
  | defining_identifier_list ':' access_definition [':=' default_expression]

mode ::= ['in'] | 'in' 'out' | 'out'

global_aspect_definition ::=
    'null'
  | 'unspecified'  ;; FIXME: new keyword? redundant with IDENTIFIER?
  | global_mode global_designator
  |  '(' global_aspect_element{ ','  global_aspect_element} ')'
  | extended_global_aspect_definition

global_aspect_element ::=
    global_mode global_set
  | extended_global_aspect_element

global_mode ::=
    basic_global_mode
  | extended_global_mode

basic_global_mode ::= 'in' | 'in' 'out' | 'out'

global_set ::= name { ','  name}

global_designator ::= 'all' | 'synchronized' | name

;; global_name ::= name | name ;; inlined to "name"

subprogram_body ::=
  [overriding_indicator]
  subprogram_specification
  [aspect_specification] 'is'
  declarative_part
  'begin'
  handled_sequence_of_statements
  'end' [name]';'

procedure_call_statement ::=
    name ';'
      ;; name actual_parameter_part ';' ;; redundant with function_call in name

function_call ::=
    ;; name ;; redundant with "name"
    name actual_parameter_part

actual_parameter_part ::= '(' parameter_association {',' parameter_association} ')'

parameter_association ::= [selector_name '=>'] explicit_actual_parameter

explicit_actual_parameter ::=
    expression
      ;; name ;; redundant with expression

simple_return_statement ::= 'return' [expression]';'

extended_return_object_declaration ::=
    IDENTIFIER ':' ['aliased'] ['constant'] return_subtype_indication [':=' expression]

extended_return_statement ::=
  'return' extended_return_object_declaration ['do' handled_sequence_of_statements 'end' 'return'] ';'

return_subtype_indication ::= subtype_indication | access_definition

null_procedure_declaration ::=
  [overriding_indicator] procedure_specification 'is' 'null' [aspect_specification] ';'

expression_function_declaration ::=
    [overriding_indicator] function_specification 'is' '('expression')' [aspect_specification] ';'
  | [overriding_indicator] function_specification 'is' aggregate [aspect_specification] ';'

package_declaration ::= package_specification';'

package_specification ::=
    'package' name [aspect_specification] 'is' {basic_declarative_item}
    ['private' {basic_declarative_item}] 'end' [[name '.' ] IDENTIFIER]

package_body ::=
    'package' 'body' name [aspect_specification] 'is' declarative_part
    ['begin' handled_sequence_of_statements] 'end' [[name '.' ] IDENTIFIER] ';'

private_type_declaration ::=
    'type' IDENTIFIER [discriminant_part] 'is'
    [['abstract'] 'tagged'] ['limited'] 'private' [aspect_specification]';'

private_extension_declaration ::=
    'type' IDENTIFIER [discriminant_part] 'is' ['abstract'] ['limited' | 'synchronized'] 'new'
    subtype_indication ['and' interface_list] 'with' 'private' [aspect_specification] ';'

overriding_indicator ::= ['not'] 'overriding'

use_clause ::= use_package_clause | use_type_clause

use_package_clause ::= 'use' name {',' name} ';'

use_type_clause ::= 'use' ['all'] 'type' name {',' name} ';'

renaming_declaration ::=
    object_renaming_declaration
  | exception_renaming_declaration
  | package_renaming_declaration
  | subprogram_renaming_declaration
  | generic_renaming_declaration

object_renaming_declaration ::=
    IDENTIFIER [':' [null_exclusion] name] 'renames' name [aspect_specification]';'
  | IDENTIFIER ':' access_definition 'renames' name [aspect_specification]';'

exception_renaming_declaration ::= IDENTIFIER ':' 'exception' 'renames' name [aspect_specification]';'

package_renaming_declaration ::= 'package' name 'renames' name [aspect_specification]';'

subprogram_renaming_declaration ::=
    [overriding_indicator] subprogram_specification 'renames' name [aspect_specification]';'

generic_renaming_declaration ::=
    'generic' 'package' name 'renames' name [aspect_specification]';'
  | 'generic' 'procedure' name 'renames' name [aspect_specification]';'
  | 'generic' 'function' name 'renames' name [aspect_specification]';'

task_type_declaration ::=
    'task' 'type' IDENTIFIER [known_discriminant_part] [aspect_specification]
    ['is' ['new' interface_list 'with'] task_definition]';'

single_task_declaration ::=
  'task' IDENTIFIER [aspect_specification] ['is' ['new' interface_list 'with'] task_definition]';'

task_definition ::= {task_item} [ 'private' {task_item}] 'end' [IDENTIFIER]

task_item ::= entry_declaration | aspect_clause

task_body ::=
    'task' 'body' IDENTIFIER [aspect_specification] 'is' declarative_part 'begin'
    handled_sequence_of_statements 'end' [IDENTIFIER]';'

protected_type_declaration ::=
    'protected' 'type' IDENTIFIER [known_discriminant_part] [aspect_specification] 'is'
    ['new' interface_list 'with'] protected_definition';'

single_protected_declaration ::=
  'protected' IDENTIFIER [aspect_specification] 'is' ['new' interface_list 'with'] protected_definition';'

protected_definition ::=
  { protected_operation_declaration } [ 'private' { protected_element_declaration } ] 'end' [IDENTIFIER]

protected_operation_declaration ::=
    subprogram_declaration
  | entry_declaration
  | aspect_clause

protected_element_declaration ::= protected_operation_declaration | component_declaration

protected_body ::=
  'protected' 'body' IDENTIFIER [aspect_specification] 'is' { protected_operation_item } 'end' [IDENTIFIER]';'

protected_operation_item ::=
    subprogram_declaration
  | subprogram_body
  | null_procedure_declaration
  | expression_function_declaration
  | entry_body
  | aspect_clause

;; synchronization_kind ::= By_Entry | By_Protected_Procedure | Optional ;; not used in the grammar

entry_declaration ::=
    [overriding_indicator] 'entry' IDENTIFIER ['('discrete_subtype_definition')'] parameter_profile
    [aspect_specification]';'

accept_statement ::=
    'accept' direct_name ['('entry_index')'] parameter_profile
    ['do' handled_sequence_of_statements 'end' [IDENTIFIER]] ';'

entry_index ::= expression

entry_body ::=
    'entry' IDENTIFIER entry_body_formal_part [aspect_specification] entry_barrier 'is' declarative_part 'begin'
    handled_sequence_of_statements 'end' [IDENTIFIER]';'

entry_body_formal_part ::= ['('entry_index_specification')'] parameter_profile

entry_barrier ::= 'when' condition

entry_index_specification ::= 'for' IDENTIFIER 'in' discrete_subtype_definition

;; entry_call_statement ::= name [actual_parameter_part] ';' ;; deleted; redundant with procedure_call_statement

requeue_statement ::= 'requeue' name ['with' 'abort'] ';'

delay_statement ::= delay_until_statement | delay_relative_statement

delay_until_statement ::= 'delay' 'until' expression ';'

delay_relative_statement ::= 'delay' expression ';'

select_statement ::=
    selective_accept
  | timed_entry_call
  | conditional_entry_call
  | asynchronous_select

selective_accept ::=
    'select' [guard] select_alternative { 'or' [guard] select_alternative } [ 'else' sequence_of_statements ] 'end'
    'select' ';'

guard ::= 'when' condition '=>'

select_alternative ::=
    accept_alternative
  | delay_alternative
  | terminate_alternative

accept_alternative ::= accept_statement [sequence_of_statements]

delay_alternative ::= delay_statement [sequence_of_statements]

terminate_alternative ::= 'terminate' ';'

timed_entry_call ::= 'select' entry_call_alternative 'or' delay_alternative 'end' 'select' ';'

entry_call_alternative ::= procedure_call_statement [sequence_of_statements]

;; procedure_or_entry_call ::= procedure_call_statement | entry_call_statement ;; inlined to procedure_call_statement

conditional_entry_call ::= 'select' entry_call_alternative 'else' sequence_of_statements 'end' 'select' ';'

asynchronous_select ::= 'select' triggering_alternative 'then' 'abort' abortable_part 'end' 'select' ';'

triggering_alternative ::= triggering_statement [sequence_of_statements]

triggering_statement ::= procedure_call_statement | delay_statement

abortable_part ::= sequence_of_statements

abort_statement ::= 'abort' name {',' name} ';'

compilation ::= {compilation_unit}

;; extended for partial parse, fragment parse
compilation_unit ::=
  ;; context_clause library_item ;; redundant; all are in declarative_item
  ;; context_clause subunit ;; redundant
    with_clause ;; new
  | ['private'] declarative_item ;; new
  | statement ;; new
  | subunit ;; new

;; library_item ::=
;;     ['private'] library_unit_declaration
;;   | library_unit_body
;;   | ['private'] library_unit_renaming_declaration

;; library_unit_declaration ::=
;;     subprogram_declaration
;;   | package_declaration
;;   | generic_declaration
;;   | generic_instantiation

;; library_unit_renaming_declaration ::=
;;     package_renaming_declaration
;;   | generic_renaming_declaration
;;   | subprogram_renaming_declaration

;; library_unit_body ::= subprogram_body | package_body

;; parent_unit_name ::= name ;; inlined

;; with_clause merged into compilation_unit; use_clause is already there via declarative_item
;; context_clause ::= context_item+
;; context_item ::= with_clause | use_clause

with_clause ::= limited_with_clause | nonlimited_with_clause

limited_with_clause ::= 'limited' ['private'] 'with' name {',' name} ';'

nonlimited_with_clause ::= ['private'] 'with' name {',' name} ';'

body_stub ::=
    subprogram_body_stub
  | package_body_stub
  | task_body_stub
  | protected_body_stub

subprogram_body_stub ::=
    [overriding_indicator] subprogram_specification 'is' 'separate' [aspect_specification] ';'

package_body_stub ::= 'package' 'body' IDENTIFIER 'is' 'separate' [aspect_specification] ';'

task_body_stub ::= 'task' 'body' IDENTIFIER 'is' 'separate' [aspect_specification] ';'

protected_body_stub ::= 'protected' 'body' IDENTIFIER 'is' 'separate' [aspect_specification] ';'

subunit ::= 'separate' '(' name ')' proper_body

exception_declaration ::= defining_identifier_list ':' 'exception' [aspect_specification]';'

handled_sequence_of_statements ::= sequence_of_statements ['exception' exception_handler {exception_handler}]

exception_handler ::=
  'when' [choice_parameter_specification ':'] exception_choice {'|' exception_choice} '=>' sequence_of_statements

choice_parameter_specification ::= IDENTIFIER

exception_choice ::= name | 'others'

raise_statement ::=
    'raise' ';'
  | 'raise' name ['with' expression] ';'

raise_expression ::= 'raise' name ['with' simple_expression]

generic_declaration ::= generic_subprogram_declaration | generic_package_declaration

generic_subprogram_declaration ::= generic_formal_part subprogram_specification [aspect_specification] ';'

generic_package_declaration ::= generic_formal_part package_specification ';'

generic_formal_part ::= 'generic' {generic_formal_parameter_declaration | use_clause}

generic_formal_parameter_declaration ::=
    formal_object_declaration
  | formal_type_declaration
  | formal_subprogram_declaration
  | formal_package_declaration

generic_instantiation ::=
    'package' name 'is' 'new' name [generic_actual_part] [aspect_specification] ';'
  | [overriding_indicator] 'procedure' name 'is' 'new' name [generic_actual_part] [aspect_specification] ';'
  | [overriding_indicator] 'function' name 'is' 'new' name [generic_actual_part] [aspect_specification] ';'

generic_actual_part ::= '(' generic_association {',' generic_association} ')'

generic_association ::= [selector_name '=>'] explicit_generic_actual_parameter

explicit_generic_actual_parameter ::=
    expression
      ;; name ;; redundant <variable_>name
      ;; name ;; redundant <subprogram_>name
      ;; name ;; redundant <entry_>name
      ;; name ;; redundant subtype_mark
      ;; name ;; redundant <package_instance_>name

formal_object_declaration ::=
    defining_identifier_list ':' mode [null_exclusion] name [':=' default_expression] [aspect_specification]';'
  | defining_identifier_list ':' mode access_definition [':=' default_expression] [aspect_specification]';'

formal_type_declaration ::=
    formal_complete_type_declaration
  | formal_incomplete_type_declaration

formal_complete_type_declaration ::=
    'type' IDENTIFIER [discriminant_part] 'is' formal_type_definition [ 'or' 'use' name ] [aspect_specification] ';'

formal_incomplete_type_declaration ::=
    'type' IDENTIFIER [discriminant_part] ['is' 'tagged'] ['or' 'use' name] ';'

formal_type_definition ::=
    formal_private_type_definition
  | formal_derived_type_definition
  | formal_discrete_type_definition
  | formal_signed_integer_type_definition
  | formal_modular_type_definition
  | formal_floating_point_definition
  | formal_ordinary_fixed_point_definition
  | formal_decimal_fixed_point_definition
  | formal_array_type_definition
  | formal_access_type_definition
  | formal_interface_type_definition

formal_private_type_definition ::= [['abstract'] 'tagged'] ['limited'] 'private'

formal_derived_type_definition ::=
  ['abstract'] ['limited' | 'synchronized'] 'new' name [['and' interface_list] 'with' 'private']

formal_discrete_type_definition ::= '(' '<>' ')'

formal_signed_integer_type_definition ::= 'range' '<>'

formal_modular_type_definition ::= 'mod' '<>'

formal_floating_point_definition ::= 'digits' '<>'

formal_ordinary_fixed_point_definition ::= 'delta' '<>'

formal_decimal_fixed_point_definition ::= 'delta' '<>' 'digits' '<>'

formal_array_type_definition ::= array_type_definition

formal_access_type_definition ::= access_type_definition

formal_interface_type_definition ::= interface_type_definition

formal_subprogram_declaration ::=
    formal_concrete_subprogram_declaration
  | formal_abstract_subprogram_declaration

formal_concrete_subprogram_declaration ::=
    'with' subprogram_specification ['is' subprogram_default] [aspect_specification]';'

formal_abstract_subprogram_declaration ::=
  'with' subprogram_specification 'is' 'abstract' [subprogram_default] [aspect_specification]';'

subprogram_default ::= default_name | '<>' | 'null'

default_name ::= name

formal_package_declaration ::=
  'with' 'package' IDENTIFIER 'is' 'new' name formal_package_actual_part [aspect_specification]';'

formal_package_actual_part ::=
    '(' ['others' '=>'] '<>' ')'
  | [generic_actual_part]
  | '(' formal_package_association {',' formal_package_association} [',' 'others' '=>' '<>'] ')'

formal_package_association ::=
    generic_association
  | selector_name '=>' '<>'

aspect_clause ::=
    attribute_definition_clause
  | enumeration_representation_clause
  | record_representation_clause
  | at_clause

;; local_name ::= ;; inlined to "name"; redundant with attribute_designator in name
;;     direct_name tick attribute_designator
;;   | name

aspect_specification ::= 'with' aspect_mark ['=>' aspect_definition] {',' aspect_mark ['=>' aspect_definition] }

aspect_mark ::= IDENTIFIER [tick 'class'] ;; FIXME: new %local_keyword? redundant with attribute?

aspect_definition ::=
  ;; name ;; redundant with expression
    expression
  ;; IDENTIFIER ;; redundant with expression
  ;; aggregate ;; redundant with expression
  | global_aspect_definition

attribute_definition_clause ::=
    'for' name tick attribute_designator 'use' expression ';'
      ;; 'for' name tick attribute_designator 'use' name ';' ;; redundant with expression

enumeration_representation_clause ::= 'for' name 'use' enumeration_aggregate';'

enumeration_aggregate ::= array_aggregate

record_representation_clause ::= 'for' name 'use' 'record' [mod_clause] {component_clause} 'end' 'record' [name] ';'

component_clause ::=
  name 'at' position 'range' first_bit '..' last_bit ';'

position ::= expression

first_bit ::= simple_expression

last_bit ::= simple_expression

;; code_statement ::= qualified_expression ';' ;; deleted; redundant with procedure_call_statement

storage_pool_indicator ::= name | 'null' | 'standard' ;; FIXME: new %local_keyword?

restriction ::=
    IDENTIFIER
  | IDENTIFIER  '=>' restriction_parameter_argument

restriction_parameter_argument ::= name | expression

extended_global_aspect_definition ::=
    'use' formal_parameter_designator
  | 'do' dispatching_operation_specifier

extended_global_aspect_element ::=
    'use' formal_parameter_set
  | 'do' dispatching_operation_set

extended_global_mode ::= 'overriding' basic_global_mode

formal_parameter_designator ::=
    formal_group_designator
  | name

formal_parameter_set ::=
    formal_group_designator
  | name {',' name}

formal_group_designator ::= 'null' | 'all'

;; formal_parameter_name ::= ;; inlined to "name"
;;     subtype_mark
;;   | name
;;   | name

dispatching_operation_set ::= dispatching_operation_specifier {',' dispatching_operation_specifier}

dispatching_operation_specifier ::= name  '(' name ')'

delta_constraint ::= 'delta' simple_expression [range_constraint]

at_clause ::= 'for' direct_name 'use' 'at' expression ';'

mod_clause ::= 'at' 'mod' expression ';'

;; end of file<|MERGE_RESOLUTION|>--- conflicted
+++ resolved
@@ -21,19 +21,6 @@
 ;;
 ;;  - replace low level lexical productions with regular expression tokens.
 ;;
-<<<<<<< HEAD
-;;  for TreeSitter:
-;;
-;;  - rewrite nonterms that can be empty to not be, modify nonterms
-;;    using them to make them optional.
-;;
-;;    declarative_part
-;;    parameter_profile; delete, just use [formal_part]
-;;    mode
-;;    entry_body_formal_part
-;;    context_clause
-;;    formal_package_actual_part
-=======
 ;;  - use nonterminal "tick" for '''.
 
 ;; The programs 'annex_p_to_wy.adb' translates the text of ARM Annex P
@@ -42,7 +29,6 @@
 ;; Annex P have comments explaining how. Some comments are recognized
 ;; by 'compare_annex_p.adb' to help with the comparison; see the code
 ;; for more detail.
->>>>>>> 38d7fe2f
 
 %meta_syntax EBNF
 
@@ -107,15 +93,11 @@
 
 ;; Support GNAT character coding in names and character and string
 ;; literals (see test/non_ascii.ads)
-<<<<<<< HEAD
 %if lexer = re2c
 %lexer_regexp GNAT_Char_Coding %[ ("[\""[0-9A-Fa-f]+"\"]") ]%
 %elsif lexer = tree_sitter
 %lexer_regexp GNAT_Char_Coding %[ (\["[0-9A-Fa-f]+"\]) ]%
 %end if
-=======
-%lexer_regexp GNAT_Char_Coding %[ ("[\""[0-9A-Fa-f]+"\"]") ]%
->>>>>>> 38d7fe2f
 
 %if lexer = re2c
 ;; re2c lookahead regular expression; this is not a character literal.
@@ -172,7 +154,6 @@
     %[ ([$a-zA-Z\x80-\U0010FFFF]|GNAT_Char_Coding)([0-9a-zA-Z_\x80-\U0010FFFF]|GNAT_Char_Coding)* ]%
   "A_Bogus_Identifier"
 
-<<<<<<< HEAD
 %elsif lexer = tree_sitter
 %token <symbol> IDENTIFIER
     %[ ([$a-zA-Z\x80-\uFFFF]|GNAT_Char_Coding)([0-9a-zA-Z_\x80-\uFFFF]|GNAT_Char_Coding)* ]%
@@ -180,9 +161,7 @@
 %end if
 
 %if lexer = re2c
-=======
 ;; \x22 is "
->>>>>>> 38d7fe2f
 %token <string-double> STRING_LITERAL
     %[ (["]([\x20-\x21\x23-\U0010FFFF]|GNAT_Char_Coding)*["])+ ]%
   '""'
