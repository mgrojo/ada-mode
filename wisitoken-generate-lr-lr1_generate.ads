--  Abstract :
--
--  LR1 (Left-to-right scanning 1 look-ahead) parser table generator.
--
--  References:
--
--  [dragon] "Compilers Principles, Techniques, and Tools" by Aho,
--  Sethi, and Ullman (aka: "The [Red] Dragon Book").
--
--  Copyright (C) 2017 - 2020 Free Software Foundation, Inc.
--
--  This file is part of the WisiToken package.
--
--  The WisiToken package is free software; you can redistribute it
--  and/or modify it under terms of the GNU General Public License as
--  published by the Free Software Foundation; either version 3, or
--  (at your option) any later version. This library is distributed in
--  the hope that it will be useful, but WITHOUT ANY WARRANTY; without
--  even the implied warranty of MERCHAN- TABILITY or FITNESS FOR A
--  PARTICULAR PURPOSE.
--
--  As a special exception under Section 7 of GPL version 3, you are granted
--  additional permissions described in the GCC Runtime Library Exception,
--  version 3.1, as published by the Free Software Foundation.

pragma License (Modified_GPL);

with System.Multiprocessors;
with WisiToken.Generate.LR1_Items;
with WisiToken.Productions;
package WisiToken.Generate.LR.LR1_Generate is

   function Generate
     (Grammar               : in out WisiToken.Productions.Prod_Arrays.Vector;
      Descriptor            : in     WisiToken.Descriptor;
      Grammar_File_Name     : in     String;
      Known_Conflicts       : in     Conflict_Lists.Tree := Conflict_Lists.Empty_Tree;
      McKenzie_Param        : in     McKenzie_Param_Type := Default_McKenzie_Param;
      Parse_Table_File_Name : in     String              := "";
      Include_Extra         : in     Boolean             := False;
      Ignore_Conflicts      : in     Boolean             := False;
      Partial_Recursion     : in     Boolean             := True;
<<<<<<< HEAD
      Task_Count            : in     System.Multiprocessors.CPU_Range := 1)
=======
      Hash_Table_Size       : in     Positive            := LR1_Items.Item_Set_Trees.Default_Rows)
>>>>>>> 14c6d396
     return Parse_Table_Ptr
   with Pre => Descriptor.First_Nonterminal = Descriptor.Accept_ID;
   --  Generate a generalized LR1 parse table for Grammar. The
   --  grammar start symbol is the LHS of the first production in
   --  Grammar.
   --
   --  Sets Recursive components in Grammar.
   --
   --  If Trace, output debug info to Standard_Error about generation
   --  process. We don't use WisiToken.Trace here; we often want to
   --  see a trace of the parser execution without the parser
   --  generation.
   --
   --  Unless Ignore_Unused_Tokens is True, raise Grammar_Error if
   --  there are unused tokens.
   --
   --  Unless Ignore_Unknown_Conflicts is True, raise Grammar_Error if there
   --  are unknown conflicts.
   --
   --  Use Task_Count tasks in computing LR1 items. Default is 1 so unit
   --  tests return repeatable results.

   ----------
   --  visible for unit test

   function LR1_Item_Sets
     (Has_Empty_Production    : in Token_ID_Set;
      First_Terminal_Sequence : in Token_Sequence_Arrays.Vector;
      Grammar                 : in WisiToken.Productions.Prod_Arrays.Vector;
      Descriptor              : in WisiToken.Descriptor;
<<<<<<< HEAD
      Task_Count              : in System.Multiprocessors.CPU_Range;
      State_Limit             : in Unknown_State_Index := 0)
=======
      Hash_Table_Size         : in Positive := LR1_Items.Item_Set_Trees.Default_Rows)
>>>>>>> 14c6d396
     return LR1_Items.Item_Set_List;
   --  [dragon] algorithm 4.9 pg 231; figure 4.38 pg 232; procedure "items"

end WisiToken.Generate.LR.LR1_Generate;<|MERGE_RESOLUTION|>--- conflicted
+++ resolved
@@ -40,11 +40,8 @@
       Include_Extra         : in     Boolean             := False;
       Ignore_Conflicts      : in     Boolean             := False;
       Partial_Recursion     : in     Boolean             := True;
-<<<<<<< HEAD
-      Task_Count            : in     System.Multiprocessors.CPU_Range := 1)
-=======
+      Task_Count            : in     System.Multiprocessors.CPU_Range := 1;
       Hash_Table_Size       : in     Positive            := LR1_Items.Item_Set_Trees.Default_Rows)
->>>>>>> 14c6d396
      return Parse_Table_Ptr
    with Pre => Descriptor.First_Nonterminal = Descriptor.Accept_ID;
    --  Generate a generalized LR1 parse table for Grammar. The
@@ -75,12 +72,9 @@
       First_Terminal_Sequence : in Token_Sequence_Arrays.Vector;
       Grammar                 : in WisiToken.Productions.Prod_Arrays.Vector;
       Descriptor              : in WisiToken.Descriptor;
-<<<<<<< HEAD
       Task_Count              : in System.Multiprocessors.CPU_Range;
-      State_Limit             : in Unknown_State_Index := 0)
-=======
+      State_Limit             : in Unknown_State_Index := 0;
       Hash_Table_Size         : in Positive := LR1_Items.Item_Set_Trees.Default_Rows)
->>>>>>> 14c6d396
      return LR1_Items.Item_Set_List;
    --  [dragon] algorithm 4.9 pg 231; figure 4.38 pg 232; procedure "items"
 
