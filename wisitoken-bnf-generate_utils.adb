--  Abstract :
--
--  see spec
--
--  Copyright (C) 2014, 2015, 2017 - 2020  All Rights Reserved.
--
--  This program is free software; you can redistribute it and/or
--  modify it under terms of the GNU General Public License as
--  published by the Free Software Foundation; either version 3, or (at
--  your option) any later version. This program is distributed in the
--  hope that it will be useful, but WITHOUT ANY WARRANTY; without even
--  the implied warranty of MERCHANTABILITY or FITNESS FOR A PARTICULAR
--  PURPOSE. See the GNU General Public License for more details. You
--  should have received a copy of the GNU General Public License
--  distributed with this program; see file COPYING. If not, write to
--  the Free Software Foundation, 51 Franklin Street, Suite 500, Boston,
--  MA 02110-1335, USA.

pragma License (GPL);

with Ada.Exceptions;
with Ada.Text_IO;
with WisiToken.Generate; use WisiToken.Generate;
with WisiToken.Syntax_Trees;
with WisiToken.Text_IO_Trace;
with WisiToken.Wisi_Ada;
with WisiToken_Grammar_Editing;
with Wisitoken_Grammar_Actions;
with Wisitoken_Grammar_Main;
package body WisiToken.BNF.Generate_Utils is

   --  For Constant_Reference
   Aliased_EOI_Name              : aliased constant Ada.Strings.Unbounded.Unbounded_String := +EOI_Name;
   Aliased_WisiToken_Accept_Name : aliased constant Ada.Strings.Unbounded.Unbounded_String :=
     +WisiToken_Accept_Name;

   --  body specs, as needed.

   ----------
   --  Body subprograms

   function Find_Kind (Data : aliased Generate_Data; Target_Kind : in String) return Token_ID
   is begin
      for Cursor in All_Tokens (Data).Iterate loop
         if Kind (Cursor) = Target_Kind then
            return ID (Cursor);
         end if;
      end loop;
      return Invalid_Token_ID;
   end Find_Kind;

   function Name_1 (Cursor : in Token_Cursor) return String
   is begin
      --   This function is used to compute Descriptor.Image
      case Cursor.Kind is
      when Non_Grammar_Kind =>
         return -Cursor.Data.Tokens.Non_Grammar (Cursor.Token_Kind).Tokens (Cursor.Token_Item).Name;

      when Terminals_Keywords =>
         return -Cursor.Data.Tokens.Keywords (Cursor.Keyword).Name;

      when Terminals_Others =>
         return -Cursor.Data.Tokens.Tokens (Cursor.Token_Kind).Tokens (Cursor.Token_Item).Name;

      when EOI =>
         return EOI_Name;

      when WisiToken_Accept =>
         return WisiToken_Accept_Name;

      when Nonterminal =>
         return -Cursor.Data.Tokens.Rules (Cursor.Nonterminal).Left_Hand_Side;

      when Done =>
         raise SAL.Programmer_Error with "token cursor is done";
      end case;
   end Name_1;

   procedure To_Grammar
     (Data             : aliased in out Generate_Data;
      Source_File_Name :         in     String;
      Start_Token      :         in     String)
   is
      use WisiToken.Wisi_Ada;
      Descriptor : WisiToken.Descriptor renames Data.Descriptor.all;
   begin
      Data.Grammar.Set_First_Last (Descriptor.First_Nonterminal, Descriptor.Last_Nonterminal);
      Data.Source_Line_Map.Set_First_Last (Descriptor.First_Nonterminal, Descriptor.Last_Nonterminal);

      Data.Action_Names := new Names_Array_Array (Descriptor.First_Nonterminal .. Descriptor.Last_Nonterminal);
      Data.Check_Names  := new Names_Array_Array (Descriptor.First_Nonterminal .. Descriptor.Last_Nonterminal);

      pragma Assert (Descriptor.Accept_ID = Descriptor.First_Nonterminal);

      Data.Source_Line_Map (Descriptor.Accept_ID).Line := Line_Number_Type'First;
      Data.Source_Line_Map (Descriptor.Accept_ID).RHS_Map.Set_First_Last (0, 0);
      Data.Source_Line_Map (Descriptor.Accept_ID).RHS_Map (0) := Line_Number_Type'First;

      if Start_Token = "" then
         Put_Error (Error_Message (Source_File_Name, 1, "%start not specified"));
      else
         begin
            Data.Grammar (Descriptor.Accept_ID) :=
              Descriptor.Accept_ID <= Only
                (Find_Token_ID (Data, Start_Token) & Descriptor.EOI_ID + WisiToken.Syntax_Trees.Null_Action);
         exception
         when Not_Found =>
            Put_Error
              (Error_Message
                 (Source_File_Name, 1,
                  "start token '" & (Start_Token) & "' not found"));
         end;
      end if;

      for Rule of Data.Tokens.Rules loop
         declare
            RHS_Index        : Natural := 0;
            RHSs             : WisiToken.Productions.RHS_Arrays.Vector;
            LHS              : Token_ID; -- not initialized for exception handler
            Action_Names     : Names_Array (0 .. Integer (Rule.Right_Hand_Sides.Length) - 1);
            Action_All_Empty : Boolean := True;
            Check_Names      : Names_Array (0 .. Integer (Rule.Right_Hand_Sides.Length) - 1);
            Check_All_Empty  : Boolean := True;
         begin
            LHS := Find_Token_ID (Data, -Rule.Left_Hand_Side);

            RHSs.Set_First_Last (RHS_Index, Natural (Rule.Right_Hand_Sides.Length) - 1);

            Data.Source_Line_Map (LHS).Line := Rule.Source_Line;
            Data.Source_Line_Map (LHS).RHS_Map.Set_First_Last (RHSs.First_Index, RHSs.Last_Index);

            for Right_Hand_Side of Rule.Right_Hand_Sides loop
               declare
                  use Ada.Strings.Unbounded;
                  use all type Ada.Containers.Count_Type;
                  Tokens : WisiToken.Token_ID_Arrays.Vector;
                  I      : Integer := 1;
               begin
                  if Right_Hand_Side.Tokens.Length > 0 then
                     Tokens.Set_First_Last (I, Integer (Right_Hand_Side.Tokens.Length));
                     for Token of Right_Hand_Side.Tokens loop
                        Tokens (I) := Find_Token_ID (Data, -Token.Identifier);
                        I := I + 1;
                     end loop;
                  end if;
                  RHSs (RHS_Index) :=
                    (Tokens => Tokens, Action => null, Check => null, Recursion => <>);
                  if Length (Right_Hand_Side.Action) > 0 then
                     Action_All_Empty := False;
                     Action_Names (RHS_Index) := new String'
                       (-Rule.Left_Hand_Side & '_' & WisiToken.Trimmed_Image (RHS_Index));
                  end if;
                  if Length (Right_Hand_Side.Check) > 0 then
                     Check_All_Empty := False;
                     Check_Names (RHS_Index) := new String'
                       (-Rule.Left_Hand_Side & '_' & WisiToken.Trimmed_Image (RHS_Index) & "_check");
                  end if;

                  Data.Source_Line_Map (LHS).RHS_Map (RHS_Index) := Right_Hand_Side.Source_Line;
               exception
               when E : Not_Found =>
                  --  From "Find_Token"
                  Put_Error
                    (Error_Message
                       (Source_File_Name, Right_Hand_Side.Source_Line, Ada.Exceptions.Exception_Message (E)));
               end;
               RHS_Index := RHS_Index + 1;
            end loop;

            Data.Grammar (LHS) := LHS <= RHSs;
            if not Action_All_Empty then
               Data.Action_Names (LHS) := new Names_Array'(Action_Names);
            end if;
            if not Check_All_Empty then
               Data.Check_Names (LHS) := new Names_Array'(Check_Names);
            end if;

         exception
         when E : Not_Found =>
            --  From Find_Token_ID (left_hand_side)
            Put_Error
              (Error_Message
                 (Source_File_Name, Rule.Source_Line, Ada.Exceptions.Exception_Message (E)));
         end;
      end loop;

      WisiToken.Generate.Check_Consistent (Data.Grammar, Descriptor, Source_File_Name);
   end To_Grammar;

   ----------
   --  Public subprograms, declaration order

   function Initialize
     (Input_Data       : in WisiToken_Grammar_Runtime.User_Data_Access;
      Ignore_Conflicts : in Boolean := False)
     return Generate_Data
   is
      EOI_ID : constant Token_ID := Token_ID
        (Count (Input_Data.Tokens.Non_Grammar) + Count (Input_Data.Tokens.Tokens)) + Token_ID
          (Input_Data.Tokens.Keywords.Length) + Token_ID'First;
   begin
      return Result : aliased Generate_Data :=
        (Tokens => Input_Data.Tokens'Access,

         Descriptor => new WisiToken.Descriptor
           (First_Terminal    =>
              (if Count (Input_Data.Tokens.Non_Grammar) > 0
               then Token_ID (Count (Input_Data.Tokens.Non_Grammar)) + Token_ID'First
               else Token_ID'First),
            Last_Terminal     => EOI_ID,
            EOI_ID            => EOI_ID,
            Accept_ID         => EOI_ID + 1,
            First_Nonterminal => EOI_ID + 1,
            Last_Nonterminal  => EOI_ID + 1 + Token_ID (Input_Data.Tokens.Rules.Length)),

         others => <>)
      do
         Result.Descriptor.Case_Insensitive := Input_Data.Language_Params.Case_Insensitive;
         Result.Descriptor.New_Line_ID      := Find_Kind (Result, "new-line");
         Result.Descriptor.String_1_ID      := Find_Kind (Result, "string-single");
         Result.Descriptor.String_2_ID      := Find_Kind (Result, "string-double");

         --  Image set in loop below, which also updates these widths.
         Result.Descriptor.Terminal_Image_Width := 0;
         Result.Descriptor.Image_Width          := 0;

         Result.Descriptor.Last_Lookahead       :=
           (case (Input_Data.User_Parser) is
            when LALR   => Result.Descriptor.First_Nonterminal,
            when others => Result.Descriptor.Last_Terminal);

         for Cursor in All_Tokens (Result).Iterate loop
            Result.Descriptor.Image (ID (Cursor)) := new String'(Name_1 (Cursor));
         end loop;

         for ID in Result.Descriptor.Image'Range loop
            if ID in Result.Descriptor.First_Terminal .. Result.Descriptor.Last_Terminal then
               if Result.Descriptor.Image (ID).all'Length > Result.Descriptor.Terminal_Image_Width then
                  Result.Descriptor.Terminal_Image_Width := Result.Descriptor.Image (ID).all'Length;
               end if;
            end if;

            if Result.Descriptor.Image (ID).all'Length > Result.Descriptor.Image_Width then
               Result.Descriptor.Image_Width := Result.Descriptor.Image (ID).all'Length;
            end if;
         end loop;

         To_Grammar (Result, Input_Data.Grammar_Lexer.File_Name, -Input_Data.Language_Params.Start_Token);
         Result.Ignore_Conflicts := Ignore_Conflicts;

         if WisiToken.Generate.Error then
            raise WisiToken.Grammar_Error with "errors during initializing grammar: aborting";
         end if;
      end return;
   end Initialize;

   procedure Parse_Grammar_File
     (Grammar_Parser    : in out WisiToken.Parse.LR.Parser_No_Recover.Parser;
      Grammar_File_Name : in     String)
   is
      Trace      : aliased WisiToken.Text_IO_Trace.Trace (Wisitoken_Grammar_Actions.Descriptor'Access);
      Input_Data : aliased WisiToken_Grammar_Runtime.User_Data_Type;
   begin
      Wisitoken_Grammar_Main.Create_Parser
        (Parser    => Grammar_Parser,
         Trace     => Trace'Unchecked_Access,
         User_Data => Input_Data'Unchecked_Access);

      Grammar_Parser.Lexer.Reset_With_File (Grammar_File_Name);

      Grammar_Parser.Parse;
      Grammar_Parser.Execute_Actions; -- Meta phase.
   exception
   when WisiToken.Syntax_Error =>
      Grammar_Parser.Put_Errors;
      raise;
   when E : WisiToken.Parse_Error =>
      WisiToken.Generate.Put_Error (Ada.Exceptions.Exception_Message (E));
      raise;
   end Parse_Grammar_File;

   function Parse_Grammar_File
     (Grammar_File_Name  : in String;
      Input_Data         : in WisiToken_Grammar_Runtime.User_Data_Access;
      Generate_Algorithm : in WisiToken.BNF.Generate_Algorithm;
      Lexer              : in WisiToken.BNF.Lexer_Type;
      Ignore_Conflicts   : in Boolean)
     return Generate_Data
   is
      use all type WisiToken_Grammar_Runtime.Meta_Syntax;
      Trace             : aliased WisiToken.Text_IO_Trace.Trace (Wisitoken_Grammar_Actions.Descriptor'Access);
      Grammar_Parser    : WisiToken.Parse.LR.Parser_No_Recover.Parser;
   begin
      Wisitoken_Grammar_Main.Create_Parser
        (Parser    => Grammar_Parser,
         Trace     => Trace'Unchecked_Access,
         User_Data => Syntax_Trees.User_Data_Access (Input_Data));

      Grammar_Parser.Lexer.Reset_With_File (Grammar_File_Name);

      Grammar_Parser.Parse;
      Grammar_Parser.Execute_Actions; -- Meta phase.

      if Input_Data.Meta_Syntax = WisiToken_Grammar_Runtime.EBNF_Syntax then
<<<<<<< HEAD
         Grammar_Parser.Tree.Clear_Parse_Streams;
         WisiToken_Grammar_Editing.Translate_EBNF_To_BNF (Grammar_Parser.Tree, Input_Data);
=======
         WisiToken_Grammar_Editing.Translate_EBNF_To_BNF
           (Grammar_Parser.Parsers.First_State_Ref.Tree,
            WisiToken_Grammar_Runtime.User_Data_Type (Input_Data.all));
>>>>>>> 8359a729
         if WisiToken.Generate.Error then
            raise WisiToken.Grammar_Error with "errors during translating EBNF to BNF: aborting";
         end if;
      end if;

      Input_Data.Reset;
      Input_Data.Phase       := WisiToken_Grammar_Runtime.Other;
      Input_Data.User_Parser := Generate_Algorithm;
      Input_Data.User_Lexer  := Lexer;

      Grammar_Parser.Execute_Actions; -- populates Input_Data.Tokens

      if WisiToken.Generate.Error then
         raise WisiToken.Grammar_Error with "errors during parsing grammar: aborting";
      end if;

      return Initialize (Input_Data, Ignore_Conflicts);
   exception
   when WisiToken.Syntax_Error =>
      Grammar_Parser.Put_Errors;
      raise;
   when E : WisiToken.Parse_Error =>
      WisiToken.Generate.Put_Error (Ada.Exceptions.Exception_Message (E));
      raise;
   end Parse_Grammar_File;

   function Find_Token_ID (Data : aliased in Generate_Data; Token : in String) return Token_ID
   is begin
      for Cursor in All_Tokens (Data).Iterate loop
         if Name (Cursor) = Token then
            return ID (Cursor);
         end if;
      end loop;
      raise Not_Found with "token '" & Token & "' not found";
   end Find_Token_ID;

   function All_Tokens (Data : aliased in Generate_Data) return Token_Container
   is begin
      return (Data => Data'Access);
   end All_Tokens;

   function Constant_Reference
     (Container : aliased in Token_Container'Class;
      Cursor    :         in Token_Cursor)
     return Token_Constant_Reference_Type
   is begin
      case Cursor.Kind is
      when Non_Grammar_Kind =>
         return
           (Element => Container.Data.Tokens.Non_Grammar (Cursor.Token_Kind).Tokens (Cursor.Token_Item).Name'Access);

      when Terminals_Keywords =>
         return (Element => Container.Data.Tokens.Keywords (Cursor.Keyword).Name'Access);

      when Terminals_Others =>
         return (Element => Container.Data.Tokens.Tokens (Cursor.Token_Kind).Tokens (Cursor.Token_Item).Name'Access);

      when EOI =>
         return (Element => Aliased_EOI_Name'Access);

      when WisiToken_Accept =>
         return (Element => Aliased_WisiToken_Accept_Name'Access);

      when Nonterminal =>
         return (Element => Container.Data.Tokens.Rules (Cursor.Nonterminal).Left_Hand_Side'Access);

      when Done =>
         raise SAL.Programmer_Error with "token cursor is done";
      end case;
   end Constant_Reference;

   type Iterator (Data : not null access constant Generate_Data)
   is new Iterator_Interfaces.Forward_Iterator with record
      Non_Grammar  : Boolean;
      Nonterminals : Boolean;
   end record;

   overriding function First (Object : Iterator) return Token_Cursor;
   overriding function Next (Object : Iterator; Position : Token_Cursor) return Token_Cursor;

   overriding function First (Object : Iterator) return Token_Cursor
   is begin
      return First (Object.Data.all, Object.Non_Grammar, Object.Nonterminals);
   end First;

   overriding function Next (Object  : Iterator; Position : Token_Cursor) return Token_Cursor
   is
      Next_Position : Token_Cursor := Position;
   begin
      Next (Next_Position, Object.Nonterminals);
      return Next_Position;
   end Next;

   function Iterate
     (Container    : in Token_Container;
      Non_Grammar  : in Boolean := True;
      Nonterminals : in Boolean := True)
     return Iterator_Interfaces.Forward_Iterator'Class
   is begin
      return Iterator'(Container.Data, Non_Grammar, Nonterminals);
   end Iterate;

   function Next_Kind_Internal
     (Cursor       : in out Token_Cursor;
      Nonterminals : in     Boolean)
     return Boolean
   is begin
      --  Advance Cursor to the next kind; return True if any of that
      --  kind exist, or kind is Done; False otherwise.
      case Cursor.Kind is
      when Non_Grammar_Kind =>

         Cursor :=
           (Data        => Cursor.Data,
            Kind        => Terminals_Keywords,
            ID          => Cursor.Data.Descriptor.First_Terminal,
            Token_Kind  => WisiToken.BNF.Token_Lists.No_Element,
            Token_Item  => String_Triple_Lists.No_Element,
            Keyword     => Cursor.Data.Tokens.Keywords.First,
            Nonterminal => Rule_Lists.No_Element);

         return String_Pair_Lists.Has_Element (Cursor.Keyword);

      when Terminals_Keywords =>

         Cursor :=
           (Data        => Cursor.Data,
            Kind        => Terminals_Others,
            ID          => Cursor.ID,
            Token_Kind  => Cursor.Data.Tokens.Tokens.First,
            Token_Item  => String_Triple_Lists.No_Element,
            Keyword     => String_Pair_Lists.No_Element,
            Nonterminal => Rule_Lists.No_Element);

         if WisiToken.BNF.Token_Lists.Has_Element (Cursor.Token_Kind) then
            Cursor.Token_Item := Cursor.Data.Tokens.Tokens (Cursor.Token_Kind).Tokens.First;
            return WisiToken.BNF.String_Triple_Lists.Has_Element (Cursor.Token_Item);
         else
            return False;
         end if;

      when Terminals_Others =>

         Cursor :=
           (Data        => Cursor.Data,
            Kind        => EOI,
            ID          => Cursor.ID,
            Token_Kind  => WisiToken.BNF.Token_Lists.No_Element,
            Token_Item  => String_Triple_Lists.No_Element,
            Keyword     => String_Pair_Lists.No_Element,
            Nonterminal => Rule_Lists.No_Element);

         return True;

      when EOI =>
         if Nonterminals then
            if Rule_Lists.Has_Element (Cursor.Data.Tokens.Rules.First) then
               Cursor :=
                 (Data        => Cursor.Data,
                  Kind        => WisiToken_Accept,
                  ID          => Cursor.ID,
                  Token_Kind  => WisiToken.BNF.Token_Lists.No_Element,
                  Token_Item  => String_Triple_Lists.No_Element,
                  Keyword     => String_Pair_Lists.No_Element,
                  Nonterminal => Rule_Lists.No_Element);
            else
               Cursor.Kind := Done;
            end if;
            return True;
         else
            Cursor.Kind := Done;
            return True;
         end if;

      when WisiToken_Accept =>

         Cursor :=
           (Data        => Cursor.Data,
            Kind        => Nonterminal,
            ID          => Cursor.ID,
            Token_Kind  => WisiToken.BNF.Token_Lists.No_Element,
            Token_Item  => String_Triple_Lists.No_Element,
            Keyword     => String_Pair_Lists.No_Element,
            Nonterminal => Cursor.Data.Tokens.Rules.First);

         --  Can't get here with no rules
         return True;

      when Nonterminal =>
         Cursor.Kind := Done;
         return True;

      when Done =>
         return True;
      end case;
   end Next_Kind_Internal;

   function First
     (Data         : aliased in Generate_Data;
      Non_Grammar  :         in Boolean;
      Nonterminals :         in Boolean)
     return Token_Cursor
   is
      Cursor : Token_Cursor :=
        (Data        => Data'Access,
         Kind        => Non_Grammar_Kind,
         ID          => Token_ID'First,
         Token_Kind  => Data.Tokens.Non_Grammar.First,
         Token_Item  => String_Triple_Lists.No_Element,
         Keyword     => String_Pair_Lists.No_Element,
         Nonterminal => Rule_Lists.No_Element);
   begin
      if Non_Grammar then
         if WisiToken.BNF.Token_Lists.Has_Element (Cursor.Token_Kind) then
            Cursor.Token_Item := Cursor.Data.Tokens.Non_Grammar (Cursor.Token_Kind).Tokens.First;
            if WisiToken.BNF.String_Triple_Lists.Has_Element (Cursor.Token_Item) then
               return Cursor;
            end if;
         end if;
      end if;

      --  There are no non_grammar tokens, or Non_Grammar false
      loop
         exit when Next_Kind_Internal (Cursor, Nonterminals);
      end loop;
      return Cursor;
   end First;

   procedure Next (Cursor : in out Token_Cursor; Nonterminals : in Boolean)
   is begin
      Cursor.ID := Cursor.ID + 1;

      case Cursor.Kind is
      when Non_Grammar_Kind =>
         String_Triple_Lists.Next (Cursor.Token_Item);
         if String_Triple_Lists.Has_Element (Cursor.Token_Item) then
            return;
         else
            WisiToken.BNF.Token_Lists.Next (Cursor.Token_Kind);

            if WisiToken.BNF.Token_Lists.Has_Element (Cursor.Token_Kind) then
               Cursor.Token_Item := Cursor.Data.Tokens.Non_Grammar (Cursor.Token_Kind).Tokens.First;
               if String_Triple_Lists.Has_Element (Cursor.Token_Item) then
                  return;
               end if;
            end if;
         end if;

         loop
            exit when Next_Kind_Internal (Cursor, Nonterminals);
         end loop;
         return;

      when Terminals_Keywords =>
         --  Keywords before other terminals, so they have precedence over Identifiers

         String_Pair_Lists.Next (Cursor.Keyword);
         if String_Pair_Lists.Has_Element (Cursor.Keyword) then
            return;
         end if;

         loop
            exit when Next_Kind_Internal (Cursor, Nonterminals);
         end loop;
         return;

      when Terminals_Others =>
         WisiToken.BNF.String_Triple_Lists.Next (Cursor.Token_Item);
         if WisiToken.BNF.String_Triple_Lists.Has_Element (Cursor.Token_Item) then
            return;
         else
            WisiToken.BNF.Token_Lists.Next (Cursor.Token_Kind);
            if WisiToken.BNF.Token_Lists.Has_Element (Cursor.Token_Kind) then
               Cursor.Token_Item := Cursor.Data.Tokens.Tokens (Cursor.Token_Kind).Tokens.First;
               if WisiToken.BNF.String_Triple_Lists.Has_Element (Cursor.Token_Item) then
                  return;
               end if;
            end if;
         end if;

         loop
            exit when Next_Kind_Internal (Cursor, Nonterminals);
         end loop;
         return;

      when EOI =>
         if Next_Kind_Internal (Cursor, Nonterminals) then
            return;
         else
            raise SAL.Programmer_Error;
         end if;

      when WisiToken_Accept =>
         if Next_Kind_Internal (Cursor, Nonterminals) then
            return;
         else
            raise SAL.Programmer_Error;
         end if;

      when Nonterminal =>
         Rule_Lists.Next (Cursor.Nonterminal);
         if Rule_Lists.Has_Element (Cursor.Nonterminal) then
            return;
         end if;

         loop
            exit when Next_Kind_Internal (Cursor, Nonterminals);
         end loop;
         return;

      when Done =>
         null;
      end case;
   end Next;

   function Is_Done (Cursor : in Token_Cursor) return Boolean
   is begin
      return Cursor.Kind = Done;
   end Is_Done;

   function ID (Cursor : in Token_Cursor) return Token_ID
   is begin
      return Cursor.ID;
   end ID;

   function Name (Cursor : in Token_Cursor) return String
   is begin
      return Cursor.Data.Descriptor.Image (Cursor.ID).all;
   end Name;

   function Kind (Cursor : in Token_Cursor) return String
   is begin
      case Cursor.Kind is
      when Non_Grammar_Kind =>
         return -Cursor.Data.Tokens.Non_Grammar (Cursor.Token_Kind).Kind;

      when Terminals_Keywords =>
         return "keyword";

      when Terminals_Others =>
         return -Cursor.Data.Tokens.Tokens (Cursor.Token_Kind).Kind;

      when EOI =>
         return "EOI";

      when WisiToken_Accept =>
         return "accept";

      when Nonterminal =>
         return "nonterminal";

      when Done =>
         raise SAL.Programmer_Error with "token cursor is done";
      end case;
   end Kind;

   function Value (Cursor : in Token_Cursor) return String
   is begin
      case Cursor.Kind is
      when Non_Grammar_Kind =>
         return -Cursor.Data.Tokens.Non_Grammar (Cursor.Token_Kind).Tokens (Cursor.Token_Item).Value;

      when Terminals_Keywords =>
         return -Cursor.Data.Tokens.Keywords (Cursor.Keyword).Value;

      when Terminals_Others =>
         return -Cursor.Data.Tokens.Tokens (Cursor.Token_Kind).Tokens (Cursor.Token_Item).Value;

      when EOI | WisiToken_Accept | Nonterminal =>
            return "";

      when Done =>
         raise SAL.Programmer_Error with "token cursor is done";
      end case;
   end Value;

   function Repair_Image (Cursor : in Token_Cursor) return String
   is begin
      case Cursor.Kind is
      when Non_Grammar_Kind =>
         return -Cursor.Data.Tokens.Non_Grammar (Cursor.Token_Kind).Tokens (Cursor.Token_Item).Repair_Image;

      when Terminals_Keywords =>
         return "";

      when Terminals_Others =>
         return -Cursor.Data.Tokens.Tokens (Cursor.Token_Kind).Tokens (Cursor.Token_Item).Repair_Image;

      when EOI | WisiToken_Accept | Nonterminal =>
            return "";

      when Done =>
         raise SAL.Programmer_Error with "token cursor is done";
      end case;
   end Repair_Image;

   function To_Conflicts
     (Data             : aliased in out Generate_Data;
      Conflicts        :         in     WisiToken.BNF.Conflict_Lists.List;
      Source_File_Name :         in     String)
     return WisiToken.Generate.LR.Conflict_Lists.Tree
   is
      use WisiToken.Generate.LR;
      Result   : WisiToken.Generate.LR.Conflict_Lists.Tree;
   begin
      for Item of Conflicts loop
         declare
            Conflict : WisiToken.Generate.LR.Conflict;
         begin
            for I of Item.Items loop
               Conflict.Items.Insert
                 ((Action => Conflict_Parse_Actions'Value (-I.Name),
                   LHS    => Find_Token_ID (Data, -I.Value)));
            end loop;

            Conflict.On := Find_Token_ID (Data, -Item.On);

            Result.Insert (Conflict);
         exception
         when E : Not_Found =>
            if not Data.Ignore_Conflicts then
               Put_Error
                 (Error_Message
                    (Source_File_Name, Item.Source_Line, Ada.Exceptions.Exception_Message (E)));
            end if;
         end;
      end loop;
      return Result;
   end To_Conflicts;

   function To_Nonterminal_ID_Set
     (Data : aliased in Generate_Data;
      Item :         in String_Lists.List)
     return Token_ID_Set
   is
      Result : Token_ID_Set := (Data.Descriptor.First_Nonterminal .. Data.Descriptor.Last_Nonterminal => False);
   begin
      for Token of Item loop
         Result (Find_Token_ID (Data, Token)) := True;
      end loop;
      return Result;
   end To_Nonterminal_ID_Set;

   function To_McKenzie_Param
     (Data : aliased in Generate_Data;
      Item :         in McKenzie_Recover_Param_Type)
     return WisiToken.Parse.LR.McKenzie_Param_Type
   is
      use Ada.Strings.Unbounded;

      Result : WisiToken.Parse.LR.McKenzie_Param_Type :=
        --  We use an aggregate, and overwrite some below, so the compiler
        --  reminds us to change this when we modify McKenzie_Param_Type.
        (Data.Descriptor.First_Terminal,
         Data.Descriptor.Last_Terminal,
         Data.Descriptor.First_Nonterminal,
         Data.Descriptor.Last_Nonterminal,
         Insert                      => (others => Item.Default_Insert),
         Delete                      => (others => Item.Default_Delete_Terminal),
         Push_Back                   => (others => Item.Default_Push_Back),
         Undo_Reduce                 => (others => Item.Default_Push_Back), -- no separate default for undo_reduce
         Minimal_Complete_Cost_Delta => Item.Minimal_Complete_Cost_Delta,
         Fast_Forward                => Item.Fast_Forward,
         Matching_Begin              => Item.Matching_Begin,
         Ignore_Check_Fail           => Item.Ignore_Check_Fail,
         Task_Count                  => 0,
         Zombie_Limit                => Item.Zombie_Limit,
         Check_Limit                 => Item.Check_Limit,
         Check_Delta_Limit           => Item.Check_Delta_Limit,
         Enqueue_Limit               => Item.Enqueue_Limit);
   begin
      for Pair of Item.Delete loop
         Result.Delete (Find_Token_ID (Data, -Pair.Name)) := Natural'Value (-Pair.Value);
      end loop;
      for Pair of Item.Insert loop
         Result.Insert (Find_Token_ID (Data, -Pair.Name)) := Natural'Value (-Pair.Value);
      end loop;
      for Pair of Item.Push_Back loop
         Result.Push_Back (Find_Token_ID (Data, -Pair.Name)) := Natural'Value (-Pair.Value);
      end loop;
      for Pair of Item.Undo_Reduce loop
         Result.Undo_Reduce (Find_Token_ID (Data, -Pair.Name)) := Natural'Value (-Pair.Value);
      end loop;

      return Result;
   end To_McKenzie_Param;

   procedure Put_Stats
     (Input_Data    : in WisiToken_Grammar_Runtime.User_Data_Type;
      Generate_Data : in Generate_Utils.Generate_Data)
   is
      use Ada.Text_IO;
   begin
      New_Line;
      Put_Line
        (Integer'Image (Input_Data.Rule_Count) & " rules," &
           Integer'Image (Input_Data.Action_Count) & " user actions," &
           Integer'Image (Input_Data.Check_Count) & " checks," &
           WisiToken.State_Index'Image (Generate_Data.Parser_State_Count) & " states");
   end Put_Stats;

end WisiToken.BNF.Generate_Utils;<|MERGE_RESOLUTION|>--- conflicted
+++ resolved
@@ -302,14 +302,10 @@
       Grammar_Parser.Execute_Actions; -- Meta phase.
 
       if Input_Data.Meta_Syntax = WisiToken_Grammar_Runtime.EBNF_Syntax then
-<<<<<<< HEAD
          Grammar_Parser.Tree.Clear_Parse_Streams;
-         WisiToken_Grammar_Editing.Translate_EBNF_To_BNF (Grammar_Parser.Tree, Input_Data);
-=======
          WisiToken_Grammar_Editing.Translate_EBNF_To_BNF
-           (Grammar_Parser.Parsers.First_State_Ref.Tree,
+           (Grammar_Parser.Tree,
             WisiToken_Grammar_Runtime.User_Data_Type (Input_Data.all));
->>>>>>> 8359a729
          if WisiToken.Generate.Error then
             raise WisiToken.Grammar_Error with "errors during translating EBNF to BNF: aborting";
          end if;
