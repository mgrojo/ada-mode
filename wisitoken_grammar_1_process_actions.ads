--- conflicted
+++ resolved
@@ -2,7 +2,7 @@
 --  command line: wisitoken-bnf-generate.exe  --generate LR1 Ada_Emacs re2c PROCESS wisitoken_grammar_1.wy
 --
 
---  Copyright (C) 2017 - 2019 Free Software Foundation, Inc.
+--  Copyright (C) 2017, 2018 Free Software Foundation, Inc.
 --
 --  Author: Stephen Leake <stephe-leake@stephe-leake.org>
 --
@@ -26,19 +26,11 @@
 
    Descriptor : aliased WisiToken.Descriptor :=
      (First_Terminal                => 3,
-<<<<<<< HEAD
-      Last_Terminal                 => 25,
-      First_Nonterminal             => 26,
-      Last_Nonterminal              => 37,
-      EOI_ID                        => 25,
-      Accept_ID                     => 26,
-=======
       Last_Terminal                 => 34,
       First_Nonterminal             => 35,
       Last_Nonterminal              => 48,
       EOF_ID                        => 34,
       Accept_ID                     => 35,
->>>>>>> 8c4c986e
       Case_Insensitive              => False,
       New_Line_ID                   => 1,
       Comment_ID                    => 2,
@@ -156,9 +148,8 @@
    use all type WisiToken.Token_ID;
    function "+" (Item : in Token_Enum_ID) return WisiToken.Token_ID
      is (WisiToken.Token_ID'First + Token_Enum_ID'Pos (Item));
-   function To_Token_Enum (Item : in WisiToken.Token_ID) return Token_Enum_ID
+   function "-" (Item : in WisiToken.Token_ID) return Token_Enum_ID
      is (Token_Enum_ID'Val (Item - WisiToken.Token_ID'First));
-   function "-" (Item : in WisiToken.Token_ID) return Token_Enum_ID renames To_Token_Enum;
 
    procedure declaration_0
     (User_Data : in out WisiToken.Syntax_Trees.User_Data_Type'Class;
@@ -225,17 +216,4 @@
      Tree      : in out WisiToken.Syntax_Trees.Tree;
      Nonterm   : in     WisiToken.Syntax_Trees.Valid_Node_Index;
      Tokens    : in     WisiToken.Syntax_Trees.Valid_Node_Index_Array);
-   procedure compilation_unit_list_0
-    (User_Data : in out WisiToken.Syntax_Trees.User_Data_Type'Class;
-     Tree      : in out WisiToken.Syntax_Trees.Tree;
-     Nonterm   : in     WisiToken.Syntax_Trees.Valid_Node_Index;
-     Tokens    : in     WisiToken.Syntax_Trees.Valid_Node_Index_Array);
-   procedure compilation_unit_list_1
-    (User_Data : in out WisiToken.Syntax_Trees.User_Data_Type'Class;
-     Tree      : in out WisiToken.Syntax_Trees.Tree;
-     Nonterm   : in     WisiToken.Syntax_Trees.Valid_Node_Index;
-     Tokens    : in     WisiToken.Syntax_Trees.Valid_Node_Index_Array);
-
-   Partial_Parse_Active    : Boolean := False;
-   Partial_Parse_Byte_Goal : WisiToken.Buffer_Pos := WisiToken.Buffer_Pos'Last;
 end Wisitoken_Grammar_1_Process_Actions;