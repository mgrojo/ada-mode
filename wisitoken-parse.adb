--- conflicted
+++ resolved
@@ -20,8 +20,6 @@
 with WisiToken.In_Parse_Actions;
 package body WisiToken.Parse is
 
-<<<<<<< HEAD
-=======
    Delims : constant Ada.Strings.Maps.Character_Set := Ada.Strings.Maps.To_Set (" (),");
    --  For Error_Data'Input.
 
@@ -144,7 +142,6 @@
       end if;
    end Process_Non_Grammar_Token;
 
->>>>>>> 96a8e8cb
    ----------
    --  Package public subprograms, declaration order
 
