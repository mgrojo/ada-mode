--- conflicted
+++ resolved
@@ -108,8 +108,6 @@
       Character'Write (Stream, ')');
    end Output_Recover_Ops;
 
-<<<<<<< HEAD
-=======
    procedure Set_Node_Access
      (Item           : in out Recover_Op_Nodes_Arrays.Vector;
       Node_Index_Map : in     Syntax_Trees.Node_Index_Array_Node_Access.Vector)
@@ -205,7 +203,6 @@
       end if;
    end Process_Non_Grammar_Token;
 
->>>>>>> c82e3d69
    ----------
    --  Package public subprograms, declaration order
 
@@ -1014,52 +1011,4 @@
       end if;
    end Validate_KMN;
 
-<<<<<<< HEAD
-=======
-   procedure Put_Errors (Tree : in Syntax_Trees.Tree)
-   is
-      --  FIXME: move to Syntax_Trees?
-      use WisiToken.Syntax_Trees;
-   begin
-      for Err in Tree.Error_Iterate loop
-         declare
-            Error_Node : constant Valid_Node_Access := Tree.Error_Node (Err);
-         begin
-            Tree.Lexer.Trace.Put_Line
-              (Tree.Error_Message
-                 (Error_Node, Error (Err).Image (Tree, Error_Node)));
-         end;
-      end loop;
-   end Put_Errors;
-
-   procedure Put_Errors (Parser : in Base_Parser'Class)
-   is begin
-      Put_Errors (Parser.Tree);
-   end Put_Errors;
-
-   procedure Put_Errors (Tree : Syntax_Trees.Tree; Stream : in Syntax_Trees.Stream_ID)
-   is
-      use WisiToken.Syntax_Trees;
-   begin
-      for Cur in Tree.Stream_Error_Iterate (Stream) loop
-         declare
-            Error_Ref  : constant Stream_Error_Ref  := Error (Cur);
-            Error_Node : constant Valid_Node_Access := Syntax_Trees.Error_Node (Error_Ref);
-         begin
-            for Err of Tree.Error_List (Error_Node) loop
-               Tree.Lexer.Trace.Put_Line
-                 (Tree.Error_Message
-                    (Ref     => Tree.Error_Stream_Node_Ref (Error_Ref), -- For line, column
-                     Message => Err.Image (Tree, Error_Node)));
-            end loop;
-         end;
-      end loop;
-   end Put_Errors;
-
-   procedure Put_Errors (Parser : in Base_Parser'Class; Stream : in Syntax_Trees.Stream_ID)
-   is begin
-      Put_Errors (Parser.Tree, Stream);
-   end Put_Errors;
-
->>>>>>> c82e3d69
 end WisiToken.Parse;