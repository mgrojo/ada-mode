--  Abstract :
--
--  Support Emacs Ada mode and gpr-query minor mode queries about
--  GNAT projects and cross reference data
--
--  requires gnatcoll 1.7w 20140330, gnat 7.2.1
--
--  Copyright (C) 2014 Free Software Foundation All Rights Reserved.
--
--  This program is free software; you can redistribute it and/or
--  modify it under terms of the GNU General Public License as
--  published by the Free Software Foundation; either version 3, or (at
--  your option) any later version. This program is distributed in the
--  hope that it will be useful, but WITHOUT ANY WARRANTY; without even
--  the implied warranty of MERCHANTABILITY or FITNESS FOR A PARTICULAR
--  PURPOSE. See the GNU General Public License for more details. You
--  should have received a copy of the GNU General Public License
--  distributed with this program; see file COPYING. If not, write to
--  the Free Software Foundation, 51 Franklin Street, Suite 500, Boston,
--  MA 02110-1335, USA.

pragma License (GPL);

with Ada.Characters.Handling;
with Ada.Command_Line;
with Ada.Environment_Variables;
with Ada.Exceptions.Traceback;
with Ada.Strings.Fixed;
with Ada.Strings.Unbounded;
with Ada.Text_IO;
with GNAT.Command_Line;
with GNAT.Directory_Operations;
with GNAT.Expect;
with GNAT.OS_Lib;
with GNAT.Strings;
with GNAT.Traceback.Symbolic;
with GNATCOLL.Arg_Lists;
with GNATCOLL.Paragraph_Filling;
with GNATCOLL.Projects;
with GNATCOLL.SQL.Sqlite;
with GNATCOLL.Traces; use GNATCOLL.Traces;
with GNATCOLL.Utils;
with GNATCOLL.VFS;
with GNATCOLL.VFS_Utils;
with GNATCOLL.Xref;
with Namet;
with Prj.Env;
with Prj.Err;
with Prj.Part;
with Prj.Tree;
with Sinput.P;
procedure Gpr_Query is
   use GNATCOLL;

   Me : constant GNATCOLL.Traces.Trace_Handle := GNATCOLL.Traces.Create ("gpr_query");

   Db_Error : exception;

   type Os_Type is (Windows, Linux);
   OS : constant Os_Type := (if GNAT.Directory_Operations.Dir_Separator = '/' then Linux else Windows);
   Exe_Ext : constant String :=
     (case OS is
      when Windows => ".exe",
      when Linux => "");

   function "+" (Item : in Ada.Strings.Unbounded.Unbounded_String) return String
     renames Ada.Strings.Unbounded.To_String;

   function "+" (Item : in GNATCOLL.VFS.Filesystem_String) return String
   is begin
      return String (Item);
   end "+";

   Invalid_Command : exception;
   procedure Process_Line (Line : String);
   --  Process a full line of commands.
   --  Raise Invalid_Command when the command is invalid.

   function Get_Entity (Arg : String) return GNATCOLL.Xref.Entity_Information;
   --  Return the entity matching the "name:file:line:column" argument

   type My_Xref_Database is new GNATCOLL.Xref.Xref_Database with null record;
   --  Derived so we can override Image to output full paths

   overriding function Image (Self : My_Xref_Database; File : GNATCOLL.VFS.Virtual_File) return String;
   function Image (Self : GNATCOLL.Xref.Entity_Information) return String;
   --  Return a display version of the argument

   Xref              : aliased My_Xref_Database;
   Env               : GNATCOLL.Projects.Project_Environment_Access;
   Tree              : aliased GNATCOLL.Projects.Project_Tree;
   Previous_Progress : Natural                          := 0;
   Progress_Reporter : access procedure (Current, Total : Integer) := null;

   --  Subprogram specs for subprograms used before bodies
   procedure Check_Arg_Count (Args : in GNATCOLL.Arg_Lists.Arg_List; Expected : in Integer);
   procedure Dump (Curs : in out GNATCOLL.Xref.Entities_Cursor'Class);
   procedure Dump (Refs : in out GNATCOLL.Xref.References_Cursor'Class);
   --  Display the results of a query

   procedure Put (Item : GNATCOLL.VFS.File_Array);

   generic
      with function Compute
        (Self   : in GNATCOLL.Xref.Xref_Database'Class;
         Entity : in GNATCOLL.Xref.Entity_Information)
        return GNATCOLL.Xref.Entity_Information;
   procedure Process_Command_Single (Args : GNATCOLL.Arg_Lists.Arg_List);
   --  Get the entity identified by Args, which must contain a single
   --  argument. Then call Compute, and output the result.
   --
   --  Appropriate for queries that return a single entity result.

   procedure Process_Command_Single (Args : GNATCOLL.Arg_Lists.Arg_List)
   is
      use GNATCOLL.Arg_Lists;
      use GNATCOLL.Xref;

      Entity : Entity_Information;
      Comp   : Entity_Information;
   begin
      Check_Arg_Count (Args, 1);

      Entity := Get_Entity (Nth_Arg (Args, 1));
      Comp := Compute (Xref, Entity);
      if Comp /= No_Entity then
         Ada.Text_IO.Put_Line (Image (Comp));
      end if;
   end Process_Command_Single;

   generic
      with procedure Compute
        (Self   : in     GNATCOLL.Xref.Xref_Database'Class;
         Entity : in     GNATCOLL.Xref.Entity_Information;
         Cursor :    out GNATCOLL.Xref.Entities_Cursor'Class);
   procedure Process_Command_Multiple (Args : GNATCOLL.Arg_Lists.Arg_List);

   procedure Process_Command_Multiple (Args : GNATCOLL.Arg_Lists.Arg_List)
   is
      use GNATCOLL.Arg_Lists;
      use GNATCOLL.Xref;

      Entity      : Entity_Information;
      Descendants : Recursive_Entities_Cursor;

      --  Apparently a generic formal parameter cannot match a subprogram access type, so we need this:
      procedure Do_Compute
        (Self   : in     GNATCOLL.Xref.Xref_Database'Class;
         Entity : in     GNATCOLL.Xref.Entity_Information;
         Cursor :    out GNATCOLL.Xref.Entities_Cursor'Class)
      is begin
         Compute (Self, Entity, Cursor);
      end Do_Compute;
   begin
      Check_Arg_Count (Args, 1);

      Entity := Get_Entity (Nth_Arg (Args, 1));

      Recursive
        (Self    => Xref'Unchecked_Access,
         Entity  => Entity,
         Compute => Do_Compute'Unrestricted_Access,
         Cursor  => Descendants);

      Dump (Descendants);

   end Process_Command_Multiple;

   --  Command procedures; Args is the command line.
   --
   --  Infrastructure commands
   procedure Process_Help (Args : GNATCOLL.Arg_Lists.Arg_List);
   procedure Process_Refresh (Args : GNATCOLL.Arg_Lists.Arg_List);

   --  Queries; alphabetical
   procedure Process_Overridden is new Process_Command_Single (GNATCOLL.Xref.Overrides);
   procedure Process_Overriding is new Process_Command_Multiple (GNATCOLL.Xref.Overridden_By);
   procedure Process_Parent_Types is new Process_Command_Multiple (GNATCOLL.Xref.Parent_Types);
   procedure Process_Project_Path (Args : GNATCOLL.Arg_Lists.Arg_List);
   procedure Process_Refs (Args : GNATCOLL.Arg_Lists.Arg_List);
   procedure Process_Source_Dirs (Args : GNATCOLL.Arg_Lists.Arg_List);

   type Command_Descr is record
      Name    : GNAT.Strings.String_Access;
      Args    : GNAT.Strings.String_Access;
      Help    : GNAT.Strings.String_Access;
      Handler : access procedure (Args : GNATCOLL.Arg_Lists.Arg_List);
   end record;

   Commands : constant array (Natural range <>) of Command_Descr :=
     ((new String'("help"),
       new String'("[command or variable name]"),
       new String'("Display the list of commands and their syntax."),
       Process_Help'Access),

      (new String'("refresh"),
       null,
       new String'("Refresh the contents of the xref database."),
       Process_Refresh'Access),

      --  queries

      (new String'("overridden"),
       new String'("name:file:line:column"),
       new String'("The entity that is overridden by the parameter"),
       Process_Overridden'Access),

      (new String'("overriding"),
       new String'("name:file:line:column"),
       new String'("The entities that override the parameter"),
       Process_Overriding'Access),

      (new String'("parent_types"),
       new String'("name:file:line:column"),
       new String'("The parent types of the entity."),
       Process_Parent_Types'Access),

      (new String'("project_path"),
       null,
       new String'("The project search path."),
       Process_Project_Path'Access),

      (new String'("refs"),
       new String'("name:file:line:column"),
       new String'("All known references to the entity."),
       Process_Refs'Access),

      (new String'("source_dirs"),
       null,
       new String'("The project source directories, recursively."),
       Process_Source_Dirs'Access));

   --  Parsed command line info
   Cmdline              : GNAT.Command_Line.Command_Line_Configuration;
   Commands_From_Switch : aliased GNAT.Strings.String_Access;
   DB_Name              : aliased GNAT.Strings.String_Access := new String'("gpr_query.db");
   Force_Refresh        : aliased Boolean;
   Nightly_DB_Name      : aliased GNAT.Strings.String_Access;
   Show_Progress        : aliased Boolean;
   Project_Name         : aliased GNAT.Strings.String_Access;
   Traces_Config_File   : aliased GNAT.Strings.String_Access;
   Gpr_Config_File      : aliased GNAT.Strings.String_Access;
   ALI_Encoding         : aliased GNAT.Strings.String_Access := new String'("");

   ----------
   --  Procedure bodies, alphabetical

   procedure Display_Progress (Current, Total : Integer) is
      Now : constant Integer := Integer (Float'Floor
        (Float (Current) / Float (Total) * 100.0));
   begin
      if Now /= Previous_Progress then
         Ada.Text_IO.Put_Line
           ("completed" & Current'Img
              & " out of" & Total'Img
              & " (" & GNATCOLL.Utils.Image (Now, Min_Width => 0) & "%)...");
         Previous_Progress := Now;
      end if;
   end Display_Progress;

   procedure Dump (Curs : in out GNATCOLL.Xref.Entities_Cursor'Class)
   is
      use GNATCOLL.Xref;
   begin
      while Curs.Has_Element loop
         Ada.Text_IO.Put_Line (Image (Curs.Element));
         Curs.Next;
      end loop;
   end Dump;

   procedure Dump (Refs : in out GNATCOLL.Xref.References_Cursor'Class)
   is
      use GNATCOLL.Xref;
   begin
      while Has_Element (Refs) loop
         declare
            Ref : constant Entity_Reference := Refs.Element;
         begin
            Ada.Text_IO.Put_Line (Xref.Image (Ref) & " (" & (+Ref.Kind) & ")");
         end;
         Next (Refs);
      end loop;
   end Dump;

   function Get_Entity (Arg : String) return GNATCOLL.Xref.Entity_Information
   is
      use GNAT.Directory_Operations;
      use GNATCOLL.Xref;

      Words  : GNAT.Strings.String_List_Access := GNATCOLL.Utils.Split (Arg, On => ':');
      Ref    : GNATCOLL.Xref.Entity_Reference;
   begin
      case Words'Length is
      when 4         =>
         Ref := Xref.Get_Entity
           (Name     => Words (Words'First).all,
            File     => Format_Pathname
              (Style => UNIX,
               Path  => Words (Words'First + 1).all),
            Project  => GNATCOLL.Projects.No_Project,
            Line     => Integer'Value (Words (Words'First + 2).all),
            Column   => Visible_Column
              (Integer'Value (Words (Words'First + 3).all)));

      when 3 =>
         Ref := Xref.Get_Entity
           (Name     => Words (Words'First).all,
            File     => Format_Pathname
              (Style => UNIX,
               Path  => Words (Words'First + 1).all),
            Project  => GNATCOLL.Projects.No_Project,
            Line     => Integer'Value (Words (Words'First + 2).all));

      when 2 =>
         Ref := Xref.Get_Entity
           (Name     => Words (Words'First).all,
            File     => Format_Pathname
              (Style => UNIX,
               Path  => Words (Words'First + 1).all),
            Project  => GNATCOLL.Projects.No_Project);
<<<<<<< HEAD

      --  Xref.Get_Entity treats 'File => ""' as searching for pre-defined entities such as "Integer".
=======
>>>>>>> 6a328db5

      when others =>
         raise Invalid_Command with "Invalid parameter '" & Arg & "', expecting name:file:line:column";
      end case;

      GNAT.Strings.Free (Words);

      if Ref.Entity = GNATCOLL.Xref.No_Entity then
         Ada.Text_IO.Put_Line ("Error: entity not found '" & Arg & "'");

      elsif GNATCOLL.Xref.Is_Fuzzy_Match (Ref.Entity) then
         Ada.Text_IO.Put_Line ("warning: fuzzy match for the entity");
         --  FIXME: gnat-query.el look for this, prompt for reparse?
      end if;

      return Ref.Entity;
   end Get_Entity;

   overriding function Image (Self : My_Xref_Database; File : GNATCOLL.VFS.Virtual_File) return String
   is
      pragma Unreferenced (Self);
   begin
      return File.Display_Full_Name;
   end Image;

   function Image (Self : GNATCOLL.Xref.Entity_Information) return String
   is
      use GNATCOLL.Xref;
   begin
      if Self = No_Entity then
         return "Unknown entity";
      else
         declare
            Decl : constant Entity_Declaration := Xref.Declaration (Self);
         begin
            if Is_Predefined_Entity (Decl) then
               return "predefined entity: " & (+Decl.Name);
            else
               return Xref.Image (Decl.Location);
            end if;
         end;
      end if;
   end Image;

   procedure Check_Arg_Count (Args : in GNATCOLL.Arg_Lists.Arg_List; Expected : in Integer)
   is
      Count : constant Integer := GNATCOLL.Arg_Lists.Args_Length (Args);
   begin
      if Count /= Expected then
         raise Invalid_Command with "Invalid number of arguments" & Integer'Image (Count) &
           "; expecting" & Integer'Image (Expected);
      end if;
   end Check_Arg_Count;

   procedure Load_Project (Path : GNATCOLL.VFS.Virtual_File)
   is
      Temp_Path : GNATCOLL.VFS.Virtual_File := Path;
   begin
      --  WORKAROUND: gnatcoll 1.6 / GNAT 7.2 GNATCOLL.Projects does
      --  not support aggregate projects. So handle an important
      --  special case here.
      declare
         use GNATCOLL.VFS;
         use Prj.Tree;
         use type Prj.Project_Qualifier;

         Prj_Tree     : constant Project_Node_Tree_Ref := new Project_Node_Tree_Data;
         Prj_Env      : Environment;
         Prj_View     : constant Prj.Project_Tree_Ref  := new Prj.Project_Tree_Data;
         Project      : Project_Node_Id                := Empty_Node;
         Project_Path : GNAT.Strings.String_Access;
      begin
         Initialize (Prj_Tree);
         Prj.Initialize (Prj_View); -- sets some global vars required for parsing

         --  We need a valid Prj_Env, but we don't need any project
         --  search path for the aggregate projects we support.
         --
         --  However, the full project may need projects from the
         --  default predefined project path, or from one of the
         --  project path environment variables. So we do this here.
         Prj.Env.Initialize_Default_Project_Path (Prj_Env.Project_Path, Target_Name => "");
         Prj.Env.Get_Path (Prj_Env.Project_Path, Project_Path);
         Prj.Env.Add_Directories
           (Prj_Env.Project_Path, +To_Path (GNATCOLL.Projects.Predefined_Project_Path (Env.all)));

         Initialize
           (Prj_Env,
            Prj.Create_Flags
              (Report_Error               => null,
               When_No_Sources            => Prj.Warning,
               Require_Sources_Other_Lang => True,
               Compiler_Driver_Mandatory  => False,
               Allow_Duplicate_Basenames  => True,
               Require_Obj_Dirs           => Prj.Warning,
               Allow_Invalid_External     => Prj.Warning,
               Missing_Source_Files       => Prj.Warning,
               Ignore_Missing_With        => False));

         Prj.Err.Initialize;

         Sinput.P.Clear_Source_File_Table;
         Sinput.P.Reset_First;

         Prj.Part.Parse
           (Prj_Tree,
            Project,
            +Path.Full_Name,
            Packages_To_Check => GNATCOLL.Projects.No_Packs,
            Is_Config_File    => False,
            Env               => Prj_Env,
            Current_Directory => GNAT.Directory_Operations.Get_Current_Dir);

         if Project = Empty_Node then
            raise GNATCOLL.Projects.Invalid_Project with "parse project failed";
         end if;

         if Project_Qualifier_Of (Project, Prj_Tree) = Prj.Aggregate then
            --  In general, GNATCOLL.Projects cannot handle aggregate
            --  projects; it can only handle one project tree at a
            --  time. However, there is one special case we can handle;
            --  when an aggregate project is used solely to specify
            --  the Project_Path for a single project.
            --
            --  We can't use GNATCOLL.Projects.Attribute_Value,
            --  because that requires a loaded project, and we can't
            --  load it if it's an aggregate.

            declare
               use Namet;
               Prj_Dir : constant String := +Dir_Name (Path);

               Gpr_File_Name : Name_Id;
               Gpr_Path_Name : Path_Name_Type;

               function Find_Name_Id (Name : in String) return Name_Id
               is begin
                  Name_Buffer (1 .. Name'Length) := Name;
                  Name_Len                       := Name'Length;
                  return Name_Find;
               end Find_Name_Id;

               procedure Fail
               is begin
                  raise GNATCOLL.Projects.Invalid_Project with Path.Display_Full_Name &
                    ": error : Aggregate projects are not supported";
               end Fail;

               procedure Process_Files (Node : in out Project_Node_Id)
               is
               begin
                  if Node = Empty_Node then
                     Fail;
                  end if;
                  Node := Expression_Of (Node, Prj_Tree); -- kind = N_Expression
                  Node := First_Term (Node, Prj_Tree); -- kind = N_term

                  if Next_Term (Node, Prj_Tree) /= Empty_Node then
                     Fail;
                  end if;

                  Node := Current_Term (Node, Prj_Tree); -- kind = N_Literal_String_List
                  Node := First_Expression_In_List (Node, Prj_Tree); -- kind = N_Expression
                  Node := First_Term (Node, Prj_Tree); -- kind = N_Term
                  Node := Current_Term (Node, Prj_Tree); -- kind = N_Literal_String

                  Gpr_File_Name := String_Value_Of (Node, Prj_Tree);

               end Process_Files;

               procedure Process_Path (Node : in out Project_Node_Id)
               is
                  Expression : Project_Node_Id;
               begin
                  Trace (Me, "project path:");
                  Node := Expression_Of (Node, Prj_Tree); -- kind = N_Expression
                  Node := First_Term (Node, Prj_Tree); -- kind = N_term
                  Node := Current_Term (Node, Prj_Tree); -- kind = N_Literal_String_List
                  Expression := First_Expression_In_List (Node, Prj_Tree); -- kind = N_Expression
                  loop
                     Node := First_Term (Expression, Prj_Tree); -- kind = N_Term
                     Node := Current_Term (Node, Prj_Tree); -- kind = N_Literal_String

                     declare
                        Dir : constant String := GNAT.OS_Lib.Normalize_Pathname
                          (Name      => Get_Name_String (String_Value_Of (Node, Prj_Tree)),
                           Directory => Prj_Dir);
                     begin
                        Trace (Me, Dir);
                        Prj.Env.Add_Directories (Prj_Env.Project_Path, Dir);
                     end;
                     Expression := Next_Expression_In_List (Expression, Prj_Tree);
                     exit when Expression = Empty_Node;
                  end loop;
               end Process_Path;

               Project_Files_Name_Id : constant Name_Id := Find_Name_Id ("project_files");
               Project_Path_Name_Id  : constant Name_Id := Find_Name_Id ("project_path");
               Decl                  : Project_Node_Id  := First_Declarative_Item_Of
                 (Project_Declaration_Of (Project, Prj_Tree), Prj_Tree);
               Current               : Project_Node_Id;

            begin
               while Decl /= Empty_Node loop
                  Current := Current_Item_Node (Decl, Prj_Tree);
                  case Kind_Of (Current, Prj_Tree) is
                  when N_Attribute_Declaration =>
                     if Name_Of (Current, Prj_Tree) = Project_Files_Name_Id then
                        Process_Files (Current);
                     elsif Name_Of (Current, Prj_Tree) = Project_Path_Name_Id then
                        Process_Path (Current);
                     end if;

                  when others =>
                     --  Just assume this makes our assumptions invalid.
                     Fail;
                  end case;
                  Decl := Next_Declarative_Item (Decl, Prj_Tree);
               end loop;

               Prj.Env.Get_Path (Prj_Env.Project_Path, Project_Path);
               GNATCOLL.Projects.Set_Predefined_Project_Path
                 (Env.all, From_Path (Filesystem_String (Project_Path.all)));

               Prj.Env.Find_Project
                 (Prj_Env.Project_Path,
                  Project_File_Name => Get_Name_String (Gpr_File_Name),
                  Directory         => String (Dir_Name (Path)),
                  Path              => Gpr_Path_Name);

               if Gpr_Path_Name = No_Path then
                  Ada.Text_IO.Put_Line ("project search path:");
                  Put (GNATCOLL.Projects.Predefined_Project_Path (Env.all));
                  raise GNATCOLL.Projects.Invalid_Project with
                    "'" & Get_Name_String (Gpr_File_Name) & "' project file not found";
               end if;

               Temp_Path := Create_From_UTF8 (Get_Name_String (Gpr_Path_Name));
            end;
         end if;
      end;

      begin
         --  Recompute_View => True registers all the source files
         --  (among other things), so we will know that a .[ag]li
         --  belongs to this project
         Tree.Load
           (Temp_Path, Env,
            Errors         => Ada.Text_IO.Put_Line'Access,
            Recompute_View => True);
      exception
      when GNATCOLL.Projects.Invalid_Project =>
         Ada.Text_IO.Put_Line ("project search path:");
         Put (GNATCOLL.Projects.Predefined_Project_Path (Env.all));
         raise GNATCOLL.Projects.Invalid_Project with +Temp_Path.Full_Name & ": invalid project";
      end;

      --  Set predefined_source_dirs, depending on the languages used in the project.
      --  gnatcoll.projects says "you must set these".
      declare
         use GNATCOLL.Projects;
         Languages : constant GNAT.Strings.String_List :=
           GNATCOLL.Projects.Languages (Root_Project (Tree), Recursive => True);

         procedure Set_Path_From_Gcc (Exec_Name : in String)
         is
            use GNAT.Expect;
            use GNAT.OS_Lib;

            Line_End_Pattern  : constant String :=
              (if Directory_Separator = '/' then "" & ASCII.LF
               else "" & ASCII.CR & ASCII.LF);

            Exec_Search_Path : GNAT.Strings.String_Access;
            Status           : aliased Integer;
         begin
            --  get gcc program search path from 'gcc -print-search-dirs'
            declare
               use Ada.Strings.Fixed;
               Start_Pattern : constant String := "programs: =";
               First         : Integer;
               Last          : Integer;
            begin
               declare
                  Temp : constant String :=
                    (GNAT.Expect.Get_Command_Output
                       (Command  => "gcc",
                        Arguments => (1 => new String'("-print-search-dirs")),
                        Input     => "",
                        Status    => Status'Unchecked_Access));
               begin
                  --  ignoring status here

                  --  output looks like:
                  --  install: /usr/gnat-7.2.1-x86_64/bin/../lib/gcc/x86_64-pc-linux-gnu/4.7.4/
                  --  programs: =/usr/gnat/bin/../libexec/gcc/x86_64-pc-linux-gnu/4.7.4/:...
                  --  libraries: =/usr/gnat-7.2.1-x86_64/bin/../lib/gcc/x86_64-pc-linux-gnu/4.7.4/:...
                  First            := Index (Source => Temp, Pattern => Start_Pattern) + Start_Pattern'Length;
                  Last             := Index (Source => Temp (First + 1 .. Temp'Last), Pattern => Line_End_Pattern) - 1;
                  Exec_Search_Path := new String'(Temp (First .. Last));
               end;
            exception
            when Invalid_Process =>
               raise Invalid_Project with "spawn of gcc to get exec search path failed";
            end;

            --  find Exec_Name on path, and execute '<exec> -v foo';
            --  result is predefined source path
            declare
               Exec_Full_Name : constant String_Access := Locate_Regular_File (Exec_Name, Exec_Search_Path.all);
            begin
               if Exec_Full_Name = null then
                  raise Invalid_Project with "cannot locate '" & Exec_Name & "' on '" & Exec_Search_Path.all &
                    "' to get predefined source dirs";
               end if;

               declare
                  use Ada.Strings.Fixed;
                  Temp : constant String := GNAT.Expect.Get_Command_Output
                    (Command    => Exec_Full_Name.all,
                     Arguments  => Argument_String_To_List ("-v foo").all,
                     Input      => "",
                     Status     => Status'Unchecked_Access,
                     Err_To_Out => True);

                  Dir_Pattern : constant String := Line_End_Pattern & " ";
                  First       : Integer         := Temp'First;
                  First_Dir   : Integer;
                  Dir_Count   : Integer         := 0;
               begin
                  --  Status is error, because "foo" is not a real file; ignore

                  --  output on stderr looks like:
                  --  ignoring nonexistent directory "/usr/include/x86_64-linux-gnu/"
                  --  ignoring ...
                  --  #include "..." search starts here:
                  --  #include <...> search starts here:
                  --   /usr/local/include
                  --   /usr/include
                  --  End of search list.
                  --
                  --  The desired directory list is every line that starts with a ' '.
                  --
                  --  First count how many there are.
                  loop
                     First := Index (Source => Temp (First .. Temp'Last), Pattern => Dir_Pattern);
                     exit when First = 0;
                     if Dir_Count = 0 then
                        First_Dir := First + Dir_Pattern'Length;
                     end if;
                     Dir_Count := Dir_Count + 1;
                     First := First + 1;
                  end loop;

                  --  Now accumulate the dirs
                  declare
                     use GNATCOLL.VFS;
                     Source_Dirs : GNATCOLL.VFS.File_Array (1 .. Dir_Count);
                     Last        : Integer;
                  begin
                     First := First_Dir;
                     for I in Source_Dirs'Range loop
                        Last := Index (Source => Temp (First .. Temp'Last), Pattern => Line_End_Pattern);
                        Trace (Me, "predefined source dir '" & Temp (First .. Last - 1) & "'");
                        Source_Dirs (I) := Create_From_UTF8 (Temp (First .. Last - 1));
                        First := Last + Dir_Pattern'Length;
                     end loop;

                     Set_Predefined_Source_Path (Env.all, Source_Dirs & Predefined_Source_Path (Env.all));
                  end;
               end;
            exception
            when Invalid_Process =>
               raise Invalid_Project with "spawn of " & Exec_Name & " to get predefined source dirs failed";
            end;
         end Set_Path_From_Gcc;

         use Ada.Characters.Handling;

         --  Languages can have duplicates; eliminate them
         Ada_Done : Boolean := False;
         C_Done   : Boolean := False;
         Cpp_Done : Boolean := False;
      begin
         for I in Languages'Range loop
            Trace (Me, "Language " & Languages (I).all);

            if To_Lower (Languages (I).all) = "ada" and not Ada_Done then
               declare
                  --  Set_Path_From_Gnatls clobbers the project path
                  --  set above; use temp_env to just get source dirs.
                  Temp_Env     : GNATCOLL.Projects.Project_Environment_Access;
                  Gnat_Version : GNAT.Strings.String_Access;
               begin
                  Initialize (Temp_Env);
                  Set_Path_From_Gnatls (Temp_Env.all, "gnatls", Gnat_Version);
                  GNAT.Strings.Free (Gnat_Version);
                  Set_Predefined_Source_Path (Env.all, Predefined_Source_Path (Temp_Env.all));
               end;

               Ada_Done := True;

            elsif To_Lower (Languages (I).all) = "c" and not C_Done then
               Set_Path_From_Gcc ("cc1" & Exe_Ext);

               C_Done := True;

            elsif To_Lower (Languages (I).all) = "c++" and not Cpp_Done then
               Set_Path_From_Gcc ("cc1plus" & Exe_Ext);
               Cpp_Done := True;

            end if;
         end loop;
      end;

   end Load_Project;

   procedure Process_Help (Args : GNATCOLL.Arg_Lists.Arg_List)
   is
      use Ada.Text_IO;
      use GNATCOLL.Arg_Lists;
      use type GNAT.Strings.String_Access;
   begin
      for C in Commands'Range loop
         if Args_Length (Args) <= 0 -- Empty_Command_Line returns -1
           or else Nth_Arg (Args, 1) = Commands (C).Name.all
         then
            Put ("  " & Commands (C).Name.all);
            if Commands (C).Args = null then
               New_Line;
            else
               Put_Line (" " & Commands (C).Args.all);
            end if;

            Put
              (Ada.Strings.Unbounded.To_String
                 (GNATCOLL.Paragraph_Filling.Knuth_Fill
                    (Commands (C).Help.all,
                     Max_Line_Length => 70,
                     Line_Prefix     => "      ")));
         end if;
      end loop;
   end Process_Help;

   procedure Process_Line (Line : String)
   is
      Expr : GNAT.Strings.String_List_Access;
   begin
      if Ada.Strings.Fixed.Trim (Line, Ada.Strings.Both) = "" then
         return;
      end if;

      Expr := GNATCOLL.Utils.Split (Line, On => ';');

      for C in Expr'Range loop
         if Ada.Strings.Fixed.Trim (Expr (C).all, Ada.Strings.Both) = "" then
            null;

         else
            declare
               use GNATCOLL.Arg_Lists;
               List  : constant Arg_List := Parse_String (Expr (C).all, Mode => Separate_Args);
               Cmd   : constant String   := Ada.Characters.Handling.To_Lower (Get_Command (List));
               Found : Boolean           := False;
            begin
               for Co in Commands'Range loop
                  if Commands (Co).Name.all = Cmd then
                     Commands (Co).Handler (List);
                     Found := True;
                     exit;
                  end if;
               end loop;

               if not Found then
                  raise Invalid_Command with "Invalid command: '" & Cmd & "'";
               end if;
            end;

         end if;
      end loop;

      GNAT.Strings.Free (Expr);
   end Process_Line;

   procedure Process_Project_Path (Args : GNATCOLL.Arg_Lists.Arg_List)
   is
      pragma Unreferenced (Args);
      Dirs : constant GNATCOLL.VFS.File_Array := GNATCOLL.Projects.Predefined_Project_Path (Env.all);
   begin
      Put (Dirs);
   end Process_Project_Path;

   procedure Process_Refresh (Args : GNATCOLL.Arg_Lists.Arg_List)
   is
      use type GNATCOLL.Projects.Project_Environment_Access;
      pragma Unreferenced (Args);
   begin
      Xref.Parse_All_LI_Files
        (Tree                => Tree,
         Project             => Tree.Root_Project,
         Parse_Runtime_Files => False, --  True encounters bug in gnatcoll.projects; null pointer
         Show_Progress       => Progress_Reporter,
         ALI_Encoding        => ALI_Encoding.all,
         From_DB_Name        => Nightly_DB_Name.all,
         To_DB_Name          => DB_Name.all,
         Force_Refresh       => Force_Refresh);
   end Process_Refresh;

   procedure Process_Refs (Args : GNATCOLL.Arg_Lists.Arg_List)
   is
      use GNATCOLL.Arg_Lists;
   begin
      Check_Arg_Count (Args, 1);

      declare
         use GNATCOLL.Xref;
         Entity  : constant Entity_Information := Get_Entity (Nth_Arg (Args, 1));
         Refs    : References_Cursor;
      begin
         Xref.References (Entity, Cursor => Refs);
         Dump (Refs);
      end;
   end Process_Refs;

   procedure Process_Source_Dirs (Args : GNATCOLL.Arg_Lists.Arg_List)
   is
      pragma Unreferenced (Args);
      use GNATCOLL.VFS;
      use GNATCOLL.Projects;

      Dirs : constant File_Array := Source_Dirs
        (Project   => Tree.Root_Project,
         Recursive => True) &
        Predefined_Source_Path (Env.all);
   begin
      Put (Dirs);
   end Process_Source_Dirs;

   procedure Put (Item : GNATCOLL.VFS.File_Array)
   is
      use GNATCOLL.VFS;
   begin
      for I in Item'Range loop
         Ada.Text_IO.Put_Line (+Full_Name (Item (I)));
      end loop;
   end Put;

begin
   declare
      use GNAT.Command_Line;
   begin
      Set_Usage
        (Cmdline,
         Help => "Query project info and cross-references on source code. See ada-mode docs for more help.");

      --  Switch variable alphabetic order
      Define_Switch
        (Cmdline,
         Output      => ALI_Encoding'Access,
         Long_Switch => "--encoding=",
         Switch      => "-e=",
         Help        => "The character encoding used for source and ALI files");
      Define_Switch
        (Cmdline,
         Output      => Commands_From_Switch'Access,
         Switch      => "-c:",
         Long_Switch => "--command=",
         Help        => "Execute the commands from ARG, and exit");
      Define_Switch
        (Cmdline,
         Output      => DB_Name'Access,
         Long_Switch => "--db=",
         Help        => "Specifies the name of the database (or ':memory:')");
      Define_Switch
        (Cmdline,
         Output      => Force_Refresh'Access,
         Long_Switch => "--force_refresh",
         Help        => "Force rebuilding the database.");
      Define_Switch
        (Cmdline,
         Output      => Gpr_Config_File'Access,
         Long_Switch => "--autoconf=",
         Help        => "Specify the gpr configuration file (.cgpr)");
      Define_Switch
        (Cmdline,
         Output      => Nightly_DB_Name'Access,
         Long_Switch => "--nightlydb=",
         Help        => "Specifies the name of a prebuilt database");
      Define_Switch
        (Cmdline,
         Output      => Project_Name'Access,
         Switch      => "-P:",
         Long_Switch => "--project=",
         Help        => "Load the given project (mandatory)");
      Define_Switch
        (Cmdline,
         Output      => Show_Progress'Access,
         Long_Switch      => "--display_progress",
         Switch      => "-d",
         Help        => "Show progress as LI files are parsed");
      Define_Switch
        (Cmdline,
         Output      => Traces_Config_File'Access,
         Long_Switch => "--tracefile=",
         Help        => "Specify an alternative traces configuration file");

      Getopt (Cmdline, Callback => null);
   end;

   if Project_Name.all = "" then
      Ada.Text_IO.Put_Line ("No project file specified");
      GNAT.Command_Line.Display_Help (Cmdline);
      return;
   end if;

   --  Only trace if user specifies --tracefile
   if Traces_Config_File.all /= "" and then GNAT.OS_Lib.Is_Regular_File (Traces_Config_File.all) then
      GNATCOLL.Traces.Parse_Config_File
        (Filename         => Traces_Config_File.all,
         Force_Activation => False);
      Trace (Me, "trace enabled");
   end if;

   GNATCOLL.Projects.Initialize (Env); -- for register_default_language

   if Gpr_Config_File.all /= "" and then GNAT.OS_Lib.Is_Regular_File (Gpr_Config_File.all) then
      Env.Set_Config_File
        (GNATCOLL.VFS.Create_From_UTF8
           (GNAT.OS_Lib.Normalize_Pathname
              (Name => Gpr_Config_File.all,
               Directory => GNAT.Directory_Operations.Get_Current_Dir)));
   else
      --  Apparently Ada language extensions are already registered (sigh)

      Env.Register_Default_Language_Extension
        (Language_Name       => "C",
         Default_Spec_Suffix => ".h",
         Default_Body_Suffix => ".c");

      Env.Register_Default_Language_Extension
        (Language_Name       => "C++",
         Default_Spec_Suffix => ".hh",
         Default_Body_Suffix => ".cpp");

   end if;

   declare
      use Ada.Environment_Variables;
      use GNATCOLL.VFS;
      use GNATCOLL.VFS_Utils;
      use GNAT.Directory_Operations;
      use type GNAT.Strings.String_Access;

      Path : constant Virtual_File :=
        (if Is_Absolute_Path (+Project_Name.all) then
           Create_From_UTF8 (Project_Name.all, Normalize => True)
        else
           Locate_Regular_File (+Project_Name.all, From_Path (+Value ("GPR_PROJECT_PATH"))));
   begin
      if not Path.Is_Regular_File then
         Ada.Text_IO.Put_Line (Project_Name.all & ": not found");
         Ada.Command_Line.Set_Exit_Status (Ada.Command_Line.Failure);
         return;
      end if;

      if Show_Progress then
         Progress_Reporter := Display_Progress'Unrestricted_Access;
      end if;

      Load_Project (Path);
   end;

   if DB_Name.all /= ":memory:" then
      declare
         use GNATCOLL.VFS;

         N    : constant String := DB_Name.all;
         Temp : Virtual_File    := Tree.Root_Project.Object_Dir;
         Dir2 : Virtual_File;
      begin
         GNAT.Strings.Free (DB_Name);

         --  If the project does not have an object directory, create
         --  the database in the directory containing the project file.
         if Temp = No_File then
            Temp := Tree.Root_Project.Project_Path.Dir;
            Trace
              (Me, "Root project does not have an object dir:" & ASCII.LF
                 & "creating database in " & (+Temp.Full_Name.all));
         end if;

         Temp := Create_From_Base (Base_Dir => Temp.Full_Name.all, Base_Name => +N);
         Dir2 := Create (Temp.Dir_Name);

         if not Dir2.Is_Directory then
            Dir2.Make_Dir (Recursive => True);
         end if;

         DB_Name := new String'(Temp.Display_Full_Name);
      end;
   end if;

   declare
      use type GNAT.Strings.String_Access;
<<<<<<< HEAD
      Error    : GNAT.Strings.String_Access;
=======
      Error : GNAT.Strings.String_Access;
>>>>>>> 6a328db5
   begin
      Setup_DB
        (Self  => Xref,
         Tree  => Tree'Unchecked_Access,
         DB    => GNATCOLL.SQL.Sqlite.Setup (Database => DB_Name.all),
         Error => Error);

      if Error /= null then
         --  old db schema
         raise Db_Error with Error.all;
      end if;
   end;

   Process_Refresh (GNATCOLL.Arg_Lists.Empty_Command_Line);

   if Commands_From_Switch.all /= "" then
      Process_Line (Commands_From_Switch.all);
      return;
   end if;

   loop
      Ada.Text_IO.Put (">>> ");
      declare
         Input : constant String := Ada.Text_IO.Get_Line;
      begin
         exit when Input = "exit";
         Process_Line (Input);
      exception
      when E : Invalid_Command =>
         Ada.Text_IO.Put_Line (Ada.Exceptions.Exception_Message (E));
         Process_Help (GNATCOLL.Arg_Lists.Empty_Command_Line);
      end;
   end loop;

exception
when E : GNATCOLL.Projects.Invalid_Project =>
   Ada.Text_IO.Put_Line (Ada.Exceptions.Exception_Message (E));
   Ada.Command_Line.Set_Exit_Status (Ada.Command_Line.Failure);
when E : Db_Error =>
   Ada.Text_IO.Put_Line (Ada.Exceptions.Exception_Message (E));
   Ada.Command_Line.Set_Exit_Status (Ada.Command_Line.Failure);
when E : Invalid_Command =>
   Ada.Text_IO.Put_Line (Ada.Exceptions.Exception_Message (E));
   Process_Help (GNATCOLL.Arg_Lists.Empty_Command_Line);
   Ada.Command_Line.Set_Exit_Status (Ada.Command_Line.Failure);
when GNAT.Command_Line.Invalid_Switch =>
   GNAT.Command_Line.Display_Help (Cmdline);
   Ada.Command_Line.Set_Exit_Status (Ada.Command_Line.Failure);
when E : others =>
   Ada.Text_IO.Put_Line ("Unexpected exception");
   Ada.Text_IO.Put_Line (Ada.Exceptions.Exception_Information (E));
   Ada.Text_IO.Put_Line (GNAT.Traceback.Symbolic.Symbolic_Traceback (Ada.Exceptions.Traceback.Tracebacks (E)));
   Ada.Command_Line.Set_Exit_Status (Ada.Command_Line.Failure);
end Gpr_Query;<|MERGE_RESOLUTION|>--- conflicted
+++ resolved
@@ -318,11 +318,8 @@
               (Style => UNIX,
                Path  => Words (Words'First + 1).all),
             Project  => GNATCOLL.Projects.No_Project);
-<<<<<<< HEAD
 
       --  Xref.Get_Entity treats 'File => ""' as searching for pre-defined entities such as "Integer".
-=======
->>>>>>> 6a328db5
 
       when others =>
          raise Invalid_Command with "Invalid parameter '" & Arg & "', expecting name:file:line:column";
@@ -1027,11 +1024,7 @@
 
    declare
       use type GNAT.Strings.String_Access;
-<<<<<<< HEAD
-      Error    : GNAT.Strings.String_Access;
-=======
       Error : GNAT.Strings.String_Access;
->>>>>>> 6a328db5
    begin
       Setup_DB
         (Self  => Xref,
