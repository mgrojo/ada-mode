;; gpr-wisi.el --- Indentation engine for gpr mode, using the wisi parser  -*- lexical-binding:t -*-
;;
<<<<<<< HEAD
;; Copyright (C) 2013 - 2016 Free Software Foundation, Inc.
=======
;; [1] GNAT user guide (info "gnat_ugn")
;;
;; Copyright (C) 2013, 2014, 2015 Free Software Foundation, Inc.
>>>>>>> b0d15786
;;
;; Author: Stephen Leake <stephen_leake@member.fsf.org>
;;
;; This file is part of GNU Emacs.
;;
;; GNU Emacs is free software: you can redistribute it and/or modify
;; it under the terms of the GNU General Public License as published by
;; the Free Software Foundation, either version 3 of the License, or
;; (at your option) any later version.
;;
;; GNU Emacs is distributed in the hope that it will be useful,
;; but WITHOUT ANY WARRANTY; without even the implied warranty of
;; MERCHANTABILITY or FITNESS FOR A PARTICULAR PURPOSE.  See the
;; GNU General Public License for more details.
;;
;; You should have received a copy of the GNU General Public License
;; along with GNU Emacs.  If not, see <http://www.gnu.org/licenses/>.
;;
;;; History: first version Jan 2013
;;
;;; code style
;;
;; I don't use 'pcase', because it gives _really_ confusing errors
;; when I forget a ')' somewhere. Even worse, the error message is
;; given when you use edebug on a defun, not when you eval it. This
;; code is hard enough to debug!
;;
;;;;

;; we reuse some stuff from ada-mode
(require 'ada-indent-user-options)
(require 'gpr-grammar-wy)
(require 'gpr-mode)
(require 'wisi)

(defconst gpr-wisi-class-list
  '(
    block-start
    block-middle
    block-end
    close-paren
    list-break
    open-paren
    statement-end
    statement-other
    statement-start
    ))

(defun gpr-wisi-indent-cache (offset cache)
  "Return indentation of OFFSET relative to indentation of line containing CACHE
or containing ancestor of CACHE that is at a line beginning."
  (let ((indent (current-indentation)))
    (while (and cache
		(not (= (current-column) indent)))
      (when (eq 'WHEN (wisi-cache-token cache))
	(setq offset (+ offset ada-indent-when)))
      (setq cache (wisi-goto-containing cache))
      (setq indent (current-indentation)))
  (+ (current-indentation) offset)
  ))

(defun gpr-wisi-indent-containing (offset cache)
  "Return indentation of OFFSET relative to containing ancestor of CACHE that is at a line beginning."
  (gpr-wisi-indent-cache offset (wisi-goto-containing cache)))

(defun gpr-wisi-before-cache ()
  (let ((cache (wisi-get-cache (point))))
    (when cache
      (cl-ecase (wisi-cache-class cache)
	(block-start (wisi-indent-start ada-indent (wisi-backward-cache)))
	(block-end (wisi-indent-start 0 cache))
	(block-middle
	 (wisi-indent-start
	  (if (eq (wisi-cache-token cache) 'WHEN) ada-indent-when 0)
	  cache))
	(close-paren (wisi-indent-paren 0))
	(open-paren nil); let after-keyword handle it
	(statement-start
	 (if (not (wisi-get-containing-cache cache))
	     ;; at bob
	     0
	   ;; not at bob
	   (gpr-wisi-indent-containing ada-indent cache)))

	(statement-end
	   (gpr-wisi-indent-containing ada-indent-broken cache))
	))
    ))

(defun gpr-wisi-after-cache ()
  (let ((cache (wisi-backward-cache)))
    (if (not cache)
	;; bob
	0
      (cl-ecase (wisi-cache-class cache)
	(block-end
	 (wisi-indent-current 0))

	(block-middle
	 (cl-case (wisi-cache-token cache)
	   (WHEN
	    (gpr-wisi-indent-cache ada-indent-broken cache))
	   (t
	    (gpr-wisi-indent-cache ada-indent cache))
	   ))

	(block-start
	 (cl-case (wisi-cache-token cache)
	   (EQUAL_GREATER
	    (gpr-wisi-indent-containing ada-indent cache))
	   (t
	    (gpr-wisi-indent-cache ada-indent cache))
	   ))

	(list-break
	 ;; test/gpr/simple.gpr
	 ;; type GNAT_Version_Type
	 ;;   is ("7.0.1",
	 ;;       "6.2.2", "6.2.1",
	 ;;       "GPL-2012", "GPL-2011");
	 ;;
	 ;; for Source_Dirs use
	 ;;   ("../auto",
	 ;;    External ("GNAT_VERSION") & "/foo",
	 ;;    "../../1553");
	 (wisi-goto-containing cache)
	 (1+ (current-column)))

	(open-paren
	 (1+ (current-column)))

	(statement-end
	 (wisi-indent-start 0 cache))

	((statement-other close-paren)
	 ;; test/gpr/simple.gpr
	 ;; ) & Style_Checks
	 ;; & Standard_Common.Compiler'Default_Switches;
	 ;;
	 ;; for Source_Dirs use
	 ;;   ("../auto",
	 (wisi-indent-start ada-indent-broken cache))

	(statement-start
	 ;; test/gpr/simple.gpr
	 ;; type GNAT_Version_Type
	 ;;   is ("7.0.1",
	 ;; hanging
	 (gpr-wisi-indent-cache ada-indent-broken cache))
	))
    ))

(defun gpr-wisi-post-parse-fail ()
  "For `wisi-post-parse-fail-hook'."
  ;; keep it simple :)
  nil)

(defun gpr-wisi-which-function ()
  "For `gpr-which-function'."
  (wisi-validate-cache (point))
  ;; no message on parse fail, since this could be called from which-func-mode
  (when (> wisi-cache-max (point))
    (let ((cache (wisi-backward-cache)))
      (while (and cache
		  (not (and
			(memq (wisi-cache-nonterm cache) '(package_spec simple_project_declaration))
			(eq (wisi-cache-class cache) 'statement-start))))
	(setq cache (wisi-goto-containing cache)))
      (when cache
	(wisi-forward-token); package | project
	(wisi-token-text (wisi-forward-token)); name
	))
    ))

;;; debugging
(defun gpr-wisi-debug-keys ()
  "Add debug key definitions to `gpr-mode-map'."
  (interactive)
  (define-key gpr-mode-map "\M-h" 'wisi-show-containing-or-previous-cache)
  (define-key gpr-mode-map "\M-j" 'wisi-show-cache)
  (define-key gpr-mode-map "\M-k" 'wisi-show-token)
  )

;;;;
(defun gpr-wisi-setup ()
  "Set up a buffer for parsing Ada files with wisi."
  (wisi-setup '(gpr-wisi-before-cache
		gpr-wisi-after-cache)
	      'gpr-wisi-post-parse-fail
	      gpr-wisi-class-list
	      gpr-grammar-wy--keyword-table
	      gpr-grammar-wy--token-table
	      gpr-grammar-wy--parse-table
	      nil)

  (setq gpr-indent-statement 'wisi-indent-statement)
  (set (make-local-variable 'comment-indent-function) 'wisi-comment-indent)
  )

(add-hook 'gpr-mode-hook 'gpr-wisi-setup)

(setq gpr-which-function 'gpr-wisi-which-function)

(setq gpr-show-parse-error 'wisi-show-parse-error)

(provide 'gpr-wisi)
(provide 'gpr-indent-engine)

;; end of file<|MERGE_RESOLUTION|>--- conflicted
+++ resolved
@@ -1,12 +1,6 @@
 ;; gpr-wisi.el --- Indentation engine for gpr mode, using the wisi parser  -*- lexical-binding:t -*-
 ;;
-<<<<<<< HEAD
 ;; Copyright (C) 2013 - 2016 Free Software Foundation, Inc.
-=======
-;; [1] GNAT user guide (info "gnat_ugn")
-;;
-;; Copyright (C) 2013, 2014, 2015 Free Software Foundation, Inc.
->>>>>>> b0d15786
 ;;
 ;; Author: Stephen Leake <stephen_leake@member.fsf.org>
 ;;
