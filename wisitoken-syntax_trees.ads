--  Abstract :
--
--  Syntax tree type and operations, providing parse streams as
--  described in [1], but generalized for parallel parsers. Data
--  structures and operations are optimized for incremental parsing.
--
--  References :
--
--  [1] Elad Lahav 2004, Efficient Semantic Analysis for Text Editors
--
--  Design :
--
--  There is one syntax tree; parallel parsers all add nodes to the
--  same tree, maintaining different roots via Stream_IDs.
--
--  During parsing, the Shared_Stream contains all of the input source
--  text, either as terminal tokens from the lexer in batch parse, or
--  a mix of terminal and nonterminal tokens from Parse.Edit_Tree in
--  incremental parse.
--
--  Node_Index is used by the packrat parser, which does not support
--  incremental parse; and for debugging during incremental LR parse.
--  Node_Index on nonterms is negative. Node_Index on terminal nodes
--  created by the lexer in the shared stream is positive; Node_Index
--  on virtual nodes inserted by error recover is negative.
--
--  During a batch parse, Node_Index on terminals is sequential, as a
--  consequence of lexing the source code first; Node_Index on
--  nonterms is unique within the tree, and abs Node_Index of a
--  nonterm is greater than abs Node_Index of any of its children.
--  Error recover inserts and deletes terminals, with non-sequential
--  Node_Index.
--
--  In incremental parse, Node_Index on terminals is not sequential,
--  and Node_Index is not unique within the tree.
--
--  Error recover uses Sequential_Index to determine success, and to
--  control where terminals are inserted and deleted. To be
--  incremental, Sequential_Index is only set in a small portion of
--  the shared stream at error recover start, extended as needed
--  during error recover, and cleared when error recover completes.
--
--  During and after parsing, the sequence of terminals in the parse
--  stream or syntax tree is given by Next_Terminal/Prev_Terminal.
--
--  Each parallel parser uses one stream as the parse stack and
--  auxiliary input stream. The auxiliary input stream contains tokens
--  that are pushed back in error recovery, or broken down from
--  Shared_Stream in incremental parse.
--
--  Nodes that are deleted from the parse stream during error recover
--  are referenced from the preceding terminal node or SOI, so they
--  may be restored on the next incremental parse if appropriate.
--  Similarly, parse errors are referenced from the error node. In
--  order to avoid editing shared nodes, any nodes that are edited to
--  add deleted or error references are copied to the parse stream
--  first.
--
--  Each node contains a Parent link, to make it easy to traverse the
--  tree in any direction after parsing is done. We do not set the
--  Parent links while parsing, to avoid having to copy nodes. During
--  batch parsing, parent links are not set; error recover must use
--  explicit Parent stack versions of tree routines. All Parent links
--  are set when parse completes; condition Tree.Editable ensures that
--  there is a single fully parsed tree with all parent links set. At
--  the start of incremental parse (during and after Edit_Tree), the
--  shared stream has complete parent links. While editing the syntax
--  tree after parse, any functions that modify children or parent
--  relationships update the corresponding links, setting them to
--  Invalid_Node_Access as appropriate.
--
--  We don't store the parse State in syntax tree nodes, to avoid
--  having to copy nodes during parsing. State is stored in the parse
--  stream elements. This means Parse.LR.Undo_Reduce has to call
--  Action_For to compute the state for the child nodes.
--
--  Type Tree is limited because a bit-copy is not a good start on copy
--  for assign; use Copy_Tree.
--
--  We can't traverse Tree.Streams to deallocate tree Nodes, either
--  when streams are terminated or during Finalize; in general Nodes
--  are referenced multiple times in multiple streams. So we keep
--  track of nodes to deallocate in Tree.Nodes. Nodes are deallocated
--  in Clear_Parse_Streams and when the entire tree is Finalized.
--
--  Copyright (C) 2018 - 2021 Free Software Foundation, Inc.
--
--  This library is free software;  you can redistribute it and/or modify it
--  under terms of the  GNU General Public License  as published by the Free
--  Software  Foundation;  either version 3,  or (at your  option) any later
--  version. This library is distributed in the hope that it will be useful,
--  but WITHOUT ANY WARRANTY;  without even the implied warranty of MERCHAN-
--  TABILITY or FITNESS FOR A PARTICULAR PURPOSE.

--  As a special exception under Section 7 of GPL version 3, you are granted
--  additional permissions described in the GCC Runtime Library Exception,
--  version 3.1, as published by the Free Software Foundation.

pragma License (Modified_GPL);

with Ada.Finalization;
with Ada.Iterator_Interfaces;
with Ada.Unchecked_Deallocation;
with SAL.Gen_Definite_Doubly_Linked_Lists.Gen_Image_Aux;
with SAL.Gen_Definite_Doubly_Linked_Lists_Ref_Count;
with SAL.Gen_Indefinite_Doubly_Linked_Lists;
with SAL.Gen_Trimmed_Image;
with SAL.Gen_Unbounded_Definite_Stacks;
with SAL.Gen_Unbounded_Definite_Vectors;
with SAL.Gen_Unbounded_Sparse_Ordered_Sets;
with SAL.Generic_Decimal_Image;
with WisiToken.Lexer;
package WisiToken.Syntax_Trees is
   use all type Ada.Containers.Count_Type;
   use all type SAL.Base_Peek_Type;

   type Node (<>) is private;
   type Node_Access is access all Node;
   subtype Valid_Node_Access is not null Node_Access;

   Invalid_Node_Access : constant Node_Access := null;
   Dummy_Node : constant Valid_Node_Access;
   --  Use when you must initialize a Valid_Node_Access before overwritting it.

   type Node_Access_Array is array (Positive_Index_Type range <>) of Node_Access;
   type Valid_Node_Access_Array is array (Positive_Index_Type range <>) of Valid_Node_Access;

   function To_Node_Access (Item : in Valid_Node_Access_Array) return Node_Access_Array;
   function To_Valid_Node_Access (Item : in Node_Access_Array) return Valid_Node_Access_Array;

   package Valid_Node_Access_Lists is new SAL.Gen_Definite_Doubly_Linked_Lists (Valid_Node_Access);
   package Node_Stacks is new SAL.Gen_Unbounded_Definite_Stacks (Valid_Node_Access);

   type Stream_ID is private;
   Invalid_Stream_ID : constant Stream_ID;

   type Stream_ID_Array is array (Positive_Index_Type range <>) of Stream_ID;

   type Stream_Label is range -2 .. Integer'Last;
   --  First parser has label 0, for compatibility with tests, and for
   --  general sanity. There is no practical upper limit; parsing a large
   --  file spawns and terminates thousands of parsers.

   Invalid_Stream_Label : constant Stream_Label := -2;
   Shared_Stream_Label  : constant Stream_Label := -1;

   function Label (Stream : in Stream_ID) return Stream_Label;

   function Trimmed_Image is new SAL.Gen_Trimmed_Image (Stream_Label);

   type Stream_Index is private;
   Invalid_Stream_Index : constant Stream_Index;

   type Node_Index is new Integer range Integer'First + 1 .. Integer'Last;
   subtype Positive_Node_Index is Node_Index range 1 .. Node_Index'Last;
   Invalid_Node_Index : constant Node_Index := Node_Index'Last;

   type Base_Sequential_Index is new Integer;
   Invalid_Sequential_Index : constant Base_Sequential_Index := Base_Sequential_Index'Last;
   subtype Sequential_Index is Base_Sequential_Index range Base_Sequential_Index'First .. Invalid_Sequential_Index - 1;
   --  Identifies a sequence of tokens in Shared_Stream during error
   --  recovery. Index 1 is the error token (set in
   --  wisitoken-parse-lr-mckenzie_recover-base.adb Initialize).
   --
   --  We need arbitrarily large negative index for Push_Back and
   --  Undo_Reduce error recover operations, and arbitrarily large
   --  positive index for handling unterminated strings.

   type Base_Tree is new Ada.Finalization.Limited_Controlled with record
      --  Visible components of Tree.

      Lexer : WisiToken.Lexer.Handle;
      --  Declared here because it provides access to the source text; any
      --  code that needs access to Tree mostly likely also needs access to
      --  the source text.
   end record;

   type Tree is new Base_Tree with private;
   --  Use Copy_Tree to get a copy.

   type Tree_Variable_Reference (Element : not null access Tree) is null record with
     Implicit_Dereference => Element;

   type Tree_Constant_Reference (Element : not null access constant Tree) is null record with
     Implicit_Dereference => Element;

   overriding procedure Finalize (Tree : in out Syntax_Trees.Tree);
   --  Free any allocated storage.

   procedure Free_Augmented (Tree : in Syntax_Trees.Tree);
   --  Free Augmented in all nodes.

   procedure Clear
     (Tree        : in out Syntax_Trees.Tree;
      Free_Memory : in     Boolean := False)
   with Post => Tree.Cleared;
   --  Delete all nodes in all streams, reset for new lex and parse.
   --  Free_Memory applies to internal bookkeeping; leaving it False may
   --  slightly speed parsing a similar sized file as the previous one.

   function Is_Empty (Tree : in Syntax_Trees.Tree) return Boolean;

   type Error_Data is abstract tagged null record;
   --  Error_Data must not have Valid_Node_Access components; they would
   --  not be updated properly when the tree is copied. The error node is
   --  the node that contains this data.

   function Dispatch_Equal (Left : in Error_Data; Right : in Error_Data'Class) return Boolean
   is abstract;
   --  True if Left matches Right for purposes of Update_Error and
   --  Delete_Errors_In_Input, below.
   --
   --  Not named "=" because that's always ambiguous with the predefined "=".

   function To_Message
     (Data       : in Error_Data;
      Tree       : in Syntax_Trees.Tree'Class;
      Error_Node : in Valid_Node_Access)
     return Error_Data'Class
   is abstract;
   --  Convert Data to a simple message; it is being moved to another
   --  node (see wisitoken-parse-lr.adb Undo_Reduce).

   function Image
     (Data       : in Error_Data;
      Tree       : in Syntax_Trees.Tree'Class;
      Error_Node : in Valid_Node_Access)
     return String
   is abstract;
   --  Should not include file name, line number; a higher level will add
   --  that if desired.

   function Class_Image (Data : in Error_Data) return String
   is abstract;
   --  Return image of Data'Class; ie "parser" or "lexer". For Tree.Image (Node).

   type Null_Error_Data is new Error_Data with null record;
   --  For Error_Data parameters when there is no error.

   overriding function Dispatch_Equal
     (Left  : in Null_Error_Data;
      Right : in Error_Data'Class)
     return Boolean
   is (Right in Null_Error_Data);
   overriding function To_Message
     (Data       : in Null_Error_Data;
      Tree       : in Syntax_Trees.Tree'Class;
      Error_Node : in Valid_Node_Access)
     return Error_Data'Class
   is (raise SAL.Programmer_Error);

   overriding function Image
     (Data       : in Null_Error_Data;
      Tree       : in Syntax_Trees.Tree'Class;
      Error_Node : in Valid_Node_Access)
     return String
   is ("null");
   overriding function Class_Image (Data : in Null_Error_Data) return String is ("null");

   pragma Warnings (Off, """others"" choice is redundant");
   No_Error : constant Null_Error_Data := (others => <>);
   pragma Warnings (On);

   No_Error_Classwide : constant Error_Data'Class := Error_Data'Class (No_Error);

   package Error_Data_Lists is new SAL.Gen_Indefinite_Doubly_Linked_Lists (Error_Data'Class);
   Null_Error_List : Error_Data_Lists.List renames Error_Data_Lists.Empty_List;
   type Error_Data_List_Ref (List : not null access constant Error_Data_Lists.List) is private
   with Implicit_Dereference => List;

   type Node_Label is
     (Source_Terminal,    -- text is user input, accessed via Lexer
      Virtual_Terminal,   -- no text; inserted during error recovery
      Virtual_Identifier, -- text in user data, created during tree rewrite
      Nonterm);           -- nonterminal node.
   subtype Terminal_Label is Node_Label range Source_Terminal .. Virtual_Identifier;
   subtype Virtual_Terminal_Label is Node_Label range Virtual_Terminal .. Virtual_Identifier;

   function Label (Node : in Valid_Node_Access) return Node_Label;

   function Shared_Stream (Tree : in Syntax_Trees.Tree) return Stream_ID;

   type Stream_Node_Ref is record
      Stream  : Stream_ID;
      Element : Stream_Index;
      Node    : Node_Access  := Invalid_Node_Access;
      --  If both valid, Element contains Node in Stream. In some cases,
      --  Element is valid but Node is Invalid_Node_Access (for example, if
      --  the ref is the First_Terminal in an empty nonterm). In post-parse
      --  actions, the parse stream is deleted, so Stream is
      --  Invalid_Stream_Index, Element is Invalid_Stream_Index, but Node is
      --  valid.
   end record;

   Invalid_Stream_Node_Ref : constant Stream_Node_Ref;

   function Correct_Stream_Node
     (Tree : in Syntax_Trees.Tree;
      Ref  : in Stream_Node_Ref)
     return Boolean;
   --  True if Ref = Invalid_Stream_Node_Ref or Ref.Node =
   --  Invalid_Node_Access or Stream contains Element, which contains
   --  Node.
   --
   --  We allow Ref.Node = Invalid_Node_Access so a Stream_Node_Ref can
   --  be First_Terminal of an empty nonterm, while still allowing
   --  Next_Terminal (Ref).
   --
   --  Note that this is False in post-parse actions; there are no
   --  streams, so Element is Invalid_Stream_Index.

   function Valid_Stream_Node
     (Tree : in Syntax_Trees.Tree;
      Ref  : in Stream_Node_Ref)
     return Boolean;
   --  True if Ref refers to a node (possibly an empty nonterm).

   function To_Stream_Node_Ref
     (Tree    : in Syntax_Trees.Tree;
      Stream  : in Stream_ID;
      Node : in Valid_Node_Access)
     return Stream_Node_Ref
   with Pre => Tree.Parents_Set,
     Post => Tree.Valid_Stream_Node (To_Stream_Node_Ref'Result);

   function To_Stream_Node_Ref
     (Tree    : in Syntax_Trees.Tree;
      Stream  : in Stream_ID;
      Element : in Stream_Index)
     return Stream_Node_Ref
   with Pre => Tree.Contains (Stream, Element),
     Post => Tree.Valid_Stream_Node (To_Stream_Node_Ref'Result) and
             Rooted (To_Stream_Node_Ref'Result);

   subtype Terminal_Ref is Stream_Node_Ref
   with Dynamic_Predicate =>
     Terminal_Ref.Node = Invalid_Node_Access or else
     Label (Terminal_Ref.Node) in Terminal_Label;

   function Valid_Terminal
     (Tree : in Syntax_Trees.Tree;
      Ref  : in Terminal_Ref)
     return Boolean
   is (Valid_Stream_Node (Tree, Ref) and Ref.Node /= Invalid_Node_Access);
   --  True if Ref refers to a Terminal node.

   function Single_Terminal (Ref : in Stream_Node_Ref) return Boolean;
   --  True if Ref contains a single terminal node.

   function Valid_Single_Terminal
     (Tree : in Syntax_Trees.Tree;
      Ref  : in Stream_Node_Ref)
     return Boolean
   is (Valid_Stream_Node (Tree, Ref) and then Single_Terminal (Ref));

   subtype Single_Terminal_Ref is Stream_Node_Ref
   with Dynamic_Predicate =>
     Single_Terminal_Ref.Node = Invalid_Node_Access or else
     Single_Terminal (Single_Terminal_Ref);

   function Rooted (Ref : in Stream_Node_Ref) return Boolean;
   --  True if Ref.Element.Node = Ref.Node.

   subtype Rooted_Ref is Stream_Node_Ref
   with Dynamic_Predicate =>
     (Rooted_Ref = Invalid_Stream_Node_Ref --  allows initialization
        or else Rooted (Rooted_Ref));

   function To_Rooted_Ref
     (Tree    : in Syntax_Trees.Tree;
      Stream  : in Stream_ID;
      Element : in Stream_Index)
     return Rooted_Ref
   with Pre => Element /= Invalid_Stream_Index;

   type Stream_Node_Parents is record
      Ref     : Stream_Node_Ref;
      Parents : Node_Stacks.Stack;
      --  Parents stores the path from Ref.Element.Node to Ref.Node. Parents
      --  is empty if Ref is rooted (ie Ref.Element.Node = Ref.Node). If not
      --  rooted, Parents.Peek (1) is Ref.Node parent, and Parents.Peek
      --  (Parents.Depth) is Ref.Element.Node.
   end record;

   Invalid_Stream_Node_Parents : constant Stream_Node_Parents;

   type Stream_Node_Parents_Array is array (Positive_Index_Type range <>) of Stream_Node_Parents;

   function Parents_Valid (Ref : in Stream_Node_Parents) return Boolean;
   --  True if Parents gives the path from Element.Node to Node, or Element or Node is invalid.

   function To_Stream_Node_Parents (Tree : in Syntax_Trees.Tree; Ref : in Stream_Node_Ref) return Stream_Node_Parents
   with Pre => Ref = Invalid_Stream_Node_Ref or else Tree.Parents_Set or else
               (Rooted (Ref) or Ref.Node = Tree.First_Terminal (Get_Node (Ref.Element))),
     Post => Parents_Valid (To_Stream_Node_Parents'Result);

   type Recover_Token (Virtual : Boolean := True) is record
      --  Virtual is True if there is no node in the syntax tree that is
      --  this token; it was created by error recover.

      --  Declared here because it needs Node_Access

      --  Maintaining a syntax tree during error recovery is too slow, so we
      --  store enough information in the recover stack to perform
      --  In_Parse_Actions, Language_Fixes, Push_Back and Undo_Reduce
      --  operations. and to apply the solution to the main parser state. We
      --  make thousands of copies of the parse stack during recover, so
      --  minimizing size and compute time for this is critical.

      case Virtual is
      when True =>
         ID : Token_ID := Invalid_Token_ID;

         First_Terminal : Node_Access := Invalid_Node_Access;
         Last_Terminal  : Node_Access := Invalid_Node_Access;
         --  For ID in Nonterminals, first and last terminal of this token in
         --  the Tree shared or parse stream, cached from children;
         --  Invalid_Node_Access if the children are virtual. For terminals,
         --  Invalid_Node_Access. Used to detect empty nonterm and compute
         --  Name.

         Name : Buffer_Region := Null_Buffer_Region;
         --  Set and used by In_Parse_Actions.

         Contains_Virtual_Terminal : Boolean := False;
         --  True if any contained terminal is Virtual.

      when False =>
         Element_Node : Node_Access := Invalid_Node_Access;
         Node         : Node_Access := Invalid_Node_Access;
         --  This token in the Tree shared or parse stream.
         --
         --  This implements a variant of Stream_Node_Ref for recover.
         --
         --  For terminals, Element_Node = Node.
         --
         --  For nonterminals, Node = some descendant of Element_Node (similar
         --  to a Stream_Node_Ref).
         --
         --  This token can be virtual, if from Shared_Stream of an edited
         --  tree.
         --
         --  In a non-default Recover_Token, Element_Node cannot be
         --  Invalid_Node_Access. Node can be Invalid_Node_Access when it is
         --  nominally a terminal and Element_Node is an empty nonterm.
      end case;
   end record;

   subtype Virtual_Recover_Token is Recover_Token (Virtual => True);
   subtype Real_Recover_Token is Recover_Token (Virtual => False);

   Invalid_Recover_Token : constant Recover_Token := (Virtual => True, ID => Invalid_Token_ID, others => <>);

   function Node_ID (Tree : in Syntax_Trees.Tree; Item : in Recover_Token) return Token_ID
   with Pre => Item.Virtual = False;
   function Element_ID (Tree : in Syntax_Trees.Tree; Item : in Recover_Token) return Token_ID;

   function Element_Is_Terminal (Tree : in Syntax_Trees.Tree; Item : in Recover_Token) return Boolean;
   --  Virtual ID or Element_Node.

   function Byte_Region (Tree : in Syntax_Trees.Tree; Item : in Recover_Token) return Buffer_Region;

   function Name (Tree : in Syntax_Trees.Tree; Item : in Recover_Token) return Buffer_Region;
   --  If Node.Name = Null_Buffer_Region and Is_Terminal (Node.ID),
   --  return Node.Byte_Region; else return Node.Name.

   procedure Set_Name
     (Tree : in     Syntax_Trees.Tree;
      Item : in out Recover_Token;
      Name : in     Buffer_Region);

   function Contains_Virtual_Terminal (Tree : in Syntax_Trees.Tree; Item : in Recover_Token) return Boolean;
   function Contains_Virtual_Terminal
     (Tree : in Syntax_Trees.Tree;
      Node : in Valid_Node_Access)
     return Boolean;

   function Is_Empty_Nonterm
     (Tree : in Syntax_Trees.Tree;
      Item : in Recover_Token)
     return Boolean;
   --  True if node contains no terminals.

   function First_Terminal (Tree : in Syntax_Trees.Tree; Item : in Recover_Token) return Node_Access;
   function Last_Terminal (Tree : in Syntax_Trees.Tree; Item : in Recover_Token) return Node_Access;

   function To_Real_Recover_Token (Item : in Stream_Node_Ref) return Real_Recover_Token
   with Pre => Item.Element /= Invalid_Stream_Index;

   function Make_Rooted (Item : in Recover_Token) return Recover_Token;

   function Image
     (Tree : in Syntax_Trees.Tree;
      Item : in Recover_Token)
     return String;

   type Recover_Token_Array is array (Positive_Index_Type range <>) of Recover_Token;

   ----------
   --  User_Data_Type

   type Base_Augmented is tagged null record;

   function Image_Augmented (Aug : in Base_Augmented) return String
   is ("");

   type Augmented_Class_Access is access all Base_Augmented'Class;
   type Augmented_Class_Access_Constant is access constant Base_Augmented'Class;

   procedure Shift
     (Augmented        : in out Base_Augmented;
      Shift_Bytes      : in     Base_Buffer_Pos;
      Shift_Chars      : in     Base_Buffer_Pos;
      Shift_Line       : in     Base_Line_Number_Type;
      Last_Stable_Byte : in     Buffer_Pos)
   is null;
   --  Add Shift_* to Augmented positions.

   procedure Free is new Ada.Unchecked_Deallocation (Base_Augmented'Class, Augmented_Class_Access);

   type User_Data_Type is tagged limited null record;
   --  Many test languages don't need this, so we default the procedures
   --  to null.

   type User_Data_Access is access all User_Data_Type'Class;
   type User_Data_Access_Constant is access constant User_Data_Type'Class;

   procedure Reset (User_Data : in out User_Data_Type) is null;
   --  Reset to start a new parse.

   procedure Initialize_Actions
     (User_Data : in out User_Data_Type;
      Tree      : in     Syntax_Trees.Tree'Class)
   is null;
   --  Called by Execute_Actions, before processing the tree, after
   --  Insert_Token/Delete_Token.

   procedure Lexer_To_Augmented
     (User_Data     : in out User_Data_Type;
      Tree          : in out Syntax_Trees.Tree'Class;
      Token         : in     Lexer.Token;
      Grammar_Token : in     Valid_Node_Access)
   is null;
   --  Token is a grammar or non-grammar token that was just returned by
   --  User_Data.Lexer. If grammar, it is Grammar_Token; if non-grammar,
   --  it has already been added to Grammar_Token (which is SOI if before
   --  first grammar token in input). Called before parsing, once for
   --  each non-grammar token in the input stream.

   function Copy_Augmented
     (User_Data : in User_Data_Type;
      Augmented : in Augmented_Class_Access)
     return Augmented_Class_Access
   with Pre => Augmented /= null;
   --  Default implementation raises SAL.Programmer_Error.

   function Insert_After
     (User_Data           : in out User_Data_Type;
      Tree                : in     Syntax_Trees.Tree'Class;
      Insert_Token        : in     Valid_Node_Access;
      Insert_Before_Token : in     Valid_Node_Access;
      Comment_Present     : in     Boolean;
      Blank_Line_Present  : in     Boolean)
     return WisiToken.Insert_Location
   with Post'Class => (if not (Blank_Line_Present or Comment_Present) then Insert_After'Result /= Between);
   --  Return an insert location for Insert_Token. This can affect which
   --  line it appears on, which affects indentation. Should be called from
   --  user-overridden Insert_Token.
   --
   --  If Comment_Present, there is a comment between Tree.Prev_Terminal
   --  (Insert_Before_Token) and Insert_Before_Token.
   --
   --  If Blank_Line_Present, there is at least one blank line
   --  immediately after Tree.Prev_Terminal (Insert_Before_Token) (before
   --  any comment).
   --
   --  The default implementation always returns Before_Next.

   procedure Insert_Token
     (User_Data      : in out User_Data_Type;
      Tree           : in out Syntax_Trees.Tree'Class;
      Inserted_Token : in     Syntax_Trees.Valid_Node_Access)
   is null
   with Pre'Class => Tree.Parents_Set and Tree.Is_Virtual_Terminal (Inserted_Token);
   --  Inserted_Token was inserted in error recovery. Move
   --  Inserted_Token.Non_Grammar as needed to control which line the
   --  token is on.
   --
   --  Called from Execute_Actions for each inserted token, before
   --  Initialize_Actions.

   procedure Delete_Tokens
     (User_Data  : in out User_Data_Type;
      Tree       : in     Syntax_Trees.Tree'Class;
      Prev_Token : in     Valid_Node_Access)
   is null
   with Pre'Class =>
     Tree.Parents_Set and
     Tree.Has_Following_Deleted (Prev_Token);
   --  Prev_Token.Following_Deleted contains tokens that were deleted in
   --  error recovery; Prev_Token is the non-deleted terminal token
   --  before the deleted tokens in the parse stream.
   --
   --  Any Non_Grammar that were on the deleted tokens have been moved to
   --  Prev_Token.Non_Grammar during error recover; user code
   --  may now move them somewhere else if desired.
   --
   --  Called from Execute_Actions for each node with deleted tokens,
   --  before Initialize_Actions.

   procedure Reduce
     (User_Data : in out User_Data_Type;
      Tree      : in     Syntax_Trees.Tree'Class;
      Nonterm   : in     Valid_Node_Access)
   is null;
   --  Called by Parser.Execute_Actions, just before processing Nonterm;
   --  Nonterm was created by a 'reduce' parse action.

   ----------
   --  In_, Post_ Parse_Actions
   --
   --  Declared here because Breakdown needs Optimized_List, and the
   --  actions need Tree and Valid_Node_Access.

   type Post_Parse_Action is access procedure
     (User_Data : in out User_Data_Type'Class;
      Tree      : in out Syntax_Trees.Tree;
      Nonterm   : in     Valid_Node_Access);
   --  Routines of this type are called by
   --  WisiToken.LR.Parser.Execute_Actions when it processes a Nonterm
   --  node in the syntax tree.

   Null_Action : constant Post_Parse_Action := null;

   package In_Parse_Actions is
      type Status_Label is
        (Ok,
         Missing_Name_Error, -- block start has name, required block end name missing
         Extra_Name_Error,   -- block start has no name, end has one
         Match_Names_Error); -- both names present, but don't match

      subtype Error is Status_Label range Status_Label'Succ (Ok) .. Status_Label'Last;

      type Status (Label : Status_Label := Ok) is record
         case Label is
         when Ok =>
            null;

         when Error =>
            Begin_Name : Positive_Index_Type;
            End_Name   : Positive_Index_Type;
         end case;
      end record;

      subtype Error_Status is Status
      with Dynamic_Predicate => Error_Status.Label /= Ok;

      type In_Parse_Action is access function
        (Tree           : in     Syntax_Trees.Tree;
         Nonterm        : in out Recover_Token;
         Tokens         : in     Recover_Token_Array;
         Recover_Active : in     Boolean)
        return Status;
      --  Called during parsing and error recovery to implement higher level
      --  checks, such as block name matching in Ada.
   end In_Parse_Actions;

   type RHS_Info is record
      In_Parse_Action   : In_Parse_Actions.In_Parse_Action := null;
      Post_Parse_Action : Syntax_Trees.Post_Parse_Action   := null;
   end record;

   package RHS_Info_Arrays is new SAL.Gen_Unbounded_Definite_Vectors
     (Natural, RHS_Info, Default_Element => (others => <>));

   type Production_Info is record
      Optimized_List : Boolean := False;
      RHSs           : RHS_Info_Arrays.Vector;
   end record;

   package Production_Info_Trees is new SAL.Gen_Unbounded_Definite_Vectors
     (Token_ID, Production_Info, Default_Element => (others => <>));
   --  Indexed by Production_ID.

   ----------
   --  Parsing operations (including error recovery and incremental
   --  parse), Tree and Node attributes.

   function New_Stream
     (Tree       : in out Syntax_Trees.Tree;
      Old_Stream : in     Stream_ID)
     return Stream_ID
   with
     Pre => Old_Stream = Invalid_Stream_ID or else
            (not Tree.Parents_Set and Tree.Stream_Count > 1 and Tree.Is_Valid (Old_Stream)),
     Post => Tree.Is_Valid (New_Stream'Result);
   --  Create a new parse stream, initially copied from Old_Stream.

   function Stream_Count (Tree : in Syntax_Trees.Tree) return SAL.Base_Peek_Type;
   --  Number of parse streams plus the shared stream.

   function First_Parse_Stream (Tree : in Syntax_Trees.Tree) return Stream_ID
   with Pre => Tree.Stream_Count >= 2;

   function Last_Parse_Stream (Tree : in Syntax_Trees.Tree) return Stream_ID
   with Pre => Tree.Stream_Count >= 2;

   procedure Next_Parse_Stream (Tree : in Syntax_Trees.Tree; Stream : in out Stream_ID)
   with Pre => Stream /= Invalid_Stream_ID;

   function Stream_Length (Tree : in Syntax_Trees.Tree; Stream : in Stream_ID) return SAL.Base_Peek_Type
   with Pre => Tree.Is_Valid (Stream);
   --  Stack + input

   function Stream_Input_Length (Tree : in Syntax_Trees.Tree; Stream : in Stream_ID) return SAL.Base_Peek_Type
   with Pre => Tree.Is_Valid (Stream);

   function Stack_Depth (Tree : in Syntax_Trees.Tree; Stream : in Stream_ID) return SAL.Base_Peek_Type
   with Pre => Tree.Is_Valid (Stream);

   procedure Delete_Stream (Tree : in out Syntax_Trees.Tree; Stream : in out Stream_ID)
   with Pre => Tree.Is_Valid (Stream);
   --  Delete the stream

   function Is_Valid (Tree : in Syntax_Trees.Tree; Stream : in Stream_ID) return Boolean;
   --  Stream is available for parsing operations.

   function Contains
     (Tree   : in Syntax_Trees.Tree;
      Stream : in Stream_ID;
      Token  : in Stream_Index)
     return Boolean;
   --  True if Stream and Token are valid, and Token is an element of Stream.

   function Trimmed_Image (Item : in Stream_Index) return String;
   --  Trimmed_Image of item.node_index.

   function Trimmed_Image (Node : in Node_Access) return String;
   --  Trimmed_Image of item.node_index.

   function Get_Node
     (Tree    : in Syntax_Trees.Tree;
      Stream  : in Stream_ID;
      Element : in Stream_Index)
     return Valid_Node_Access
   with Pre => Tree.Contains (Stream, Element) or Tree.Contains (Tree.Shared_Stream, Element);
   --  Parser.Current_Token may be from either stream.

   function Get_Node
     (Element : in Stream_Index)
     return Valid_Node_Access
   with Pre => Element /= Invalid_Stream_Index;
   --  When we don't have the stream.

   procedure Start_Lex
     (Tree           : in out Syntax_Trees.Tree)
   with Pre => Tree.Cleared,
     Post => Tree.Lexable;
   --  Create empty Tree.Shared_Stream, add SOI node containing
   --  Tree.Lexer.Begin_Pos values to it.

   procedure Start_Parse
     (Tree   : in out Syntax_Trees.Tree;
      Stream : in     Stream_ID;
      State  : in     State_Index)
   with Pre => (not Tree.Traversing and Stream /= Tree.Shared_Stream and Tree.Is_Valid (Stream)) and then
               Tree.Stream_Length (Stream) = 0;
   --  State must be the parser start state; it is stored in Tree.SOI.
   --  Sets Tree.Parents_Set False.

   procedure Start_Edit (Tree : in out Syntax_Trees.Tree)
   with Pre => Tree.Editable,
     Post => Tree.Parseable;
   --  Construct Tree.Shared_Stream from Tree.SOI, Tree.Root, Tree.EOI.
   --
   --  On return, Tree is ready for Parse.Edit_Tree.
   --
   --  Parents_Set remains True. Parse.Edit_Tree calls Breakdown on
   --  Shared_Stream Elements, which removes some parent links. However,
   --  the remaining stream elements all have complete parent links; the
   --  links removed point to nodes that are not accessible from the
   --  shared stream.

   function Reduce
     (Tree             : in out Syntax_Trees.Tree;
      Stream           : in     Stream_ID;
      Production       : in     WisiToken.Production_ID;
      Child_Count      : in     Ada.Containers.Count_Type;
      State            : in     State_Index;
      Recover_Conflict : in     Boolean)
     return Rooted_Ref
   with Pre => not Tree.Traversing and not Tree.Parents_Set and Tree.Is_Valid (Stream) and Stream /= Tree.Shared_Stream,
     Post => Reduce'Result.Stream = Stream and Tree.Valid_Stream_Node (Reduce'Result);
   --  Reduce Child_Count tokens on Stream top of stack to a new Nonterm
   --  node on Stream top of stack. Result points to the new Nonterm
   --  node.
   --
   --  Set Result byte_region, char_region, line, column,
   --  first_terminal to min/max of children.
   --
   --  See comment in 'type Node' below for Recover_Conflict.

   procedure Shift
     (Tree   : in out Syntax_Trees.Tree;
      Stream : in     Stream_ID;
      State  : in     State_Index);
   --  Shift Stream current input token onto Stream stack. Then set State
   --  in the Stream element.
   --
   --  Does _not_ clear shifted node Error_List; this shift may be part
   --  of error recover.

   function Pop
     (Tree      : in out Syntax_Trees.Tree;
      Stream    : in     Stream_ID)
     return Valid_Node_Access
   with Pre => not Tree.Traversing and Tree.Is_Valid (Stream);
   --  Delete Stream stack top, returning its node.

   procedure Push
     (Tree   : in out Syntax_Trees.Tree;
      Stream : in     Stream_ID;
      Node   : in     Valid_Node_Access;
      State  : in     State_Index)
   with Pre => not Tree.Traversing and Tree.Is_Valid (Stream);
   --  State, Node become Stream stack top.

   procedure Push_Back
     (Tree   : in out Syntax_Trees.Tree;
      Stream : in     Stream_ID);
   --  Move Stream.Stack_Top to Stream input.

   procedure Move_Shared_To_Input
     (Tree   : in out Syntax_Trees.Tree;
      Stream : in     Stream_ID);
   --  Insert Stream.Shared_Link into Parse_Stream input, increment
   --  Stream.Shared_Link.
   --
   --  This is often needed before Left_Breakdown while parsing.

   procedure Move_Shared_To_Input
     (Tree   : in out Syntax_Trees.Tree;
      First  : in     Stream_Node_Ref;
      Last   : in     Stream_Node_Ref;
      Stream : in     Stream_ID)
   with Pre => Valid_Stream_Node (Tree, First) and Valid_Stream_Node (Tree, Last) and
               First.Stream = Tree.Shared_Stream and Last.Stream = Tree.Shared_Stream and
               Stream /= Tree.Shared_Stream;
   --  Insert Shared_Stream elements First .. Last into Stream input.
   --  Update Parse_Stream.Shared_Link to next Shared_Stream element
   --  after Last.

   procedure Breakdown
     (Tree           : in out Syntax_Trees.Tree;
      Ref            : in out Stream_Node_Parents;
      Productions    : in     Production_Info_Trees.Vector;
      User_Data      : in     Syntax_Trees.User_Data_Access_Constant;
      First_Terminal : in     Boolean)
   with Pre => Valid_Stream_Node (Tree, Ref.Ref) and Parents_Valid (Ref) and
               Tree.Label (Ref.Ref.Element) = Nonterm and
               (if First_Terminal
                then not Tree.Is_Empty_Nonterm (Ref.Ref.Node)
                else Get_Node (Ref.Ref.Element) /= Invalid_Node_Access) and
               Tree.Stack_Top (Ref.Ref.Stream) /= Ref.Ref.Element,
     Post => Parents_Valid (Ref) and
             (if First_Terminal
              then Tree.Valid_Terminal (Ref.Ref)
              else Valid_Stream_Node (Tree, Ref.Ref))
             and Ref.Ref.Node =
             (if First_Terminal
              then Tree.First_Terminal (Get_Node (Ref.Ref.Element))
              else Get_Node (Ref.Ref.Element));
   --  Bring descendants of Ref.Element to the parse stream. If
   --  First_Terminal, stop when First_Terminal of one of the parse
   --  stream elements = Ref.Node; otherwise stop when one of the element
   --  nodes = Ref.Node. Ref.Element is updated to the terminating
   --  element.
   --
   --  If Ref.Parents nonterms contain any errors, the errors are moved to
   --  the first terminal of that nonterm, copying ancestor nodes, and
   --  Ref.Parents is updated to match. If Ref.Node is one of those first
   --  terminals, it will be copied.
   --
   --  If one of the nodes brought to the parse stream is an optimized
   --  list, the list is split at the immediate ancestor of Ref.Node.
   --
   --  The stack top is unchanged.
   --
   --  Parent links are set to Invalid_Node_Access as appropriate, but
   --  child links are not, since Breakdown is called from main parse,
   --  where nodes are shared.

   procedure Breakdown
     (Tree           : in out Syntax_Trees.Tree;
      Ref            : in out Stream_Node_Ref;
      Productions    : in     Production_Info_Trees.Vector;
      User_Data      : in     User_Data_Access_Constant;
      First_Terminal : in     Boolean)
   with Pre => Valid_Stream_Node (Tree, Ref) and Tree.Label (Ref.Element) = Nonterm and
               (if First_Terminal
                then not Tree.Is_Empty_Nonterm (Ref.Node)
                else Get_Node (Ref.Element) /= Invalid_Node_Access) and
               Tree.Stack_Top (Ref.Stream) /= Ref.Element,
     Post => Valid_Stream_Node (Tree, Ref);
   --  Same as Breakdown (Stream_Node_Parents), but supports not
   --  Tree.Parents_Set, using an internal Stream_Node_Parent.

   procedure Left_Breakdown
     (Tree      : in out Syntax_Trees.Tree;
      Ref       : in out Stream_Node_Ref;
      User_Data : in     User_Data_Access_Constant)
   with Pre =>
     Valid_Stream_Node (Tree, Ref) and then
     (Tree.Label (Ref.Element) = Nonterm and
        Tree.First_Terminal (Ref).Node /= Invalid_Node_Access and
        Tree.Stack_Top (Ref.Stream) /= Ref.Element),
     Post => Valid_Single_Terminal (Tree, Ref);
   --  Similar to Breakdown; bring first terminal of Ref.Element to
   --  the stream Ref.Stream. Ref.Node is ignored on input.

   function State (Tree : in Syntax_Trees.Tree; Stream : in Stream_ID) return State_Index
   with Pre => Tree.Is_Valid (Stream);
   --  Return State from Stream.Stack_Top.

   function State
     (Tree    : in Syntax_Trees.Tree;
      Stream  : in Stream_ID;
      Element : in Stream_Index)
     return Unknown_State_Index
   with Pre => Tree.Contains (Stream, Element);
   --  If Element is in input, state may be Unknown_State.

   function Stream_First
     (Tree     : in Syntax_Trees.Tree;
      Stream   : in Stream_ID;
      Skip_SOI : in Boolean)
     return Stream_Index
   with Pre => Tree.Is_Valid (Stream);

   function Stream_First
     (Tree     : in Syntax_Trees.Tree;
      Stream   : in Stream_ID;
      Skip_SOI : in Boolean)
     return Rooted_Ref
   with Pre => Tree.Is_Valid (Stream);

   function Stream_Last
     (Tree     : in Syntax_Trees.Tree;
      Stream   : in Stream_ID;
      Skip_EOI : in Boolean)
     return Stream_Index
   with Pre => Tree.Is_Valid (Stream);

   function Stream_Last
     (Tree     : in Syntax_Trees.Tree;
      Stream   : in Stream_ID;
      Skip_EOI : in Boolean)
     return Rooted_Ref
   with Pre => Tree.Is_Valid (Stream);

   function Stack_Top
     (Tree   : in Syntax_Trees.Tree;
      Stream : in Stream_ID)
     return Stream_Index
   with Pre => Tree.Is_Valid (Stream);

   function Shared_Link
     (Tree   : in Syntax_Trees.Tree;
      Stream : in Stream_ID)
     return Stream_Index
   with Pre => Tree.Is_Valid (Stream);

   procedure Set_Shared_Link
     (Tree   : in out Syntax_Trees.Tree;
      Stream : in     Stream_ID;
      Link   : in     Stream_Index)
   with Pre => Tree.Is_Valid (Stream) and Tree.Contains (Tree.Shared_Stream, Link);

   function Has_Input
     (Tree   : in Syntax_Trees.Tree;
      Stream : in Stream_ID)
     return Boolean
   with Pre => Stream /= Tree.Shared_Stream and Tree.Is_Valid (Stream);
   --  Return True if there is a stream element after Stack_Top.

   function First_Input
     (Tree   : in Syntax_Trees.Tree;
      Stream : in Stream_ID)
     return Rooted_Ref
   with Pre => Tree.Has_Input (Stream),
     Post => Correct_Stream_Node (Tree, First_Input'Result);
   --  Return first stream element after Stack_Top.

   function Current_Token
     (Tree   : in Syntax_Trees.Tree;
      Stream : in Stream_ID)
     return Rooted_Ref
   with Post => Correct_Stream_Node (Tree, Current_Token'Result);
   --  If Stream has input, then first input of Stream; otherwise
   --  Stream.Shared_Link.

   function Shared_Token
     (Tree   : in Syntax_Trees.Tree;
      Stream : in Stream_ID)
     return Rooted_Ref
   with Post => Correct_Stream_Node (Tree, Shared_Token'Result);
   --  Stream.Shared_Link.

   procedure Delete_Current_Token
     (Tree   : in out Syntax_Trees.Tree;
      Stream : in     Stream_ID);
   --  User must call Add_Deleted with Deleted_Ref => Tree.Current_Input
   --  before calling Delete_Current_Token.

   function Stream_Next
     (Tree    : in Syntax_Trees.Tree;
      Stream  : in Stream_ID;
      Element : in Stream_Index)
     return Stream_Index
   with Pre => Element = Invalid_Stream_Index or else
               (Tree.Contains (Stream, Element) or Tree.Contains (Tree.Shared_Stream, Element));
   --  If Element is Invalid_Stream_Index, result is Stream_First (= SOI).
   --  Does not follow Stream.Shared_Link

   procedure Stream_Next
     (Tree    : in     Syntax_Trees.Tree;
      Stream  : in     Stream_ID;
      Element : in out Stream_Index)
   with Pre => Element = Invalid_Stream_Index or else
               (Tree.Contains (Stream, Element) or Tree.Contains (Tree.Shared_Stream, Element));
   --  If Element is Invalid_Stream_Index, result is Stream_First (= SOI).
   --  Does not follow Stream.Shared_Link

   function Stream_Next
     (Tree : in Syntax_Trees.Tree;
      Ref  : in Stream_Node_Ref)
     return Rooted_Ref
   with Pre => Valid_Stream_Node (Tree, Ref),
     Post => Correct_Stream_Node (Tree, Stream_Next'Result);
   --  Return stream element after Ref.Element.

   procedure Stream_Next
     (Tree   : in     Syntax_Trees.Tree;
      Ref    : in out Stream_Node_Ref;
      Rooted : in     Boolean)
   with Pre => Valid_Stream_Node (Tree, Ref),
     Post => Correct_Stream_Node (Tree, Ref) and then
             (Ref = Invalid_Stream_Node_Ref or else
                (if Rooted
                 then Tree.Get_Node (Ref.Stream, Ref.Element) = Ref.Node
                 else Tree.First_Terminal (Tree.Get_Node (Ref.Stream, Ref.Element)) = Ref.Node));
   --  Update Ref to root or first terminal of next stream element after
   --  Ref.Element. Follows Shared_Link.

   procedure Stream_Next
     (Tree   : in     Syntax_Trees.Tree;
      Ref    : in out Stream_Node_Parents;
      Rooted : in     Boolean)
   with Pre => Correct_Stream_Node (Tree, Ref.Ref) and Parents_Valid (Ref),
     Post => Correct_Stream_Node (Tree, Ref.Ref) and Parents_Valid (Ref) and
             (Ref.Ref = Invalid_Stream_Node_Ref or else
                (if Rooted
                 then Tree.Get_Node (Ref.Ref.Stream, Ref.Ref.Element) = Ref.Ref.Node
                 else Tree.First_Terminal (Tree.Get_Node (Ref.Ref.Stream, Ref.Ref.Element)) = Ref.Ref.Node));
   --  Update Ref to root or first terminal of next stream element after
   --  Ref.Element.

   function Stream_Prev
     (Tree    : in Syntax_Trees.Tree;
      Stream  : in Stream_ID;
      Element : in Stream_Index)
     return Stream_Index
   with Pre => Tree.Contains (Stream, Element);

   function Stream_Prev
     (Tree : in Syntax_Trees.Tree;
      Ref  : in Stream_Node_Ref)
     return Rooted_Ref
   with Pre => Valid_Stream_Node (Tree, Ref),
     Post => Correct_Stream_Node (Tree, Stream_Prev'Result);
   --  Return stream element before Ref.Element.

   procedure Stream_Prev
     (Tree   : in     Syntax_Trees.Tree;
      Ref    : in out Stream_Node_Ref;
      Rooted : in     Boolean := True)
   with Pre => Valid_Stream_Node (Tree, Ref),
     Post => Correct_Stream_Node (Tree, Ref) and
             (Ref = Invalid_Stream_Node_Ref or else
                (if Rooted
                 then Tree.Get_Node (Ref.Stream, Ref.Element) = Ref.Node
                 else Tree.Last_Terminal (Tree.Get_Node (Ref.Stream, Ref.Element)) = Ref.Node));
   --  Update Ref to root or last terminal of stream element before Ref.Element.

   procedure Stream_Prev
     (Tree   : in     Syntax_Trees.Tree;
      Ref    : in out Stream_Node_Parents;
      Rooted : in     Boolean)
   with Pre => Valid_Stream_Node (Tree, Ref.Ref),
     Post => Correct_Stream_Node (Tree, Ref.Ref) and
             (Ref.Ref = Invalid_Stream_Node_Ref or else
                (if Rooted
                 then Tree.Get_Node (Ref.Ref.Stream, Ref.Ref.Element) = Ref.Ref.Node
                 else Tree.Last_Terminal (Tree.Get_Node (Ref.Ref.Stream, Ref.Ref.Element)) = Ref.Ref.Node));

   procedure Stream_Insert
     (Tree   : in out Syntax_Trees.Tree;
      Stream : in     Stream_ID;
      Node   : in     Valid_Node_Access;
      Before : in     Stream_Index)
   with Pre => Tree.Contains (Stream, Before);
   --  Insert a new stream element on Stream containing Node, before Before.

   function Stream_Insert
     (Tree   : in out Syntax_Trees.Tree;
      Stream : in     Stream_ID;
      Node   : in     Valid_Node_Access;
      Before : in     Stream_Index)
     return Stream_Node_Ref
   with Pre => Tree.Contains (Stream, Before);
   --  Insert a new stream element on Stream containing Node, before Before.
   --  Result references new element.

   function Peek
     (Tree   : in Syntax_Trees.Tree;
      Stream : in Stream_ID;
      Count  : in SAL.Peek_Type := 1)
     return Stream_Index
   with Pre => Tree.Is_Valid (Stream);
   --  Return Count element on stack in Stream; Count = 1
   --  returns stack top.

   function Add_Terminal
     (Tree     : in out Syntax_Trees.Tree;
      Stream   : in     Stream_ID;
      Terminal : in     Lexer.Token;
      Errors   : in     Error_Data_Lists.List)
     return Single_Terminal_Ref
   with Pre => not Tree.Traversing and Stream = Tree.Shared_Stream,
     Post => Tree.Label (Add_Terminal'Result.Node) = Source_Terminal;
   --  Append a new Source_Terminal element to Stream. Result points to the added
   --  node.

   type Token_Array_Var_Ref (Element : not null access WisiToken.Lexer.Token_Arrays.Vector) is private
   with Implicit_Dereference => Element;

   type Token_Array_Const_Ref (Element : not null access constant WisiToken.Lexer.Token_Arrays.Vector) is private
   with Implicit_Dereference => Element;

   function Has_Non_Grammar
     (Tree     : in Syntax_Trees.Tree;
      Terminal : in Valid_Node_Access)
     return Boolean
   with Pre => Tree.Label (Terminal) in Terminal_Label;

   function Non_Grammar_Var
     (Tree     : in Syntax_Trees.Tree;
      Terminal : in Valid_Node_Access)
     return Token_Array_Var_Ref
   with Pre => Tree.Label (Terminal) in Terminal_Label;

   function Non_Grammar_Const
     (Tree     : in Syntax_Trees.Tree;
      Terminal : in Valid_Node_Access)
     return Token_Array_Const_Ref
   with Pre => Tree.Label (Terminal) in Terminal_Label;

   procedure Insert_Source_Terminal
     (Tree     : in out Syntax_Trees.Tree;
      Stream   : in     Stream_ID;
      Terminal : in     Lexer.Token;
      Before   : in     Stream_Index;
      Errors   : in     Error_Data_Lists.List)
   with Pre => not Tree.Traversing and (Before = Invalid_Stream_Index or else Tree.Contains (Stream, Before));
   --  Insert a new Source_Terminal element on Stream, before Before.

   function Insert_Source_Terminal
     (Tree     : in out Syntax_Trees.Tree;
      Stream   : in     Stream_ID;
      Terminal : in     Lexer.Token;
      Before   : in     Stream_Index;
      Errors   : in     Error_Data_Lists.List)
     return Single_Terminal_Ref
   with Pre => not Tree.Traversing and (Before = Invalid_Stream_Index or else Tree.Contains (Stream, Before)),
     Post => Tree.Label (Insert_Source_Terminal'Result.Node) = Source_Terminal;
   --  Insert a new Source_Terminal element on Stream, before Before.
   --  Result points to the added element.

   function Insert_Virtual_Terminal
     (Tree     : in out Syntax_Trees.Tree;
      Stream   : in     Stream_ID;
      Terminal : in     Token_ID)
     return Single_Terminal_Ref
   with
     Pre  => not Tree.Traversing and Tree.Is_Valid (Stream) and Stream /= Tree.Shared_Stream,
     Post => Tree.Label (Insert_Virtual_Terminal'Result.Node) = Virtual_Terminal;
   --  Insert a new Virtual_Terminal element into Stream, after
   --  Stack_Top. Result refers to the added node.

   function New_Virtual_Terminal
     (Tree : in out Syntax_Trees.Tree;
      ID   : in     Token_ID)
     return Valid_Node_Access;
   --  Create a new Virtual_Terminal node, not in any stream.
   --
   --  Used by Packrat parser.

   procedure Shift
     (Tree             : in     Syntax_Trees.Tree;
      Node             : in     Valid_Node_Access;
      Shift_Bytes      : in     Base_Buffer_Pos;
      Shift_Chars      : in     Base_Buffer_Pos;
      Shift_Lines      : in     Base_Line_Number_Type;
      Last_Stable_Byte : in     Base_Buffer_Pos;
      Non_Grammar_Next : in out Lexer.Token_Arrays.Extended_Index)
   with Pre => Tree.Label (Node) in Terminal_Label;
   --  Add Shift_* to token, non_grammar, and augmented corresponding
   --  regions. If a non_grammar is adjacent to or after
   --  Last_Stable_Byte, set Non_Grammar_Next to it, without shifting,
   --  and skip the rest of non_grammar.

   procedure Set_Node_Index
     (Tree       : in Syntax_Trees.Tree;
      Node       : in Valid_Node_Access;
      Node_Index : in Syntax_Trees.Node_Index);

   procedure Stream_Delete
     (Tree    : in out Syntax_Trees.Tree;
      Stream  : in     Stream_ID;
      Element : in out Stream_Index)
   with
     Pre  => Tree.Contains (Stream, Element),
     Post => Element = Invalid_Stream_Index;
   --  Delete Element from Stream. If Element = Stream.Stack_Top,
   --  Stack_Top is set to Invalid_Stream_Index.

   function Label (Tree : in Syntax_Trees.Tree; Node : in Valid_Node_Access) return Node_Label;
   function Label (Tree : in Syntax_Trees.Tree; Element : in Stream_Index) return Node_Label
   with Pre => Element /= Invalid_Stream_Index;

   function Child_Count (Tree : in Syntax_Trees.Tree; Node : in Valid_Node_Access) return SAL.Base_Peek_Type;

   function Children (Tree : in Syntax_Trees.Tree; Node : in Valid_Node_Access) return Node_Access_Array
   with Pre => Tree.Is_Nonterm (Node);
   --  Any children that were deleted by tree editing are returned as
   --  Invalid_Node_Access.

   function Child
     (Tree        : in Syntax_Trees.Tree;
      Node        : in Valid_Node_Access;
      Child_Index : in Positive_Index_Type)
     return Node_Access
   with Pre => Tree.Is_Nonterm (Node);

   function Has_Children (Tree : in Syntax_Trees.Tree; Node : in Valid_Node_Access) return Boolean
   with Pre => Tree.Is_Nonterm (Node);

   function Has_Child
     (Tree  : in Syntax_Trees.Tree;
      Node  : in Valid_Node_Access;
      Child : in Valid_Node_Access)
     return Boolean
   with Pre => Tree.Is_Nonterm (Node);

   function Has_Parent (Tree : in Syntax_Trees.Tree; Child : in Valid_Node_Access) return Boolean;

   function Is_Nonterm (Tree : in Syntax_Trees.Tree; Node : in Valid_Node_Access) return Boolean;
   function Is_Source_Terminal (Tree : in Syntax_Trees.Tree; Node : in Valid_Node_Access) return Boolean;
   function Is_Virtual_Terminal (Tree : in Syntax_Trees.Tree; Node : in Valid_Node_Access) return Boolean;
   function Is_Terminal (Tree : in Syntax_Trees.Tree; Node : in Valid_Node_Access) return Boolean;

   function Is_Empty_Nonterm (Tree : in Syntax_Trees.Tree; Node : in Valid_Node_Access) return Boolean;
   --  True if Node contains no terminals.

   function Is_Empty_Or_Virtual_Nonterm
     (Tree : in Syntax_Trees.Tree;
      Node : in Valid_Node_Access)
     return Boolean;
   --  True if Node contains no terminals, or all terminals are virtual,
   --  and thus have an empty Buffer_Region for Byte_ and Char_Region.

   function Is_Virtual_Identifier (Tree : in Syntax_Trees.Tree; Node : in Valid_Node_Access) return Boolean;
   function Recover_Conflict (Tree : in Syntax_Trees.Tree; Node : in Valid_Node_Access) return Boolean
   with Pre => Tree.Label (Node) = Nonterm;

   function Traversing (Tree : in Syntax_Trees.Tree) return Boolean;

   procedure Set_Insert_Location
     (Tree            : in Syntax_Trees.Tree;
      Node            : in Valid_Node_Access;
      Insert_Location : in WisiToken.Insert_Location)
   with Pre => Tree.Is_Virtual_Terminal (Node);

   procedure Set_Name
     (Tree   : in Syntax_Trees.Tree;
      Node   : in Valid_Node_Access;
      Region : in Buffer_Region)
   with Pre => Tree.Is_Nonterm (Node);

   function ID (Tree : in Syntax_Trees.Tree; Node : in Valid_Node_Access) return WisiToken.Token_ID;
   function ID (Tree : in Syntax_Trees.Tree; Element : in Stream_Index) return Token_ID;

   function Production_ID
     (Tree : in Syntax_Trees.Tree;
      Node : in Valid_Node_Access)
     return WisiToken.Production_ID
   with Pre => Tree.Is_Nonterm (Node);

   function Byte_Region (Tree : in Syntax_Trees.Tree; Index : in Stream_Index) return WisiToken.Buffer_Region
   with Pre => Index /= Invalid_Stream_Index;

   function Byte_Region
     (Tree                 : in Syntax_Trees.Tree;
      Node                 : in Valid_Node_Access;
      Trailing_Non_Grammar : in Boolean)
     return WisiToken.Buffer_Region;
   --  If Trailing_Non_Grammar, any non_grammar attached to last terminal
   --  in Node is included in region.
   --
   --  If Tree.Parents_Set:
   --
   --  Byte_Region of Virtual_Terminal is an empty region with .First
   --  determined by Insert_Location, using previous or next
   --  source_terminal or non_grammar.
   --
   --  Byte_Region of an empty nonterm with Trailing_Non_Grammar False is
   --  an empty region; .First gives nominal location in source text,
   --  using previous or next source_terminal or non_grammar.
   --
   --  If not Tree.Parents_Set, does as much of the above as possible,
   --  returning Null_Buffer_Region if would need Parents_Set.

   function Byte_Region
     (Tree                 : in Syntax_Trees.Tree;
      Ref                  : in Stream_Node_Ref;
      Trailing_Non_Grammar : in Boolean := False)
     return WisiToken.Buffer_Region
   with Pre => Tree.Parents_Set and Valid_Stream_Node (Tree, Ref);
   --  Return Byte_Region of Ref.Node, using stream to find prev, next
   --  non_grammar if needed.

   function Byte_Region
     (Tree                 : in Syntax_Trees.Tree;
      Ref                  : in Stream_Node_Parents;
      Parse_Stream         : in Stream_ID;
      Trailing_Non_Grammar : in Boolean := False)
     return WisiToken.Buffer_Region
   with Pre => Valid_Stream_Node (Tree, Ref.Ref) and Parents_Valid (Ref);
   --  Same as Byte_Region (Stream_Node_Ref), for use when parents are
   --  not set. See Prev_Terminal (tree, stream_node_parents) for meaning
   --  of Parse_Stream.

   function Name (Tree : in Syntax_Trees.Tree; Node : in Valid_Node_Access) return Buffer_Region;
   --  If Node.Label in Terminal_Label, return Node.Byte_Region; else if
   --  Node.Name is not Null_Buffer_Region, return Node.Name; else return
   --  Node.Byte_Region.

   function Name (Tree : in Syntax_Trees.Tree; Ref : in Stream_Node_Ref) return Buffer_Region
   with Pre => Valid_Stream_Node (Tree, Ref);
   --  Call Name with Ref.Element.Node.

   function Char_Region
     (Tree                 : in Syntax_Trees.Tree;
      Node                 : in Valid_Node_Access;
      Trailing_Non_Grammar : in Boolean)
     return WisiToken.Buffer_Region;
   --  Similar to Byte_Region.

   function Line_At_Byte_Pos
     (Tree     : in Syntax_Trees.Tree;
      Byte_Pos : in Buffer_Pos)
     return Base_Line_Number_Type
   with Pre => Tree.Editable;
   --  Return line that contains Byte_Pos; Invalid_Line_Number if outside
   --  range of text spanned by Tree. If Byte_Pos is on a New_Line,
   --  result is the line that the character ends.

   function Line_Region (Tree : in Syntax_Trees.Tree) return WisiToken.Line_Region
   with Pre => Tree.SOI /= Invalid_Node_Access and Tree.EOI /= Invalid_Node_Access;
   --  Region spanned by entire tree; from SOI and EOI.

   function Line_Region
     (Tree                 : in Syntax_Trees.Tree;
      Node                 : in Valid_Node_Access;
      Trailing_Non_Grammar : in Boolean)
     return WisiToken.Line_Region
   with Pre => Tree.Editable;
   --  Lines of tokens in Node. First is the line started by the first
   --  New_Line or SOI (start of input) before the first terminal in
   --  Node. If Trailing_Non_Grammar, Last is the line ended by the last
   --  New_Line in the first non_grammar array after the last terminal of
   --  Node, or EOI (end of input); if not Trailing_Non_Grammar, Last is
   --  the line ended by the first New_Line or EOI after the last
   --  terminal of Node.
   --
   --  Trailing_Non_Grammar => False is used to get the line_region of a
   --  multi-line token.

   function Line_Region
     (Tree                 : in Syntax_Trees.Tree;
      Ref                  : in Stream_Node_Ref;
      Trailing_Non_Grammar : in Boolean)
     return WisiToken.Line_Region
   with Pre => Tree.Valid_Stream_Node (Ref) and
               (Tree.Parents_Set or else
                  Rooted (Ref) or else
                  Ref.Node = Tree.First_Terminal (Get_Node (Ref.Element)));
   --  Same as Line_Region (Ref.Node), using Ref.Stream to find
   --  prev/next non_grammar.
   --
   --  If not Tree.Parents_Set, constructs a Stream_Node_Parents
   --  internally.

   function Byte_Region_Of_Line_Region
     (Tree : in Syntax_Trees.Tree;
      Ref  : in Stream_Node_Ref)
     return WisiToken.Buffer_Region
   with Pre => Tree.Valid_Stream_Node (Ref) and Tree.Parents_Set;

   function Line_Region
     (Tree                 : in Syntax_Trees.Tree;
      Ref                  : in Stream_Node_Parents;
      Parse_Stream         : in Stream_ID;
      Trailing_Non_Grammar : in Boolean := True)
     return WisiToken.Line_Region
   with Pre => Tree.Valid_Stream_Node (Ref.Ref) and Parents_Valid (Ref);
   --  Same as Line_Region (Stream_Node_Ref), for use when parents are
   --  not set. See Prev_Terminal (tree, stream_node_parents) for meaning
   --  of Parse_Stream.

   function Line_Region
     (Tree   : in Syntax_Trees.Tree;
      Stream : in Stream_ID;
      Ref    : in Real_Recover_Token)
     return WisiToken.Line_Region
   with Pre => Ref.Element_Node = Ref.Node or Ref.Node = Tree.First_Terminal (Ref.Element_Node);
   --  Constructs a Stream_Node_Parents from Stream, Ref. Assumes
   --  Trailing_Non_Grammar => True. For use in error recovery.

   function Column (Tree : in Syntax_Trees.Tree; Node : in Valid_Node_Access) return Ada.Text_IO.Count
   with Pre => Tree.Editable and Tree.Subtree_Root (Node) = Tree.Root;
   --  Column of first char of Node; offset from first character on line,
   --  origin 0 (WisiToken and Emacs standard). If Node is empty or
   --  Virtual, result is 0.

   function Column
     (Tree   : in Syntax_Trees.Tree;
      Node   : in Valid_Node_Access;
      Stream : in Stream_ID)
     return Ada.Text_IO.Count;
   --  Same as Column, but Node must be in Stream or Shared_Stream.

   function RHS_Index
     (Tree : in Syntax_Trees.Tree;
      Node : in Valid_Node_Access)
     return Natural
   with Pre => Tree.Is_Nonterm (Node);

   function Get_Recover_Token
     (Tree : in Syntax_Trees.Tree;
      Ref  : in Stream_Node_Ref)
     return Recover_Token;

   function Get_Recover_Token
     (Tree : in Syntax_Trees.Tree;
      Node : in Valid_Node_Access)
     return Recover_Token;
   --  Treat Node as a stream element.

   function Children_Recover_Tokens
     (Tree : in Syntax_Trees.Tree;
      Node : in Valid_Node_Access)
     return Recover_Token_Array
   with Pre => Tree.Label (Node) = Nonterm;

   function Children_Recover_Tokens
     (Tree    : in Syntax_Trees.Tree;
      Stream  : in Stream_ID;
      Element : in Stream_Index)
     return Recover_Token_Array
   with Pre => Tree.Contains (Stream, Element) and Tree.Label (Element) = Nonterm;

   procedure Set_Augmented
     (Tree  : in Syntax_Trees.Tree;
      Node  : in Valid_Node_Access;
      Value : in Augmented_Class_Access);
   --  Value will be deallocated when Tree is finalized.

   function Augmented
     (Tree : in Syntax_Trees.Tree;
      Node : in Valid_Node_Access)
     return Augmented_Class_Access;
   --  Returns result of Set_Augmented.

   function Augmented_Const
     (Tree : in Syntax_Trees.Tree;
      Node : in Valid_Node_Access)
     return Augmented_Class_Access_Constant;

   procedure Clear_Augmented (Tree : in Syntax_Trees.Tree);
   --  Free all Augmented in Tree.

   function Find_Ancestor
     (Tree       : in Syntax_Trees.Tree;
      Node       : in Valid_Node_Access;
      ID         : in Token_ID;
      Max_Parent : in Boolean := False)
     return Node_Access
   with Pre => Tree.Parents_Set;
   function Find_Ancestor
     (Tree       : in Syntax_Trees.Tree;
      Node       : in Valid_Node_Access;
      IDs        : in Token_ID_Array;
      Max_Parent : in Boolean := False)
     return Node_Access
   with Pre => Tree.Parents_Set;
   --  Return the ancestor of Node that contains one of IDs (starting
   --  search with Node.Parent), or Invalid_Node_Access if none match.
   --
   --  If Max_Parent, return max parent found if none match; this will be
   --  Invalid_Node_Access if Node has no parent.

   function Find_Sibling
     (Tree : in Syntax_Trees.Tree;
      Node : in Valid_Node_Access;
      ID   : in Token_ID)
     return Node_Access
   with Pre => Tree.Parents_Set and Tree.Has_Parent (Node);
   --  Return the sibling of Node that contains ID, or Invalid_Node_Access if
   --  none match.

   function Find_Child
     (Tree : in Syntax_Trees.Tree;
      Node : in Valid_Node_Access;
      ID   : in Token_ID)
     return Node_Access
   with Pre => Tree.Is_Nonterm (Node);
   --  Return the child of Node whose ID is ID, or Invalid_Node_Access if
   --  none match.

   function Find_Descendant
     (Tree : in Syntax_Trees.Tree;
      Node : in Valid_Node_Access;
      ID   : in Token_ID)
     return Node_Access;
   --  Return the descendant of Node (may be Node; depth first search)
   --  whose ID is ID, or Invalid_Node_Access if none match.

   function Find_Descendant
     (Tree      : in     Syntax_Trees.Tree;
      Node      : in     Valid_Node_Access;
      Predicate : access function (Tree : in Syntax_Trees.Tree; Node : in Valid_Node_Access) return Boolean)
     return Node_Access;
   --  Return the first descendant of Node (may be Node; depth first
   --  search) for which Predicate returns True, or Invalid_Node_Access
   --  if none do.

   function Is_Descendant_Of
     (Tree       : in Syntax_Trees.Tree;
      Root       : in Valid_Node_Access;
      Descendant : in Valid_Node_Access)
     return Boolean
   with Pre => Tree.Parents_Set;

   function Subtree_Root (Tree : in Syntax_Trees.Tree; Node : in Valid_Node_Access) return Valid_Node_Access
   with Pre => Tree.Parents_Set;
   --  Return top ancestor of Node.

   procedure Process_Tree
     (Tree         : in out Syntax_Trees.Tree;
      Process_Node : access procedure
        (Tree : in out Syntax_Trees.Tree;
         Node : in     Valid_Node_Access);
      Root         : in     Node_Access := Invalid_Node_Access)
   with Pre => Root /= Invalid_Node_Access or else Tree.Root /= Invalid_Node_Access;
   --  Traverse subtree of Tree rooted at Root (default single remaining
   --  stream element) in depth-first order, calling Process_Node on each
   --  node.

   function Identifier (Tree : in Syntax_Trees.Tree; Node : in Valid_Node_Access) return Base_Identifier_Index
   with Pre => Tree.Is_Virtual_Identifier (Node);

   function Prev_Non_Grammar
     (Tree : in Syntax_Trees.Tree;
      Node : in Valid_Node_Access)
     return Node_Access
   with Pre => Tree.Parents_Set;
   --  Return first node before Node that has a non-empty Non_Grammar.
   --  If Node = Tree.Root or Tree.SOI, return Tree.SOI.
   --
   --  Returns Invalid_Node_Access only in broken trees; we tolerate this
   --  here so we can use this in Error_Message.

   procedure Prev_Non_Grammar
     (Tree : in     Syntax_Trees.Tree;
      Ref  : in out Stream_Node_Ref);

   procedure Prev_Non_Grammar
     (Tree         : in     Syntax_Trees.Tree;
      Ref          : in out Stream_Node_Parents;
      Parse_Stream : in     Stream_ID)
   with Pre => Tree.Valid_Stream_Node (Ref.Ref) and Parents_Valid (Ref),
     Post => Tree.Correct_Stream_Node (Ref.Ref) and Parents_Valid (Ref);

   function First_Non_Grammar
     (Tree : in Syntax_Trees.Tree;
      Node : in Valid_Node_Access)
     return Node_Access;
   --  Return first node in subtree under Node that has a non-empty
   --  Non_Grammar.
   --  Invalid_Node_Access if none.

   function Last_Non_Grammar
     (Tree : in Syntax_Trees.Tree;
      Node : in Valid_Node_Access)
     return Node_Access;
   --  Return last node in subtree under Node that has a non-empty
   --  Non_Grammar.
   --  Invalid_Node_Access if none.

   function Next_Non_Grammar
     (Tree : in Syntax_Trees.Tree;
      Node : in Valid_Node_Access)
     return Valid_Node_Access
   with Pre => Tree.Parents_Set;
   --  Return first node after Last_Terminal (Node) that has a non-empty
   --  Non_Grammar. If Node = Tree.Root or Tree.EOI, return Tree.EOI.

   procedure Next_Non_Grammar
     (Tree : in     Syntax_Trees.Tree;
      Ref  : in out Stream_Node_Parents)
   with Pre => Valid_Stream_Node (Tree, Ref.Ref) and Parents_Valid (Ref),
     Post => Tree.Correct_Stream_Node (Ref.Ref) and Parents_Valid (Ref);

   type New_Line_Ref is record
      Node : Node_Access;
      --  Node is Invalid_Node_Access, or Node.Label is in Source_Terminal |
      --  Virtual_Terminal.

      Non_Grammar_Index : SAL.Base_Peek_Type := 0;
      --  If Node is Invalid_Node_Access, then there is no new_line. If
      --  Non_Grammar_Index is 0, Node is a Source_Terminal containing at
      --  least one new_line. Otherwise Non_Gramamr_Index is the index in
      --  Node.Non_Grammar containing a new_line.

      First : Boolean := True;
      --  If First, the new_line is the first in the token or
      --  non_grammar; it was found by Next_New_Line. If not First, the
      --  new_line is the last; it was found by Prev_New_Line;

      Pos : Base_Buffer_Pos := Invalid_Buffer_Pos;
      --  The buffer position of the new_line.

      Line : Base_Line_Number_Type := Invalid_Line_Number;
      --  The line number after the new_line.
   end record;

   Invalid_New_Line_Ref : constant New_Line_Ref := (others => <>);

   function Prev_New_Line
     (Tree       : in Syntax_Trees.Tree;
      Node       : in Valid_Node_Access;
      Start_Line : in Base_Line_Number_Type := Invalid_Line_Number)
     return New_Line_Ref
   with Pre => Tree.Parents_Set;
   --  If Node is SOI, returns reference to SOI.Non_Grammar (1).
   --  Otherwise, return a reference to the first New_Line preceding
   --  First_Terminal (Node).Byte_Region.First.
   --
   --  If Start_Line is not Invalid_Line_Number, it must be the line
   --  number at the beginning of Node. If Start_Line is
   --  Invalid_Line_Number, first searches towards SOI for a non_grammar
   --  giving a line number, computes Start_Line, and continues as
   --  above.

   function First_Source_Terminal
     (Tree                 : in Syntax_Trees.Tree;
      Node                 : in Valid_Node_Access;
      Trailing_Non_Grammar : in Boolean;
      Following            : in Boolean := False)
     return Node_Access
   with Pre => (if Following then Tree.Parents_Set else True),
    Post =>
       (if Following
        then First_Source_Terminal'Result /= Invalid_Node_Access and then
         (Tree.Label (First_Source_Terminal'Result) = Source_Terminal or
            Tree.Non_Grammar_Const (First_Source_Terminal'Result).Length > 0));
   --  Return a terminal node that can give byte or char pos.
   --
   --  If Trailing_Non_Grammar, return first terminal in Node that is a
   --  Source_Terminal, or a virtual terminal with non-empty non_grammar.
   --  If not Trailing_Non_Grammar, only return a Source_Terminal.
   --
   --  If Following, return a matching terminal following Node if none
   --  found in Node. If not following, return Invalid_Node_Access if
   --  none found in Node.

   function First_Source_Terminal
     (Tree                 : in Syntax_Trees.Tree;
      Stream               : in Stream_ID;
      Element              : in Stream_Index;
      Trailing_Non_Grammar : in Boolean)
     return Stream_Node_Ref
   with Pre => Tree.Contains (Stream, Element),
     Post =>
       Tree.Valid_Stream_Node (First_Source_Terminal'Result) and
       (First_Source_Terminal'Result.Node /= Invalid_Node_Access and then
          (Tree.Label (First_Source_Terminal'Result.Node) = Source_Terminal or
             Tree.Non_Grammar_Const (First_Source_Terminal'Result.Node).Length > 0));
   --  FIXME: delete if not used
   --  Return a terminal node that can give byte or char pos.
   --
   --  If Trailing_Non_Grammar, return first terminal in Element.Node
   --  that is a Source_Terminal, or a virtual terminal with non-empty
   --  non_grammar. If not Trailing_Non_Grammar, only return a
   --  Source_Terminal.
   --
   --  If none found in Element, continue searching in following stream
   --  elements (will always find EOI).

   procedure First_Source_Terminal
     (Tree                 : in     Syntax_Trees.Tree;
      Ref                  : in out Stream_Node_Parents;
      Trailing_Non_Grammar : in     Boolean)
   with Pre => Tree.Valid_Stream_Node (Ref.Ref) and Parents_Valid (Ref),
     Post =>
       Tree.Valid_Stream_Node (Ref.Ref) and
       (Ref.Ref.Node /= Invalid_Node_Access and then
          (Tree.Label (Ref.Ref.Node) = Source_Terminal or
             Tree.Non_Grammar_Const (Ref.Ref.Node).Length > 0)) and
       Parents_Valid (Ref);
   --  Update Ref to a terminal node.
   --
   --  If Trailing_Non_Grammar, result is first terminal in Ref.Ref.Node
   --  that is a Source_Terminal, or a virtual terminal with non-empty
   --  non_grammar. If not Trailing_Non_Grammar, only return a
   --  Source_Terminal.
   --
   --  If none found in Ref.Ref.Node, continue searching in following
   --  nodes and stream elements (will always find EOI).

   function Last_Source_Terminal
     (Tree                 : in Syntax_Trees.Tree;
      Node                 : in Valid_Node_Access;
      Trailing_Non_Grammar : in Boolean)
     return Node_Access;
   --  Return a terminal node that can give byte or char pos.
   --
   --  If Trailing_Non_Grammar, return last terminal in Node that is a
   --  Source_Terminal, or a virtual terminal with non-empty non_grammar.
   --  If not Trailing_Non_Grammar, only return a Source_Terminal.
   --
   --  Invalid_Node_Access if none found in Node.

   function Last_Source_Terminal
     (Tree                 : in Syntax_Trees.Tree;
      Stream               : in Stream_ID;
      Element              : in Stream_Index;
      Trailing_Non_Grammar : in Boolean)
     return Stream_Node_Ref
   with Pre => Tree.Contains (Stream, Element),
     Post =>
       (declare Ref : Stream_Node_Ref renames Last_Source_Terminal'Result;
        begin
           Tree.Valid_Stream_Node (Ref) and
             (Ref.Node /= Invalid_Node_Access and then
                (Tree.Label (Ref.Node) = Source_Terminal or
                   Tree.Non_Grammar_Const (Ref.Node).Length > 0)));
   --  Return a terminal node that can give byte or char pos.
   --
   --  If Trailing_Non_Grammar, return last terminal in Element.Node
   --  that is a Source_Terminal, or a virtual terminal with non-empty
   --  non_grammar. If not Trailing_Non_Grammar, only return a
   --  Source_Terminal.
   --
   --  If none found in Element, continue searching in preceding stream
   --  elements (will always find SOI).

   procedure Last_Source_Terminal
     (Tree                 : in     Syntax_Trees.Tree;
      Ref                  : in out Stream_Node_Parents;
      Trailing_Non_Grammar : in     Boolean;
      Parse_Stream         : in     Stream_ID)
   with Pre => Tree.Valid_Stream_Node (Ref.Ref) and Parents_Valid (Ref),
     Post =>
       Tree.Valid_Stream_Node (Ref.Ref) and
       (Ref.Ref.Node /= Invalid_Node_Access and then
          (Tree.Label (Ref.Ref.Node) = Source_Terminal or
             Tree.Non_Grammar_Const (Ref.Ref.Node).Length > 0)) and
       Parents_Valid (Ref);
   --  Update Ref to a terminal node.
   --
   --  If Trailing_Non_Grammar, result is last terminal in Ref.Ref.Node
   --  that is a Source_Terminal, or a virtual terminal with non-empty
   --  non_grammar. If not Trailing_Non_Grammar, only return a
   --  Source_Terminal.
   --
   --  If none found in Ref.Ref.Node, continue searching in preceding
   --  nodes and stream elements (will always find SOI).

   function Next_Source_Terminal
     (Tree                 : in Syntax_Trees.Tree;
      Node                 : in Valid_Node_Access;
      Trailing_Non_Grammar : in Boolean)
     return Node_Access
   with Pre => Tree.Parents_Set;
   --  Return the next terminal node after Node that can give byte or
   --  char pos; Invalid_Node_Access if there is no such node.
   --
   --  If Trailing_Non_Grammar, return next terminal after Ref.Ref.Node
   --  that is a Source_Terminal, or a virtual terminal with non-empty
   --  non_grammar. If not Trailing_Non_Grammar, only return a
   --  Source_Terminal.

   procedure Next_Source_Terminal
     (Tree                 : in     Syntax_Trees.Tree;
      Ref                  : in out Stream_Node_Ref;
      Trailing_Non_Grammar : in     Boolean)
   with Pre => Valid_Stream_Node (Tree, Ref) and Tree.Parents_Set,
     Post => Tree.Correct_Stream_Node (Ref);
   --  Update Ref to the next terminal node that can give byte or char
   --  pos.
   --
   --  If Trailing_Non_Grammar, return next terminal after Ref.Node
   --  that is a Source_Terminal, or a virtual terminal with non-empty
   --  non_grammar. If not Trailing_Non_Grammar, only return a
   --  Source_Terminal.

   function Prev_Source_Terminal
     (Tree                 : in Syntax_Trees.Tree;
      Ref                  : in Stream_Node_Ref;
      Trailing_Non_Grammar : in Boolean)
     return Stream_Node_Ref
   with Pre => Valid_Stream_Node (Tree, Ref) and Tree.Parents_Set,
     Post => Tree.Correct_Stream_Node (Prev_Source_Terminal'Result);
   --  Return the previous terminal node that can give byte or char pos.
   --
   --  If Trailing_Non_Grammar, return prev terminal before Ref.Ref.Node
   --  that is a Source_Terminal, or a virtual terminal with non-empty
   --  non_grammar. If not Trailing_Non_Grammar, only return a
   --  Source_Terminal.

   procedure Prev_Source_Terminal
     (Tree                 : in     Syntax_Trees.Tree;
      Ref                  : in out Stream_Node_Parents;
      Parse_Stream         : in     Stream_ID;
      Trailing_Non_Grammar : in     Boolean)
   with Pre => Valid_Stream_Node (Tree, Ref.Ref) and not Tree.Parents_Set,
     Post   => Tree.Correct_Stream_Node (Ref.Ref);

   function Count_Terminals (Tree : in Syntax_Trees.Tree; Node : in Valid_Node_Access) return Natural;

   function Get_Terminals (Tree : in Syntax_Trees.Tree; Node : in Valid_Node_Access) return Valid_Node_Access_Array
   with Post => (for all Node of Get_Terminals'Result => Tree.Label (Node) in Terminal_Label);
   --  Return sequence of terminals in Node.

   function Get_Terminal_IDs (Tree : in Syntax_Trees.Tree; Node : in Valid_Node_Access) return Token_ID_Array;
   --  Same as Get_Terminals, but return the IDs.

   function First_Terminal (Tree : in Syntax_Trees.Tree; Node : in Valid_Node_Access) return Node_Access;
   --  First of Get_Terminals. Invalid_Node_Access if Node is an empty nonterminal.

   function First_Terminal
     (Tree    : in     Syntax_Trees.Tree;
      Node    : in     Valid_Node_Access;
      Parents : in out Node_Stacks.Stack)
     return Node_Access;
   --  Same as First_Terminal (Tree, Node), also updates Parents to
   --  store path from Node to the first terminal.

   procedure First_Terminal
     (Tree : in     Syntax_Trees.Tree;
      Ref  : in out Stream_Node_Ref)
   with Pre => Valid_Stream_Node (Tree, Ref),
     Post => Valid_Stream_Node (Tree, Ref);
   --  Update Ref to first terminal of Ref.Element.Node or a following
   --  stream element. Continues search in Shared_Stream at
   --  Stream.Shared_Link; will always find EOI.

   function First_Terminal
     (Tree : in Syntax_Trees.Tree;
      Ref  : in Stream_Node_Ref)
     return Terminal_Ref
   with Pre => Valid_Stream_Node (Tree, Ref),
     Post => Valid_Stream_Node (Tree, First_Terminal'Result);
   --  Return first terminal in Ref.Element.Node or a following stream element.
   --  Continues search in Shared_Stream; will always find EOI, so never
   --  Invalid_Stream_Element.
   --
   --  Use First_Terminal_In_Node to not look in following stream
   --  elements.

   function First_Terminal_In_Node
     (Tree : in Syntax_Trees.Tree;
      Ref  : in Stream_Node_Ref)
     return Terminal_Ref
   with Pre => Valid_Stream_Node (Tree, Ref);
   --  Return first terminal in Ref.Node; Invalid_Node_Access if none.

   procedure First_Terminal
     (Tree      : in     Syntax_Trees.Tree;
      Ref       : in out Stream_Node_Parents;
      Following : in     Boolean)
   with Pre => Valid_Stream_Node (Tree, Ref.Ref) and Parents_Valid (Ref),
     Post => Parents_Valid (Ref);
   --  Update Ref to first terminal in Ref.Ref.Node or, if Following, a
   --  following stream element - continues search in Shared_Stream.

   function First_Terminal
     (Tree : in Syntax_Trees.Tree;
      Ref  : in Rooted_Ref)
     return Stream_Node_Parents
   with Pre => Valid_Stream_Node (Tree, Ref),
     Post => Valid_Stream_Node (Tree, First_Terminal'Result.Ref) and
             Label (First_Terminal'Result.Ref.Node) in Terminal_Label and
             Parents_Valid (First_Terminal'Result);
   --  Return first terminal in Ref.Node or a following element.

   function Last_Terminal (Tree : in Syntax_Trees.Tree; Node : in Valid_Node_Access) return Node_Access;
   --  Last terminal in subtree under Node. Invalid_Node_Access if none.

   function Last_Terminal
     (Tree    : in     Syntax_Trees.Tree;
      Node    : in     Valid_Node_Access;
      Parents : in out Node_Stacks.Stack)
     return Node_Access;
   --  Same as Last_Terminal, also initializes Parents.
   --
   --  We don't have "Pre => Parents.Is_Empty" or "Post => Parents_Valid
   --  (Parents, Last_Terminal'Result)", because we call this function
   --  recursively to build Parents.
   --
   --  Visible for use with error recovery Configuration input stream.

   procedure Last_Terminal
     (Tree         : in     Syntax_Trees.Tree;
      Ref          : in out Stream_Node_Parents;
      Parse_Stream : in     Stream_ID)
   with Pre => Valid_Stream_Node (Tree, Ref.Ref) and Ref.Parents.Is_Empty,
     Post => Parents_Valid (Ref);
   --  Update Ref to last terminal of Ref.Ref.Element.Node or preceding
   --  element.

   procedure Prev_Terminal (Tree : in Syntax_Trees.Tree; Node : in out Node_Access)
   with Pre => Tree.Parents_Set,
     Post => Node = Invalid_Node_Access or else
             Tree.Label (Node) in Terminal_Label;

   function Prev_Terminal (Tree : in Syntax_Trees.Tree; Node : in Valid_Node_Access) return Node_Access
   with Pre => Tree.Parents_Set,
     Post => Prev_Terminal'Result = Invalid_Node_Access or else
             Tree.Label (Prev_Terminal'Result) in Terminal_Label;
   --  Return the terminal that is immediately before Node in subtree
   --  containing Node; Invalid_Node_Access if Node is the first terminal
   --  in that subtree.

   function Prev_Terminal
     (Tree : in Syntax_Trees.Tree;
      Ref  : in Terminal_Ref)
     return Terminal_Ref
   with Pre => Tree.Parents_Set and Tree.Valid_Terminal (Ref),
     Post => Tree.Correct_Stream_Node (Prev_Terminal'Result);

   procedure Prev_Terminal
     (Tree : in     Syntax_Trees.Tree;
      Ref  : in out Terminal_Ref)
   with Pre => Tree.Parents_Set and Tree.Valid_Terminal (Ref),
     Post => Tree.Correct_Stream_Node (Ref);

   procedure Prev_Terminal
     (Tree         : in     Syntax_Trees.Tree;
      Ref          : in out Stream_Node_Parents;
      Parse_Stream : in     Stream_ID)
   with Pre => Valid_Stream_Node (Tree, Ref.Ref) and Parents_Valid (Ref),
     Post => Tree.Correct_Stream_Node (Ref.Ref) and Parents_Valid (Ref);
   --  If Parse_Stream is not Invalid_Stream_ID and Ref.Stream is
   --  Shared_Stream, switches from Shared_Stream to Parse_Stream at
   --  Parse_Stream.Shared_Link.

   procedure Next_Terminal (Tree : in Syntax_Trees.Tree; Node : in out Node_Access)
   with Pre => Tree.Parents_Set,
     Post => Node = Invalid_Node_Access or else
             Tree.Label (Node) in Terminal_Label;

   function Next_Terminal (Tree : in Syntax_Trees.Tree; Node : in Valid_Node_Access) return Node_Access
   with Pre => Tree.Parents_Set,
     Post => Next_Terminal'Result = Invalid_Node_Access or else
             Tree.Label (Next_Terminal'Result) in Terminal_Label;
   --  Return the terminal that is immediately after Node in subtree
   --  containing Node; Invalid_Node_Access if Node is the last terminal
   --  in that subtree.

   procedure Next_Terminal
     (Tree : in     Syntax_Trees.Tree;
      Ref  : in out Terminal_Ref)
   with Pre => Tree.Parents_Set and Valid_Terminal (Tree, Ref),
     Post => Correct_Stream_Node (Tree, Ref);
   --  Update Ref to the next terminal that is after Ref.Node in Stream.
   --  Continues search in Shared_Stream; will always find EOI. Result is
   --  Invalid_Stream_Node_Ref if Ref.Node is EOI.

   procedure Next_Terminal
     (Tree : in     Syntax_Trees.Tree;
      Ref  : in out Stream_Node_Parents)
   with Pre => Valid_Stream_Node (Tree, Ref.Ref) and Parents_Valid (Ref),
     Post => Correct_Stream_Node (Tree, Ref.Ref) and Parents_Valid (Ref);
   --  Same as Next_Terminal (Tree, Ref), using Ref.Parents for parent
   --  links. Ref.Parents is initialized by First_Terminal.

   function Next_Terminal
     (Tree : in Syntax_Trees.Tree;
      Ref  : in Terminal_Ref)
     return Terminal_Ref
   with Pre => Tree.Parents_Set and Valid_Terminal (Tree, Ref),
     Post => Correct_Stream_Node (Tree, Next_Terminal'Result);
   --  Same as procedure Next_Terminal, but return result.

   procedure Next_Terminal
     (Tree    : in     Syntax_Trees.Tree;
      Node    : in out Node_Access;
      Parents : in out Node_Stacks.Stack);
   --  Same as Next_Terminal, using Parents instead of node parent links.
   --  Parent is initialized by First_Terminal.
   --
   --  Visible for use with error recovery Configuration input stream.

   function Get_Sequential_Index (Tree : in Syntax_Trees.Tree; Node : in Node_Access) return Base_Sequential_Index
   with Pre => Node = Invalid_Node_Access or else Tree.Label (Node) in Terminal_Label;
   --  For convenience, returns Invalid_Sequential_Index if Node =
   --  Invalid_Node_Access.

   procedure Set_Sequential_Index
     (Tree  : in Syntax_Trees.Tree;
      Node  : in Valid_Node_Access;
      Index : in Base_Sequential_Index)
   with Pre => Tree.Label (Node) in Terminal_Label;

   function First_Sequential_Terminal
     (Tree : in Syntax_Trees.Tree;
      Node : in Node_Access)
     return Node_Access;
   --  Return first terminal with valid Sequential_Index in Node;
   --  Invalid_Node_Access if none.

   function First_Sequential_Terminal
     (Tree    : in     Syntax_Trees.Tree;
      Node    : in     Node_Access;
      Parents : in out Node_Stacks.Stack)
     return Node_Access;
   --  Same as Tree.First_Sequential_Terminal (Node), also initialize
   --  Parents.

   procedure First_Sequential_Terminal
     (Tree    : in     Syntax_Trees.Tree;
      Node    : in out Node_Access;
      Parents : in out Node_Stacks.Stack);
   --  Update Node to first terminal with valid Sequential_Index in Node;
   --  Invalid_Node_Access if none. Also initialize Parents.

   procedure First_Sequential_Terminal
     (Tree : in     Syntax_Trees.Tree;
      Ref  : in out Syntax_Trees.Stream_Node_Parents)
   with Pre => Valid_Stream_Node (Tree, Ref.Ref) and Parents_Valid (Ref),
     Post => Correct_Stream_Node (Tree, Ref.Ref) and Parents_Valid (Ref);
   --  Return first terminal with valid Sequential_Index in Ref.Node or a
   --  following stream element; continues search in Tree.Shared_Stream.
   --  Invalid_Node_Access if none found.

   procedure First_Sequential_Terminal
     (Tree : in     Syntax_Trees.Tree;
      Ref  : in out Stream_Node_Ref)
   with Pre => Valid_Stream_Node (Tree, Ref) and Tree.Parents_Set,
     Post => Correct_Stream_Node (Tree, Ref);
   --  Return first terminal with valid Sequential_Index in Ref.Node or a
   --  following stream element; continues search in Tree.Shared_Stream.
   --  Invalid_Node_Access if none found.

   function First_Sequential_Terminal
     (Tree : in Syntax_Trees.Tree;
      Ref  : in Syntax_Trees.Rooted_Ref)
     return Terminal_Ref
   with Pre => Valid_Stream_Node (Tree, Ref),
     Post => Correct_Stream_Node (Tree, First_Sequential_Terminal'Result);
   --   Same as First_Sequential_Terminal, does not require Parents_Set.

   function Last_Sequential_Terminal
     (Tree    : in     Syntax_Trees.Tree;
      Node    : in     Node_Access;
      Parents : in out Node_Stacks.Stack)
     return Node_Access;
   --  Return last terminal in Node that has a valid Sequential_Index,
   --  also initialize Parents.

   function Last_Sequential_Terminal
     (Tree    : in     Syntax_Trees.Tree;
      Node    : in     Node_Access)
     return Node_Access;
   --  Return last terminal in Node that has a valid Sequential_Index.
   --  Uses an internal parents stack.

   procedure Last_Sequential_Terminal
     (Tree         : in     Syntax_Trees.Tree;
      Ref          : in out Syntax_Trees.Stream_Node_Parents;
      Parse_Stream : in     Stream_ID)
   with Pre => Valid_Stream_Node (Tree, Ref.Ref) and Parents_Valid (Ref),
     Post => Correct_Stream_Node (Tree, Ref.Ref) and Parents_Valid (Ref);
   --  Update Ref to last terminal with valid Sequential_Index in
   --  Ref.Node or a preceding stream element; if Ref.Stream is
   --  Tree.Shared_Stream, switches to Parse_Stream at
   --  Parse_Stream.Shared_Link. Invalid_Node_Access if none found.

   procedure Next_Sequential_Terminal
     (Tree    : in     Syntax_Trees.Tree;
      Node    : in out Node_Access;
      Parents : in out Node_Stacks.Stack)
   with Pre => Tree.Label (Node) in Terminal_Label;
   --  Update Node to the first terminal with valid Sequential_Index
   --  following Node. .

   procedure Next_Sequential_Terminal
     (Tree : in     Syntax_Trees.Tree;
      Ref  : in out Syntax_Trees.Stream_Node_Ref)
   with Pre => Valid_Stream_Node (Tree, Ref) and Tree.Parents_Set,
     Post => Correct_Stream_Node (Tree, Ref);

   procedure Next_Sequential_Terminal
     (Tree : in     Syntax_Trees.Tree;
      Ref  : in out Syntax_Trees.Stream_Node_Parents)
   with Pre => Valid_Stream_Node (Tree, Ref.Ref) and Parents_Valid (Ref),
     Post => Correct_Stream_Node (Tree, Ref.Ref) and Parents_Valid (Ref);
   --  Update Node to the first terminal with valid Sequential_Index
   --  succeeding Node. Can step past EOI.

   procedure Prev_Sequential_Terminal
     (Tree    : in     Syntax_Trees.Tree;
      Node    : in out Node_Access;
      Parents : in out Node_Stacks.Stack)
   with Pre => Tree.Label (Node) in Terminal_Label;
   --  Update Node to the last terminal with valid Sequential_Index
   --  preceding Node. Can step past SOI.

   procedure Prev_Sequential_Terminal
     (Tree         : in     Syntax_Trees.Tree;
      Ref          : in out Stream_Node_Parents;
      Parse_Stream : in     Stream_ID)
   with Pre => Valid_Stream_Node (Tree, Ref.Ref) and Parents_Valid (Ref),
     Post => Correct_Stream_Node (Tree, Ref.Ref) and Parents_Valid (Ref);

   function Get_IDs
     (Tree : in Syntax_Trees.Tree;
      Node : in Valid_Node_Access;
      ID   : in Token_ID)
     return Valid_Node_Access_Array;
   --  Return all descendants of Node matching ID.

   ----------
   --  Post-parsing operations; editing the tree. The tree has one or
   --  zero streams, so these subprograms have no stream argument.
   --
   --  Some of these are also used for Packrat parsing, and don't have a
   --  precondition.

   function Cleared (Tree : in Syntax_Trees.Tree) return Boolean;
   --  True if there are no streams and no nodes.

   function Lexable (Tree : in Syntax_Trees.Tree) return Boolean;
   --  True if there is a shared stream that contains only SOI.

   function Parseable (Tree : in Syntax_Trees.Tree) return Boolean;
   --  True if there are no parse streams and
   --  Shared_Stream holds a lexed or edited stream.

   function Fully_Parsed (Tree : in Syntax_Trees.Tree) return Boolean;
   --  True if Tree.Root is valid; a parse succeeded.
   --
   --  LR parse leaves a parse stream containing SOI and root; Packrat
   --  parse does not use a parse stream, it just creates nonterminal
   --  nodes.

   function Editable (Tree : in Syntax_Trees.Tree) return Boolean;
   --  True if Clear_Parse_Streams and Set_Parents have been called; the
   --  remaining tree may be arbitrarily edited.

   function Copy_Subtree
     (Tree      : in out Syntax_Trees.Tree;
      Root      : in     Node_Access;
      User_Data : in     User_Data_Access_Constant)
     return Node_Access
   with Pre => Editable (Tree);
   --  Deep copy (into Tree) subtree of Tree rooted at Root. Return root
   --  of new subtree; it has no parent.
   --
   --  If Root is Invalid_Node_Access, returns Invalid_Node_Access.

   procedure Copy_Tree
     (Source      : in     Tree;
      Destination :    out Tree;
      User_Data   : in     User_Data_Access_Constant)
   with Pre => Editable (Source);
   --  The subtree at Tree.Root is copied. Destination parents are set.
   --  All references are deep copied; Source may be finalized after this
   --  operation.

<<<<<<< HEAD
   procedure Clear_Parse_Streams (Tree : in out Syntax_Trees.Tree);
   --  Delete the parse streams, but not the nodes they referenced.

   procedure Finish_Parse (Tree : in out Syntax_Trees.Tree)
   with Post => Tree.Editable;
   --  If Tree.Root is not set, set it to the root of the first remaining
   --  parse stream. Delete the parse streams and shared stream. If
   --  Tree.Root does not have Tree.SOI, Tree.EOI as children, add them.
   --  Delete all nodes not reachable from the root. Call Set_Parents if
   --  not Tree.Parents_Set.
=======
   procedure Put_Tree
     (Tree      : in Syntax_Trees.Tree;
      File_Name : in String);
   --  Output to File_Name a text representation of Tree that can be read
   --  by Get_Tree.
   --
   --  File_Name must not exist.
   --
   --  The representation uses Node_Index to identify each node; it must
   --  be unique. Non-unique Node_Index is detected, and raises
   --  Programmer_Error. If Tree has non-unique Node_Index because of
   --  editing or incremental parse, use Copy_Tree first to normalize
   --  Node_Index.

   procedure Get_Tree
     (Tree      : in out Syntax_Trees.Tree;
      File_Name : in     String);
   --  Read the output of Put_Tree from File_Name, populate Tree.

   procedure Clear_Parse_Streams
     (Tree       : in out Syntax_Trees.Tree;
      Keep_Nodes : in     Valid_Node_Access_Lists.List := Valid_Node_Access_Lists.Empty_List)
   with Pre => Tree.Fully_Parsed or Tree.Stream_Count = 1,
     Post => Tree.Editable;
   --  If Tree.Root is not set, set it to the root of the single
   --  remaining parse stream. Delete the parse stream and shared stream.
   --  Delete all nodes not reachable from the root, and not Tree.SOI,
   --  Tree.EOI, or in Keep_Nodes. Also call Set_Parents if not
   --  Tree.Parents_Set.
   --
   --  Keep_Nodes should be set to nodes that occur in errors, or are
   --  deleted by error recovery; they may be referenced by post-parse
   --  actions.
   --
   --  No precondition for Packrat parser.
>>>>>>> 96a8e8cb

   function Parents_Set (Tree : in Syntax_Trees.Tree) return Boolean;

   procedure Set_Parents
     (Tree   : in out Syntax_Trees.Tree;
      Stream : in     Stream_ID := Invalid_Stream_ID);
   --  If Stream is not Invalid_Stream_ID, set parents in all elements of
   --  Stream. Otherwise, if Tree.Root is set, sets parents in tree
   --  rooted at Tree.Root.
   --
   --  No precondition for packrat.

   function Valid_Root (Tree : in Syntax_Trees.Tree) return Boolean;
   --  True if Tree has a single root.

   function Root (Tree : in Syntax_Trees.Tree) return Node_Access
   with Pre => Tree.Valid_Root;
   --  Tree.Root, or the root in the last parse stream if Tree.Root is
   --  not set. Can be Invalid_Node_Access if input syntax does not allow
   --  parsing to succeed.

   procedure Set_Root (Tree : in out Syntax_Trees.Tree; New_Root : in Valid_Node_Access)
   with Pre => Tree.Label (New_Root) = Nonterm and then Tree.Child_Count (New_Root) > 0;
   --  Set Tree.Root to Root. If New_Root.Children does not start with
   --  Tree.SOI, prepend it. If New_Root.Children does not end with
   --  Tree.EOI, append it.

   function SOI (Tree : in Syntax_Trees.Tree) return Node_Access;
   --  Return node representing start of input in the shared stream. It
   --  has non_grammar giving the first line number, and all non_grammar
   --  before the first grammar node.
   --
   --  Note that SOI may be copied in a parse stream, when it has
   --  Following_Deleted.

   function EOI (Tree : in Syntax_Trees.Tree) return Node_Access;
   --  Return node representing end of input in the shared stream. It has
   --  non_grammar giving the last line number. Invalid_Node_Access if it
   --  has not yet been seen by the lexer.
   --
   --  Note that EOI may be copied in a parse stream, when it has an error.

   function Parent
     (Tree  : in Syntax_Trees.Tree;
      Node  : in Valid_Node_Access;
      Count : in Positive := 1)
     return Node_Access
   with Pre => Tree.Parents_Set;
   --  Return Count parent of Node.

   function Find_Byte_Pos
     (Tree                 : in Syntax_Trees.Tree;
      Byte_Pos             : in Buffer_Pos;
      Trailing_Non_Grammar : in Boolean)
     return Node_Access;
   --  Return the terminal that contains (including non_grammar if
   --  Trailing_Non_Grammar) or is first after Byte_Pos.
   --  Invalid_Node_Access if Byte_Pos is after text spanned by Tree.

   function Find_Byte_Pos
     (Tree                 : in Syntax_Trees.Tree;
      Byte_Pos             : in Buffer_Pos;
      Trailing_Non_Grammar : in Boolean;
      Start_At             : in Terminal_Ref;
      Stream               : in Stream_ID := Invalid_Stream_ID)
     return Terminal_Ref
   with Pre =>
     Tree.Parents_Set and
     (Start_At /= Invalid_Stream_Node_Ref or Stream /= Invalid_Stream_ID);
   --  Return the terminal that contains (including non_grammar if
   --  Trailing_Non_Grammar) or is first after Byte_Pos.
   --  Invalid_Stream_Node_Ref if Byte_Pos is after text spanned by
   --  Tree.Stream.
   --
   --  If Start_At is not Invalid_Stream_Node_Ref, start search there,
   --  move forward. If Start_At is Invalid_Stream_Node_Ref, start search
   --  at SOI in Stream.

   function Find_Char_Pos
     (Tree                 : in Syntax_Trees.Tree;
      Char_Pos             : in Buffer_Pos;
      Trailing_Non_Grammar : in Boolean;
      After                : in Boolean := False)
     return Node_Access;
   --  If After, return the first terminal after or containing
   --  Char_Point. Otherwise return the terminal containing Char_Point.
   --  If Include_Non_Grammar, non_grammar is included in token
   --  char_region. Invalid_Node_Access if none.
   --
   --  Adding a "Before" option here would significantly complicate the
   --  logic, and would only make a difference when Char_Pos is in the
   --  whitespace immediately before a token; calling code can move
   --  Char_Pos out of such whitespace if it matters.

   function Find_New_Line
     (Tree : in Syntax_Trees.Tree;
      Line : in Line_Number_Type)
     return Node_Access
   with Pre => Tree.Editable,
     Post => Find_New_Line'Result = Invalid_Node_Access or else
             (Tree.Is_Terminal (Find_New_Line'Result));
   --  Return the terminal node containing a non_grammar that ends Line -
   --  1, or the multi-line terminal node that contains the new_line that
   --  ends Line - 1. Result is Invalid_Node_Access if Line is outside
   --  range spanned by Tree.

   function Find_New_Line
     (Tree                : in     Syntax_Trees.Tree;
      Line                : in     Line_Number_Type;
      Line_Begin_Char_Pos :    out Buffer_Pos)
     return Node_Access
   with Pre => Tree.Editable,
     Post => Find_New_Line'Result = Invalid_Node_Access or else
             (Tree.Is_Terminal (Find_New_Line'Result));
   --  Same as Find_New_Line, also updates Line_Begin_Char_Pos to first
   --  char pos on Line.

   procedure Next_New_Line
     (Tree               : in     Syntax_Trees.Tree;
      Start_Ref          : in     Terminal_Ref;
      After_Non_Grammar  : in     Positive_Index_Type;
      Result_Ref         :    out Terminal_Ref;
      Result_Non_Grammar :    out Positive_Index_Type)
   with Pre => Tree.Non_Grammar_Const (Start_Ref.Node).Last_Index >= After_Non_Grammar,
     Post => Tree.Non_Grammar_Const (Result_Ref.Node).Last_Index >= Result_Non_Grammar;
   --  Return next New_Line or EOI.

   function Line_Begin_Char_Pos
     (Tree : in Syntax_Trees.Tree;
      Line : in Line_Number_Type)
     return Buffer_Pos
   with Pre => Tree.Editable;
   --  First character on Line in text spanned by tree under Tree.Root;
   --  it may be in no token, or in a grammar or non-grammar token.
   --  Result is Invalid_Buffer_Pos if Line is not in the text spanned by
   --  Tree, or if Line is inside a multi-line token.

   function Line_Begin_Char_Pos
     (Tree : in Syntax_Trees.Tree;
      Line : in Line_Number_Type;
      Stream : in Stream_ID)
     return Buffer_Pos;
   --  Same as other Line_Begin_Char_Pos, but searches in Stream instead of
   --  Tree.Root. If not found there, continues searching input in
   --  Shared_Stream.

   function Line_Begin_Token
     (Tree : in Syntax_Trees.Tree;
      Line : in Line_Number_Type)
     return Node_Access
   with Pre => Tree.Parents_Set;
   --  Return the node under Tree.Root of the first terminal token on
   --  line Line; Invalid_Node_Access if there are no grammar tokens on
   --  the line (ie only comment or whitespace), or the line is outside
   --  the text spanned by Tree.

   function Line_Begin_Token
     (Tree                      : in Syntax_Trees.Tree;
      Line                      : in Line_Number_Type;
      Stream                    : in Stream_ID;
      Following_Source_Terminal : in Boolean)
     return Node_Access;
   --  Same as other Line_Begin_Token, but searches in Stream instead of
   --  Tree.Root. If not found there, continues searching input in
   --  Shared_Stream.
   --
   --  If Following_Source_Terminal, returns next Source_Terminal in
   --  stream if there are no grammar tokens on Line.

   function Add_Nonterm
     (Tree          : in out Syntax_Trees.Tree;
      Production    : in     WisiToken.Production_ID;
      Children      : in     Valid_Node_Access_Array;
      Clear_Parents : in     Boolean)
     return Valid_Node_Access
   with Pre => not Tree.Traversing and Children'First = 1;
   --  Add a new Nonterm node (not on any stream), containing
   --  Children, with no parent. Result points to the added node..
   --
   --  If Parents_Set, Children.Parent are set to the new node. If a
   --  child has a previous parent, then if Clear_Parents, the
   --  corresponding entry in the parent's Children is set to null; if
   --  not Clear_Parents and assertions are enabled, Assertion_Error is
   --  raised.

   function Add_Terminal
     (Tree     : in out Syntax_Trees.Tree;
      Terminal : in     Lexer.Token;
      Errors   : in     Error_Data_Lists.List)
     return Valid_Node_Access
   with Pre => not Tree.Traversing and Tree.Editable;
   --  Add a new Terminal node with no parent, on no stream. Result
   --  points to the added node.

   function Add_Terminal
     (Tree       : in out Syntax_Trees.Tree;
      Terminal   : in     Token_ID)
     return Valid_Node_Access
   with Pre => not Tree.Traversing and Tree.Editable;
   --  Add a new Virtual_Terminal node with no parent, on no stream.
   --  Result points to the added node.

   procedure Add_Deleted
     (Tree          : in out Syntax_Trees.Tree;
      Deleted_Node  : in     Valid_Node_Access;
      Prev_Terminal : in out Stream_Node_Parents;
      User_Data     : in     User_Data_Access_Constant)
   with Pre =>
     Tree.Label (Deleted_Node) in Terminal_Label and
     Tree.Valid_Stream_Node (Prev_Terminal.Ref) and
     Parents_Valid (Prev_Terminal) and
     Prev_Terminal.Ref.Stream /= Tree.Shared_Stream and
     Tree.Label (Prev_Terminal.Ref.Node) = Source_Terminal;
   --  Copy Prev_Terminal.Ref.Node, add Deleted_Node to
   --  Prev_Terminal.Ref.Node.Following_Deleted. Update Prev_Terminal to
   --  point to copied node. Move any non_grammar from Deleted_Node to
   --  Prev_Terminal.Ref.Node.
   --
   --  Note that this does _not_ delete Deleted_Node from the input; use
   --  Delete_Current_Token for that.

   function Has_Following_Deleted
     (Tree : in Syntax_Trees.Tree;
      Node : in Valid_Node_Access)
     return Boolean
   with Pre => Tree.Label (Node) = Source_Terminal;

   type Valid_Node_Access_List_Var_Ref (List : not null access Valid_Node_Access_Lists.List) is private
   with Implicit_Dereference => List;

   function Following_Deleted
     (Tree : in out Syntax_Trees.Tree;
      Node : in     Valid_Node_Access)
     return Valid_Node_Access_List_Var_Ref
   with Pre => Tree.Label (Node) = Source_Terminal;

   procedure Delete_Subtree
     (Tree : in out Syntax_Trees.Tree;
      Root : in out Node_Access);
   --  Free all nodes under Root
   --
   --  No precondition; called from Finalize.

   function Add_Identifier
     (Tree        : in out Syntax_Trees.Tree;
      ID          : in     Token_ID;
      Identifier  : in     Identifier_Index)
     return Valid_Node_Access
   with Pre => not Tree.Traversing and Tree.Editable;
   --  Add a new Virtual_Identifier node with no parent, on no stream.
   --  Result points to the added node.

   function Child_Index
     (Tree   : in Syntax_Trees.Tree;
      Parent : in Valid_Node_Access;
      Child  : in Valid_Node_Access)
     return SAL.Peek_Type
   with Pre => Tree.Has_Child (Parent, Child);

   procedure Replace_Child
     (Tree                 : in out Syntax_Trees.Tree;
      Parent               : in     Valid_Node_Access;
      Child_Index          : in     SAL.Peek_Type;
      Old_Child            : in     Node_Access;
      New_Child            : in     Node_Access;
      Old_Child_New_Parent : in     Node_Access := Invalid_Node_Access)
   with
     Pre => not Tree.Traversing and Tree.Editable and
            (Tree.Is_Nonterm (Parent) and then
               (Tree.Child (Parent, Child_Index) = Old_Child and
                  (Old_Child = Invalid_Node_Access or else
                     Tree.Parent (Old_Child) = Parent)));
   --  In Parent.Children, replace child at Child_Index with New_Child.
   --  Unless Old_Child is Invalid_Node_Access, set Old_Child.Parent to
   --  Old_Child_New_Parent (may be Invalid_Node_Access). Unless New_Child
   --  is Invalid_Node_Access, set New_Child.Parent to Parent.

   procedure Set_Children
     (Tree     : in out Syntax_Trees.Tree;
      Node     : in out Valid_Node_Access;
      New_ID   : in     WisiToken.Production_ID;
      Children : in     Node_Access_Array)
   with
     Pre => not Tree.Traversing and Tree.Editable and
            Tree.Is_Nonterm (Node) and (for all C of Children => C /= Invalid_Node_Access);
   --  If parents of current Node.Children are not Invalid_Node_Access,
   --  set corresponding entry in those parents to Invalid_Node_Access,
   --  then set the child parent to Invalid_Node_Access.
   --
   --  Then set ID of Node to New_ID, and Node.Children to Children; set
   --  parents of Children to Node.
   --
   --  We use a precondition on Children, rather than
   --  Valid_Node_Access_Array, so constructs like:
   --
   --     Tree.Set_Children (node, new_id, tree.children ())
   --
   --  are legal.
   --
   --  Node is 'in out' because it must be reallocated if Children'length
   --  /= Node.Children'length. If it is reallocated,
   --  Node.Parent.Children is updated; the caller must update any other
   --  copies of Node.

   procedure Clear_Parent
     (Tree           : in out Syntax_Trees.Tree;
      Node           : in     Valid_Node_Access;
      Clear_Children : in     Boolean)
   with Pre => not Tree.Traversing;
   --  If Clear_Children and Node.Parent /= Invalid_Node_Access, set
   --  child in Node.Parent to Invalid_Node_Access, and if Node.Parent =
   --  Tree.Root, set Tree.Root to Node. Finally, set Node.Parent to
   --  Invalid_Node_Access.
   --
   --  Clear_Children should be False unless Tree is Editable or Node is
   --  in Shared_Stream.

   function First_Recover_Conflict (Tree : in Syntax_Trees.Tree) return Stream_Node_Ref
   with
     Pre  => Tree.Parents_Set,
     Post => First_Recover_Conflict'Result = Invalid_Stream_Node_Ref or else
             Tree.Recover_Conflict (First_Recover_Conflict'Result.Node);
   --  First recover conflict node in Tree; Invalid_Stream_Node_Ref if none.

   procedure First_Recover_Conflict (Tree : in Syntax_Trees.Tree; Ref : in out Stream_Node_Ref)
   with Pre => Tree.Parents_Set;
   --  First recover conflict node at or after Ref; Invalid_Stream_Ref if none.

   ----------
   --  Accessing parse errors

   function Contains_Error
     (Tree       : in Syntax_Trees.Tree;
      Error_Node : in Valid_Node_Access;
      Data       : in Error_Data'Class)
     return Boolean;
   --  True if Error_Node's error list contains an element matching Data.

   procedure Add_Errors
     (Tree   : in out Syntax_Trees.Tree;
      Stream : in     Stream_ID;
      Node   : in     Valid_Node_Access;
      Errors : in     Error_Data_Lists.List)
   with Pre => Stream = Tree.Shared_Stream and Tree.Label (Node) = Source_Terminal;
   --  Add Errors to Node; Node is not copied first.
   --
   --  This should only be used when lexing new text, Errors are lexer
   --  errors which occurred while lexing a non_grammar token, and Node is
   --  the previously lexed grammar token. Or by packrat.

   procedure Add_Error_To_Input
     (Tree      : in out Syntax_Trees.Tree;
      Stream    : in     Stream_ID;
      Data      : in     Error_Data'Class;
      User_Data : in     User_Data_Access_Constant);
   --  Copy Stream.Shared_Link.Node to Stream, add Data to its error list.

   procedure Add_Error_To_Stack_Top
     (Tree      : in out Syntax_Trees.Tree;
      Stream    : in     Stream_ID;
      Data      : in     Error_Data'Class;
      User_Data : in     User_Data_Access_Constant);
   --  Copy Stream.Stack_Top.Node, add Data to its error list.

   procedure Add_Errors
     (Tree      : in out Syntax_Trees.Tree;
      Error_Ref : in out Stream_Node_Parents;
      Errors    : in     Error_Data_Lists.List;
      User_Data : in     User_Data_Access_Constant)
   with Pre => Parents_Valid (Error_Ref) and
     (for all Err of Errors => not Tree.Contains_Error (Error_Ref.Ref.Node, Err));
   --  Copy Error_Ref.Node and parents, add Errors to its error list.
   --  Update Error_Ref to point to copied node.

   type Error_Predicate is access function (Cur : in Error_Data_Lists.Cursor) return Boolean;

   procedure Delete_Errors_In_Input
     (Tree      : in out Syntax_Trees.Tree;
      Stream    : in     Stream_ID;
      Predicate : in     Error_Predicate;
      User_Data : in     User_Data_Access_Constant);
   --  Delete errors in Current_Token where Predicate returns True.
   --
   --  If Current_Token is a nonterm, deletes errors from the entire
   --  subtree.

   function Input_Has_Matching_Error
     (Tree   : in Syntax_Trees.Tree;
      Stream : in Stream_ID;
      Data   : in Error_Data'Class)
     return Boolean;
   --  Return True if Data matches (according to Dispatching_Equal) an
   --  error on the current input node.

   procedure Update_Error
     (Tree      : in out Syntax_Trees.Tree;
      Stream    : in     Stream_ID;
      Error_Ref : in out Stream_Node_Parents;
      Data      : in     Error_Data'Class;
      User_Data : in     User_Data_Access_Constant)
   with Pre => Tree.Contains_Error (Error_Ref.Ref.Node, Data),
     Post => Tree.Contains_Error (Error_Ref.Ref.Node, Data);
   --  Move Error_Ref to Stream, update error list element matching Data,
   --  copying Error_Ref.Node and all ancestors. Update Error_Ref to
   --  point to new stream element with copied nodes.

   function Error_List (Tree : in Syntax_Trees.Tree; Node : in Valid_Node_Access) return Error_Data_List_Ref;
   --  To change the error data, use Add_Error, which will copy Node.
   --
   --  Returns an empty list if Has_Error (Node) is false, so users can
   --  just use 'for Err of Tree.Error_List (Node) loop'

   type Error_Ref is record
      --  Used when tree is fully parsed.
      Node    : Node_Access;
      Deleted : Valid_Node_Access_Lists.Cursor;
      --  If Node = Invalid_Node_Access, no error. If Deleted = No_Element,
      --  the error node is Node. If Deleted /= No_Element, any error on
      --  Node has already been visited, the error node is Element
      --  (Deleted), which is a Source_Terminal, and Element
      --  (Deleted).Parent = Node.

      Error : Error_Data_Lists.Cursor;
      --  Element in error node Error_Data_List.
   end record;

   Invalid_Error_Ref : constant Error_Ref :=
     (Invalid_Node_Access, Valid_Node_Access_Lists.No_Element, Error_Data_Lists.No_Element);

   procedure Delete_Error
     (Tree  : in out Syntax_Trees.Tree;
      Error : in out Error_Ref)
   with Pre => Tree.Parents_Set and Has_Error (Error);
   --  Delete Error from its containing node. Error is updated to next
   --  error (Invalid_Error_Ref if none).

   type Stream_Error_Ref is record
      --  Used while parsing
      Ref     : Stream_Node_Parents;
      Deleted : Valid_Node_Access_Lists.Cursor;
      Error   : Error_Data_Lists.Cursor;
   end record;

   Invalid_Stream_Error_Ref : constant Stream_Error_Ref;

   procedure Delete_Error
     (Tree  : in out Syntax_Trees.Tree;
      Error : in out Stream_Error_Ref)
   with Pre => Tree.Parents_Set and Has_Error (Error);
   --  Delete Error from its containing node. Error is updated to next
   --  error (Invalid_Stream_Error_Ref if none).

   type Stream_Error_Cursor is private;
   --  We need an extra layer of indirection for this type because
   --  Stream_ID used in Stream_Node_Parents is private.

   function Error (Item : in Stream_Error_Cursor) return Stream_Error_Ref;

   function Error (Item : in Error_Ref) return Error_Data'Class;
   function Error (Item : in Stream_Error_Ref) return Error_Data'Class;

   function Error_Node (Tree : in Syntax_Trees.Tree; Error : in Error_Ref) return Node_Access
   with Pre => Valid_Error_Ref (Error);

   function Error_Node (Tree : in Syntax_Trees.Tree; Error : in Stream_Error_Ref) return Stream_Node_Ref
   with Pre => Valid_Error_Ref (Error);

   function First_Error (Tree : in Syntax_Trees.Tree) return Error_Ref
   with Pre => Tree.Fully_Parsed;
   --  Return first error node in Tree.

   function First_Error (Tree : in Syntax_Trees.Tree; Stream : in Stream_ID) return Stream_Error_Ref;
   --  Return first error node in Stream.

   function Valid_Error_Ref (Error : in Error_Ref) return Boolean;
   function Valid_Error_Ref (Error : in Stream_Error_Ref) return Boolean;
   --  True if Error.Node is invalid_Node_Access or
   --  Error.Node.Parse_Error is non-null or Error.Node.Following_Deleted
   --  contains Error.Deleted and that node has an error.

   procedure Next_Error (Tree : in Syntax_Trees.Tree; Error : in out Error_Ref)
   with Pre => Tree.Parents_Set and (Error.Node /= Invalid_Node_Access and then Valid_Error_Ref (Error));
   --  Update Error to next error node.

   procedure Next_Error (Tree : in Syntax_Trees.Tree; Error : in out Stream_Error_Ref)
   with Pre => Error.Ref.Ref.Node /= Invalid_Node_Access and then Valid_Error_Ref (Error);
   --  Update Error to next error node.

   function Error_Count (Tree : in Syntax_Trees.Tree) return Ada.Containers.Count_Type
   with Pre => Tree.Parents_Set;
   function Error_Count (Tree : in Syntax_Trees.Tree; Stream : in Stream_ID) return Ada.Containers.Count_Type;

   function Has_Errors (Tree : in Syntax_Trees.Tree) return Boolean;
   --  If there are errors, faster than Error_Count; also independent of
   --  Tree.Parents_Set.

   function Has_Error (Error : in Error_Ref) return Boolean;
   function Has_Error (Error : in Stream_Error_Ref) return Boolean;
   function Has_Error (Position : in Stream_Error_Cursor) return Boolean;
   function Has_Error (Node : in Valid_Node_Access) return Boolean;
   function Has_Error (Tree : in Syntax_Trees.Tree; Node : in Valid_Node_Access) return Boolean;

   function Has_Error_Class
     (Tree        : in Syntax_Trees.Tree;
      Node        : in Valid_Node_Access;
      Error_Class : in Error_Data'Class)
     return Error_Ref;
   --  Return a reference to the first error in Node that is in Error_Class;
   --  Invalid_Error_Ref if none.

   package Error_Iterator_Interfaces is new Ada.Iterator_Interfaces
     (Cursor      => Error_Ref,
      Has_Element => Has_Error);

   function Error_Iterate
     (Tree     : aliased in Syntax_Trees.Tree)
     return Error_Iterator_Interfaces.Forward_Iterator'Class;
   --  Iterates over errors.

   package Stream_Error_Iterator_Interfaces is new Ada.Iterator_Interfaces
     (Cursor      => Stream_Error_Cursor,
      Has_Element => Has_Error);

   function Stream_Error_Iterate
     (Tree   : aliased in Syntax_Trees.Tree;
      Stream :         in Stream_ID)
     return Stream_Error_Iterator_Interfaces.Forward_Iterator'Class;
   --  Iterates over errors in Stream.

   ----------
   --  Debug and error message utils.
   --
   --  Typically no preconditions so they help with debugging errors
   --  detected by other preconditions.

   function Trimmed_Image (Tree : in Syntax_Trees.Tree; Item : in Stream_ID) return String;
   function Next_Stream_ID_Trimmed_Image (Tree : in Syntax_Trees.Tree) return String;
   --  Trimmed integer.

   function Image
     (Tree         : in Syntax_Trees.Tree;
      Children     : in Boolean     := False;
      Non_Grammar  : in Boolean     := False;
      Augmented    : in Boolean     := False;
      Line_Numbers : in Boolean     := False;
      Root         : in Node_Access := Invalid_Node_Access)
     return String;
   --  Image of all streams, or root node if no streams.
   --  If Children, subtree of each stream element is included.

   function Image
     (Tree          : in Syntax_Trees.Tree;
      Stream        : in Stream_ID;
      Stack         : in Boolean := True;
      Input         : in Boolean := True;
      Shared        : in Boolean := False;
      Children      : in Boolean := False;
      Node_Numbers  : in Boolean := True;
      Non_Grammar   : in Boolean := False;
      Augmented     : in Boolean := False;
      Line_Numbers  : in Boolean := False;
      State_Numbers : in Boolean := True)
     return String;
   --  Image of each node. If Stack, includes stack; if Input, includes
   --  input; if Shared, includes continuation in Shared_Stream. If
   --  Children, each entire subtree is included, with newlines, as in
   --  Print_Tree.

   function Image
     (Tree                  : in Syntax_Trees.Tree;
      Element               : in Stream_Index;
      State                 : in Boolean := False;
      Children              : in Boolean := False;
      RHS_Index             : in Boolean := False;
      Node_Numbers          : in Boolean := False;
      Terminal_Node_Numbers : in Boolean := False;
      Line_Numbers          : in Boolean := False;
      Non_Grammar           : in Boolean := False;
      Augmented             : in Boolean := False;
      Expecting             : in Boolean := False)
     return String;
   --  Element can be from any stream, or Invalid_Stream_Index

   function Image
     (Tree                  : in Syntax_Trees.Tree;
      Node                  : in Node_Access;
      Children              : in Boolean := False;
      RHS_Index             : in Boolean := False;
      Node_Numbers          : in Boolean := False;
      Terminal_Node_Numbers : in Boolean := False;
      Line_Numbers          : in Boolean := False;
      Non_Grammar           : in Boolean := False;
      Augmented             : in Boolean := False;
      Expecting             : in Boolean := False)
     return String;
   function Image
     (Tree                  : in Syntax_Trees.Tree;
      Nodes                 : in Node_Access_Array;
      RHS_Index             : in Boolean := False;
      Node_Numbers          : in Boolean := False;
      Terminal_Node_Numbers : in Boolean := False;
      Line_Numbers          : in Boolean := False;
      Non_Grammar           : in Boolean := False;
      Augmented             : in Boolean := False)
     return String;

   function Image
     (Tree                  : in Syntax_Trees.Tree;
      Ref                   : in Stream_Node_Ref;
      First_Terminal        : in Boolean := False;
      Node_Numbers          : in Boolean := False;
      Terminal_Node_Numbers : in Boolean := False;
      Line_Numbers          : in Boolean := False;
      Non_Grammar           : in Boolean := False;
      Augmented             : in Boolean := False;
      Expecting             : in Boolean := False)
     return String;
   --  If First_Terminal, show First_Terminal of Ref.Node if Ref is rooted.

   function Image
     (Tree : in Syntax_Trees.Tree;
      List : in Valid_Node_Access_Lists.List)
     return String;

   function Decimal_Image is new SAL.Generic_Decimal_Image (Node_Index);
   function Trimmed_Image is new SAL.Gen_Trimmed_Image (Node_Index);
   function Trimmed_Image is new SAL.Gen_Trimmed_Image (Base_Sequential_Index);

   function Get_Node_Index (Node : in Node_Access) return Node_Index;
   function Get_Node_Index (Tree : in Syntax_Trees.Tree; Node : in Node_Access) return Node_Index;
   function Get_Node_Index (Element : in Stream_Index) return Node_Index;
   function Get_Node_Index
     (Tree    : in Syntax_Trees.Tree;
      Stream  : in Stream_ID;
      Element : in Stream_Index)
     return Node_Index
   with Pre => Element = Invalid_Stream_Index or else Tree.Contains (Stream, Element);
   --  Version without Tree requires Syntax_Trees.Get_Node_Index. Returns
   --  Invalid_Node_Index for Invalid_Node_Access.

   procedure Enable_Ref_Count_Check (Tree : in out Syntax_Trees.Tree; Stream : in Stream_ID; Enable : in Boolean)
   with Pre => Stream /= Invalid_Stream_ID;
   --  Default is enabled.
   --
   --  Disabling is useful when there are bugs you want to ignore.

   function Node_Access_Compare (Left, Right : in Node_Access) return SAL.Compare_Result
   with Pre => Left /= Invalid_Node_Access and Right /= Invalid_Node_Access;
   --  Only valid on a batch parsed tree, where Node_Index is ordered and
   --  unique.
   --
   --  Left, Right can't be Valid_Node access because
   --  SAL.Gen_Unbounded_Sparse_Ordered_Sets requires a valid default
   --  initialization.

   package Node_Sets is new SAL.Gen_Unbounded_Sparse_Ordered_Sets (Node_Access, Node_Access_Compare);

   function Error_Message
     (Tree    : in Syntax_Trees.Tree;
      Node    : in Valid_Node_Access;
      Message : in String)
     return String;
   --  File_Name from Tree.Lexer, line, column from Node

   function Error_Message
     (Tree    : in Syntax_Trees.Tree;
      Ref     : in Stream_Node_Ref;
      Message : in String)
     return String;
   --  File_Name from Tree.Lexer, line, column from Node

   type Validate_Node is access procedure
     (Tree                : in     Syntax_Trees.Tree;
      Node                : in     Valid_Node_Access;
      Data                : in out User_Data_Type'Class;
      Node_Image_Output   : in out Boolean;
      Node_Error_Reported : in out Boolean);
   --  Called by Validate_Tree for each node visited; perform checks
   --  other than parent/child, output to Text_IO.Current_Error.
   --
   --  Don't report errors if Node_Error_Reported is already True.
   --  Set Node_Error_Reported True if any errors are reported.
   --
   --  If Node_Image_Output is False, output Image (Tree, Node,
   --  Node_Numbers => True) once before any error messages.

   procedure Mark_In_Tree
     (Tree                : in     Syntax_Trees.Tree;
      Node                : in     Valid_Node_Access;
      Data                : in out User_Data_Type'Class;
      Node_Image_Output   : in out Boolean;
      Node_Error_Reported : in out Boolean);
   --  Mark Node as being "in tree".
   --
   --  If this is provided to Validate_Tree as the Validate_Node
   --  argument, Validate_Tree will check that all nodes in Tree.Nodes
   --  are marked as "in tree".

   procedure Validate_Tree
     (Tree              : in out Syntax_Trees.Tree;
      User_Data         : in out User_Data_Type'Class;
      Error_Reported    : in out Node_Sets.Set;
      Node_Index_Order  : in     Boolean;
      Byte_Region_Order : in     Boolean                    := True;
      Root              : in     Node_Access                := Invalid_Node_Access;
      Validate_Node     : in     Syntax_Trees.Validate_Node := null);
   --  Verify that no children are Invalid_Node_Access. Verify
   --  child/parent links. If Node_Index_Order, verify that
   --  Node.Node_Index > Node.Children.Node_Index (which is true in a
   --  batch parse tree). Call Validate_Node for each visited node.
   --  Violations output a message to Text_IO.Current_Error.
   --  Error_Reported is used to avoid outputing an error for a node more
   --  than once.

   procedure Sequential_Index_Cleared (Tree : in Syntax_Trees.Tree);
   --  Raises SAL.Programmer_Error if any node in Tree or Tree.Streams
   --  has Sequential_Index /= Invalid_Sequential_Index.

   procedure Print_Tree
     (Tree         : in Syntax_Trees.Tree;
      Root         : in Node_Access := Invalid_Node_Access;
      Line_Numbers : in Boolean     := False;
      Non_Grammar  : in Boolean     := False);
   --  Print tree rooted at Root (default Tree.Root) to
   --  Tree.Lexer.Trace, for debugging.
   --
   --  This is the same as Trace.Put_Line (Tree.Image (..., Children =>
   --  True)), but avoids storing the entire trace image on the stack;
   --  required for large trees.

   procedure Print_Streams
     (Tree        : in     Syntax_Trees.Tree;
      Children    : in     Boolean := False;
      Non_Grammar : in     Boolean := False);

   function Tree_Size_Image (Tree : in Syntax_Trees.Tree) return String;
   --  For debugging; node counts.

   procedure Print_Ref_Counts (Tree : in Syntax_Trees.Tree);

private
   use all type Valid_Node_Access_Lists.Cursor;

   type Error_List_Access is access all Error_Data_Lists.List;
   procedure Free is new Ada.Unchecked_Deallocation (Error_Data_Lists.List, Error_List_Access);

   type Node
     (Label       : Node_Label;
      Child_Count : SAL.Base_Peek_Type)
   --  Descriminants have no default because allocated nodes are
   --  constrained anyway (ARM 4.8 6/3).
   is record
      ID : WisiToken.Token_ID := Invalid_Token_ID;

      Node_Index : Syntax_Trees.Node_Index := Invalid_Node_Index;
      --  Used only for debugging. If Terminal_Label, positive, and
      --  corresponds to text order after initial lex. If Nonterm, negative,
      --  arbitrary. After a batch parse, node indices are unique within the
      --  tree, but after incremental editing, they are reused because nodes
      --  created for unsuccessful parse streams are deleted.

      Parent : Node_Access := Invalid_Node_Access;

      Augmented : Augmented_Class_Access := null;

      Error_List : Error_List_Access;
      --  We store an access to an error list object in each node, rather
      --  than a list object, to reduce the size of a node; almost all nodes
      --  have no errors.

      case Label is
      when Terminal_Label =>
         Non_Grammar : aliased Lexer.Token_Arrays.Vector;
         --  Immediately following Node. In initial lex, this can only be in a
         --  Source_Terminal node. User Insert_Terminal can move it to a
         --  Virtual_Terminal node, editing the tree can copy it to a
         --  Virtual_Identifier node.
         --
         --  Not a pointer, because many nodes have non_grammar, and to
         --  simplify using Tree.Non_Grammar_Var.

         Sequential_Index : Syntax_Trees.Base_Sequential_Index := Invalid_Sequential_Index;

         case Label is
         when Source_Terminal =>
            Byte_Region    : Buffer_Region         := Null_Buffer_Region;
            Char_Region    : Buffer_Region         := Null_Buffer_Region;
            New_Line_Count : Base_Line_Number_Type := 0;
            --  Data from lexer. We store the absolute buffer region here to avoid
            --  storing all whitespace in the tree. Edit_Tree shifts these for
            --  incremental parse. We don't store Line_Region here, because it
            --  changes when Insert_Terminal moves Non_Grammar; Non_Grammars all
            --  store Line_Region. We store New_Line_Count to allow computing line
            --  numbers from previous or following Non_Grammar across multi-line
            --  tokens.

            Following_Deleted : aliased Valid_Node_Access_Lists.List;
            --  Nodes that follow this terminal that were deleted by error
            --  recovery.
            --  FIXME: change to ptr like error_list, for space saving?

         when Virtual_Terminal_Label =>
            Insert_Location : WisiToken.Insert_Location := Before_Next;
            --  Overridden Insert_Token can change the default.
            --  If the node has non_grammar tokens, Insert_Location must be
            --  Between.

            case Label is
            when Virtual_Terminal =>
               null;
            when Virtual_Identifier =>
               Identifier : Identifier_Index; -- index into user data
            when Source_Terminal | Nonterm =>
               null;
            end case;

         when Nonterm =>
            null;
         end case;

      when Nonterm =>
         Virtual : Boolean := False;
         --  True if any child node is Virtual_Terminal or Nonterm with Virtual
         --  set. Used by In_Parse_Actions and error recover, via
         --  Contains_Virtual_Terminal.

         Recover_Conflict : Boolean := False;
         --  True if this node is created during error recover Resume when more
         --  than one parser is active, due to a grammar conflict. Edit_Tree
         --  must breakdown this node to redo the conflict resolution; the
         --  correct resolution may require a different branch.
         --  test_incremental.adb Undo_Conflict_01.

         RHS_Index : Natural;
         --  With ID, index into Productions.

         Name_Offset : Base_Buffer_Pos := 0;
         Name_Length : Base_Buffer_Pos := 0;
         --  Name_* are set and checked by In_Parse_Actions. We use an offset
         --  from First_Terminal (Node).Byte_Region.First, rather than a
         --  Buffer_Region, to avoid needing to shift it during Edit_Tree for
         --  incremental parse. IMPROVEME: generalize for other actions;
         --  post_parse_augmented, in_parse_augmented.

         Children : Node_Access_Array (1 .. Child_Count);
         --  We use an explicit array, rather than a pointer to the first
         --  child, to preserve child indices while editing the tree.
      end case;
   end record;

   type Stream_Element is record
      --  We use separate stream pointers, rather than reusing the nonterm
      --  child pointers as in [1], to allow each parallel parser to have
      --  its own stream. This also preserves Child_Index when children are
      --  deleted during editing.
      Node : Node_Access  := Invalid_Node_Access;

      State : Unknown_State_Index := Unknown_State;
      --  Parse state that is on the parse stack with this token.
      --  Unknown_State in Shared_Stream or a parse stream input.
   end record;

   --  We often hold copies of Stream_Element_Lists cursors while editing
   --  a tree, so we use a ref_count list to detect dangling references.
   --  This is not measureably slower according to the ada-mode timing
   --  benchmarks.
   package Stream_Element_Lists is new SAL.Gen_Definite_Doubly_Linked_Lists_Ref_Count (Stream_Element);
   use all type Stream_Element_Lists.Cursor;

   type Stream_Index is record
      Cur : Stream_Element_Lists.Cursor;
   end record;

   Invalid_Stream_Index : constant Stream_Index := (Cur => Stream_Element_Lists.No_Element);

   type Parse_Stream is record
      Label : Stream_Label := Invalid_Stream_Label;

      Stack_Top : Stream_Element_Lists.Cursor := Stream_Element_Lists.No_Element;
      --  The top of the parse stack. The stack is Stack_Top and previous
      --  elements, the input stream is the following elements, or
      --  Shared_Stream if Stack_Top.Next is Invalid_Stream_Index. In
      --  batch parsing with no error correction, this is always Last. In
      --  Shared_Stream, always Invalid_Stream_Index.

      Shared_Link : Stream_Element_Lists.Cursor := Stream_Element_Lists.No_Element;
      --  A complete parse stream consists of elements in
      --  Parse_Stream.Elements, followed by elements in
      --  Shared_Stream.Elements starting at Shared_Link, terminating in an
      --  EOI element. EOI is never shifted to the parse stream, but it can
      --  be copied to the parse stream to add an error. Then Shared_Link is
      --  No_Element.

      Elements : Stream_Element_Lists.List;
   end record;

   package Parse_Stream_Lists is new SAL.Gen_Definite_Doubly_Linked_lists (Parse_Stream);
   use all type Parse_Stream_Lists.Cursor;

   type Stream_ID is record
      Cur : Parse_Stream_Lists.Cursor;
   end record;

   Invalid_Stream_ID : constant Stream_ID := (Cur => Parse_Stream_Lists.No_Element);

   Invalid_Stream_Node_Ref : constant Stream_Node_Ref :=
     (Invalid_Stream_ID, Invalid_Stream_Index, Invalid_Node_Access);

   Invalid_Stream_Node_Parents : constant Stream_Node_Parents := (Invalid_Stream_Node_Ref, Parents => <>);

   package Node_Access_Arrays is new SAL.Gen_Unbounded_Definite_Vectors (Positive_Node_Index, Node_Access, null);

   type Tree is new Base_Tree with record
      Next_Stream_Label : Stream_Label := Shared_Stream_Label + 1;

      Next_Terminal_Node_Index : Node_Index := 1;

      Root : Node_Access := Invalid_Node_Access;
      SOI  : Node_Access := Invalid_Node_Access;
      EOI  : Node_Access := Invalid_Node_Access;

      Streams : Parse_Stream_Lists.List;

      Shared_Stream : Stream_ID;

      Nodes : Node_Access_Arrays.Vector;
      --  Stores ref to all nodes, for Finalize.

      Traversing : Boolean := False;
      --  True while traversing tree in Process_Tree.
      --  Declared in Base_Tree so it is cleared by Finalize.

      Parents_Set : Boolean := False;
      --  We don't set Node.Parent until after parse is done; see Design
      --  note above.
   end record;

   procedure Free is new Ada.Unchecked_Deallocation (Node, Node_Access);

   Dummy_Node : constant Node_Access := new Node'(Label => Virtual_Identifier, Child_Count => 0, others => <>);

   type Token_Array_Var_Ref (Element : not null access WisiToken.Lexer.Token_Arrays.Vector) is record
      Dummy : Integer := raise Program_Error with "uninitialized reference";
   end record;

   type Token_Array_Const_Ref (Element : not null access constant WisiToken.Lexer.Token_Arrays.Vector) is record
      Dummy : Integer := raise Program_Error with "uninitialized reference";
   end record;

   type Valid_Node_Access_List_Var_Ref (List : not null access Valid_Node_Access_Lists.List) is record
      Dummy : Integer := raise Program_Error with "uninitialized reference";
   end record;

   function Node_Image
     (Node : in Node_Access;
      Tree : in Syntax_Trees.Tree'Class)
     return String
   is (Tree.Image (Node, Node_Numbers => True));

   function Node_List_Image is new Valid_Node_Access_Lists.Gen_Image_Aux (Tree'Class, Node_Image);

   function Image
     (Tree : in Syntax_Trees.Tree;
      List : in Valid_Node_Access_Lists.List)
     return String
   is (Node_List_Image (List, Tree));

   ----------
   --  Errors

   type Error_Data_List_Ref (List : not null access constant Error_Data_Lists.List) is record
      Dummy : Integer := raise Program_Error;
   end record;

   Empty_Error_List : aliased constant Error_Data_Lists.List := Error_Data_Lists.Empty_List;
   --  WORKAROUND: with GNAT Community 2021, adding 'aliased' in
   --  sal-gen_indefinite_doubly_linked_lists.ads doesn't work.

   type Error_Data_List_Cursor is record
      Cur : Error_Data_Lists.Cursor;
   end record;

   type Error_Constant_Reference_Type (Element : not null access constant Error_Data'Class) is record
      Dummy : Integer := raise Program_Error with "uninitialized reference";
   end record;

   type Error_Iterator (Tree : not null access constant Syntax_Trees.Tree)
     is new Error_Iterator_Interfaces.Forward_Iterator with
     null record;

   overriding function First (Object : Error_Iterator) return Error_Ref;

   overriding function Next
     (Object   : Error_Iterator;
      Position : Error_Ref)
     return Error_Ref;

   type Stream_Error_Cursor is record
      SER : Stream_Error_Ref;
   end record;

   Invalid_Stream_Error_Ref : constant Stream_Error_Ref :=
     (Invalid_Stream_Node_Parents, Valid_Node_Access_Lists.No_Element, Error_Data_Lists.No_Element);

   type Stream_Error_Iterator (Tree : not null access constant Syntax_Trees.Tree)
   is new Stream_Error_Iterator_Interfaces.Forward_Iterator with record
      Stream : Parse_Stream_Lists.Cursor;
   end record;

   overriding function First (Object : Stream_Error_Iterator) return Stream_Error_Cursor;

   overriding function Next
     (Object   : Stream_Error_Iterator;
      Position : Stream_Error_Cursor)
     return Stream_Error_Cursor;

end WisiToken.Syntax_Trees;<|MERGE_RESOLUTION|>--- conflicted
+++ resolved
@@ -2201,7 +2201,27 @@
    --  All references are deep copied; Source may be finalized after this
    --  operation.
 
-<<<<<<< HEAD
+
+   procedure Put_Tree
+     (Tree      : in Syntax_Trees.Tree;
+      File_Name : in String);
+   --  Output to File_Name a text representation of Tree that can be read
+   --  by Get_Tree.
+   --
+   --  File_Name must not exist.
+   --
+   --  The representation uses Node_Index to identify each node; it must
+   --  be unique. Non-unique Node_Index is detected, and raises
+   --  Programmer_Error. If Tree has non-unique Node_Index because of
+   --  editing or incremental parse, use Copy_Tree first to normalize
+   --  Node_Index.
+
+   procedure Get_Tree
+     (Tree      : in out Syntax_Trees.Tree;
+      File_Name : in     String);
+   --  Read the output of Put_Tree from File_Name, populate Tree.
+
+
    procedure Clear_Parse_Streams (Tree : in out Syntax_Trees.Tree);
    --  Delete the parse streams, but not the nodes they referenced.
 
@@ -2212,43 +2232,6 @@
    --  Tree.Root does not have Tree.SOI, Tree.EOI as children, add them.
    --  Delete all nodes not reachable from the root. Call Set_Parents if
    --  not Tree.Parents_Set.
-=======
-   procedure Put_Tree
-     (Tree      : in Syntax_Trees.Tree;
-      File_Name : in String);
-   --  Output to File_Name a text representation of Tree that can be read
-   --  by Get_Tree.
-   --
-   --  File_Name must not exist.
-   --
-   --  The representation uses Node_Index to identify each node; it must
-   --  be unique. Non-unique Node_Index is detected, and raises
-   --  Programmer_Error. If Tree has non-unique Node_Index because of
-   --  editing or incremental parse, use Copy_Tree first to normalize
-   --  Node_Index.
-
-   procedure Get_Tree
-     (Tree      : in out Syntax_Trees.Tree;
-      File_Name : in     String);
-   --  Read the output of Put_Tree from File_Name, populate Tree.
-
-   procedure Clear_Parse_Streams
-     (Tree       : in out Syntax_Trees.Tree;
-      Keep_Nodes : in     Valid_Node_Access_Lists.List := Valid_Node_Access_Lists.Empty_List)
-   with Pre => Tree.Fully_Parsed or Tree.Stream_Count = 1,
-     Post => Tree.Editable;
-   --  If Tree.Root is not set, set it to the root of the single
-   --  remaining parse stream. Delete the parse stream and shared stream.
-   --  Delete all nodes not reachable from the root, and not Tree.SOI,
-   --  Tree.EOI, or in Keep_Nodes. Also call Set_Parents if not
-   --  Tree.Parents_Set.
-   --
-   --  Keep_Nodes should be set to nodes that occur in errors, or are
-   --  deleted by error recovery; they may be referenced by post-parse
-   --  actions.
-   --
-   --  No precondition for Packrat parser.
->>>>>>> 96a8e8cb
 
    function Parents_Set (Tree : in Syntax_Trees.Tree) return Boolean;
 
